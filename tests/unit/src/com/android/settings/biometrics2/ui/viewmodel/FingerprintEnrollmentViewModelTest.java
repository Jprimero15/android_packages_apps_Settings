/*
 * Copyright (C) 2023 The Android Open Source Project
 *
 * Licensed under the Apache License, Version 2.0 (the "License");
 * you may not use this file except in compliance with the License.
 * You may obtain a copy of the License at
 *
 *      http://www.apache.org/licenses/LICENSE-2.0
 *
 * Unless required by applicable law or agreed to in writing, software
 * distributed under the License is distributed on an "AS IS" BASIS,
 * WITHOUT WARRANTIES OR CONDITIONS OF ANY KIND, either express or implied.
 * See the License for the specific language governing permissions and
 * limitations under the License.
 */

package com.android.settings.biometrics2.ui.viewmodel;

import static android.hardware.fingerprint.FingerprintSensorProperties.TYPE_UDFPS_OPTICAL;

<<<<<<< HEAD
=======
import static com.android.settings.biometrics2.ui.viewmodel.FingerprintEnrollmentViewModel.SAVED_STATE_IS_FIRST_FRAGMENT_ADDED;
>>>>>>> a938e152
import static com.android.settings.biometrics2.ui.viewmodel.FingerprintEnrollmentViewModel.SAVED_STATE_IS_NEW_FINGERPRINT_ADDED;
import static com.android.settings.biometrics2.utils.EnrollmentRequestUtils.newAllFalseRequest;
import static com.android.settings.biometrics2.utils.FingerprintRepositoryUtils.newFingerprintRepository;
import static com.android.settings.biometrics2.utils.FingerprintRepositoryUtils.setupFingerprintEnrolledFingerprints;

import static com.google.common.truth.Truth.assertThat;

import android.app.Application;
import android.content.Intent;
import android.hardware.fingerprint.FingerprintManager;
import android.os.Bundle;

import androidx.activity.result.ActivityResult;
import androidx.test.core.app.ApplicationProvider;
import androidx.test.ext.junit.runners.AndroidJUnit4;

import com.android.settings.biometrics2.data.repository.FingerprintRepository;
import com.android.settings.testutils.InstantTaskExecutorRule;

import org.junit.Before;
import org.junit.Rule;
import org.junit.Test;
import org.junit.runner.RunWith;
import org.mockito.Mock;
import org.mockito.junit.MockitoJUnit;
import org.mockito.junit.MockitoRule;

@RunWith(AndroidJUnit4.class)
public class FingerprintEnrollmentViewModelTest {

    @Rule public final MockitoRule mockito = MockitoJUnit.rule();
    @Rule public final InstantTaskExecutorRule mTaskExecutorRule = new InstantTaskExecutorRule();

    @Mock private FingerprintManager mFingerprintManager;

    private Application mApplication;
    private FingerprintRepository mFingerprintRepository;
    private FingerprintEnrollmentViewModel mViewModel;

    private FingerprintEnrollmentViewModel newViewModelInstance() {
        return new FingerprintEnrollmentViewModel(mApplication, mFingerprintRepository,
                newAllFalseRequest(mApplication));
    }

    @Before
    public void setUp() {
        mApplication = ApplicationProvider.getApplicationContext();
        mFingerprintRepository = newFingerprintRepository(mFingerprintManager, TYPE_UDFPS_OPTICAL,
                5);
<<<<<<< HEAD
        mViewModel = new FingerprintEnrollmentViewModel(mApplication, mFingerprintRepository,
                newAllFalseRequest(mApplication));
=======
        mViewModel = newViewModelInstance();
>>>>>>> a938e152
    }

    @Test
    public void testGetRequest() {
        assertThat(mViewModel.getRequest()).isNotNull();
    }

    @Test
    public void testIsWaitingActivityResult() {
        // Default false
        assertThat(mViewModel.isWaitingActivityResult().get()).isFalse();

        // false if null bundle
        mViewModel = newViewModelInstance();
        mViewModel.onRestoreInstanceState(null);
        assertThat(mViewModel.isWaitingActivityResult().get()).isFalse();

        // false if empty bundle
        mViewModel.onRestoreInstanceState(new Bundle());
        assertThat(mViewModel.isWaitingActivityResult().get()).isFalse();

        // False value can be saved during onSaveInstanceState() and restore after
        // onSaveInstanceState()
        final Bundle falseSavedInstance = new Bundle();
        mViewModel.onSaveInstanceState(falseSavedInstance);
        final FingerprintEnrollmentViewModel falseViewModel = newViewModelInstance();
        falseViewModel.onRestoreInstanceState(falseSavedInstance);
        assertThat(falseViewModel.isWaitingActivityResult().get()).isFalse();

        // True value can be saved during onSaveInstanceState() and restore after
        // onSaveInstanceState()
        final Bundle trueSavedInstance = new Bundle();
        mViewModel.isWaitingActivityResult().set(true);
        mViewModel.onSaveInstanceState(trueSavedInstance);
        final FingerprintEnrollmentViewModel trueViewModel = newViewModelInstance();
        trueViewModel.onRestoreInstanceState(trueSavedInstance);
        assertThat(trueViewModel.isWaitingActivityResult().get()).isTrue();
    }

    @Test
    public void testIsNewFingerprintAdded() {
        // Default false
        final Bundle outBundle = new Bundle();
        mViewModel.onSaveInstanceState(outBundle);
        assertThat(outBundle.containsKey(SAVED_STATE_IS_NEW_FINGERPRINT_ADDED)).isTrue();
        assertThat(outBundle.getBoolean(SAVED_STATE_IS_NEW_FINGERPRINT_ADDED)).isFalse();

        // false if null bundle
        mViewModel = newViewModelInstance();
        mViewModel.onRestoreInstanceState(null);
        outBundle.clear();
        mViewModel.onSaveInstanceState(outBundle);
        assertThat(outBundle.containsKey(SAVED_STATE_IS_NEW_FINGERPRINT_ADDED)).isTrue();
        assertThat(outBundle.getBoolean(SAVED_STATE_IS_NEW_FINGERPRINT_ADDED)).isFalse();

        // false if empty bundle
        mViewModel = newViewModelInstance();
        mViewModel.onRestoreInstanceState(new Bundle());
        outBundle.clear();
        mViewModel.onSaveInstanceState(outBundle);
        assertThat(outBundle.containsKey(SAVED_STATE_IS_NEW_FINGERPRINT_ADDED)).isTrue();
        assertThat(outBundle.getBoolean(SAVED_STATE_IS_NEW_FINGERPRINT_ADDED)).isFalse();

        // False value can be saved during onSaveInstanceState() and restore after
        // onSaveInstanceState()
        final Bundle falseSavedInstance = new Bundle();
        falseSavedInstance.putBoolean(SAVED_STATE_IS_NEW_FINGERPRINT_ADDED, false);
        mViewModel.onRestoreInstanceState(falseSavedInstance);
        outBundle.clear();
        mViewModel.onSaveInstanceState(outBundle);
        assertThat(outBundle.containsKey(SAVED_STATE_IS_NEW_FINGERPRINT_ADDED)).isTrue();
        assertThat(outBundle.getBoolean(SAVED_STATE_IS_NEW_FINGERPRINT_ADDED)).isFalse();

        // True value can be saved during onSaveInstanceState() and restore after
        // onSaveInstanceState()
        final Bundle trueSavedInstance = new Bundle();
        trueSavedInstance.putBoolean(SAVED_STATE_IS_NEW_FINGERPRINT_ADDED, true);
        mViewModel.onRestoreInstanceState(trueSavedInstance);
        outBundle.clear();
        mViewModel.onSaveInstanceState(outBundle);
        assertThat(outBundle.containsKey(SAVED_STATE_IS_NEW_FINGERPRINT_ADDED)).isTrue();
        assertThat(outBundle.getBoolean(SAVED_STATE_IS_NEW_FINGERPRINT_ADDED)).isTrue();

        // setIsFirstFragmentAdded() can be saved during onSaveInstanceState()
        mViewModel.setIsFirstFragmentAdded();
        mViewModel.onSaveInstanceState(trueSavedInstance);
        assertThat(trueSavedInstance.containsKey(SAVED_STATE_IS_NEW_FINGERPRINT_ADDED)).isTrue();
        assertThat(trueSavedInstance.getBoolean(SAVED_STATE_IS_NEW_FINGERPRINT_ADDED)).isTrue();
    }

    @Test
    public void testIsFirstFragmentAdded() {
        // Default false
        final Bundle outBundle = new Bundle();
        mViewModel.onSaveInstanceState(outBundle);
        assertThat(outBundle.containsKey(SAVED_STATE_IS_FIRST_FRAGMENT_ADDED)).isTrue();
        assertThat(outBundle.getBoolean(SAVED_STATE_IS_FIRST_FRAGMENT_ADDED)).isFalse();

        // false if null bundle
        mViewModel = newViewModelInstance();
        mViewModel.onRestoreInstanceState(null);
        outBundle.clear();
        mViewModel.onSaveInstanceState(outBundle);
        assertThat(outBundle.containsKey(SAVED_STATE_IS_FIRST_FRAGMENT_ADDED)).isTrue();
        assertThat(outBundle.getBoolean(SAVED_STATE_IS_FIRST_FRAGMENT_ADDED)).isFalse();

        // false if empty bundle
        mViewModel = newViewModelInstance();
        mViewModel.onRestoreInstanceState(new Bundle());
        outBundle.clear();
        mViewModel.onSaveInstanceState(outBundle);
        assertThat(outBundle.containsKey(SAVED_STATE_IS_FIRST_FRAGMENT_ADDED)).isTrue();
        assertThat(outBundle.getBoolean(SAVED_STATE_IS_FIRST_FRAGMENT_ADDED)).isFalse();

        // False value can be saved during onSaveInstanceState() and restore after
        // onSaveInstanceState()
        final Bundle falseSavedInstance = new Bundle();
        falseSavedInstance.putBoolean(SAVED_STATE_IS_FIRST_FRAGMENT_ADDED, false);
        mViewModel.onRestoreInstanceState(falseSavedInstance);
        outBundle.clear();
        mViewModel.onSaveInstanceState(outBundle);
        assertThat(outBundle.containsKey(SAVED_STATE_IS_FIRST_FRAGMENT_ADDED)).isTrue();
        assertThat(outBundle.getBoolean(SAVED_STATE_IS_FIRST_FRAGMENT_ADDED)).isFalse();

        // True value can be saved during onSaveInstanceState() and restore after
        // onSaveInstanceState()
        final Bundle trueSavedInstance = new Bundle();
        trueSavedInstance.putBoolean(SAVED_STATE_IS_FIRST_FRAGMENT_ADDED, true);
        mViewModel.onRestoreInstanceState(trueSavedInstance);
        outBundle.clear();
        mViewModel.onSaveInstanceState(outBundle);
        assertThat(outBundle.containsKey(SAVED_STATE_IS_FIRST_FRAGMENT_ADDED)).isTrue();
        assertThat(outBundle.getBoolean(SAVED_STATE_IS_FIRST_FRAGMENT_ADDED)).isTrue();

        // setIsFirstFragmentAdded() can be saved during onSaveInstanceState()
        mViewModel.setIsFirstFragmentAdded();
        mViewModel.onSaveInstanceState(trueSavedInstance);
        assertThat(trueSavedInstance.containsKey(SAVED_STATE_IS_FIRST_FRAGMENT_ADDED)).isTrue();
        assertThat(trueSavedInstance.getBoolean(SAVED_STATE_IS_FIRST_FRAGMENT_ADDED)).isTrue();
    }

    @Test
    public void testOverrideActivityResult_shallKeepNullIntent_woChallengeExtra() {
        final ActivityResult retResult = mViewModel.getOverrideActivityResult(
                new ActivityResult(22, null), null);

        assertThat(retResult).isNotNull();
        assertThat(retResult.getData()).isNull();
    }

    @Test
    public void testOverrideActivityResult_shallKeepNullIntent_noIntent_woChallengeExtra() {
        final Intent intent = new Intent();

        final ActivityResult retResult = mViewModel.getOverrideActivityResult(
                new ActivityResult(33, intent), null);

        assertThat(retResult).isNotNull();
        assertThat(retResult.getData()).isEqualTo(intent);
    }

    @Test
    public void testOverrideActivityResult_shallKeepNull_woAdded_woIntent_withChallenge() {
        final Bundle extra = new Bundle();
        extra.putString("test1", "test123");

        final ActivityResult retResult = mViewModel.getOverrideActivityResult(
                new ActivityResult(33, null), extra);

        assertThat(retResult).isNotNull();
        assertThat(retResult.getData()).isNull();
    }

    @Test
    public void testOverrideActivityResult_shallCreateNew_woIntent_withChallenge() {
        final String key1 = "test1";
        final String key2 = "test2";
        final Bundle extra = new Bundle();
        extra.putString(key1, "test123");
        extra.putInt(key2, 9999);

        mViewModel.setIsNewFingerprintAdded();
        final ActivityResult retResult = mViewModel.getOverrideActivityResult(
                new ActivityResult(33, null), extra);

        assertThat(retResult).isNotNull();
        final Intent retIntent = retResult.getData();
        assertThat(retIntent).isNotNull();
        final Bundle retExtra = retIntent.getExtras();
        assertThat(retExtra).isNotNull();
        assertThat(retExtra.getSize()).isEqualTo(extra.getSize());
        assertThat(retExtra.getString(key1)).isEqualTo(extra.getString(key1));
        assertThat(retExtra.getInt(key2)).isEqualTo(extra.getInt(key2));
    }

    @Test
    public void testOverrideActivityResult_shallNotMerge_nonAdded_woIntent_withChallenge() {
        final Bundle extra = new Bundle();
        extra.putString("test2", "test123");

        final Intent intent = new Intent();
        final String key2 = "test2";
        intent.putExtra(key2, 3456L);

        final ActivityResult retResult = mViewModel.getOverrideActivityResult(
                new ActivityResult(33, intent), extra);

        assertThat(retResult).isNotNull();
        final Intent retIntent = retResult.getData();
        assertThat(retIntent).isNotNull();
        final Bundle retExtra = retIntent.getExtras();
        assertThat(retExtra).isNotNull();
        assertThat(retExtra.getSize()).isEqualTo(intent.getExtras().getSize());
        assertThat(retExtra.getString(key2)).isEqualTo(intent.getExtras().getString(key2));
    }

    @Test
    public void testOverrideActivityResult_shallMerge_added_woIntent_withChallenge() {
        final String key1 = "test1";
        final String key2 = "test2";
        final Bundle extra = new Bundle();
        extra.putString(key1, "test123");
        extra.putInt(key2, 9999);

        final Intent intent = new Intent();
        final String key3 = "test3";
        intent.putExtra(key3, 3456L);

        mViewModel.setIsNewFingerprintAdded();
        final ActivityResult retResult = mViewModel.getOverrideActivityResult(
                new ActivityResult(33, intent), extra);

        assertThat(retResult).isNotNull();
        final Intent retIntent = retResult.getData();
        assertThat(retIntent).isNotNull();
        final Bundle retExtra = retIntent.getExtras();
        assertThat(retExtra).isNotNull();
        assertThat(retExtra.getSize()).isEqualTo(extra.getSize() + intent.getExtras().getSize());
        assertThat(retExtra.getString(key1)).isEqualTo(extra.getString(key1));
        assertThat(retExtra.getInt(key2)).isEqualTo(extra.getInt(key2));
        assertThat(retExtra.getLong(key3)).isEqualTo(intent.getExtras().getLong(key3));
    }

    @Test
    public void testIsMaxEnrolledReached() {
        final int uid = 100;
        mFingerprintRepository = newFingerprintRepository(mFingerprintManager, TYPE_UDFPS_OPTICAL,
                3);
        mViewModel = new FingerprintEnrollmentViewModel(mApplication, mFingerprintRepository,
                newAllFalseRequest(mApplication));

        setupFingerprintEnrolledFingerprints(mFingerprintManager, uid, 0);
        assertThat(mViewModel.isMaxEnrolledReached(uid)).isFalse();

        setupFingerprintEnrolledFingerprints(mFingerprintManager, uid, 1);
        assertThat(mViewModel.isMaxEnrolledReached(uid)).isFalse();

        setupFingerprintEnrolledFingerprints(mFingerprintManager, uid, 2);
        assertThat(mViewModel.isMaxEnrolledReached(uid)).isFalse();

        setupFingerprintEnrolledFingerprints(mFingerprintManager, uid, 3);
        assertThat(mViewModel.isMaxEnrolledReached(uid)).isTrue();

        setupFingerprintEnrolledFingerprints(mFingerprintManager, uid, 4);
        assertThat(mViewModel.isMaxEnrolledReached(uid)).isTrue();
    }

    @Test
    public void testOverrideActivityResult_shallKeepNullIntent_woChallengeExtra() {
        final ActivityResult retResult = mViewModel.getOverrideActivityResult(
                new ActivityResult(22, null), null);

        assertThat(retResult).isNotNull();
        assertThat(retResult.getData()).isNull();
    }

    @Test
    public void testOverrideActivityResult_shallKeepNullIntent_noIntent_woChallengeExtra() {
        final Intent intent = new Intent();

        final ActivityResult retResult = mViewModel.getOverrideActivityResult(
                new ActivityResult(33, intent), null);

        assertThat(retResult).isNotNull();
        assertThat(retResult.getData()).isEqualTo(intent);
    }

    @Test
    public void testOverrideActivityResult_shallKeepNull_woAdded_woIntent_withChallenge() {
        final Bundle extra = new Bundle();
        extra.putString("test1", "test123");

        final ActivityResult retResult = mViewModel.getOverrideActivityResult(
                new ActivityResult(33, null), extra);

        assertThat(retResult).isNotNull();
        assertThat(retResult.getData()).isNull();
    }

    @Test
    public void testOverrideActivityResult_shallCreateNew_woIntent_withChallenge() {
        final String key1 = "test1";
        final String key2 = "test2";
        final Bundle extra = new Bundle();
        extra.putString(key1, "test123");
        extra.putInt(key2, 9999);

        mViewModel.setIsNewFingerprintAdded();
        final ActivityResult retResult = mViewModel.getOverrideActivityResult(
                new ActivityResult(33, null), extra);

        assertThat(retResult).isNotNull();
        final Intent retIntent = retResult.getData();
        assertThat(retIntent).isNotNull();
        final Bundle retExtra = retIntent.getExtras();
        assertThat(retExtra).isNotNull();
        assertThat(retExtra.getSize()).isEqualTo(extra.getSize());
        assertThat(retExtra.getString(key1)).isEqualTo(extra.getString(key1));
        assertThat(retExtra.getInt(key2)).isEqualTo(extra.getInt(key2));
    }

    @Test
    public void testOverrideActivityResult_shallNotMerge_nonAdded_woIntent_withChallenge() {
        final Bundle extra = new Bundle();
        extra.putString("test2", "test123");

        final Intent intent = new Intent();
        final String key2 = "test2";
        intent.putExtra(key2, 3456L);

        final ActivityResult retResult = mViewModel.getOverrideActivityResult(
                new ActivityResult(33, intent), extra);

        assertThat(retResult).isNotNull();
        final Intent retIntent = retResult.getData();
        assertThat(retIntent).isNotNull();
        final Bundle retExtra = retIntent.getExtras();
        assertThat(retExtra).isNotNull();
        assertThat(retExtra.getSize()).isEqualTo(intent.getExtras().getSize());
        assertThat(retExtra.getString(key2)).isEqualTo(intent.getExtras().getString(key2));
    }

    @Test
    public void testOverrideActivityResult_shallMerge_added_woIntent_withChallenge() {
        final String key1 = "test1";
        final String key2 = "test2";
        final Bundle extra = new Bundle();
        extra.putString(key1, "test123");
        extra.putInt(key2, 9999);

        final Intent intent = new Intent();
        final String key3 = "test3";
        intent.putExtra(key3, 3456L);

        mViewModel.setIsNewFingerprintAdded();
        final ActivityResult retResult = mViewModel.getOverrideActivityResult(
                new ActivityResult(33, intent), extra);

        assertThat(retResult).isNotNull();
        final Intent retIntent = retResult.getData();
        assertThat(retIntent).isNotNull();
        final Bundle retExtra = retIntent.getExtras();
        assertThat(retExtra).isNotNull();
        assertThat(retExtra.getSize()).isEqualTo(extra.getSize() + intent.getExtras().getSize());
        assertThat(retExtra.getString(key1)).isEqualTo(extra.getString(key1));
        assertThat(retExtra.getInt(key2)).isEqualTo(extra.getInt(key2));
        assertThat(retExtra.getLong(key3)).isEqualTo(intent.getExtras().getLong(key3));
    }

    @Test
    public void testIsMaxEnrolledReached() {
        final int uid = 100;
        mFingerprintRepository = newFingerprintRepository(mFingerprintManager, TYPE_UDFPS_OPTICAL,
                3);
        mViewModel = new FingerprintEnrollmentViewModel(mApplication, mFingerprintRepository,
                newAllFalseRequest(mApplication));

        setupFingerprintEnrolledFingerprints(mFingerprintManager, uid, 0);
        assertThat(mViewModel.isMaxEnrolledReached(uid)).isFalse();

        setupFingerprintEnrolledFingerprints(mFingerprintManager, uid, 1);
        assertThat(mViewModel.isMaxEnrolledReached(uid)).isFalse();

        setupFingerprintEnrolledFingerprints(mFingerprintManager, uid, 2);
        assertThat(mViewModel.isMaxEnrolledReached(uid)).isFalse();

        setupFingerprintEnrolledFingerprints(mFingerprintManager, uid, 3);
        assertThat(mViewModel.isMaxEnrolledReached(uid)).isTrue();

        setupFingerprintEnrolledFingerprints(mFingerprintManager, uid, 4);
        assertThat(mViewModel.isMaxEnrolledReached(uid)).isTrue();
    }
}<|MERGE_RESOLUTION|>--- conflicted
+++ resolved
@@ -18,10 +18,7 @@
 
 import static android.hardware.fingerprint.FingerprintSensorProperties.TYPE_UDFPS_OPTICAL;
 
-<<<<<<< HEAD
-=======
 import static com.android.settings.biometrics2.ui.viewmodel.FingerprintEnrollmentViewModel.SAVED_STATE_IS_FIRST_FRAGMENT_ADDED;
->>>>>>> a938e152
 import static com.android.settings.biometrics2.ui.viewmodel.FingerprintEnrollmentViewModel.SAVED_STATE_IS_NEW_FINGERPRINT_ADDED;
 import static com.android.settings.biometrics2.utils.EnrollmentRequestUtils.newAllFalseRequest;
 import static com.android.settings.biometrics2.utils.FingerprintRepositoryUtils.newFingerprintRepository;
@@ -71,12 +68,7 @@
         mApplication = ApplicationProvider.getApplicationContext();
         mFingerprintRepository = newFingerprintRepository(mFingerprintManager, TYPE_UDFPS_OPTICAL,
                 5);
-<<<<<<< HEAD
-        mViewModel = new FingerprintEnrollmentViewModel(mApplication, mFingerprintRepository,
-                newAllFalseRequest(mApplication));
-=======
-        mViewModel = newViewModelInstance();
->>>>>>> a938e152
+        mViewModel = newViewModelInstance();
     }
 
     @Test
@@ -343,130 +335,4 @@
         setupFingerprintEnrolledFingerprints(mFingerprintManager, uid, 4);
         assertThat(mViewModel.isMaxEnrolledReached(uid)).isTrue();
     }
-
-    @Test
-    public void testOverrideActivityResult_shallKeepNullIntent_woChallengeExtra() {
-        final ActivityResult retResult = mViewModel.getOverrideActivityResult(
-                new ActivityResult(22, null), null);
-
-        assertThat(retResult).isNotNull();
-        assertThat(retResult.getData()).isNull();
-    }
-
-    @Test
-    public void testOverrideActivityResult_shallKeepNullIntent_noIntent_woChallengeExtra() {
-        final Intent intent = new Intent();
-
-        final ActivityResult retResult = mViewModel.getOverrideActivityResult(
-                new ActivityResult(33, intent), null);
-
-        assertThat(retResult).isNotNull();
-        assertThat(retResult.getData()).isEqualTo(intent);
-    }
-
-    @Test
-    public void testOverrideActivityResult_shallKeepNull_woAdded_woIntent_withChallenge() {
-        final Bundle extra = new Bundle();
-        extra.putString("test1", "test123");
-
-        final ActivityResult retResult = mViewModel.getOverrideActivityResult(
-                new ActivityResult(33, null), extra);
-
-        assertThat(retResult).isNotNull();
-        assertThat(retResult.getData()).isNull();
-    }
-
-    @Test
-    public void testOverrideActivityResult_shallCreateNew_woIntent_withChallenge() {
-        final String key1 = "test1";
-        final String key2 = "test2";
-        final Bundle extra = new Bundle();
-        extra.putString(key1, "test123");
-        extra.putInt(key2, 9999);
-
-        mViewModel.setIsNewFingerprintAdded();
-        final ActivityResult retResult = mViewModel.getOverrideActivityResult(
-                new ActivityResult(33, null), extra);
-
-        assertThat(retResult).isNotNull();
-        final Intent retIntent = retResult.getData();
-        assertThat(retIntent).isNotNull();
-        final Bundle retExtra = retIntent.getExtras();
-        assertThat(retExtra).isNotNull();
-        assertThat(retExtra.getSize()).isEqualTo(extra.getSize());
-        assertThat(retExtra.getString(key1)).isEqualTo(extra.getString(key1));
-        assertThat(retExtra.getInt(key2)).isEqualTo(extra.getInt(key2));
-    }
-
-    @Test
-    public void testOverrideActivityResult_shallNotMerge_nonAdded_woIntent_withChallenge() {
-        final Bundle extra = new Bundle();
-        extra.putString("test2", "test123");
-
-        final Intent intent = new Intent();
-        final String key2 = "test2";
-        intent.putExtra(key2, 3456L);
-
-        final ActivityResult retResult = mViewModel.getOverrideActivityResult(
-                new ActivityResult(33, intent), extra);
-
-        assertThat(retResult).isNotNull();
-        final Intent retIntent = retResult.getData();
-        assertThat(retIntent).isNotNull();
-        final Bundle retExtra = retIntent.getExtras();
-        assertThat(retExtra).isNotNull();
-        assertThat(retExtra.getSize()).isEqualTo(intent.getExtras().getSize());
-        assertThat(retExtra.getString(key2)).isEqualTo(intent.getExtras().getString(key2));
-    }
-
-    @Test
-    public void testOverrideActivityResult_shallMerge_added_woIntent_withChallenge() {
-        final String key1 = "test1";
-        final String key2 = "test2";
-        final Bundle extra = new Bundle();
-        extra.putString(key1, "test123");
-        extra.putInt(key2, 9999);
-
-        final Intent intent = new Intent();
-        final String key3 = "test3";
-        intent.putExtra(key3, 3456L);
-
-        mViewModel.setIsNewFingerprintAdded();
-        final ActivityResult retResult = mViewModel.getOverrideActivityResult(
-                new ActivityResult(33, intent), extra);
-
-        assertThat(retResult).isNotNull();
-        final Intent retIntent = retResult.getData();
-        assertThat(retIntent).isNotNull();
-        final Bundle retExtra = retIntent.getExtras();
-        assertThat(retExtra).isNotNull();
-        assertThat(retExtra.getSize()).isEqualTo(extra.getSize() + intent.getExtras().getSize());
-        assertThat(retExtra.getString(key1)).isEqualTo(extra.getString(key1));
-        assertThat(retExtra.getInt(key2)).isEqualTo(extra.getInt(key2));
-        assertThat(retExtra.getLong(key3)).isEqualTo(intent.getExtras().getLong(key3));
-    }
-
-    @Test
-    public void testIsMaxEnrolledReached() {
-        final int uid = 100;
-        mFingerprintRepository = newFingerprintRepository(mFingerprintManager, TYPE_UDFPS_OPTICAL,
-                3);
-        mViewModel = new FingerprintEnrollmentViewModel(mApplication, mFingerprintRepository,
-                newAllFalseRequest(mApplication));
-
-        setupFingerprintEnrolledFingerprints(mFingerprintManager, uid, 0);
-        assertThat(mViewModel.isMaxEnrolledReached(uid)).isFalse();
-
-        setupFingerprintEnrolledFingerprints(mFingerprintManager, uid, 1);
-        assertThat(mViewModel.isMaxEnrolledReached(uid)).isFalse();
-
-        setupFingerprintEnrolledFingerprints(mFingerprintManager, uid, 2);
-        assertThat(mViewModel.isMaxEnrolledReached(uid)).isFalse();
-
-        setupFingerprintEnrolledFingerprints(mFingerprintManager, uid, 3);
-        assertThat(mViewModel.isMaxEnrolledReached(uid)).isTrue();
-
-        setupFingerprintEnrolledFingerprints(mFingerprintManager, uid, 4);
-        assertThat(mViewModel.isMaxEnrolledReached(uid)).isTrue();
-    }
 }