--- conflicted
+++ resolved
@@ -48,17 +48,10 @@
 import org.robolectric.RuntimeEnvironment;
 import org.robolectric.annotation.Config;
 import org.robolectric.shadow.api.Shadow;
-<<<<<<< HEAD
 
 import java.util.ArrayList;
 import java.util.List;
 
-=======
-
-import java.util.ArrayList;
-import java.util.List;
-
->>>>>>> 490ac798
 @RunWith(RobolectricTestRunner.class)
 @Config(shadows = {ShadowBluetoothAdapter.class})
 public class BluetoothDeviceUpdaterTest {
@@ -106,12 +99,8 @@
         when(mCachedBluetoothDevice.getAddress()).thenReturn(MAC_ADDRESS);
         when(mSubBluetoothDevice.getAddress()).thenReturn(SUB_MAC_ADDRESS);
 
-<<<<<<< HEAD
-        mPreference = new BluetoothDevicePreference(mContext, mCachedBluetoothDevice, false);
-=======
         mPreference = new BluetoothDevicePreference(mContext, mCachedBluetoothDevice,
                 false, BluetoothDevicePreference.SortType.TYPE_DEFAULT);
->>>>>>> 490ac798
         mBluetoothDeviceUpdater =
             new BluetoothDeviceUpdater(mDashboardFragment, mDevicePreferenceCallback,
                     mLocalManager) {
