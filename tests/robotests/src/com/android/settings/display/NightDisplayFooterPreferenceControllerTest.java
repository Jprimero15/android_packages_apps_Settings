--- conflicted
+++ resolved
@@ -46,11 +46,6 @@
         SettingsShadowResources.reset();
     }
 
-    @After
-    public void tearDown() {
-        SettingsShadowResources.reset();
-    }
-
     @Test
     public void getAvailabilityStatus_configuredAvailable_shouldReturnAVAILABLE_UNSEARCHABLE() {
         SettingsShadowResources.overrideResource(
@@ -63,11 +58,7 @@
     public void getAvailabilityStatus_configuredUnavailable_shouldReturnUNSUPPORTED_ON_DEVICE() {
         SettingsShadowResources.overrideResource(
                 com.android.internal.R.bool.config_nightDisplayAvailable, false);
-<<<<<<< HEAD
-        assertThat(mController.isAvailable()).isFalse();
-=======
 
         assertThat(mController.getAvailabilityStatus()).isEqualTo(UNSUPPORTED_ON_DEVICE);
->>>>>>> 490ac798
     }
 }