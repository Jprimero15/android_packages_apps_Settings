/*
 * Copyright (C) 2017 The Android Open Source Project
 *
 * Licensed under the Apache License, Version 2.0 (the "License");
 * you may not use this file except in compliance with the License.
 * You may obtain a copy of the License at
 *
 *      http://www.apache.org/licenses/LICENSE-2.0
 *
 * Unless required by applicable law or agreed to in writing, software
 * distributed under the License is distributed on an "AS IS" BASIS,
 * WITHOUT WARRANTIES OR CONDITIONS OF ANY KIND, either express or implied.
 * See the License for the specific language governing permissions and
 * limitations under the License.
 */

package com.android.settings.accessibility;

import static com.google.common.truth.Truth.assertThat;

import static org.mockito.ArgumentMatchers.any;
import static org.mockito.ArgumentMatchers.anyBoolean;
import static org.mockito.ArgumentMatchers.anyInt;
import static org.mockito.ArgumentMatchers.anyString;
import static org.mockito.ArgumentMatchers.eq;
import static org.mockito.ArgumentMatchers.isNull;
import static org.mockito.Mockito.atLeast;
import static org.mockito.Mockito.doReturn;
import static org.mockito.Mockito.verify;
import static org.mockito.Mockito.when;

import static java.util.Collections.singletonList;

import android.accessibilityservice.AccessibilityServiceInfo;
import android.accessibilityservice.AccessibilityShortcutInfo;
import android.app.AppOpsManager;
import android.content.ComponentName;
import android.content.ContentResolver;
import android.content.Context;
import android.content.pm.ActivityInfo;
import android.content.pm.ApplicationInfo;
import android.content.pm.ResolveInfo;
import android.content.pm.ServiceInfo;
import android.os.Build;
import android.os.Bundle;
import android.provider.Settings;
import android.view.accessibility.AccessibilityManager;

import androidx.fragment.app.FragmentActivity;
import androidx.preference.PreferenceManager;
import androidx.test.core.app.ApplicationProvider;

import com.android.internal.accessibility.util.AccessibilityUtils;
import com.android.internal.content.PackageMonitor;
import com.android.settings.R;
import com.android.settings.testutils.XmlTestUtils;
import com.android.settings.testutils.shadow.ShadowBluetoothAdapter;
import com.android.settings.testutils.shadow.ShadowBluetoothUtils;
import com.android.settings.testutils.shadow.ShadowFragment;
import com.android.settings.testutils.shadow.ShadowUserManager;
import com.android.settingslib.RestrictedPreference;
import com.android.settingslib.bluetooth.LocalBluetoothManager;
import com.android.settingslib.core.lifecycle.Lifecycle;
import com.android.settingslib.search.SearchIndexableRaw;

import org.junit.Before;
import org.junit.Rule;
import org.junit.Test;
import org.junit.runner.RunWith;
import org.mockito.Mock;
import org.mockito.Mockito;
import org.mockito.Spy;
import org.mockito.junit.MockitoJUnit;
import org.mockito.junit.MockitoRule;
import org.robolectric.RobolectricTestRunner;
import org.robolectric.annotation.Config;
import org.robolectric.shadow.api.Shadow;
import org.robolectric.shadows.ShadowAccessibilityManager;
import org.xmlpull.v1.XmlPullParserException;

import java.io.IOException;
import java.util.ArrayList;
import java.util.List;

/** Test for {@link AccessibilitySettings}. */
@RunWith(RobolectricTestRunner.class)
@Config(shadows = {ShadowBluetoothUtils.class, ShadowBluetoothAdapter.class})
public class AccessibilitySettingsTest {
    private static final String PACKAGE_NAME = "com.android.test";
    private static final String CLASS_NAME = PACKAGE_NAME + ".test_a11y_service";
    private static final ComponentName COMPONENT_NAME = new ComponentName(PACKAGE_NAME, CLASS_NAME);
    private static final String EMPTY_STRING = "";
    private static final String DEFAULT_SUMMARY = "default summary";
    private static final String DEFAULT_DESCRIPTION = "default description";
    private static final String DEFAULT_LABEL = "default label";
    private static final Boolean SERVICE_ENABLED = true;
    private static final Boolean SERVICE_DISABLED = false;

    @Rule
    public final MockitoRule mocks = MockitoJUnit.rule();
    @Spy
    private final Context mContext = ApplicationProvider.getApplicationContext();
    @Spy
    private final AccessibilityServiceInfo mServiceInfo = getMockAccessibilityServiceInfo(
            PACKAGE_NAME, CLASS_NAME);
    @Spy
    private final AccessibilitySettings mFragment = new AccessibilitySettings();
    @Mock
    private AccessibilityShortcutInfo mShortcutInfo;
    @Mock
    private FragmentActivity mActivity;
    @Mock
    private ContentResolver mContentResolver;
    @Mock
    private PreferenceManager mPreferenceManager;
    private ShadowAccessibilityManager mShadowAccessibilityManager;
    @Mock
    private AppOpsManager mAppOpsManager;
    @Mock
    private LocalBluetoothManager mLocalBluetoothManager;

    private Lifecycle mLifecycle;

    @Before
    public void setup() {
        mShadowAccessibilityManager = Shadow.extract(AccessibilityManager.getInstance(mContext));
        mShadowAccessibilityManager.setInstalledAccessibilityServiceList(new ArrayList<>());
        when(mFragment.getContext()).thenReturn(mContext);
        when(mFragment.getActivity()).thenReturn(mActivity);
        when(mActivity.getContentResolver()).thenReturn(mContentResolver);
        when(mFragment.getPreferenceManager()).thenReturn(mPreferenceManager);
        when(mFragment.getPreferenceManager().getContext()).thenReturn(mContext);
        mContext.setTheme(R.style.Theme_AppCompat);
        when(mContext.getSystemService(AppOpsManager.class)).thenReturn(mAppOpsManager);
        when(mAppOpsManager.noteOpNoThrow(eq(AppOpsManager.OP_ACCESS_RESTRICTED_SETTINGS),
                anyInt(), anyString())).thenReturn(AppOpsManager.MODE_ALLOWED);
        mLifecycle = new Lifecycle(() -> mLifecycle);
        when(mFragment.getSettingsLifecycle()).thenReturn(mLifecycle);
        ShadowBluetoothUtils.sLocalBluetoothManager = mLocalBluetoothManager;
        setMockAccessibilityShortcutInfo(mShortcutInfo);
    }

    @Test
    public void getNonIndexableKeys_existInXmlLayout() {
        final List<String> niks = AccessibilitySettings.SEARCH_INDEX_DATA_PROVIDER
                .getNonIndexableKeys(mContext);
        final List<String> keys =
                XmlTestUtils.getKeysFromPreferenceXml(mContext, R.xml.accessibility_settings);

        assertThat(keys).containsAtLeastElementsIn(niks);
    }

    @Test
    public void getRawDataToIndex_isNull() {
        final List<SearchIndexableRaw> indexableRawList =
                AccessibilitySettings.SEARCH_INDEX_DATA_PROVIDER.getRawDataToIndex(mContext, true);

        assertThat(indexableRawList).isNull();
    }

    @Test
    public void getServiceSummary_serviceCrash_showsStopped() {
        mServiceInfo.crashed = true;

        final CharSequence summary = AccessibilitySettings.getServiceSummary(mContext,
                mServiceInfo, SERVICE_ENABLED);

        assertThat(summary).isEqualTo(
                mContext.getString(R.string.accessibility_summary_state_stopped));
    }

    @Test
    public void getServiceSummary_invisibleToggle_shortcutEnabled_showsOnSummary() {
        setInvisibleToggleFragmentType(mServiceInfo);
        doReturn(DEFAULT_SUMMARY).when(mServiceInfo).loadSummary(any());
        setShortcutEnabled(mServiceInfo.getComponentName(), true);

        final CharSequence summary = AccessibilitySettings.getServiceSummary(mContext,
                mServiceInfo, SERVICE_ENABLED);

        assertThat(summary).isEqualTo(
                mContext.getString(R.string.preference_summary_default_combination,
                        mContext.getString(R.string.accessibility_summary_shortcut_enabled),
                        DEFAULT_SUMMARY));
    }

    @Test
    public void getServiceSummary_invisibleToggle_shortcutDisabled_showsOffSummary() {
        setInvisibleToggleFragmentType(mServiceInfo);
        setShortcutEnabled(mServiceInfo.getComponentName(), false);
        doReturn(DEFAULT_SUMMARY).when(mServiceInfo).loadSummary(any());

        final CharSequence summary = AccessibilitySettings.getServiceSummary(mContext,
                mServiceInfo, SERVICE_ENABLED);

        assertThat(summary).isEqualTo(
                mContext.getString(R.string.preference_summary_default_combination,
                        mContext.getString(R.string.generic_accessibility_feature_shortcut_off),
                        DEFAULT_SUMMARY));
    }

    @Test
    public void getServiceSummary_enableServiceShortcutOn_showsServiceEnabledShortcutOn() {
        doReturn(EMPTY_STRING).when(mServiceInfo).loadSummary(any());
        setShortcutEnabled(mServiceInfo.getComponentName(), true);

        String summary = AccessibilitySettings.getServiceSummary(mContext,
                mServiceInfo, SERVICE_ENABLED).toString();
<<<<<<< HEAD

        assertThat(summary).isEqualTo(
                mContext.getString(R.string.preference_summary_default_combination,
                        mContext.getString(R.string.generic_accessibility_service_on),
                        mContext.getString(R.string.accessibility_summary_shortcut_enabled)));
    }

    @Test
    public void getServiceSummary_enableServiceShortcutOff_showsServiceEnabledShortcutOff() {
        doReturn(EMPTY_STRING).when(mServiceInfo).loadSummary(any());
        setShortcutEnabled(mServiceInfo.getComponentName(), false);

        String summary = AccessibilitySettings.getServiceSummary(mContext,
                mServiceInfo, SERVICE_ENABLED).toString();

        assertThat(summary).isEqualTo(
                mContext.getString(R.string.preference_summary_default_combination,
                        mContext.getString(R.string.generic_accessibility_service_on),
                        mContext.getString(R.string.generic_accessibility_feature_shortcut_off)));
    }

    @Test
    public void getServiceSummary_disableServiceShortcutOff_showsDisabledShortcutOff() {
        doReturn(EMPTY_STRING).when(mServiceInfo).loadSummary(any());
        setShortcutEnabled(mServiceInfo.getComponentName(), false);

        String summary = AccessibilitySettings.getServiceSummary(mContext,
                mServiceInfo, SERVICE_DISABLED).toString();

        assertThat(summary).isEqualTo(
                mContext.getString(R.string.preference_summary_default_combination,
                        mContext.getString(R.string.generic_accessibility_service_off),
                        mContext.getString(R.string.generic_accessibility_feature_shortcut_off)));
    }

    @Test
=======

        assertThat(summary).isEqualTo(
                mContext.getString(R.string.preference_summary_default_combination,
                        mContext.getString(R.string.generic_accessibility_service_on),
                        mContext.getString(R.string.accessibility_summary_shortcut_enabled)));
    }

    @Test
    public void getServiceSummary_enableServiceShortcutOff_showsServiceEnabledShortcutOff() {
        doReturn(EMPTY_STRING).when(mServiceInfo).loadSummary(any());
        setShortcutEnabled(mServiceInfo.getComponentName(), false);

        String summary = AccessibilitySettings.getServiceSummary(mContext,
                mServiceInfo, SERVICE_ENABLED).toString();

        assertThat(summary).isEqualTo(
                mContext.getString(R.string.preference_summary_default_combination,
                        mContext.getString(R.string.generic_accessibility_service_on),
                        mContext.getString(R.string.generic_accessibility_feature_shortcut_off)));
    }

    @Test
    public void getServiceSummary_disableServiceShortcutOff_showsDisabledShortcutOff() {
        doReturn(EMPTY_STRING).when(mServiceInfo).loadSummary(any());
        setShortcutEnabled(mServiceInfo.getComponentName(), false);

        String summary = AccessibilitySettings.getServiceSummary(mContext,
                mServiceInfo, SERVICE_DISABLED).toString();

        assertThat(summary).isEqualTo(
                mContext.getString(R.string.preference_summary_default_combination,
                        mContext.getString(R.string.generic_accessibility_service_off),
                        mContext.getString(R.string.generic_accessibility_feature_shortcut_off)));
    }

    @Test
>>>>>>> a938e152
    public void getServiceSummary_disableServiceShortcutOn_showsDisabledShortcutOn() {
        doReturn(EMPTY_STRING).when(mServiceInfo).loadSummary(any());
        setShortcutEnabled(mServiceInfo.getComponentName(), true);

        String summary = AccessibilitySettings.getServiceSummary(mContext,
                mServiceInfo, SERVICE_DISABLED).toString();

        assertThat(summary).isEqualTo(
                mContext.getString(R.string.preference_summary_default_combination,
                        mContext.getString(R.string.generic_accessibility_service_off),
                        mContext.getString(R.string.accessibility_summary_shortcut_enabled)));
    }

    @Test
    public void getServiceSummary_enableServiceShortcutOffAndHasSummary_showsEnabledShortcutOffSummary() {
        setShortcutEnabled(mServiceInfo.getComponentName(), false);
        doReturn(DEFAULT_SUMMARY).when(mServiceInfo).loadSummary(any());

        String summary = AccessibilitySettings.getServiceSummary(mContext,
                mServiceInfo, SERVICE_ENABLED).toString();

        assertThat(summary).isEqualTo(
                mContext.getString(R.string.accessibility_feature_full_state_summary,
                        mContext.getString(R.string.generic_accessibility_service_on),
                        mContext.getString(R.string.generic_accessibility_feature_shortcut_off),
                        DEFAULT_SUMMARY));
    }

    @Test
    public void getServiceSummary_enableServiceShortcutOnAndHasSummary_showsEnabledShortcutOnSummary() {
        doReturn(DEFAULT_SUMMARY).when(mServiceInfo).loadSummary(any());
        setShortcutEnabled(mServiceInfo.getComponentName(), true);

        String summary = AccessibilitySettings.getServiceSummary(mContext,
                mServiceInfo, SERVICE_ENABLED).toString();

        assertThat(summary).isEqualTo(
                mContext.getString(R.string.accessibility_feature_full_state_summary,
                        mContext.getString(R.string.generic_accessibility_service_on),
                        mContext.getString(R.string.accessibility_summary_shortcut_enabled),
                        DEFAULT_SUMMARY));
    }

    @Test
    public void getServiceSummary_disableServiceShortcutOnAndHasSummary_showsDisabledShortcutOnSummary() {
        doReturn(DEFAULT_SUMMARY).when(mServiceInfo).loadSummary(any());
        setShortcutEnabled(mServiceInfo.getComponentName(), true);

        String summary = AccessibilitySettings.getServiceSummary(mContext,
                mServiceInfo, SERVICE_DISABLED).toString();

        assertThat(summary).isEqualTo(
                mContext.getString(R.string.accessibility_feature_full_state_summary,
                        mContext.getString(R.string.generic_accessibility_service_off),
                        mContext.getString(R.string.accessibility_summary_shortcut_enabled),
                        DEFAULT_SUMMARY));
    }

    @Test
    public void getServiceSummary_disableServiceShortcutOffAndHasSummary_showsDisabledShortcutOffSummary() {
        setShortcutEnabled(mServiceInfo.getComponentName(), false);
        doReturn(DEFAULT_SUMMARY).when(mServiceInfo).loadSummary(any());

        String summary = AccessibilitySettings.getServiceSummary(mContext,
                mServiceInfo, SERVICE_DISABLED).toString();

        assertThat(summary).isEqualTo(
                mContext.getString(R.string.accessibility_feature_full_state_summary,
                        mContext.getString(R.string.generic_accessibility_service_off),
                        mContext.getString(R.string.generic_accessibility_feature_shortcut_off),
                        DEFAULT_SUMMARY));
    }

    @Test
    public void getServiceDescription_serviceCrash_showsStopped() {
        mServiceInfo.crashed = true;

        String description = AccessibilitySettings.getServiceDescription(mContext,
                mServiceInfo, SERVICE_ENABLED).toString();

        assertThat(description).isEqualTo(
                mContext.getString(R.string.accessibility_description_state_stopped));
    }

    @Test
    public void getServiceDescription_haveDescription_showsDescription() {
        doReturn(DEFAULT_DESCRIPTION).when(mServiceInfo).loadDescription(any());

        String description = AccessibilitySettings.getServiceDescription(mContext,
                mServiceInfo, SERVICE_ENABLED).toString();

        assertThat(description).isEqualTo(DEFAULT_DESCRIPTION);
    }

    @Test
    public void getA11yShortcutInfoPreferenceSummary_shortcutOn_showsShortcutOnSummary() {
        doReturn(DEFAULT_SUMMARY).when(mShortcutInfo).loadSummary(any());
        setShortcutEnabled(COMPONENT_NAME, true);

        String summary = AccessibilitySettings.getA11yShortcutInfoPreferenceSummary(
                mContext,
                mShortcutInfo).toString();

        assertThat(summary).isEqualTo(
                mContext.getString(R.string.preference_summary_default_combination,
                        mContext.getString(R.string.accessibility_summary_shortcut_enabled),
                        DEFAULT_SUMMARY));
    }

    @Test
    public void getA11yShortcutInfoPreferenceSummary_shortcutOff_showsShortcutOffSummary() {
        doReturn(DEFAULT_SUMMARY).when(mShortcutInfo).loadSummary(any());
        setShortcutEnabled(COMPONENT_NAME, false);

        String summary = AccessibilitySettings.getA11yShortcutInfoPreferenceSummary(
                mContext,
                mShortcutInfo).toString();

        assertThat(summary).isEqualTo(
                mContext.getString(R.string.preference_summary_default_combination,
                        mContext.getString(R.string.generic_accessibility_feature_shortcut_off),
                        DEFAULT_SUMMARY));
    }

    @Test
    @Config(shadows = {ShadowFragment.class, ShadowUserManager.class})
    public void onCreate_haveRegisterToSpecificUrisAndActions() {
        mFragment.onAttach(mContext);

        mFragment.onCreate(Bundle.EMPTY);

        verify(mContentResolver).registerContentObserver(
                eq(Settings.Secure.getUriFor(Settings.Secure.ACCESSIBILITY_BUTTON_TARGETS)),
                anyBoolean(),
                any(AccessibilitySettingsContentObserver.class));
        verify(mContentResolver).registerContentObserver(eq(Settings.Secure.getUriFor(
                        Settings.Secure.ACCESSIBILITY_SHORTCUT_TARGET_SERVICE)), anyBoolean(),
                any(AccessibilitySettingsContentObserver.class));
        verify(mActivity, atLeast(1)).registerReceiver(
                any(PackageMonitor.class), any(), isNull(), any());
    }

    @Test
    @Config(shadows = {ShadowFragment.class, ShadowUserManager.class})
    public void onDestroy_unregisterObserverAndReceiver() {
        setupFragment();
        mFragment.onPause();
        mFragment.onStop();

        mFragment.onDestroy();

        verify(mContentResolver).unregisterContentObserver(
                any(AccessibilitySettingsContentObserver.class));
        verify(mActivity).unregisterReceiver(any(PackageMonitor.class));
    }

    @Test
    @Config(shadows = {ShadowFragment.class, ShadowUserManager.class})
    public void onContentChanged_updatePreferenceInForeground_preferenceUpdated() {
        setupFragment();
        mShadowAccessibilityManager.setInstalledAccessibilityServiceList(
                singletonList(mServiceInfo));

        mFragment.onContentChanged();

        RestrictedPreference preference = mFragment.getPreferenceScreen().findPreference(
                COMPONENT_NAME.flattenToString());

        assertThat(preference).isNotNull();

    }

    @Test
    @Config(shadows = {ShadowFragment.class, ShadowUserManager.class})
    public void onContentChanged_updatePreferenceInBackground_preferenceUpdated() {
        setupFragment();
        mFragment.onPause();
        mFragment.onStop();

        mShadowAccessibilityManager.setInstalledAccessibilityServiceList(
                singletonList(mServiceInfo));

        mFragment.onContentChanged();
        mFragment.onStart();

        RestrictedPreference preference = mFragment.getPreferenceScreen().findPreference(
                COMPONENT_NAME.flattenToString());

        assertThat(preference).isNotNull();

    }

    @Test
    @Config(shadows = {ShadowFragment.class, ShadowUserManager.class})
    public void testAccessibilityMenuInSystem_IncludedInInteractionControl() {
        mShadowAccessibilityManager.setInstalledAccessibilityServiceList(
                List.of(getMockAccessibilityServiceInfo(
                        AccessibilityUtils.ACCESSIBILITY_MENU_IN_SYSTEM)));
        setupFragment();

        final RestrictedPreference pref = mFragment.getPreferenceScreen().findPreference(
                AccessibilityUtils.ACCESSIBILITY_MENU_IN_SYSTEM.flattenToString());
        final String prefCategory = mFragment.mServicePreferenceToPreferenceCategoryMap.get(
                pref).getKey();
        assertThat(prefCategory).isEqualTo(AccessibilitySettings.CATEGORY_INTERACTION_CONTROL);
    }

    @Test
    @Config(shadows = {ShadowFragment.class, ShadowUserManager.class})
    public void testAccessibilityMenuInSystem_NoPrefWhenNotInstalled() {
        mShadowAccessibilityManager.setInstalledAccessibilityServiceList(List.of());
        setupFragment();

        final RestrictedPreference pref = mFragment.getPreferenceScreen().findPreference(
                AccessibilityUtils.ACCESSIBILITY_MENU_IN_SYSTEM.flattenToString());
        assertThat(pref).isNull();
    }

    private AccessibilityServiceInfo getMockAccessibilityServiceInfo(String packageName,
            String className) {
        return getMockAccessibilityServiceInfo(new ComponentName(packageName, className));
    }

    private AccessibilityServiceInfo getMockAccessibilityServiceInfo(ComponentName componentName) {
        final ApplicationInfo applicationInfo = new ApplicationInfo();
        final ServiceInfo serviceInfo = new ServiceInfo();
        applicationInfo.packageName = componentName.getPackageName();
        serviceInfo.packageName = componentName.getPackageName();
        serviceInfo.name = componentName.getClassName();
        serviceInfo.applicationInfo = applicationInfo;

        final ResolveInfo resolveInfo = new ResolveInfo();
        resolveInfo.serviceInfo = serviceInfo;
        try {
            final AccessibilityServiceInfo info = new AccessibilityServiceInfo(resolveInfo,
                    mContext);
            info.setComponentName(componentName);
            return info;
        } catch (XmlPullParserException | IOException e) {
            // Do nothing
        }

        return null;
    }

    private void setMockAccessibilityShortcutInfo(AccessibilityShortcutInfo mockInfo) {
        final ActivityInfo activityInfo = Mockito.mock(ActivityInfo.class);
        activityInfo.applicationInfo = new ApplicationInfo();
        when(mockInfo.getActivityInfo()).thenReturn(activityInfo);
        when(activityInfo.loadLabel(any())).thenReturn(DEFAULT_LABEL);
        when(mockInfo.loadSummary(any())).thenReturn(DEFAULT_SUMMARY);
        when(mockInfo.loadDescription(any())).thenReturn(DEFAULT_DESCRIPTION);
        when(mockInfo.getComponentName()).thenReturn(COMPONENT_NAME);
    }

    private void setInvisibleToggleFragmentType(AccessibilityServiceInfo info) {
        info.getResolveInfo().serviceInfo.applicationInfo.targetSdkVersion = Build.VERSION_CODES.R;
        info.flags |= AccessibilityServiceInfo.FLAG_REQUEST_ACCESSIBILITY_BUTTON;
    }

    private void setupFragment() {
        mFragment.onAttach(mContext);
        mFragment.onCreate(Bundle.EMPTY);
        mFragment.onStart();
        mFragment.onResume();
    }

    private void setShortcutEnabled(ComponentName componentName, boolean enabled) {
        Settings.Secure.putString(mContext.getContentResolver(),
                Settings.Secure.ACCESSIBILITY_BUTTON_TARGETS,
                enabled ? componentName.flattenToString() : "");
    }
}<|MERGE_RESOLUTION|>--- conflicted
+++ resolved
@@ -206,7 +206,6 @@
 
         String summary = AccessibilitySettings.getServiceSummary(mContext,
                 mServiceInfo, SERVICE_ENABLED).toString();
-<<<<<<< HEAD
 
         assertThat(summary).isEqualTo(
                 mContext.getString(R.string.preference_summary_default_combination,
@@ -243,44 +242,6 @@
     }
 
     @Test
-=======
-
-        assertThat(summary).isEqualTo(
-                mContext.getString(R.string.preference_summary_default_combination,
-                        mContext.getString(R.string.generic_accessibility_service_on),
-                        mContext.getString(R.string.accessibility_summary_shortcut_enabled)));
-    }
-
-    @Test
-    public void getServiceSummary_enableServiceShortcutOff_showsServiceEnabledShortcutOff() {
-        doReturn(EMPTY_STRING).when(mServiceInfo).loadSummary(any());
-        setShortcutEnabled(mServiceInfo.getComponentName(), false);
-
-        String summary = AccessibilitySettings.getServiceSummary(mContext,
-                mServiceInfo, SERVICE_ENABLED).toString();
-
-        assertThat(summary).isEqualTo(
-                mContext.getString(R.string.preference_summary_default_combination,
-                        mContext.getString(R.string.generic_accessibility_service_on),
-                        mContext.getString(R.string.generic_accessibility_feature_shortcut_off)));
-    }
-
-    @Test
-    public void getServiceSummary_disableServiceShortcutOff_showsDisabledShortcutOff() {
-        doReturn(EMPTY_STRING).when(mServiceInfo).loadSummary(any());
-        setShortcutEnabled(mServiceInfo.getComponentName(), false);
-
-        String summary = AccessibilitySettings.getServiceSummary(mContext,
-                mServiceInfo, SERVICE_DISABLED).toString();
-
-        assertThat(summary).isEqualTo(
-                mContext.getString(R.string.preference_summary_default_combination,
-                        mContext.getString(R.string.generic_accessibility_service_off),
-                        mContext.getString(R.string.generic_accessibility_feature_shortcut_off)));
-    }
-
-    @Test
->>>>>>> a938e152
     public void getServiceSummary_disableServiceShortcutOn_showsDisabledShortcutOn() {
         doReturn(EMPTY_STRING).when(mServiceInfo).loadSummary(any());
         setShortcutEnabled(mServiceInfo.getComponentName(), true);
