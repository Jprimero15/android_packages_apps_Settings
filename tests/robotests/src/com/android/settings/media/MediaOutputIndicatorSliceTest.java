--- conflicted
+++ resolved
@@ -211,16 +211,12 @@
         when(mMediaController.getPackageName()).thenReturn(TEST_PACKAGE_NAME);
         doReturn(mMediaController).when(sMediaOutputIndicatorWorker)
                 .getActiveLocalMediaController();
-<<<<<<< HEAD
-        final Intent intent = mMediaOutputIndicatorSlice.getMediaOutputDialogIntent();
-=======
         ArgumentCaptor<Intent> argument = ArgumentCaptor.forClass(Intent.class);
 
         mMediaOutputIndicatorSlice.onNotifyChange(null);
         verify(mContext, times(2)).sendBroadcast(argument.capture());
         List<Intent> intentList = argument.getAllValues();
         Intent intent = intentList.get(0);
->>>>>>> e5deddbe
 
         assertThat(TextUtils.equals(TEST_PACKAGE_NAME, intent.getStringExtra(
                 MediaOutputSliceConstants.EXTRA_PACKAGE_NAME))).isTrue();
@@ -236,16 +232,12 @@
     public void onNotifyChange_withoutActiveLocalMedia_verifyIntentExtra() {
         doReturn(mMediaController).when(sMediaOutputIndicatorWorker)
                 .getActiveLocalMediaController();
-<<<<<<< HEAD
-        final Intent intent = mMediaOutputIndicatorSlice.getMediaOutputDialogIntent();
-=======
         ArgumentCaptor<Intent> argument = ArgumentCaptor.forClass(Intent.class);
 
         mMediaOutputIndicatorSlice.onNotifyChange(null);
         verify(mContext, times(2)).sendBroadcast(argument.capture());
         List<Intent> intentList = argument.getAllValues();
         Intent intent = intentList.get(0);
->>>>>>> e5deddbe
 
         assertThat(TextUtils.isEmpty(intent.getStringExtra(
                 MediaOutputSliceConstants.EXTRA_PACKAGE_NAME))).isTrue();
