/*
 * Copyright (C) 2016 The Android Open Source Project
 *
 * Licensed under the Apache License, Version 2.0 (the "License");
 * you may not use this file except in compliance with the License.
 * You may obtain a copy of the License at
 *
 *      http://www.apache.org/licenses/LICENSE-2.0
 *
 * Unless required by applicable law or agreed to in writing, software
 * distributed under the License is distributed on an "AS IS" BASIS,
 * WITHOUT WARRANTIES OR CONDITIONS OF ANY KIND, either express or implied.
 * See the License for the specific language governing permissions and
 * limitations under the License.
 */

package com.android.settings.applications.manageapplications;

import static androidx.recyclerview.widget.RecyclerView.SCROLL_STATE_DRAGGING;
import static androidx.recyclerview.widget.RecyclerView.SCROLL_STATE_IDLE;

import static com.android.settings.applications.manageapplications.AppFilterRegistry.FILTER_APPS_ALL;
import static com.android.settings.applications.manageapplications.ManageApplications.LIST_TYPE_MAIN;
import static com.android.settings.applications.manageapplications.ManageApplications.LIST_TYPE_NOTIFICATION;

import static com.google.common.truth.Truth.assertThat;

import static org.mockito.ArgumentMatchers.any;
import static org.mockito.ArgumentMatchers.anyBoolean;
import static org.mockito.ArgumentMatchers.anyInt;
import static org.mockito.ArgumentMatchers.eq;
import static org.mockito.Mockito.doNothing;
import static org.mockito.Mockito.doReturn;
import static org.mockito.Mockito.mock;
import static org.mockito.Mockito.never;
import static org.mockito.Mockito.spy;
import static org.mockito.Mockito.verify;
import static org.mockito.Mockito.when;

import android.content.Context;
import android.content.pm.ApplicationInfo;
import android.content.pm.PackageManager;
import android.content.res.Resources;
import android.os.Bundle;
import android.os.Looper;
import android.os.UserManager;
import android.view.LayoutInflater;
import android.view.Menu;
import android.view.MenuInflater;
import android.view.MenuItem;
import android.view.View;
import android.view.ViewGroup;
import android.widget.SearchView;

import androidx.fragment.app.FragmentActivity;
import androidx.recyclerview.widget.RecyclerView;

import com.android.settings.R;
import com.android.settings.widget.LoadingViewController;
import com.android.settingslib.applications.ApplicationsState;

import org.junit.Before;
import org.junit.Test;
import org.junit.runner.RunWith;
import org.mockito.Mock;
import org.mockito.MockitoAnnotations;
import org.robolectric.RobolectricTestRunner;
import org.robolectric.RuntimeEnvironment;
import org.robolectric.fakes.RoboMenuItem;
import org.robolectric.util.ReflectionHelpers;

import java.util.ArrayList;

@RunWith(RobolectricTestRunner.class)
public class ManageApplicationsTest {

    @Mock
    private ApplicationsState mState;
    @Mock
    private ApplicationsState.Session mSession;
    @Mock
    private Menu mMenu;
    @Mock
    private FragmentActivity mActivity;
    @Mock
    private Resources mResources;
    @Mock
    private UserManager mUserManager;
    @Mock
    private PackageManager mPackageManager;

    private Context mContext;
    private MenuItem mAppReset;
    private MenuItem mSortRecent;
    private MenuItem mSortFrequent;
    private ManageApplications mFragment;

    @Before
    public void setUp() {
        MockitoAnnotations.initMocks(this);
        mContext = RuntimeEnvironment.application;
        mAppReset = new RoboMenuItem(R.id.reset_app_preferences);
        mSortRecent = new RoboMenuItem(R.id.sort_order_recent_notification);
        mSortFrequent = new RoboMenuItem(R.id.sort_order_frequent_notification);
        ReflectionHelpers.setStaticField(ApplicationsState.class, "sInstance", mState);
        when(mState.newSession(any())).thenReturn(mSession);
        when(mState.getBackgroundLooper()).thenReturn(Looper.myLooper());

        mFragment = spy(new ManageApplications());
        when(mFragment.getContext()).thenReturn(mContext);
        when(mFragment.getActivity()).thenReturn(mActivity);
        when(mActivity.getResources()).thenReturn(mResources);
        when(mActivity.getSystemService(UserManager.class)).thenReturn(mUserManager);
        when(mActivity.getPackageManager()).thenReturn(mPackageManager);
    }

    @Test
    public void updateMenu_mainListType_showAppReset() {
        setUpOptionMenus();
        ReflectionHelpers.setField(mFragment, "mListType", LIST_TYPE_MAIN);
        ReflectionHelpers.setField(mFragment, "mOptionsMenu", mMenu);

        mFragment.updateOptionsMenu();
        assertThat(mMenu.findItem(R.id.reset_app_preferences).isVisible()).isTrue();
    }

    @Test
    public void updateMenu_batteryListType_hideAppReset() {
        setUpOptionMenus();
        ReflectionHelpers.setField(mFragment, "mListType", ManageApplications.LIST_TYPE_HIGH_POWER);
        ReflectionHelpers.setField(mFragment, "mOptionsMenu", mMenu);

        mFragment.updateOptionsMenu();
        assertThat(mMenu.findItem(R.id.reset_app_preferences).isVisible()).isFalse();
    }

    @Test
    public void updateMenu_hideNotificationOptions() {
        setUpOptionMenus();
        ReflectionHelpers.setField(mFragment, "mListType", LIST_TYPE_NOTIFICATION);
        ReflectionHelpers.setField(mFragment, "mOptionsMenu", mMenu);

        mFragment.updateOptionsMenu();
        assertThat(mMenu.findItem(R.id.sort_order_recent_notification).isVisible()).isFalse();
        assertThat(mMenu.findItem(R.id.sort_order_frequent_notification).isVisible()).isFalse();
    }

    @Test
    public void onCreateView_shouldNotShowLoadingContainer() {
        ReflectionHelpers.setField(mFragment, "mResetAppsHelper", mock(ResetAppsHelper.class));
        doNothing().when(mFragment).createHeader();

        final LayoutInflater layoutInflater = mock(LayoutInflater.class);
        final View view = mock(View.class);
        final View loadingContainer = mock(View.class);
        when(layoutInflater.inflate(anyInt(), eq(null))).thenReturn(view);
        when(view.findViewById(R.id.loading_container)).thenReturn(loadingContainer);

        mFragment.onCreateView(layoutInflater, mock(ViewGroup.class), null);

        verify(loadingContainer, never()).setVisibility(View.VISIBLE);
    }

    @Test
    public void onCreateOptionsMenu_shouldSetSearchQueryListener() {
        final SearchView searchView = mock(SearchView.class);
        final MenuItem searchMenu = mock(MenuItem.class);
        final MenuItem helpMenu = mock(MenuItem.class);
        when(searchMenu.getActionView()).thenReturn(searchView);
        when(mMenu.findItem(R.id.search_app_list_menu)).thenReturn(searchMenu);
        when(mMenu.add(anyInt() /* groupId */, anyInt() /* itemId */, anyInt() /* order */,
                anyInt() /* titleRes */)).thenReturn(helpMenu);
        doReturn("Test").when(mFragment).getText(anyInt() /* resId */);
        doNothing().when(mFragment).updateOptionsMenu();

        mFragment.onCreateOptionsMenu(mMenu, mock(MenuInflater.class));

        verify(searchView).setOnQueryTextListener(mFragment);
    }

    @Test
    public void onCreateOptionsMenu_hasExpandSearchFlag_shouldExpandSearchView() {
        final SearchView searchView = mock(SearchView.class);
        final MenuItem searchMenu = mock(MenuItem.class);
        final MenuItem helpMenu = mock(MenuItem.class);
        when(searchMenu.getActionView()).thenReturn(searchView);
        when(mMenu.findItem(R.id.search_app_list_menu)).thenReturn(searchMenu);
        when(mMenu.add(anyInt() /* groupId */, anyInt() /* itemId */, anyInt() /* order */,
                anyInt() /* titleRes */)).thenReturn(helpMenu);
        doReturn("Test").when(mFragment).getText(anyInt() /* resId */);
        doNothing().when(mFragment).updateOptionsMenu();

        mFragment.mExpandSearch = true;
        mFragment.onCreateOptionsMenu(mMenu, mock(MenuInflater.class));

        verify(searchMenu).expandActionView();
    }

    @Test
    public void onQueryTextChange_shouldFilterSearchInApplicationsAdapter() {
        final ManageApplications.ApplicationsAdapter adapter =
                mock(ManageApplications.ApplicationsAdapter.class);
        final String query = "Test App";
        ReflectionHelpers.setField(mFragment, "mApplications", adapter);

        mFragment.onQueryTextChange(query);

        verify(adapter).filterSearch(query);
    }

    @Test
    public void updateLoading_appLoaded_shouldNotDelayCallToHandleLoadingContainer() {
        ReflectionHelpers.setField(mFragment, "mLoadingContainer", mock(View.class));
        ReflectionHelpers.setField(mFragment, "mListContainer", mock(View.class));
        final ManageApplications.ApplicationsAdapter adapter =
                spy(new ManageApplications.ApplicationsAdapter(mState, mFragment,
                        AppFilterRegistry.getInstance().get(FILTER_APPS_ALL), new Bundle()));
        final LoadingViewController loadingViewController =
                mock(LoadingViewController.class);
        ReflectionHelpers.setField(adapter, "mLoadingViewController", loadingViewController);

        // app loading completed
        ReflectionHelpers.setField(adapter, "mHasReceivedLoadEntries", true);
        final ArrayList<ApplicationsState.AppEntry> appList = new ArrayList<>();
        appList.add(mock(ApplicationsState.AppEntry.class));
        when(mSession.getAllApps()).thenReturn(appList);

        adapter.updateLoading();

        verify(loadingViewController, never()).showLoadingViewDelayed();
    }

    @Test
    public void updateLoading_appNotLoaded_shouldDelayCallToHandleLoadingContainer() {
        ReflectionHelpers.setField(mFragment, "mLoadingContainer", mock(View.class));
        ReflectionHelpers.setField(mFragment, "mListContainer", mock(View.class));
        final ManageApplications.ApplicationsAdapter adapter =
                spy(new ManageApplications.ApplicationsAdapter(mState, mFragment,
                        AppFilterRegistry.getInstance().get(FILTER_APPS_ALL), new Bundle()));
        final LoadingViewController loadingViewController =
                mock(LoadingViewController.class);
        ReflectionHelpers.setField(adapter, "mLoadingViewController", loadingViewController);

        // app loading not yet completed
        ReflectionHelpers.setField(adapter, "mHasReceivedLoadEntries", false);

        adapter.updateLoading();

        verify(loadingViewController).showLoadingViewDelayed();
    }

    @Test
    public void onRebuildComplete_shouldHideLoadingView() {
        final Context context = RuntimeEnvironment.application;
        final RecyclerView recyclerView = mock(RecyclerView.class);
        final View emptyView = mock(View.class);
        ReflectionHelpers.setField(mFragment, "mRecyclerView", recyclerView);
        ReflectionHelpers.setField(mFragment, "mEmptyView", emptyView);
        final View loadingContainer = mock(View.class);
        when(loadingContainer.getContext()).thenReturn(context);
        final View listContainer = mock(View.class);
        when(listContainer.getVisibility()).thenReturn(View.INVISIBLE);
        when(listContainer.getContext()).thenReturn(context);
        ReflectionHelpers.setField(mFragment, "mLoadingContainer", loadingContainer);
        ReflectionHelpers.setField(mFragment, "mListContainer", listContainer);
        final ManageApplications.ApplicationsAdapter adapter =
                spy(new ManageApplications.ApplicationsAdapter(mState, mFragment,
                        AppFilterRegistry.getInstance().get(FILTER_APPS_ALL), new Bundle()));
        final LoadingViewController loadingViewController =
                mock(LoadingViewController.class);
        ReflectionHelpers.setField(adapter, "mLoadingViewController", loadingViewController);
        ReflectionHelpers.setField(adapter, "mAppFilter",
                AppFilterRegistry.getInstance().get(FILTER_APPS_ALL));

        // app loading not yet completed
        ReflectionHelpers.setField(adapter, "mHasReceivedLoadEntries", false);
        adapter.updateLoading();

        // app loading completed
        ReflectionHelpers.setField(adapter, "mHasReceivedLoadEntries", true);
        final ArrayList<ApplicationsState.AppEntry> appList = new ArrayList<>();
        appList.add(mock(ApplicationsState.AppEntry.class));
        when(mSession.getAllApps()).thenReturn(appList);
        ReflectionHelpers.setField(
                mFragment, "mFilterAdapter", mock(ManageApplications.FilterSpinnerAdapter.class));

        adapter.onRebuildComplete(null);

        verify(loadingViewController).showContent(true /* animate */);
    }

    @Test
    public void onRebuildComplete_hasSearchQuery_shouldFilterSearch() {
        final String query = "Test";
        final RecyclerView recyclerView = mock(RecyclerView.class);
        final View emptyView = mock(View.class);
        ReflectionHelpers.setField(mFragment, "mRecyclerView", recyclerView);
        ReflectionHelpers.setField(mFragment, "mEmptyView", emptyView);
        final SearchView searchView = mock(SearchView.class);
        ReflectionHelpers.setField(mFragment, "mSearchView", searchView);
        when(searchView.isVisibleToUser()).thenReturn(true);
        when(searchView.getQuery()).thenReturn(query);
        final View listContainer = mock(View.class);
        when(listContainer.getVisibility()).thenReturn(View.VISIBLE);
        ReflectionHelpers.setField(mFragment, "mListContainer", listContainer);
        ReflectionHelpers.setField(
                mFragment, "mFilterAdapter", mock(ManageApplications.FilterSpinnerAdapter.class));
        final ArrayList<ApplicationsState.AppEntry> appList = new ArrayList<>();
        appList.add(mock(ApplicationsState.AppEntry.class));
        final ManageApplications.ApplicationsAdapter adapter =
                spy(new ManageApplications.ApplicationsAdapter(mState, mFragment,
                        AppFilterRegistry.getInstance().get(FILTER_APPS_ALL),
                        null /* savedInstanceState */));

        adapter.onRebuildComplete(appList);

        verify(adapter).filterSearch(query);
    }

    @Test
    public void notifyItemChange_recyclerViewIdle_shouldNotify() {
        final RecyclerView recyclerView = mock(RecyclerView.class);
        final ManageApplications.ApplicationsAdapter adapter =
                spy(new ManageApplications.ApplicationsAdapter(mState, mFragment,
                        AppFilterRegistry.getInstance().get(FILTER_APPS_ALL), new Bundle()));

        adapter.onAttachedToRecyclerView(recyclerView);
        adapter.mOnScrollListener.onScrollStateChanged(recyclerView, SCROLL_STATE_IDLE);
        adapter.mOnScrollListener.postNotifyItemChange(0 /* index */);

        verify(adapter).notifyItemChanged(0);
    }

    @Test
    public void notifyItemChange_recyclerViewScrolling_shouldNotifyWhenIdle() {
        final RecyclerView recyclerView = mock(RecyclerView.class);
        final ManageApplications.ApplicationsAdapter adapter =
                spy(new ManageApplications.ApplicationsAdapter(mState, mFragment,
                        AppFilterRegistry.getInstance().get(FILTER_APPS_ALL), new Bundle()));

        adapter.onAttachedToRecyclerView(recyclerView);
        adapter.mOnScrollListener.onScrollStateChanged(recyclerView, SCROLL_STATE_DRAGGING);
        adapter.mOnScrollListener.postNotifyItemChange(0 /* index */);

        verify(adapter, never()).notifyItemChanged(0);
        verify(adapter, never()).notifyDataSetChanged();

        adapter.mOnScrollListener.onScrollStateChanged(recyclerView, SCROLL_STATE_IDLE);
        verify(adapter).notifyDataSetChanged();
    }

    @Test
    public void applicationsAdapter_onBindViewHolder_notifications_wrongExtraInfo() {
        when(mUserManager.getProfileIdsWithDisabled(anyInt())).thenReturn(new int[]{});
        ReflectionHelpers.setField(mFragment, "mUserManager", mUserManager);
        mFragment.mListType = LIST_TYPE_NOTIFICATION;
        ApplicationViewHolder holder = mock(ApplicationViewHolder.class);
        ReflectionHelpers.setField(holder, "itemView", mock(View.class));
        ManageApplications.ApplicationsAdapter adapter =
                new ManageApplications.ApplicationsAdapter(mState,
                        mFragment, mock(AppFilterItem.class),
                        mock(Bundle.class));
        final ArrayList<ApplicationsState.AppEntry> appList = new ArrayList<>();
        final ApplicationsState.AppEntry appEntry = mock(ApplicationsState.AppEntry.class);
        appEntry.info = mock(ApplicationInfo.class);
        appEntry.extraInfo = mock(AppFilterItem.class);
        appList.add(appEntry);
        ReflectionHelpers.setField(adapter, "mEntries", appList);

        adapter.onBindViewHolder(holder, 0);
        // no crash? yay!
    }

    @Test
    public void applicationsAdapter_onBindViewHolder_updateSwitch_notifications() {
        when(mUserManager.getProfileIdsWithDisabled(anyInt())).thenReturn(new int[]{});
        ReflectionHelpers.setField(mFragment, "mUserManager", mUserManager);
        mFragment.mListType = LIST_TYPE_NOTIFICATION;
        ApplicationViewHolder holder = mock(ApplicationViewHolder.class);
        ReflectionHelpers.setField(holder, "itemView", mock(View.class));
        ManageApplications.ApplicationsAdapter adapter =
                new ManageApplications.ApplicationsAdapter(mState,
                        mFragment, mock(AppFilterItem.class),
                        mock(Bundle.class));
        final ArrayList<ApplicationsState.AppEntry> appList = new ArrayList<>();
        final ApplicationsState.AppEntry appEntry = mock(ApplicationsState.AppEntry.class);
        appEntry.info = mock(ApplicationInfo.class);
        appList.add(appEntry);
        ReflectionHelpers.setField(adapter, "mEntries", appList);

        adapter.onBindViewHolder(holder, 0);
        verify(holder).updateSwitch(any(), anyBoolean(), anyBoolean());
    }

    @Test
    public void applicationsAdapter_onBindViewHolder_updateSwitch_notNotifications() {
        mFragment.mListType = LIST_TYPE_MAIN;
        ApplicationViewHolder holder = mock(ApplicationViewHolder.class);
        ReflectionHelpers.setField(holder, "itemView", mock(View.class));
        when(mUserManager.getProfileIdsWithDisabled(anyInt())).thenReturn(new int[]{});
        ReflectionHelpers.setField(mFragment, "mUserManager", mUserManager);
        ManageApplications.ApplicationsAdapter adapter = new ManageApplications.ApplicationsAdapter(
                mState, mFragment, mock(AppFilterItem.class), mock(Bundle.class));
        final ArrayList<ApplicationsState.AppEntry> appList = new ArrayList<>();
        final ApplicationsState.AppEntry appEntry = mock(ApplicationsState.AppEntry.class);
        appEntry.info = mock(ApplicationInfo.class);
        appList.add(appEntry);
        ReflectionHelpers.setField(adapter, "mEntries", appList);

        adapter.onBindViewHolder(holder, 0);
        verify(holder, never()).updateSwitch(any(), anyBoolean(), anyBoolean());
    }

    @Test
    public void applicationsAdapter_filterSearch_emptyQuery_shouldShowFullList() {
        final ManageApplications.ApplicationsAdapter adapter =
                new ManageApplications.ApplicationsAdapter(
                        mState, mFragment, mock(AppFilterItem.class), Bundle.EMPTY);
        final String[] appNames = {"Apricot", "Banana", "Cantaloupe", "Fig", "Mango"};
        ReflectionHelpers.setField(adapter, "mOriginalEntries", getTestAppList(appNames));

        adapter.filterSearch("");

        assertThat(adapter.getItemCount()).isEqualTo(5);
    }

    @Test
    public void applicationsAdapter_filterSearch_noMatch_shouldShowEmptyList() {
        final ManageApplications.ApplicationsAdapter adapter =
                new ManageApplications.ApplicationsAdapter(
                        mState, mFragment, mock(AppFilterItem.class), Bundle.EMPTY);
        final String[] appNames = {"Apricot", "Banana", "Cantaloupe", "Fig", "Mango"};
        ReflectionHelpers.setField(adapter, "mOriginalEntries", getTestAppList(appNames));

        adapter.filterSearch("orange");

        assertThat(adapter.getItemCount()).isEqualTo(0);
    }

    @Test
    public void applicationsAdapter_filterSearch_shouldShowMatchedItemsOnly() {
        final ManageApplications.ApplicationsAdapter adapter =
                new ManageApplications.ApplicationsAdapter(
                        mState, mFragment, mock(AppFilterItem.class), Bundle.EMPTY);
        final String[] appNames = {"Apricot", "Banana", "Cantaloupe", "Fig", "Mango"};
        ReflectionHelpers.setField(adapter, "mOriginalEntries", getTestAppList(appNames));

        adapter.filterSearch("an");

        assertThat(adapter.getItemCount()).isEqualTo(3);
        assertThat(adapter.getAppEntry(0).label).isEqualTo("Banana");
        assertThat(adapter.getAppEntry(1).label).isEqualTo("Cantaloupe");
        assertThat(adapter.getAppEntry(2).label).isEqualTo("Mango");
    }

    @Test
    public void sortOrderSavedOnRebuild() {
        when(mUserManager.getProfileIdsWithDisabled(anyInt())).thenReturn(new int[]{});
        ReflectionHelpers.setField(mFragment, "mUserManager", mUserManager);
        mFragment.mListType = LIST_TYPE_NOTIFICATION;
        mFragment.mSortOrder = -1;
        ManageApplications.ApplicationsAdapter adapter = new ManageApplications.ApplicationsAdapter(
                mState, mFragment, mock(AppFilterItem.class), mock(Bundle.class));

        adapter.rebuild(mSortRecent.getItemId());
        assertThat(mFragment.mSortOrder).isEqualTo(mSortRecent.getItemId());

        adapter.rebuild(mSortFrequent.getItemId());
        assertThat(mFragment.mSortOrder).isEqualTo(mSortFrequent.getItemId());
    }

    @Test
    public void updateFilterView_hasFilterSet_shouldShowFilterAndHavePaddingTop() {
        mFragment.mRecyclerView = new RecyclerView(mContext);
        mFragment.mSpinnerHeader = new View(mContext);
        mFragment.mFilterAdapter = new ManageApplications.FilterSpinnerAdapter(mFragment);

        mFragment.mFilterAdapter.updateFilterView(true);

        assertThat(mFragment.mSpinnerHeader.getVisibility()).isEqualTo(View.VISIBLE);
        assertThat(mFragment.mRecyclerView.getPaddingTop()).isEqualTo(
                mContext.getResources().getDimensionPixelSize(R.dimen.app_bar_height));
    }

    @Test
    public void updateFilterView_noFilterSet_shouldHideFilterAndNoPaddingTop() {
        mFragment.mRecyclerView = new RecyclerView(mContext);
        mFragment.mSpinnerHeader = new View(mContext);
        mFragment.mFilterAdapter = new ManageApplications.FilterSpinnerAdapter(mFragment);

        mFragment.mFilterAdapter.updateFilterView(false);

        assertThat(mFragment.mSpinnerHeader.getVisibility()).isEqualTo(View.GONE);
        assertThat(mFragment.mRecyclerView.getPaddingTop()).isEqualTo(0);
<<<<<<< HEAD
=======
    }

    @Test
    public void onSaveInstanceState_noSearchView_shouldNotSetBundleValue() {
        final Bundle bundle = new Bundle();
        ReflectionHelpers.setField(mFragment, "mResetAppsHelper", mock(ResetAppsHelper.class));
        ReflectionHelpers.setField(mFragment, "mFilter", mock(AppFilterItem.class));
        ReflectionHelpers.setField(mFragment, "mApplications",
                mock(ManageApplications.ApplicationsAdapter.class));

        mFragment.onSaveInstanceState(bundle);

        assertThat(bundle.containsKey(ManageApplications.EXTRA_EXPAND_SEARCH_VIEW)).isFalse();
    }

    @Test
    public void onSaveInstanceState_searchViewSet_shouldSetBundleValue() {
        final SearchView searchView = mock(SearchView.class);
        final Bundle bundle = new Bundle();
        ReflectionHelpers.setField(mFragment, "mResetAppsHelper", mock(ResetAppsHelper.class));
        ReflectionHelpers.setField(mFragment, "mFilter", mock(AppFilterItem.class));
        ReflectionHelpers.setField(mFragment, "mApplications",
                mock(ManageApplications.ApplicationsAdapter.class));
        ReflectionHelpers.setField(mFragment, "mSearchView", searchView);
        when(searchView.isIconified()).thenReturn(true);

        mFragment.onSaveInstanceState(bundle);

        assertThat(bundle.containsKey(ManageApplications.EXTRA_EXPAND_SEARCH_VIEW)).isTrue();
        assertThat(bundle.getBoolean(ManageApplications.EXTRA_EXPAND_SEARCH_VIEW)).isFalse();
>>>>>>> 490ac798
    }

    private void setUpOptionMenus() {
        when(mMenu.findItem(anyInt())).thenAnswer(invocation -> {
            final Object[] args = invocation.getArguments();
            final int id = (int) args[0];
            if (id == mAppReset.getItemId()) {
                return mAppReset;
            }
            if (id == mSortFrequent.getItemId()) {
                return mSortFrequent;
            }
            if (id == mSortRecent.getItemId()) {
                return mSortRecent;
            }
            return new RoboMenuItem(id);
        });
    }

    private ArrayList<ApplicationsState.AppEntry> getTestAppList(String[] appNames) {
        final ArrayList<ApplicationsState.AppEntry> appList = new ArrayList<>();
        for (String name : appNames) {
            final ApplicationsState.AppEntry appEntry = mock(ApplicationsState.AppEntry.class);
            appEntry.label = name;
            appList.add(appEntry);
        }
        return appList;
    }
}<|MERGE_RESOLUTION|>--- conflicted
+++ resolved
@@ -492,8 +492,6 @@
 
         assertThat(mFragment.mSpinnerHeader.getVisibility()).isEqualTo(View.GONE);
         assertThat(mFragment.mRecyclerView.getPaddingTop()).isEqualTo(0);
-<<<<<<< HEAD
-=======
     }
 
     @Test
@@ -524,7 +522,6 @@
 
         assertThat(bundle.containsKey(ManageApplications.EXTRA_EXPAND_SEARCH_VIEW)).isTrue();
         assertThat(bundle.getBoolean(ManageApplications.EXTRA_EXPAND_SEARCH_VIEW)).isFalse();
->>>>>>> 490ac798
     }
 
     private void setUpOptionMenus() {
