--- conflicted
+++ resolved
@@ -15,10 +15,6 @@
  */
 package com.android.settings.accounts;
 
-<<<<<<< HEAD
-import static com.google.common.truth.Truth.assertThat;
-
-=======
 import static android.app.ActivityManager.LOCK_TASK_MODE_NONE;
 import static android.app.ActivityManager.LOCK_TASK_MODE_PINNED;
 
@@ -29,7 +25,6 @@
 
 import android.app.ActivityManager;
 import android.content.Context;
->>>>>>> 490ac798
 import android.provider.SearchIndexableResource;
 
 import com.android.settingslib.drawer.CategoryKey;
@@ -39,11 +34,8 @@
 import org.junit.runner.RunWith;
 import org.robolectric.RobolectricTestRunner;
 import org.robolectric.RuntimeEnvironment;
-<<<<<<< HEAD
-=======
 import org.robolectric.shadow.api.Shadow;
 import org.robolectric.shadows.ShadowActivityManager;
->>>>>>> 490ac798
 
 import java.util.List;
 
@@ -51,31 +43,11 @@
 public class AccountDashboardFragmentTest {
 
     private AccountDashboardFragment mFragment;
-<<<<<<< HEAD
-=======
     private Context mContext;
->>>>>>> 490ac798
 
     @Before
     public void setUp() {
         mFragment = new AccountDashboardFragment();
-<<<<<<< HEAD
-    }
-
-    @Test
-    public void testCategory_isAccount() {
-        assertThat(mFragment.getCategoryKey()).isEqualTo(CategoryKey.CATEGORY_ACCOUNT);
-    }
-
-    @Test
-    public void testSearchIndexProvider_shouldIndexResource() {
-        final List<SearchIndexableResource> indexRes =
-                AccountDashboardFragment.SEARCH_INDEX_DATA_PROVIDER
-                        .getXmlResourcesToIndex(RuntimeEnvironment.application, true /* enabled */);
-
-        assertThat(indexRes).isNotNull();
-        assertThat(indexRes.get(0).xmlResId).isEqualTo(mFragment.getPreferenceScreenResId());
-=======
         mContext = RuntimeEnvironment.application;
     }
 
@@ -114,6 +86,5 @@
         activityManager.setLockTaskModeState(LOCK_TASK_MODE_PINNED);
 
         assertThat(fragment.isLockTaskModePinned()).isTrue();
->>>>>>> 490ac798
     }
 }