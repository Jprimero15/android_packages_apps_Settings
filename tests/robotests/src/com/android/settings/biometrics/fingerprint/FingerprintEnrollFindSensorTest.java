--- conflicted
+++ resolved
@@ -19,14 +19,11 @@
 import static android.hardware.fingerprint.FingerprintSensorProperties.TYPE_REAR;
 import static android.hardware.fingerprint.FingerprintSensorProperties.TYPE_UDFPS_OPTICAL;
 
-<<<<<<< HEAD
-=======
 import static com.android.settings.biometrics.BiometricEnrollBase.RESULT_FINISHED;
 import static com.android.settings.biometrics.BiometricEnrollBase.RESULT_SKIP;
 import static com.android.settings.biometrics.BiometricEnrollBase.RESULT_TIMEOUT;
 import static com.android.settings.biometrics.fingerprint.FingerprintEnrollEnrolling.TAG_SIDECAR;
 
->>>>>>> c8f45f75
 import static com.google.common.truth.Truth.assertThat;
 import static com.google.common.truth.Truth.assertWithMessage;
 
@@ -47,16 +44,11 @@
 import android.hardware.fingerprint.FingerprintManager.EnrollmentCallback;
 import android.hardware.fingerprint.FingerprintSensorProperties;
 import android.hardware.fingerprint.FingerprintSensorPropertiesInternal;
-<<<<<<< HEAD
-import android.os.CancellationSignal;
-import android.view.View;
-=======
 import android.os.Bundle;
 import android.os.CancellationSignal;
 import android.view.View;
 
 import androidx.fragment.app.Fragment;
->>>>>>> c8f45f75
 
 import com.android.settings.R;
 import com.android.settings.biometrics.BiometricEnrollBase;
@@ -117,18 +109,6 @@
         buildActivity();
     }
 
-<<<<<<< HEAD
-        mActivityController = Robolectric.buildActivity(
-                FingerprintEnrollFindSensor.class,
-                new Intent()
-                        // Set the challenge token so the confirm screen will not be shown
-                        .putExtra(ChooseLockSettingsHelper.EXTRA_KEY_CHALLENGE_TOKEN, new byte[0])
-        );
-        mActivity = mActivityController.get();
-    }
-
-=======
->>>>>>> c8f45f75
     private void setupActivity_onRearDevice() {
         final ArrayList<FingerprintSensorPropertiesInternal> props = new ArrayList<>();
         props.add(newFingerprintSensorPropertiesInternal(TYPE_REAR));
@@ -246,53 +226,115 @@
     }
 
     @Test
-<<<<<<< HEAD
-    public void enrollingFinishResultShallSentBack_onRearDevice() {
-=======
     public void resultFinishShallForward_onRearDevice() {
->>>>>>> c8f45f75
         setupActivity_onRearDevice();
         triggerEnrollProgressAndError_onRearDevice();
         verifyStartEnrollingActivity();
 
-<<<<<<< HEAD
-        // onStop shall not change default activity result
-        mActivityController.pause().stop();
-        assertThat(Shadows.shadowOf(mActivity).getResultCode()).isEqualTo(DEFAULT_ACTIVITY_RESULT);
-
-        gotEnrollingResult_verifyResultSentBack(BiometricEnrollBase.RESULT_FINISHED);
-    }
-
-    @Test
-    public void enrollingSkipResultShallSentBack_onRearDevice() {
+        // pause activity
+        mActivityController.pause().stop();
+
+        // onStop shall not change default activity result
+        assertThat(Shadows.shadowOf(mActivity).getResultCode()).isEqualTo(DEFAULT_ACTIVITY_RESULT);
+
+        gotEnrollingResult_resumeActivityAndVerifyResultThenForward(RESULT_FINISHED);
+    }
+
+    @Test
+    public void resultFinishShallForward_onRearDevice_recreate() {
         setupActivity_onRearDevice();
         triggerEnrollProgressAndError_onRearDevice();
         verifyStartEnrollingActivity();
 
-        // onStop shall not change default activity result
-        mActivityController.pause().stop();
-        assertThat(Shadows.shadowOf(mActivity).getResultCode()).isEqualTo(DEFAULT_ACTIVITY_RESULT);
-
-        gotEnrollingResult_verifyResultSentBack(BiometricEnrollBase.RESULT_SKIP);
-    }
-
-    @Test
-    public void enrollingTimeoutResultShallSentBack_onRearDevice() {
-        setupActivity_onRearDevice();
+        // recycle activity
+        final Bundle bundle = new Bundle();
+        mActivityController.pause().stop().saveInstanceState(bundle).destroy();
+
+        // onStop shall not change default activity result
+        assertThat(Shadows.shadowOf(mActivity).getResultCode()).isEqualTo(DEFAULT_ACTIVITY_RESULT);
+
+        gotEnrollingResult_recreateActivityAndVerifyResultThenForward(RESULT_FINISHED, bundle);
+    }
+
+    @Test
+    public void resultSkipShallForward_onRearDevice() {
+        setupActivity_onRearDevice();
+        verifySidecar_onRearOrSfpsDevice();
+
         triggerEnrollProgressAndError_onRearDevice();
         verifyStartEnrollingActivity();
 
-        // onStop shall not change default activity result
-        mActivityController.pause().stop();
-        assertThat(Shadows.shadowOf(mActivity).getResultCode()).isEqualTo(DEFAULT_ACTIVITY_RESULT);
-
-        gotEnrollingResult_verifyResultSentBack(BiometricEnrollBase.RESULT_TIMEOUT);
-    }
-
-    @Test
-    public void enrollingFinishResultShallSentBack_onUdfpsDevice_triggeredByLottieClick() {
-        setupActivity_onUdfpsDevice();
-=======
+        // pause activity
+        mActivityController.pause().stop();
+
+        // onStop shall not change default activity result
+        assertThat(Shadows.shadowOf(mActivity).getResultCode()).isEqualTo(DEFAULT_ACTIVITY_RESULT);
+
+        gotEnrollingResult_resumeActivityAndVerifyResultThenForward(RESULT_SKIP);
+    }
+
+    @Test
+    public void resultSkipShallForward_onRearDevice_recreate() {
+        setupActivity_onRearDevice();
+        verifySidecar_onRearOrSfpsDevice();
+
+        triggerEnrollProgressAndError_onRearDevice();
+        verifyStartEnrollingActivity();
+
+        // recycle activity
+        final Bundle bundle = new Bundle();
+        mActivityController.pause().stop().saveInstanceState(bundle).destroy();
+
+        // onStop shall not change default activity result
+        assertThat(Shadows.shadowOf(mActivity).getResultCode()).isEqualTo(DEFAULT_ACTIVITY_RESULT);
+
+        gotEnrollingResult_recreateActivityAndVerifyResultThenForward(RESULT_SKIP, bundle);
+    }
+
+    @Test
+    public void resultTimeoutShallForward_onRearDevice() {
+        setupActivity_onRearDevice();
+        verifySidecar_onRearOrSfpsDevice();
+
+        triggerEnrollProgressAndError_onRearDevice();
+        verifyStartEnrollingActivity();
+
+        // pause activity
+        mActivityController.pause().stop();
+
+        // onStop shall not change default activity result
+        assertThat(Shadows.shadowOf(mActivity).getResultCode()).isEqualTo(DEFAULT_ACTIVITY_RESULT);
+
+        gotEnrollingResult_resumeActivityAndVerifyResultThenForward(RESULT_TIMEOUT);
+    }
+
+    @Test
+    public void resultTimeoutShallForward_onRearDevice_recreate() {
+        setupActivity_onRearDevice();
+        verifySidecar_onRearOrSfpsDevice();
+
+        triggerEnrollProgressAndError_onRearDevice();
+        verifyStartEnrollingActivity();
+
+        // recycle activity
+        final Bundle bundle = new Bundle();
+        mActivityController.pause().stop().saveInstanceState(bundle).destroy();
+
+        // onStop shall not change default activity result
+        assertThat(Shadows.shadowOf(mActivity).getResultCode()).isEqualTo(DEFAULT_ACTIVITY_RESULT);
+
+        gotEnrollingResult_recreateActivityAndVerifyResultThenForward(RESULT_TIMEOUT, bundle);
+    }
+
+    @Test
+    public void clickLottieResultFinishShallForward_onUdfpsDevice() {
+        setupActivity_onUdfpsDevice();
+        verifyNoSidecar();
+
+        clickLottieView_onUdfpsDevice();
+        verifyStartEnrollingActivity();
+        assertThat(Shadows.shadowOf(mActivity).getResultCode()).isEqualTo(DEFAULT_ACTIVITY_RESULT);
+
         // pause activity
         mActivityController.pause().stop();
 
@@ -303,10 +345,13 @@
     }
 
     @Test
-    public void resultFinishShallForward_onRearDevice_recreate() {
-        setupActivity_onRearDevice();
-        triggerEnrollProgressAndError_onRearDevice();
-        verifyStartEnrollingActivity();
+    public void clickLottieResultFinishShallForward_onUdfpsDevice_ifActivityRecycled() {
+        setupActivity_onUdfpsDevice();
+        verifyNoSidecar();
+
+        clickLottieView_onUdfpsDevice();
+        verifyStartEnrollingActivity();
+        assertThat(Shadows.shadowOf(mActivity).getResultCode()).isEqualTo(DEFAULT_ACTIVITY_RESULT);
 
         // recycle activity
         final Bundle bundle = new Bundle();
@@ -319,12 +364,13 @@
     }
 
     @Test
-    public void resultSkipShallForward_onRearDevice() {
-        setupActivity_onRearDevice();
-        verifySidecar_onRearOrSfpsDevice();
-
-        triggerEnrollProgressAndError_onRearDevice();
-        verifyStartEnrollingActivity();
+    public void clickLottieResultSkipShallForward_onUdfpsDevice() {
+        setupActivity_onUdfpsDevice();
+        verifyNoSidecar();
+
+        clickLottieView_onUdfpsDevice();
+        verifyStartEnrollingActivity();
+        assertThat(Shadows.shadowOf(mActivity).getResultCode()).isEqualTo(DEFAULT_ACTIVITY_RESULT);
 
         // pause activity
         mActivityController.pause().stop();
@@ -336,12 +382,13 @@
     }
 
     @Test
-    public void resultSkipShallForward_onRearDevice_recreate() {
-        setupActivity_onRearDevice();
-        verifySidecar_onRearOrSfpsDevice();
-
-        triggerEnrollProgressAndError_onRearDevice();
-        verifyStartEnrollingActivity();
+    public void clickLottieResultSkipShallForward_onUdfpsDevice_ifActivityRecycled() {
+        setupActivity_onUdfpsDevice();
+        verifyNoSidecar();
+
+        clickLottieView_onUdfpsDevice();
+        verifyStartEnrollingActivity();
+        assertThat(Shadows.shadowOf(mActivity).getResultCode()).isEqualTo(DEFAULT_ACTIVITY_RESULT);
 
         // recycle activity
         final Bundle bundle = new Bundle();
@@ -354,12 +401,13 @@
     }
 
     @Test
-    public void resultTimeoutShallForward_onRearDevice() {
-        setupActivity_onRearDevice();
-        verifySidecar_onRearOrSfpsDevice();
-
-        triggerEnrollProgressAndError_onRearDevice();
-        verifyStartEnrollingActivity();
+    public void clickLottieResultTimeoutShallForward_onUdfpsDevice() {
+        setupActivity_onUdfpsDevice();
+        verifyNoSidecar();
+
+        clickLottieView_onUdfpsDevice();
+        verifyStartEnrollingActivity();
+        assertThat(Shadows.shadowOf(mActivity).getResultCode()).isEqualTo(DEFAULT_ACTIVITY_RESULT);
 
         // pause activity
         mActivityController.pause().stop();
@@ -371,12 +419,13 @@
     }
 
     @Test
-    public void resultTimeoutShallForward_onRearDevice_recreate() {
-        setupActivity_onRearDevice();
-        verifySidecar_onRearOrSfpsDevice();
-
-        triggerEnrollProgressAndError_onRearDevice();
-        verifyStartEnrollingActivity();
+    public void clickLottieResultTimeoutShallForward_onUdfpsDevice_ifActivityRecycled() {
+        setupActivity_onUdfpsDevice();
+        verifyNoSidecar();
+
+        clickLottieView_onUdfpsDevice();
+        verifyStartEnrollingActivity();
+        assertThat(Shadows.shadowOf(mActivity).getResultCode()).isEqualTo(DEFAULT_ACTIVITY_RESULT);
 
         // recycle activity
         final Bundle bundle = new Bundle();
@@ -389,13 +438,12 @@
     }
 
     @Test
-    public void clickLottieResultFinishShallForward_onUdfpsDevice() {
-        setupActivity_onUdfpsDevice();
-        verifyNoSidecar();
-
-        clickLottieView_onUdfpsDevice();
-        verifyStartEnrollingActivity();
-        assertThat(Shadows.shadowOf(mActivity).getResultCode()).isEqualTo(DEFAULT_ACTIVITY_RESULT);
+    public void clickPrimiaryButtonResultFinishShallForward_onUdfpsDevice() {
+        setupActivity_onUdfpsDevice();
+        verifyNoSidecar();
+
+        clickPrimaryButton_onUdfpsDevice();
+        verifyStartEnrollingActivity();
 
         // pause activity
         mActivityController.pause().stop();
@@ -407,27 +455,13 @@
     }
 
     @Test
-    public void clickLottieResultFinishShallForward_onUdfpsDevice_ifActivityRecycled() {
-        setupActivity_onUdfpsDevice();
-        verifyNoSidecar();
-
->>>>>>> c8f45f75
-        clickLottieView_onUdfpsDevice();
-        verifyStartEnrollingActivity();
-        assertThat(Shadows.shadowOf(mActivity).getResultCode()).isEqualTo(DEFAULT_ACTIVITY_RESULT);
-
-<<<<<<< HEAD
-        // onStop shall not change default activity result
-        mActivityController.pause().stop();
-        assertThat(Shadows.shadowOf(mActivity).getResultCode()).isEqualTo(DEFAULT_ACTIVITY_RESULT);
-
-        gotEnrollingResult_verifyResultSentBack(BiometricEnrollBase.RESULT_FINISHED);
-    }
-
-    @Test
-    public void enrollingSkipResultShallSentBack_onUdfpsDevice_triggeredByLottieClick() {
-        setupActivity_onUdfpsDevice();
-=======
+    public void clickPrimiaryButtonResultFinishShallForward_onUdfpsDevice_ifActivityRecycled() {
+        setupActivity_onUdfpsDevice();
+        verifyNoSidecar();
+
+        clickPrimaryButton_onUdfpsDevice();
+        verifyStartEnrollingActivity();
+
         // recycle activity
         final Bundle bundle = new Bundle();
         mActivityController.pause().stop().saveInstanceState(bundle).destroy();
@@ -439,13 +473,12 @@
     }
 
     @Test
-    public void clickLottieResultSkipShallForward_onUdfpsDevice() {
-        setupActivity_onUdfpsDevice();
-        verifyNoSidecar();
-
-        clickLottieView_onUdfpsDevice();
-        verifyStartEnrollingActivity();
-        assertThat(Shadows.shadowOf(mActivity).getResultCode()).isEqualTo(DEFAULT_ACTIVITY_RESULT);
+    public void clickPrimiaryButtonResultSkipShallForward_onUdfpsDevice() {
+        setupActivity_onUdfpsDevice();
+        verifyNoSidecar();
+
+        clickPrimaryButton_onUdfpsDevice();
+        verifyStartEnrollingActivity();
 
         // pause activity
         mActivityController.pause().stop();
@@ -457,27 +490,13 @@
     }
 
     @Test
-    public void clickLottieResultSkipShallForward_onUdfpsDevice_ifActivityRecycled() {
-        setupActivity_onUdfpsDevice();
-        verifyNoSidecar();
-
->>>>>>> c8f45f75
-        clickLottieView_onUdfpsDevice();
-        verifyStartEnrollingActivity();
-        assertThat(Shadows.shadowOf(mActivity).getResultCode()).isEqualTo(DEFAULT_ACTIVITY_RESULT);
-
-<<<<<<< HEAD
-        // onStop shall not change default activity result
-        mActivityController.pause().stop();
-        assertThat(Shadows.shadowOf(mActivity).getResultCode()).isEqualTo(DEFAULT_ACTIVITY_RESULT);
-
-        gotEnrollingResult_verifyResultSentBack(BiometricEnrollBase.RESULT_SKIP);
-    }
-
-    @Test
-    public void enrollingTimeoutResultShallSentBack_onUdfpsDevice_triggeredByLottieClick() {
-        setupActivity_onUdfpsDevice();
-=======
+    public void clickPrimaryButtonResultSkipShallForward_onUdfpsDevice_ifActivityRecycled() {
+        setupActivity_onUdfpsDevice();
+        verifyNoSidecar();
+
+        clickPrimaryButton_onUdfpsDevice();
+        verifyStartEnrollingActivity();
+
         // recycle activity
         final Bundle bundle = new Bundle();
         mActivityController.pause().stop().saveInstanceState(bundle).destroy();
@@ -489,13 +508,12 @@
     }
 
     @Test
-    public void clickLottieResultTimeoutShallForward_onUdfpsDevice() {
-        setupActivity_onUdfpsDevice();
-        verifyNoSidecar();
-
-        clickLottieView_onUdfpsDevice();
-        verifyStartEnrollingActivity();
-        assertThat(Shadows.shadowOf(mActivity).getResultCode()).isEqualTo(DEFAULT_ACTIVITY_RESULT);
+    public void clickPrimaryButtonResultTimeoutShallForward_onUdfpsDevice() {
+        setupActivity_onUdfpsDevice();
+        verifyNoSidecar();
+
+        clickPrimaryButton_onUdfpsDevice();
+        verifyStartEnrollingActivity();
 
         // pause activity
         mActivityController.pause().stop();
@@ -507,61 +525,13 @@
     }
 
     @Test
-    public void clickLottieResultTimeoutShallForward_onUdfpsDevice_ifActivityRecycled() {
-        setupActivity_onUdfpsDevice();
-        verifyNoSidecar();
-
->>>>>>> c8f45f75
-        clickLottieView_onUdfpsDevice();
-        verifyStartEnrollingActivity();
-        assertThat(Shadows.shadowOf(mActivity).getResultCode()).isEqualTo(DEFAULT_ACTIVITY_RESULT);
-
-<<<<<<< HEAD
-        // onStop shall not change default activity result
-        mActivityController.pause().stop();
-        assertThat(Shadows.shadowOf(mActivity).getResultCode()).isEqualTo(DEFAULT_ACTIVITY_RESULT);
-
-        gotEnrollingResult_verifyResultSentBack(BiometricEnrollBase.RESULT_TIMEOUT);
-    }
-
-    @Test
-    public void enrollingFinishResultShallSentBack_onUdfpsDevice_triggeredByPrimaryButtonClick() {
-        setupActivity_onUdfpsDevice();
+    public void clickPrimaryButtonResultTimeoutShallForward_onUdfpsDevice_ifActivityRecycled() {
+        setupActivity_onUdfpsDevice();
+        verifyNoSidecar();
+
         clickPrimaryButton_onUdfpsDevice();
         verifyStartEnrollingActivity();
 
-        // onStop shall not change default activity result
-        mActivityController.pause().stop();
-        assertThat(Shadows.shadowOf(mActivity).getResultCode()).isEqualTo(DEFAULT_ACTIVITY_RESULT);
-
-        gotEnrollingResult_verifyResultSentBack(BiometricEnrollBase.RESULT_FINISHED);
-    }
-
-    @Test
-    public void enrollingSkipResultShallSentBack_onUdfpsDevice_triggeredByPrimaryButtonClick() {
-        setupActivity_onUdfpsDevice();
-        clickPrimaryButton_onUdfpsDevice();
-        verifyStartEnrollingActivity();
-
-        // onStop shall not change default activity result
-        mActivityController.pause().stop();
-        assertThat(Shadows.shadowOf(mActivity).getResultCode()).isEqualTo(DEFAULT_ACTIVITY_RESULT);
-
-        gotEnrollingResult_verifyResultSentBack(BiometricEnrollBase.RESULT_SKIP);
-    }
-
-    @Test
-    public void enrollingTimeoutResultShallSentBack_onUdfpsDevice_triggeredByPrimaryButtonClick() {
-        setupActivity_onUdfpsDevice();
-        clickPrimaryButton_onUdfpsDevice();
-        verifyStartEnrollingActivity();
-
-        // onStop shall not change default activity result
-        mActivityController.pause().stop();
-        assertThat(Shadows.shadowOf(mActivity).getResultCode()).isEqualTo(DEFAULT_ACTIVITY_RESULT);
-
-        gotEnrollingResult_verifyResultSentBack(BiometricEnrollBase.RESULT_TIMEOUT);
-=======
         // recycle activity
         final Bundle bundle = new Bundle();
         mActivityController.pause().stop().saveInstanceState(bundle).destroy();
@@ -570,112 +540,6 @@
         assertThat(Shadows.shadowOf(mActivity).getResultCode()).isEqualTo(DEFAULT_ACTIVITY_RESULT);
 
         gotEnrollingResult_recreateActivityAndVerifyResultThenForward(RESULT_TIMEOUT, bundle);
-    }
-
-    @Test
-    public void clickPrimiaryButtonResultFinishShallForward_onUdfpsDevice() {
-        setupActivity_onUdfpsDevice();
-        verifyNoSidecar();
-
-        clickPrimaryButton_onUdfpsDevice();
-        verifyStartEnrollingActivity();
-
-        // pause activity
-        mActivityController.pause().stop();
-
-        // onStop shall not change default activity result
-        assertThat(Shadows.shadowOf(mActivity).getResultCode()).isEqualTo(DEFAULT_ACTIVITY_RESULT);
-
-        gotEnrollingResult_resumeActivityAndVerifyResultThenForward(RESULT_FINISHED);
-    }
-
-    @Test
-    public void clickPrimiaryButtonResultFinishShallForward_onUdfpsDevice_ifActivityRecycled() {
-        setupActivity_onUdfpsDevice();
-        verifyNoSidecar();
-
-        clickPrimaryButton_onUdfpsDevice();
-        verifyStartEnrollingActivity();
-
-        // recycle activity
-        final Bundle bundle = new Bundle();
-        mActivityController.pause().stop().saveInstanceState(bundle).destroy();
-
-        // onStop shall not change default activity result
-        assertThat(Shadows.shadowOf(mActivity).getResultCode()).isEqualTo(DEFAULT_ACTIVITY_RESULT);
-
-        gotEnrollingResult_recreateActivityAndVerifyResultThenForward(RESULT_FINISHED, bundle);
-    }
-
-    @Test
-    public void clickPrimiaryButtonResultSkipShallForward_onUdfpsDevice() {
-        setupActivity_onUdfpsDevice();
-        verifyNoSidecar();
-
-        clickPrimaryButton_onUdfpsDevice();
-        verifyStartEnrollingActivity();
-
-        // pause activity
-        mActivityController.pause().stop();
-
-        // onStop shall not change default activity result
-        assertThat(Shadows.shadowOf(mActivity).getResultCode()).isEqualTo(DEFAULT_ACTIVITY_RESULT);
-
-        gotEnrollingResult_resumeActivityAndVerifyResultThenForward(RESULT_SKIP);
-    }
-
-    @Test
-    public void clickPrimaryButtonResultSkipShallForward_onUdfpsDevice_ifActivityRecycled() {
-        setupActivity_onUdfpsDevice();
-        verifyNoSidecar();
-
-        clickPrimaryButton_onUdfpsDevice();
-        verifyStartEnrollingActivity();
-
-        // recycle activity
-        final Bundle bundle = new Bundle();
-        mActivityController.pause().stop().saveInstanceState(bundle).destroy();
-
-        // onStop shall not change default activity result
-        assertThat(Shadows.shadowOf(mActivity).getResultCode()).isEqualTo(DEFAULT_ACTIVITY_RESULT);
-
-        gotEnrollingResult_recreateActivityAndVerifyResultThenForward(RESULT_SKIP, bundle);
-    }
-
-    @Test
-    public void clickPrimaryButtonResultTimeoutShallForward_onUdfpsDevice() {
-        setupActivity_onUdfpsDevice();
-        verifyNoSidecar();
-
-        clickPrimaryButton_onUdfpsDevice();
-        verifyStartEnrollingActivity();
-
-        // pause activity
-        mActivityController.pause().stop();
-
-        // onStop shall not change default activity result
-        assertThat(Shadows.shadowOf(mActivity).getResultCode()).isEqualTo(DEFAULT_ACTIVITY_RESULT);
-
-        gotEnrollingResult_resumeActivityAndVerifyResultThenForward(RESULT_TIMEOUT);
-    }
-
-    @Test
-    public void clickPrimaryButtonResultTimeoutShallForward_onUdfpsDevice_ifActivityRecycled() {
-        setupActivity_onUdfpsDevice();
-        verifyNoSidecar();
-
-        clickPrimaryButton_onUdfpsDevice();
-        verifyStartEnrollingActivity();
-
-        // recycle activity
-        final Bundle bundle = new Bundle();
-        mActivityController.pause().stop().saveInstanceState(bundle).destroy();
-
-        // onStop shall not change default activity result
-        assertThat(Shadows.shadowOf(mActivity).getResultCode()).isEqualTo(DEFAULT_ACTIVITY_RESULT);
-
-        gotEnrollingResult_recreateActivityAndVerifyResultThenForward(RESULT_TIMEOUT, bundle);
->>>>>>> c8f45f75
     }
 
     private void triggerEnrollProgressAndError_onRearDevice() {
@@ -700,41 +564,10 @@
         lottieView.performClick();
     }
 
-<<<<<<< HEAD
-    private void gotEnrollingResult_verifyResultSentBack(int testActivityResult) {
-        // onActivityResult from Enrolling activity shall be sent back
-        mActivityController.start().resume().visible();
-=======
     private void gotEnrollingResult_resumeActivityAndVerifyResultThenForward(
             int testActivityResult) {
         // resume activity
         mActivityController.start().resume().visible();
-        verifyNoSidecar();
-
-        // onActivityResult from Enrolling activity shall be forward back
->>>>>>> c8f45f75
-        Shadows.shadowOf(mActivity).receiveResult(
-                new Intent(mActivity, FingerprintEnrollEnrolling.class),
-                testActivityResult,
-                null);
-        assertThat(Shadows.shadowOf(mActivity).getResultCode()).isEqualTo(testActivityResult);
-        assertThat(mActivity.isFinishing()).isEqualTo(true);
-
-        // onStop shall not change last activity result
-<<<<<<< HEAD
-        mActivityController.pause().stop();
-        assertThat(Shadows.shadowOf(mActivity).getResultCode()).isEqualTo(testActivityResult);
-    }
-=======
-        mActivityController.pause().stop().destroy();
-        assertThat(Shadows.shadowOf(mActivity).getResultCode()).isEqualTo(testActivityResult);
-    }
-
-    private void gotEnrollingResult_recreateActivityAndVerifyResultThenForward(
-            int testActivityResult, @NonNull Bundle savedInstance) {
-        // Rebuild activity and use savedInstance to restore.
-        buildActivity();
-        mActivityController.setup(savedInstance);
         verifyNoSidecar();
 
         // onActivityResult from Enrolling activity shall be forward back
@@ -750,6 +583,26 @@
         assertThat(Shadows.shadowOf(mActivity).getResultCode()).isEqualTo(testActivityResult);
     }
 
+    private void gotEnrollingResult_recreateActivityAndVerifyResultThenForward(
+            int testActivityResult, @NonNull Bundle savedInstance) {
+        // Rebuild activity and use savedInstance to restore.
+        buildActivity();
+        mActivityController.setup(savedInstance);
+        verifyNoSidecar();
+
+        // onActivityResult from Enrolling activity shall be forward back
+        Shadows.shadowOf(mActivity).receiveResult(
+                new Intent(mActivity, FingerprintEnrollEnrolling.class),
+                testActivityResult,
+                null);
+        assertThat(Shadows.shadowOf(mActivity).getResultCode()).isEqualTo(testActivityResult);
+        assertThat(mActivity.isFinishing()).isEqualTo(true);
+
+        // onStop shall not change last activity result
+        mActivityController.pause().stop().destroy();
+        assertThat(Shadows.shadowOf(mActivity).getResultCode()).isEqualTo(testActivityResult);
+    }
+
     private void verifySidecar_onRearOrSfpsDevice() {
         final Fragment sidecar = mActivity.getSupportFragmentManager().findFragmentByTag(
                 TAG_SIDECAR);
@@ -764,5 +617,4 @@
             assertThat(sidecar.isAdded()).isFalse();
         }
     }
->>>>>>> c8f45f75
 }