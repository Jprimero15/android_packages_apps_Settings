--- conflicted
+++ resolved
@@ -210,11 +210,7 @@
     @Test
     public void shouldTurnOffNFCInAirplaneMode_airplaneModeRadiosContainsNfc_shouldReturnTrue() {
         Settings.Global.putString(mContext.getContentResolver(),
-<<<<<<< HEAD
-            Settings.Global.AIRPLANE_MODE_RADIOS, Settings.Global.RADIO_NFC);
-=======
                 Settings.Global.AIRPLANE_MODE_RADIOS, Settings.Global.RADIO_NFC);
->>>>>>> 490ac798
 
         assertThat(NfcPreferenceController.shouldTurnOffNFCInAirplaneMode(mContext)).isTrue();
     }
@@ -222,23 +218,15 @@
     @Test
     public void shouldTurnOffNFCInAirplaneMode_airplaneModeRadiosWithoutNfc_shouldReturnFalse() {
         Settings.Global.putString(mContext.getContentResolver(),
-<<<<<<< HEAD
-            Settings.Global.AIRPLANE_MODE_RADIOS, "");
-=======
                 Settings.Global.AIRPLANE_MODE_RADIOS, "");
->>>>>>> 490ac798
 
         assertThat(NfcPreferenceController.shouldTurnOffNFCInAirplaneMode(mContext)).isFalse();
     }
 
     @Test
     public void ncfSliceWorker_nfcBroadcast_noExtra_sliceDoesntUpdate() {
-<<<<<<< HEAD
-        final NfcSliceWorker worker = spy(new NfcSliceWorker(mContext, getDummyUri()));
-=======
-        final NfcSliceWorker worker = spy(
-                new NfcSliceWorker(mContext, mNfcController.getSliceUri()));
->>>>>>> 490ac798
+        final NfcSliceWorker worker = spy(
+                new NfcSliceWorker(mContext, mNfcController.getSliceUri()));
         final NfcUpdateReceiver receiver = worker.new NfcUpdateReceiver(worker);
         final Intent triggerIntent = new Intent(NfcAdapter.ACTION_ADAPTER_STATE_CHANGED);
 
@@ -249,12 +237,8 @@
 
     @Test
     public void ncfSliceWorker_nfcBroadcast_turningOn_sliceDoesntUpdate() {
-<<<<<<< HEAD
-        final NfcSliceWorker worker = spy(new NfcSliceWorker(mContext, getDummyUri()));
-=======
-        final NfcSliceWorker worker = spy(
-                new NfcSliceWorker(mContext, mNfcController.getSliceUri()));
->>>>>>> 490ac798
+        final NfcSliceWorker worker = spy(
+                new NfcSliceWorker(mContext, mNfcController.getSliceUri()));
         final NfcUpdateReceiver receiver = worker.new NfcUpdateReceiver(worker);
         final Intent triggerIntent = new Intent(NfcAdapter.ACTION_ADAPTER_STATE_CHANGED);
         triggerIntent.putExtra(NfcAdapter.EXTRA_ADAPTER_STATE, NfcAdapter.STATE_TURNING_ON);
@@ -266,12 +250,8 @@
 
     @Test
     public void ncfSliceWorker_nfcBroadcast_turningOff_sliceDoesntUpdate() {
-<<<<<<< HEAD
-        final NfcSliceWorker worker = spy(new NfcSliceWorker(mContext, getDummyUri()));
-=======
-        final NfcSliceWorker worker = spy(
-                new NfcSliceWorker(mContext, mNfcController.getSliceUri()));
->>>>>>> 490ac798
+        final NfcSliceWorker worker = spy(
+                new NfcSliceWorker(mContext, mNfcController.getSliceUri()));
         final NfcUpdateReceiver receiver = worker.new NfcUpdateReceiver(worker);
         final Intent triggerIntent = new Intent(NfcAdapter.ACTION_ADAPTER_STATE_CHANGED);
         triggerIntent.putExtra(NfcAdapter.EXTRA_ADAPTER_STATE, NfcAdapter.STATE_TURNING_OFF);
@@ -283,12 +263,8 @@
 
     @Test
     public void ncfSliceWorker_nfcBroadcast_nfcOn_sliceUpdates() {
-<<<<<<< HEAD
-        final NfcSliceWorker worker = spy(new NfcSliceWorker(mContext, getDummyUri()));
-=======
-        final NfcSliceWorker worker = spy(
-                new NfcSliceWorker(mContext, mNfcController.getSliceUri()));
->>>>>>> 490ac798
+        final NfcSliceWorker worker = spy(
+                new NfcSliceWorker(mContext, mNfcController.getSliceUri()));
         final NfcUpdateReceiver receiver = worker.new NfcUpdateReceiver(worker);
         final Intent triggerIntent = new Intent(NfcAdapter.ACTION_ADAPTER_STATE_CHANGED);
         triggerIntent.putExtra(NfcAdapter.EXTRA_ADAPTER_STATE, NfcAdapter.STATE_ON);
@@ -300,12 +276,8 @@
 
     @Test
     public void ncfSliceWorker_nfcBroadcast_nfcOff_sliceUpdates() {
-<<<<<<< HEAD
-        final NfcSliceWorker worker = spy(new NfcSliceWorker(mContext, getDummyUri()));
-=======
-        final NfcSliceWorker worker = spy(
-                new NfcSliceWorker(mContext, mNfcController.getSliceUri()));
->>>>>>> 490ac798
+        final NfcSliceWorker worker = spy(
+                new NfcSliceWorker(mContext, mNfcController.getSliceUri()));
         final NfcUpdateReceiver receiver = worker.new NfcUpdateReceiver(worker);
         final Intent triggerIntent = new Intent(NfcAdapter.ACTION_ADAPTER_STATE_CHANGED);
         triggerIntent.putExtra(NfcAdapter.EXTRA_ADAPTER_STATE, NfcAdapter.STATE_OFF);
@@ -314,11 +286,4 @@
 
         verify(worker).updateSlice();
     }
-<<<<<<< HEAD
-
-    private Uri getDummyUri() {
-        return SliceBuilderUtils.getUri("action/nfc", false);
-    }
-=======
->>>>>>> 490ac798
 }