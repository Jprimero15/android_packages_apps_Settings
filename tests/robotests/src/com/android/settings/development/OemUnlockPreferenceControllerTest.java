/*
 * Copyright (C) 2017 The Android Open Source Project
 *
 * Licensed under the Apache License, Version 2.0 (the "License");
 * you may not use this file except in compliance with the License.
 * You may obtain a copy of the License at
 *
 *      http://www.apache.org/licenses/LICENSE-2.0
 *
 * Unless required by applicable law or agreed to in writing, software
 * distributed under the License is distributed on an "AS IS" BASIS,
 * WITHOUT WARRANTIES OR CONDITIONS OF ANY KIND, either express or implied.
 * See the License for the specific language governing permissions and
 * limitations under the License.
 */

package com.android.settings.development;

import static com.android.settings.development.DevelopmentOptionsActivityRequestCodes
        .REQUEST_CODE_ENABLE_OEM_UNLOCK;

import static com.google.common.truth.Truth.assertThat;

import static org.mockito.Mockito.doNothing;
import static org.mockito.Mockito.doReturn;
import static org.mockito.Mockito.mock;
import static org.mockito.Mockito.spy;
import static org.mockito.Mockito.verify;
import static org.mockito.Mockito.when;

import android.app.Activity;
import android.content.Context;
import android.content.pm.PackageManager;
import android.content.res.Resources;
<<<<<<< HEAD
import android.os.Build;
=======
import android.os.SystemProperties;
>>>>>>> 490ac798
import android.os.UserManager;
import android.service.oemlock.OemLockManager;
import android.telephony.TelephonyManager;

import androidx.fragment.app.FragmentManager;
import androidx.preference.PreferenceScreen;

import com.android.settingslib.RestrictedSwitchPreference;

import org.junit.Before;
import org.junit.Test;
import org.junit.runner.RunWith;
import org.mockito.Answers;
import org.mockito.Mock;
import org.mockito.MockitoAnnotations;
import org.robolectric.RobolectricTestRunner;
<<<<<<< HEAD
import org.robolectric.annotation.Config;
import org.robolectric.util.ReflectionHelpers;
=======
>>>>>>> 490ac798

@RunWith(RobolectricTestRunner.class)
public class OemUnlockPreferenceControllerTest {

    private static final String OEM_UNLOCK_SUPPORTED_KEY = "ro.oem_unlock_supported";
    private static final String UNSUPPORTED = "-9999";
    private static final String SUPPORTED = "1";

    @Mock
    private Context mContext;
    @Mock
    private Activity mActivity;
    @Mock
    private DevelopmentSettingsDashboardFragment mFragment;
    @Mock
    private RestrictedSwitchPreference mPreference;
    @Mock
    private PackageManager mPackageManager;
    @Mock
    private PreferenceScreen mPreferenceScreen;
    @Mock
    private OemLockManager mOemLockManager;
    @Mock
    private UserManager mUserManager;
    @Mock
    private TelephonyManager mTelephonyManager;
    @Mock
    private Resources mResources;
    private OemUnlockPreferenceController mController;

    @Before
    public void setup() {
        MockitoAnnotations.initMocks(this);
<<<<<<< HEAD
=======
        SystemProperties.set(OEM_UNLOCK_SUPPORTED_KEY, SUPPORTED);
>>>>>>> 490ac798
        when(mContext.getPackageManager()).thenReturn(mPackageManager);
        when(mContext.getPackageManager().hasSystemFeature(PackageManager
                    .FEATURE_TELEPHONY_CARRIERLOCK)).thenReturn(true);
        when(mContext.getSystemService(Context.OEM_LOCK_SERVICE)).thenReturn(mOemLockManager);
        when(mContext.getSystemService(Context.USER_SERVICE)).thenReturn(mUserManager);
        when(mContext.getSystemService(Context.TELEPHONY_SERVICE)).thenReturn(mTelephonyManager);
        when(mContext.getResources()).thenReturn(mResources);
        mController = new OemUnlockPreferenceController(mContext, mActivity, mFragment);
        when(mPreferenceScreen.findPreference(mController.getPreferenceKey()))
            .thenReturn(mPreference);
        when(mFragment.getChildFragmentManager())
            .thenReturn(mock(FragmentManager.class, Answers.RETURNS_DEEP_STUBS));
        mController.displayPreference(mPreferenceScreen);
    }

    @Test
<<<<<<< HEAD
    @Config(qualifiers = "mcc999")
    public void OemUnlockPreferenceController_shouldNotCrashInEmulatorEngBuild() {
        ReflectionHelpers.setStaticField(Build.class, "IS_EMULATOR", true);
        ReflectionHelpers.setStaticField(Build.class, "IS_ENG", true);
=======
    public void OemUnlockPreferenceController_oemUnlockUnsupported_shouldNotCrash() {
        SystemProperties.set(OEM_UNLOCK_SUPPORTED_KEY, UNSUPPORTED);
>>>>>>> 490ac798

        new OemUnlockPreferenceController(mContext, mActivity, mFragment);
    }

    @Test
<<<<<<< HEAD
    @Config(qualifiers = "mcc999")
    public void OemUnlockPreferenceController_shouldNotCrashInOtherBuild() {
        ReflectionHelpers.setStaticField(Build.class, "IS_EMULATOR", false);
        ReflectionHelpers.setStaticField(Build.class, "IS_ENG", false);

=======
    public void OemUnlockPreferenceController_oemUnlockSupported_shouldNotCrash() {
>>>>>>> 490ac798
        new OemUnlockPreferenceController(mContext, mActivity, mFragment);
    }

    @Test
    public void isAvailable_shouldReturnTrueWhenOemLockManagerIsNotNull() {
        boolean returnValue = mController.isAvailable();

        assertThat(returnValue).isTrue();
    }

    @Test
    public void isAvailable_shouldReturnFalseWhenOemLockManagerIsNull() {
        when(mContext.getSystemService(Context.OEM_LOCK_SERVICE)).thenReturn(null);
        mController = new OemUnlockPreferenceController(mContext, mActivity, mFragment);
        boolean returnValue = mController.isAvailable();

        assertThat(returnValue).isFalse();
    }

    @Test
    public void onPreferenceChanged_turnOnUnlock() {
        mController = spy(mController);
        doReturn(false).when(mController).showKeyguardConfirmation(mResources,
                REQUEST_CODE_ENABLE_OEM_UNLOCK);
        doNothing().when(mController).confirmEnableOemUnlock();

        mController.onPreferenceChange(null, true);

        verify(mController).confirmEnableOemUnlock();
    }

    @Test
    public void onPreferenceChanged_turnOffUnlock() {
        mController = spy(mController);
        mController.onPreferenceChange(null, false);
        doReturn(false).when(mController).isBootloaderUnlocked();

        verify(mFragment).getChildFragmentManager();
    }

    @Test
    public void updateState_preferenceShouldBeCheckedAndShouldBeDisabled() {
        mController = spy(mController);
        doReturn(true).when(mController).isOemUnlockedAllowed();
        doReturn(true).when(mController).isOemUnlockAllowedByUserAndCarrier();
        doReturn(true).when(mController).isBootloaderUnlocked();

        mController.updateState(mPreference);

        verify(mPreference).setChecked(true);
        verify(mPreference).setEnabled(false);
    }

    @Test
    public void updateState_preferenceShouldBeUncheckedAndShouldBeDisabled() {
        mController = spy(mController);
        doReturn(false).when(mController).isOemUnlockedAllowed();
        doReturn(true).when(mController).isOemUnlockAllowedByUserAndCarrier();
        doReturn(true).when(mController).isBootloaderUnlocked();

        mController.updateState(mPreference);

        verify(mPreference).setChecked(false);
        verify(mPreference).setEnabled(false);
    }

    @Test
    public void updateState_preferenceShouldBeCheckedAndShouldBeEnabled() {
        mController = spy(mController);
        doReturn(true).when(mController).isOemUnlockedAllowed();
        doReturn(true).when(mController).isOemUnlockAllowedByUserAndCarrier();
        doReturn(false).when(mController).isBootloaderUnlocked();

        mController.updateState(mPreference);

        verify(mPreference).setChecked(true);
        verify(mPreference).setEnabled(true);
    }

    @Test
    public void onActivityResult_shouldReturnTrue() {
        final boolean result = mController.onActivityResult(REQUEST_CODE_ENABLE_OEM_UNLOCK,
                Activity.RESULT_OK, null);

        assertThat(result).isTrue();
    }

    @Test
    public void onActivityResult_shouldReturnFalse() {
        final boolean result = mController.onActivityResult(123454, 1434, null);

        assertThat(result).isFalse();
    }

    @Test
    public void onDeveloperOptionsEnabled_preferenceShouldCheckRestriction() {
        mController = spy(mController);
        doReturn(false).when(mController).isOemUnlockAllowedByUserAndCarrier();
        doReturn(false).when(mController).isBootloaderUnlocked();
        when(mPreference.isEnabled()).thenReturn(true);

        mController.onDeveloperOptionsEnabled();

        verify(mPreference).checkRestrictionAndSetDisabled(UserManager.DISALLOW_FACTORY_RESET);
    }

    @Test
    public void onOemUnlockConfirmed_oemManagerShouldSetUnlockAllowedByUser() {
        mController.onOemUnlockConfirmed();

        verify(mOemLockManager).setOemUnlockAllowedByUser(true);
    }
}<|MERGE_RESOLUTION|>--- conflicted
+++ resolved
@@ -32,11 +32,7 @@
 import android.content.Context;
 import android.content.pm.PackageManager;
 import android.content.res.Resources;
-<<<<<<< HEAD
-import android.os.Build;
-=======
 import android.os.SystemProperties;
->>>>>>> 490ac798
 import android.os.UserManager;
 import android.service.oemlock.OemLockManager;
 import android.telephony.TelephonyManager;
@@ -53,11 +49,6 @@
 import org.mockito.Mock;
 import org.mockito.MockitoAnnotations;
 import org.robolectric.RobolectricTestRunner;
-<<<<<<< HEAD
-import org.robolectric.annotation.Config;
-import org.robolectric.util.ReflectionHelpers;
-=======
->>>>>>> 490ac798
 
 @RunWith(RobolectricTestRunner.class)
 public class OemUnlockPreferenceControllerTest {
@@ -91,10 +82,7 @@
     @Before
     public void setup() {
         MockitoAnnotations.initMocks(this);
-<<<<<<< HEAD
-=======
         SystemProperties.set(OEM_UNLOCK_SUPPORTED_KEY, SUPPORTED);
->>>>>>> 490ac798
         when(mContext.getPackageManager()).thenReturn(mPackageManager);
         when(mContext.getPackageManager().hasSystemFeature(PackageManager
                     .FEATURE_TELEPHONY_CARRIERLOCK)).thenReturn(true);
@@ -111,29 +99,14 @@
     }
 
     @Test
-<<<<<<< HEAD
-    @Config(qualifiers = "mcc999")
-    public void OemUnlockPreferenceController_shouldNotCrashInEmulatorEngBuild() {
-        ReflectionHelpers.setStaticField(Build.class, "IS_EMULATOR", true);
-        ReflectionHelpers.setStaticField(Build.class, "IS_ENG", true);
-=======
     public void OemUnlockPreferenceController_oemUnlockUnsupported_shouldNotCrash() {
         SystemProperties.set(OEM_UNLOCK_SUPPORTED_KEY, UNSUPPORTED);
->>>>>>> 490ac798
 
         new OemUnlockPreferenceController(mContext, mActivity, mFragment);
     }
 
     @Test
-<<<<<<< HEAD
-    @Config(qualifiers = "mcc999")
-    public void OemUnlockPreferenceController_shouldNotCrashInOtherBuild() {
-        ReflectionHelpers.setStaticField(Build.class, "IS_EMULATOR", false);
-        ReflectionHelpers.setStaticField(Build.class, "IS_ENG", false);
-
-=======
     public void OemUnlockPreferenceController_oemUnlockSupported_shouldNotCrash() {
->>>>>>> 490ac798
         new OemUnlockPreferenceController(mContext, mActivity, mFragment);
     }
 
