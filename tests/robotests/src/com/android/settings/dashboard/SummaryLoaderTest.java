--- conflicted
+++ resolved
@@ -16,8 +16,6 @@
 
 package com.android.settings.dashboard;
 
-import static com.android.settingslib.drawer.TileUtils.META_DATA_PREFERENCE_KEYHINT;
-
 import static com.google.common.truth.Truth.assertThat;
 
 import static org.mockito.Mockito.verifyZeroInteractions;
@@ -25,10 +23,6 @@
 import android.app.Activity;
 import android.content.Context;
 import android.content.pm.ActivityInfo;
-<<<<<<< HEAD
-import android.os.Bundle;
-=======
->>>>>>> 490ac798
 
 import com.android.settings.testutils.FakeFeatureFactory;
 import com.android.settingslib.drawer.CategoryKey;
@@ -90,29 +84,4 @@
 
         assertThat(mCallbackInvoked).isTrue();
     }
-<<<<<<< HEAD
-
-    @Test
-    public void testUpdateSummaryToCache_hasCache_shouldUpdate() {
-        final String testSummary = "test_summary";
-        final DashboardCategory category = new DashboardCategory(CategoryKey.CATEGORY_HOMEPAGE);
-        final ActivityInfo activityInfo = new ActivityInfo();
-        activityInfo.packageName = "pkg";
-        activityInfo.name = "cls";
-        activityInfo.metaData = new Bundle();
-        activityInfo.metaData.putString(META_DATA_PREFERENCE_KEYHINT, "123");
-        final Tile tile = new Tile(activityInfo, category.key);
-
-        category.addTile(tile);
-        when(mFeatureFactory.dashboardFeatureProvider.getDashboardKeyForTile(tile))
-                .thenReturn(tile.getKey(RuntimeEnvironment.application));
-
-        mSummaryLoader.updateSummaryIfNeeded(mContext, tile, testSummary);
-        tile.overrideSummary(null);
-        mSummaryLoader.updateSummaryToCache(category);
-
-        assertThat(tile.getSummary(mContext)).isEqualTo(testSummary);
-    }
-=======
->>>>>>> 490ac798
 }