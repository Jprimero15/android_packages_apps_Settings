--- conflicted
+++ resolved
@@ -238,24 +238,16 @@
     public void bindPreference_noSummary_shouldSetSummaryToPlaceholder() {
         final Preference preference = new Preference(RuntimeEnvironment.application);
         mActivityInfo.metaData.remove(META_DATA_PREFERENCE_SUMMARY);
-<<<<<<< HEAD
-=======
-
-        final Tile tile = new Tile(mActivityInfo, CategoryKey.CATEGORY_HOMEPAGE);
-
-        mImpl.bindPreferenceToTile(mActivity, mForceRoundedIcon, MetricsEvent.VIEW_UNKNOWN,
-                preference, tile, null /*key */, Preference.DEFAULT_ORDER);
->>>>>>> 490ac798
-
-        final Tile tile = new Tile(mActivityInfo, CategoryKey.CATEGORY_HOMEPAGE);
-
-<<<<<<< HEAD
+
+        final Tile tile = new Tile(mActivityInfo, CategoryKey.CATEGORY_HOMEPAGE);
+
         mImpl.bindPreferenceToTile(mActivity, mForceRoundedIcon, MetricsEvent.VIEW_UNKNOWN,
                 preference, tile, null /*key */, Preference.DEFAULT_ORDER);
 
         assertThat(preference.getSummary())
                 .isEqualTo(RuntimeEnvironment.application.getString(R.string.summary_placeholder));
-=======
+    }
+
     @Test
     @Config(shadows = {ShadowTileUtils.class})
     public void bindPreference_hasSummaryUri_shouldLoadSummaryFromContentProvider() {
@@ -268,7 +260,6 @@
                 preference, tile, null /*key */, Preference.DEFAULT_ORDER);
 
         assertThat(preference.getSummary()).isEqualTo(ShadowTileUtils.MOCK_SUMMARY);
->>>>>>> 490ac798
     }
 
     @Test
@@ -276,13 +267,8 @@
     public void bindPreference_hasTitleUri_shouldLoadFromContentProvider() {
         final Preference preference = new Preference(RuntimeEnvironment.application);
         final Tile tile = new Tile(mActivityInfo, CategoryKey.CATEGORY_HOMEPAGE);
-<<<<<<< HEAD
-        mActivityInfo.metaData.putString(TileUtils.META_DATA_PREFERENCE_SUMMARY_URI,
-                "content://com.android.settings/tile_summary");
-=======
         mActivityInfo.metaData.putString(TileUtils.META_DATA_PREFERENCE_TITLE_URI,
                 "content://com.android.settings/tile_title");
->>>>>>> 490ac798
 
         mImpl.bindPreferenceToTile(mActivity, mForceRoundedIcon, MetricsEvent.VIEW_UNKNOWN,
                 preference, tile, null /*key */, Preference.DEFAULT_ORDER);
@@ -369,12 +355,8 @@
         final Intent launchIntent = shadowActivity.getNextStartedActivityForResult().intent;
         assertThat(launchIntent.getAction())
                 .isEqualTo("TestAction");
-<<<<<<< HEAD
-        assertThat(launchIntent.getIntExtra(MetricsFeatureProvider.EXTRA_SOURCE_METRICS_CATEGORY, 0))
-=======
         assertThat(
                 launchIntent.getIntExtra(MetricsFeatureProvider.EXTRA_SOURCE_METRICS_CATEGORY, 0))
->>>>>>> 490ac798
                 .isEqualTo(MetricsEvent.SETTINGS_GESTURES);
     }
 
@@ -466,11 +448,7 @@
 
         final ArgumentCaptor<UserHandle> argument = ArgumentCaptor.forClass(UserHandle.class);
         verify(mActivity)
-<<<<<<< HEAD
-            .startActivityForResultAsUser(any(Intent.class), anyInt(), argument.capture());
-=======
                 .startActivityForResultAsUser(any(Intent.class), anyInt(), argument.capture());
->>>>>>> 490ac798
         assertThat(argument.getValue().getIdentifier()).isEqualTo(userId);
         verify(mActivity, never()).getSupportFragmentManager();
     }
@@ -489,11 +467,7 @@
         mImpl.openTileIntent(mActivity, tile);
 
         verify(mActivity, never())
-<<<<<<< HEAD
-            .startActivityForResultAsUser(any(Intent.class), anyInt(), any(UserHandle.class));
-=======
                 .startActivityForResultAsUser(any(Intent.class), anyInt(), any(UserHandle.class));
->>>>>>> 490ac798
         verify(mActivity).getSupportFragmentManager();
     }
 }