/*
 * Copyright (C) 2017 The Android Open Source Project
 *
 * Licensed under the Apache License, Version 2.0 (the "License");
 * you may not use this file except in compliance with the License.
 * You may obtain a copy of the License at
 *
 *      http://www.apache.org/licenses/LICENSE-2.0
 *
 * Unless required by applicable law or agreed to in writing, software
 * distributed under the License is distributed on an "AS IS" BASIS,
 * WITHOUT WARRANTIES OR CONDITIONS OF ANY KIND, either express or implied.
 * See the License for the specific language governing permissions and
 * limitations under the License.
 */

package com.android.settings.wifi;

import static com.google.common.truth.Truth.assertThat;

import static org.mockito.Mockito.any;
import static org.mockito.Mockito.anyBoolean;
import static org.mockito.Mockito.anyInt;
import static org.mockito.Mockito.anyString;
import static org.mockito.Mockito.mock;
import static org.mockito.Mockito.verify;
import static org.mockito.Mockito.when;

import android.content.Context;
<<<<<<< HEAD
=======
import android.content.res.Resources;
>>>>>>> 490ac798
import android.net.wifi.WifiConfiguration;
import android.net.wifi.WifiManager;
import android.os.ServiceSpecificException;
import android.security.KeyStore;
import android.view.LayoutInflater;
import android.view.View;
import android.view.ViewGroup;
<<<<<<< HEAD
import android.widget.ArrayAdapter;
=======
import android.view.inputmethod.InputMethodManager;
import android.widget.ArrayAdapter;
import android.widget.CheckBox;
>>>>>>> 490ac798
import android.widget.Spinner;
import android.widget.TextView;

import com.android.settings.R;
import com.android.settings.testutils.shadow.ShadowConnectivityManager;
import com.android.settings.wifi.details.WifiPrivacyPreferenceController;
import com.android.settingslib.wifi.AccessPoint;

import org.junit.Before;
import org.junit.Test;
import org.junit.runner.RunWith;
import org.mockito.Mock;
import org.mockito.MockitoAnnotations;
import org.robolectric.RobolectricTestRunner;
import org.robolectric.RuntimeEnvironment;
import org.robolectric.Shadows;
import org.robolectric.annotation.Config;
import org.robolectric.shadows.ShadowInputMethodManager;

@RunWith(RobolectricTestRunner.class)
@Config(shadows = ShadowConnectivityManager.class)
public class WifiConfigControllerTest {

    @Mock
    private WifiConfigUiBase mConfigUiBase;
    @Mock
    private Context mContext;
    @Mock
    private AccessPoint mAccessPoint;
    @Mock
    private KeyStore mKeyStore;
    private View mView;
    private Spinner mHiddenSettingsSpinner;

    public WifiConfigController mController;
    private static final String HEX_PSK = "01234567012345670123456701234567012345670123456701234567"
            + "01abcdef";
    // An invalid ASCII PSK pass phrase. It is 64 characters long, must not be greater than 63
    private static final String LONG_PSK =
            "abcdefghijklmnopqrstuvwxyzabcdefghijklmnopqrstuvwxyzabcdefghijkl";
    // An invalid PSK pass phrase. It is 7 characters long, must be at least 8
    private static final String SHORT_PSK = "abcdefg";
    // Valid PSK pass phrase
    private static final String GOOD_PSK = "abcdefghijklmnopqrstuvwxyz";
    private static final String GOOD_SSID = "abc";
    private static final int DHCP = 0;

    @Before
    public void setUp() {
        MockitoAnnotations.initMocks(this);
        mContext = RuntimeEnvironment.application;
        when(mConfigUiBase.getContext()).thenReturn(mContext);
        when(mAccessPoint.getSecurity()).thenReturn(AccessPoint.SECURITY_PSK);
        mView = LayoutInflater.from(mContext).inflate(R.layout.wifi_dialog, null);
        final Spinner ipSettingsSpinner = mView.findViewById(R.id.ip_settings);
        mHiddenSettingsSpinner = mView.findViewById(R.id.hidden_settings);
        ipSettingsSpinner.setSelection(DHCP);

        mController = new TestWifiConfigController(mConfigUiBase, mView, mAccessPoint,
                WifiConfigUiBase.MODE_CONNECT);
    }

    @Test
    public void ssidExceeds32Bytes_shouldShowSsidTooLongWarning() {
        mController = new TestWifiConfigController(mConfigUiBase, mView, null /* accessPoint */,
                WifiConfigUiBase.MODE_CONNECT);
        final TextView ssid = mView.findViewById(R.id.ssid);
        assertThat(ssid).isNotNull();
        ssid.setText("☎☎☎☎☎☎☎☎☎☎☎☎☎☎☎☎☎☎☎☎☎☎☎☎☎☎☎☎☎☎☎☎☎☎");
        mController.showWarningMessagesIfAppropriate();

        assertThat(mView.findViewById(R.id.ssid_too_long_warning).getVisibility())
                .isEqualTo(View.VISIBLE);
    }

    @Test
    public void ssidShorterThan32Bytes_shouldNotShowSsidTooLongWarning() {
        mController = new TestWifiConfigController(mConfigUiBase, mView, null /* accessPoint */,
                WifiConfigUiBase.MODE_CONNECT);

        final TextView ssid = mView.findViewById(R.id.ssid);
        assertThat(ssid).isNotNull();
        ssid.setText("123456789012345678901234567890");
        mController.showWarningMessagesIfAppropriate();

        assertThat(mView.findViewById(R.id.ssid_too_long_warning).getVisibility())
                .isEqualTo(View.GONE);

        ssid.setText("123");
        mController.showWarningMessagesIfAppropriate();

        assertThat(mView.findViewById(R.id.ssid_too_long_warning).getVisibility())
                .isEqualTo(View.GONE);
    }

    @Test
    public void isSubmittable_noSSID_shouldReturnFalse() {
        final TextView ssid = mView.findViewById(R.id.ssid);
        assertThat(ssid).isNotNull();
        ssid.setText("");
        assertThat(mController.isSubmittable()).isFalse();
    }

    @Test
    public void isSubmittable_longPsk_shouldReturnFalse() {
        final TextView password = mView.findViewById(R.id.password);
        assertThat(password).isNotNull();
        password.setText(LONG_PSK);
        assertThat(mController.isSubmittable()).isFalse();
    }

    @Test
    public void isSubmittable_shortPsk_shouldReturnFalse() {
        final TextView password = mView.findViewById(R.id.password);
        assertThat(password).isNotNull();
        password.setText(SHORT_PSK);
        assertThat(mController.isSubmittable()).isFalse();
    }

    @Test
    public void isSubmittable_goodPsk_shouldReturnTrue() {
        final TextView password = mView.findViewById(R.id.password);
        assertThat(password).isNotNull();
        password.setText(GOOD_PSK);
        assertThat(mController.isSubmittable()).isTrue();
    }

    @Test
    public void isSubmittable_hexPsk_shouldReturnTrue() {
        final TextView password = mView.findViewById(R.id.password);
        assertThat(password).isNotNull();
        password.setText(HEX_PSK);
        assertThat(mController.isSubmittable()).isTrue();
    }

    @Test
    public void isSubmittable_savedConfigZeroLengthPassword_shouldReturnTrue() {
        final TextView password = mView.findViewById(R.id.password);
        assertThat(password).isNotNull();
        password.setText("");
        when(mAccessPoint.isSaved()).thenReturn(true);
        assertThat(mController.isSubmittable()).isTrue();
    }

    @Test
    public void isSubmittable_nullAccessPoint_noException() {
        mController =
            new TestWifiConfigController(mConfigUiBase, mView, null, WifiConfigUiBase.MODE_CONNECT);
        mController.isSubmittable();
    }

    @Test
    public void isSubmittable_EapToPskWithValidPassword_shouldReturnTrue() {
        mController = new TestWifiConfigController(mConfigUiBase, mView, null,
                WifiConfigUiBase.MODE_CONNECT);
        final TextView ssid = mView.findViewById(R.id.ssid);
        final TextView password = mView.findViewById(R.id.password);
        final Spinner securitySpinner = mView.findViewById(R.id.security);
        assertThat(password).isNotNull();
        assertThat(securitySpinner).isNotNull();
        when(mAccessPoint.isSaved()).thenReturn(true);

        // Change it from EAP to PSK
        mController.onItemSelected(securitySpinner, null, AccessPoint.SECURITY_EAP, 0);
        mController.onItemSelected(securitySpinner, null, AccessPoint.SECURITY_PSK, 0);
        password.setText(GOOD_PSK);
        ssid.setText(GOOD_SSID);

        assertThat(mController.isSubmittable()).isTrue();
    }

    @Test
    public void isSubmittable_EapWithAkaMethod_shouldReturnTrue() {
        when(mAccessPoint.isSaved()).thenReturn(true);
        mController.mAccessPointSecurity = AccessPoint.SECURITY_EAP;
        mView.findViewById(R.id.l_ca_cert).setVisibility(View.GONE);

        assertThat(mController.isSubmittable()).isTrue();
    }

    @Test
    public void getSignalString_notReachable_shouldHaveNoSignalString() {
        when(mAccessPoint.isReachable()).thenReturn(false);

        assertThat(mController.getSignalString()).isNull();
    }

    @Test
    public void showForCarrierAp() {
        // Setup the mock view for wifi dialog.
        View view = mock(View.class);
        TextView nameText = mock(TextView.class);
        TextView valueText = mock(TextView.class);
        when(view.findViewById(R.id.name)).thenReturn(nameText);
        when(view.findViewById(R.id.value)).thenReturn(valueText);
        LayoutInflater inflater = mock(LayoutInflater.class);
        when(inflater.inflate(anyInt(), any(ViewGroup.class), anyBoolean())).thenReturn(view);
        when(mConfigUiBase.getLayoutInflater()).thenReturn(inflater);

        String carrierName = "Test Carrier";
        when(mAccessPoint.isCarrierAp()).thenReturn(true);
        when(mAccessPoint.getCarrierName()).thenReturn(carrierName);
        mController = new TestWifiConfigController(mConfigUiBase, mView, mAccessPoint,
                WifiConfigUiBase.MODE_CONNECT);
        // Verify the content of the text fields.
        verify(nameText).setText(R.string.wifi_carrier_connect);
        verify(valueText).setText(
                String.format(mContext.getString(R.string.wifi_carrier_content), carrierName));
        // Verify that the advance toggle is not visible.
        assertThat(mView.findViewById(R.id.wifi_advanced_toggle).getVisibility())
                .isEqualTo(View.GONE);
        // Verify that the EAP method menu is not visible.
        assertThat(mView.findViewById(R.id.eap).getVisibility()).isEqualTo(View.GONE);
    }

    @Test
    public void loadCertificates_keyStoreListFail_shouldNotCrash() {
        // Set up
        when(mAccessPoint.getSecurity()).thenReturn(AccessPoint.SECURITY_EAP);
        when(mKeyStore.list(anyString()))
            .thenThrow(new ServiceSpecificException(-1, "permission error"));

        mController = new TestWifiConfigController(mConfigUiBase, mView, mAccessPoint,
              WifiConfigUiBase.MODE_CONNECT);

        // Verify that the EAP method menu is visible.
        assertThat(mView.findViewById(R.id.eap).getVisibility()).isEqualTo(View.VISIBLE);
        // No Crash
    }

    @Test
    public void ssidGetFocus_addNewNetwork_shouldReturnTrue() {
        mController = new TestWifiConfigController(mConfigUiBase, mView, null /* accessPoint */,
                WifiConfigUiBase.MODE_CONNECT);
        final TextView ssid = mView.findViewById(R.id.ssid);
        // Verify ssid text get focus when add new network (accesspoint is null)
        assertThat(ssid.isFocused()).isTrue();
    }

    @Test
    public void passwordGetFocus_connectSecureWifi_shouldReturnTrue() {
        final TextView password = mView.findViewById(R.id.password);
        // Verify password get focus when connect to secure wifi without eap type
        assertThat(password.isFocused()).isTrue();
    }

    @Test
    public void hiddenWarning_warningVisibilityProperlyUpdated() {
        View warningView = mView.findViewById(R.id.hidden_settings_warning);
        mController.onItemSelected(mHiddenSettingsSpinner, null, mController.HIDDEN_NETWORK, 0);
        assertThat(warningView.getVisibility()).isEqualTo(View.VISIBLE);

        mController.onItemSelected(mHiddenSettingsSpinner, null, mController.NOT_HIDDEN_NETWORK, 0);
        assertThat(warningView.getVisibility()).isEqualTo(View.GONE);
    }

    @Test
    public void hiddenField_visibilityUpdatesCorrectly() {
        View hiddenField = mView.findViewById(R.id.hidden_settings_field);
        assertThat(hiddenField.getVisibility()).isEqualTo(View.GONE);

        mController = new TestWifiConfigController(mConfigUiBase, mView, null /* accessPoint */,
                WifiConfigUiBase.MODE_CONNECT);
        assertThat(hiddenField.getVisibility()).isEqualTo(View.VISIBLE);
    }

    @Test
    public void securitySpinner_saeSuitebAndOweNotVisible() {
        securitySpinnerTestHelper(false, false, false);
    }

    @Test
    public void securitySpinner_saeSuitebAndOweVisible() {
        securitySpinnerTestHelper(true, true, true);
    }

    @Test
    public void securitySpinner_saeVisible_suitebAndOweNotVisible() {
        securitySpinnerTestHelper(true, false, false);
    }

    @Test
    public void securitySpinner_oweVisible_suitebAndSaeNotVisible() {
        securitySpinnerTestHelper(false, false, true);
    }

    private void securitySpinnerTestHelper(boolean saeVisible, boolean suitebVisible,
            boolean oweVisible) {
        WifiManager wifiManager = mock(WifiManager.class);
        when(wifiManager.isWpa3SaeSupported()).thenReturn(saeVisible);
        when(wifiManager.isWpa3SuiteBSupported()).thenReturn(suitebVisible);
        when(wifiManager.isEnhancedOpenSupported()).thenReturn(oweVisible);

        mController = new TestWifiConfigController(mConfigUiBase, mView, null /* accessPoint */,
                WifiConfigUiBase.MODE_MODIFY, wifiManager);

        final Spinner securitySpinner = mView.findViewById(R.id.security);
        final ArrayAdapter<String> adapter = (ArrayAdapter) securitySpinner.getAdapter();
        boolean saeFound = false;
        boolean suitebFound = false;
        boolean oweFound = false;
        for (int i = 0; i < adapter.getCount(); i++) {
            String val = adapter.getItem(i);

            if (val.compareTo(mContext.getString(R.string.wifi_security_sae)) == 0) {
                saeFound = true;
            }

            if (val.compareTo(mContext.getString(R.string.wifi_security_eap_suiteb)) == 0) {
                suitebFound = true;
            }

            if (val.compareTo(mContext.getString(R.string.wifi_security_owe)) == 0) {
                oweFound = true;
            }
        }

        if (saeVisible) {
            assertThat(saeFound).isTrue();
        } else {
            assertThat(saeFound).isFalse();
        }
        if (suitebVisible) {
            assertThat(suitebFound).isTrue();
        } else {
            assertThat(suitebFound).isFalse();
        }
        if (oweVisible) {
            assertThat(oweFound).isTrue();
        } else {
            assertThat(oweFound).isFalse();
        }
    }

    public class TestWifiConfigController extends WifiConfigController {

        private TestWifiConfigController(
            WifiConfigUiBase parent, View view, AccessPoint accessPoint, int mode) {
            super(parent, view, accessPoint, mode);
        }

        private TestWifiConfigController(
                WifiConfigUiBase parent, View view, AccessPoint accessPoint, int mode,
                    WifiManager wifiManager) {
            super(parent, view, accessPoint, mode, wifiManager);
        }

        @Override
        boolean isSplitSystemUser() {
            return false;
        }

        @Override
        KeyStore getKeyStore() { return mKeyStore; }
    }

    @Test
    public void loadMacRandomizedValue_shouldPersistentAsDefault() {
        final Spinner privacySetting = mView.findViewById(R.id.privacy_settings);
        final int prefPersist =
                WifiPrivacyPreferenceController.translateMacRandomizedValueToPrefValue(
                        WifiConfiguration.RANDOMIZATION_PERSISTENT);

        assertThat(privacySetting.getVisibility()).isEqualTo(View.VISIBLE);
        assertThat(privacySetting.getSelectedItemPosition()).isEqualTo(prefPersist);
    }

    @Test
    public void loadSavedMacRandomizedPersistentValue_shouldCorrectMacValue() {
        checkSavedMacRandomizedValue(WifiConfiguration.RANDOMIZATION_PERSISTENT);
    }

    @Test
    public void loadSavedMacRandomizedNoneValue_shouldCorrectMacValue() {
        checkSavedMacRandomizedValue(WifiConfiguration.RANDOMIZATION_NONE);
    }

    private void checkSavedMacRandomizedValue(int macRandomizedValue) {
        when(mAccessPoint.isSaved()).thenReturn(true);
        final WifiConfiguration mockWifiConfig = mock(WifiConfiguration.class);
        when(mAccessPoint.getConfig()).thenReturn(mockWifiConfig);
        mockWifiConfig.macRandomizationSetting = macRandomizedValue;
        mController = new TestWifiConfigController(mConfigUiBase, mView, mAccessPoint,
                WifiConfigUiBase.MODE_CONNECT);

        final Spinner privacySetting = mView.findViewById(R.id.privacy_settings);
        final int expectedPrefValue =
                WifiPrivacyPreferenceController.translateMacRandomizedValueToPrefValue(
                        macRandomizedValue);

        assertThat(privacySetting.getVisibility()).isEqualTo(View.VISIBLE);
        assertThat(privacySetting.getSelectedItemPosition()).isEqualTo(expectedPrefValue);
    }

    @Test
    public void saveMacRandomizedValue_noChanged_shouldPersistentAsDefault() {
        WifiConfiguration config = mController.getConfig();
        assertThat(config.macRandomizationSetting).isEqualTo(
                WifiConfiguration.RANDOMIZATION_PERSISTENT);
    }

    @Test
    public void saveMacRandomizedValue_ChangedToNone_shouldGetNone() {
        final Spinner privacySetting = mView.findViewById(R.id.privacy_settings);
        final int prefMacNone =
                WifiPrivacyPreferenceController.translateMacRandomizedValueToPrefValue(
                        WifiConfiguration.RANDOMIZATION_NONE);
        privacySetting.setSelection(prefMacNone);

        WifiConfiguration config = mController.getConfig();
        assertThat(config.macRandomizationSetting).isEqualTo(WifiConfiguration.RANDOMIZATION_NONE);
    }
<<<<<<< HEAD
=======

    @Test
    public void replaceTtsString_whenTargetMatched_shouldSuccess() {
        final CharSequence[] display = {"PEAP", "AKA1", "AKA2'"};
        final CharSequence[] target = {"AKA1", "AKA2'"};
        final CharSequence[] ttsString = {"AKA1_TTS", "AKA2_TTS"};

        final CharSequence[] resultTts = mController.findAndReplaceTargetStrings(display, target,
            ttsString);

        assertThat(resultTts[0]).isEqualTo("PEAP");
        assertThat(resultTts[1]).isEqualTo("AKA1_TTS");
        assertThat(resultTts[2]).isEqualTo("AKA2_TTS");
    }

    @Test
    public void replaceTtsString_whenNoTargetStringMatched_originalStringShouldNotChanged() {
        final CharSequence[] display = {"PEAP", "AKA1", "AKA2"};
        final CharSequence[] target = {"WEP1", "WEP2'"};
        final CharSequence[] ttsString = {"WEP1_TTS", "WEP2_TTS"};

        final CharSequence[] resultTts = mController.findAndReplaceTargetStrings(display, target,
            ttsString);

        assertThat(resultTts[0]).isEqualTo("PEAP");
        assertThat(resultTts[1]).isEqualTo("AKA1");
        assertThat(resultTts[2]).isEqualTo("AKA2");
    }

    @Test
    public void checktEapMethodTargetAndTtsArraylength_shouldHaveSameCount() {
        final Resources resources = mContext.getResources();
        final String[] targetStringArray = resources.getStringArray(
            R.array.wifi_eap_method_target_strings);
        final String[] ttsStringArray = resources.getStringArray(
            R.array.wifi_eap_method_tts_strings);

        assertThat(targetStringArray.length).isEqualTo(ttsStringArray.length);
    }

    @Test
    public void selectSecurity_wpa3Eap192bit_eapMethodTls() {
        final WifiManager wifiManager = mock(WifiManager.class);
        when(wifiManager.isWpa3SuiteBSupported()).thenReturn(true);
        mController = new TestWifiConfigController(mConfigUiBase, mView, null /* accessPoint */,
                WifiConfigUiBase.MODE_MODIFY, wifiManager);
        final Spinner securitySpinner = mView.findViewById(R.id.security);
        final Spinner eapMethodSpinner = mView.findViewById(R.id.method);
        int wpa3Eap192bitPosition = -1;
        final int securityCount = mController.mSecurityInPosition.length;
        for (int i = 0; i < securityCount; i++) {
            if (mController.mSecurityInPosition[i] != null &&
                    mController.mSecurityInPosition[i] == AccessPoint.SECURITY_EAP_SUITE_B) {
                wpa3Eap192bitPosition = i;
            }
        }

        mController.onItemSelected(securitySpinner, /* view */ null, wpa3Eap192bitPosition,
                /* id */ 0);

        final int selectedItemPosition = eapMethodSpinner.getSelectedItemPosition();
        assertThat(eapMethodSpinner.getSelectedItem().toString()).isEqualTo("TLS");
    }

    @Test
    public void checkImeStatus_whenAdvancedToggled_shouldBeHide() {
        final InputMethodManager inputMethodManager = mContext
                .getSystemService(InputMethodManager.class);
        final ShadowInputMethodManager shadowImm = Shadows.shadowOf(inputMethodManager);
        final CheckBox advButton = mView.findViewById(R.id.wifi_advanced_togglebox);

        inputMethodManager.showSoftInput(null /* view */, 0 /* flags */);
        advButton.performClick();

        assertThat(shadowImm.isSoftInputVisible()).isFalse();
    }
>>>>>>> 490ac798
}<|MERGE_RESOLUTION|>--- conflicted
+++ resolved
@@ -27,10 +27,7 @@
 import static org.mockito.Mockito.when;
 
 import android.content.Context;
-<<<<<<< HEAD
-=======
 import android.content.res.Resources;
->>>>>>> 490ac798
 import android.net.wifi.WifiConfiguration;
 import android.net.wifi.WifiManager;
 import android.os.ServiceSpecificException;
@@ -38,13 +35,9 @@
 import android.view.LayoutInflater;
 import android.view.View;
 import android.view.ViewGroup;
-<<<<<<< HEAD
-import android.widget.ArrayAdapter;
-=======
 import android.view.inputmethod.InputMethodManager;
 import android.widget.ArrayAdapter;
 import android.widget.CheckBox;
->>>>>>> 490ac798
 import android.widget.Spinner;
 import android.widget.TextView;
 
@@ -457,8 +450,6 @@
         WifiConfiguration config = mController.getConfig();
         assertThat(config.macRandomizationSetting).isEqualTo(WifiConfiguration.RANDOMIZATION_NONE);
     }
-<<<<<<< HEAD
-=======
 
     @Test
     public void replaceTtsString_whenTargetMatched_shouldSuccess() {
@@ -535,5 +526,4 @@
 
         assertThat(shadowImm.isSoftInputVisible()).isFalse();
     }
->>>>>>> 490ac798
 }