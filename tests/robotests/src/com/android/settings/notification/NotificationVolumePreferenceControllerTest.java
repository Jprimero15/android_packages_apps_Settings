--- conflicted
+++ resolved
@@ -18,6 +18,7 @@
 
 import static com.google.common.truth.Truth.assertThat;
 
+import static org.mockito.Mockito.mock;
 import static org.mockito.Mockito.spy;
 import static org.mockito.Mockito.when;
 
@@ -25,10 +26,17 @@
 import android.content.res.Resources;
 import android.media.AudioManager;
 import android.os.Vibrator;
+import android.provider.DeviceConfig;
 import android.service.notification.NotificationListenerService;
 import android.telephony.TelephonyManager;
 
-import com.android.internal.R;
+import androidx.preference.PreferenceManager;
+import androidx.preference.PreferenceScreen;
+import androidx.test.core.app.ApplicationProvider;
+
+import com.android.internal.config.sysui.SystemUiDeviceConfigFlags;
+import com.android.settings.core.BasePreferenceController;
+import com.android.settings.testutils.shadow.ShadowDeviceConfig;
 
 import org.junit.Before;
 import org.junit.Test;
@@ -37,11 +45,12 @@
 import org.mockito.MockitoAnnotations;
 import org.robolectric.RobolectricTestRunner;
 import org.robolectric.RuntimeEnvironment;
+import org.robolectric.Shadows;
 import org.robolectric.annotation.Config;
 
 @RunWith(RobolectricTestRunner.class)
+@Config(shadows = {ShadowDeviceConfig.class})
 public class NotificationVolumePreferenceControllerTest {
-
     @Mock
     private AudioHelper mHelper;
     @Mock
@@ -52,6 +61,11 @@
     private Vibrator mVibrator;
     @Mock
     private Resources mResources;
+    @Mock
+    private PreferenceManager mPreferenceManager;
+
+    private static final String READ_DEVICE_CONFIG_PERMISSION =
+            "android.permission.READ_DEVICE_CONFIG";
 
     private Context mContext;
     private NotificationVolumePreferenceController mController;
@@ -87,7 +101,9 @@
     public void isAvailable_voiceCapable_aliasedWithRing_shouldReturnFalse() {
         when(mResources.getBoolean(
                 com.android.settings.R.bool.config_show_notification_volume)).thenReturn(true);
-        when(mResources.getBoolean(R.bool.config_alias_ring_notif_stream_types)).thenReturn(true);
+
+        DeviceConfig.setProperty(DeviceConfig.NAMESPACE_SYSTEMUI,
+                SystemUiDeviceConfigFlags.VOLUME_SEPARATE_NOTIFICATION, "false", false);
 
         NotificationVolumePreferenceController controller =
                 new NotificationVolumePreferenceController(mContext);
@@ -105,7 +121,9 @@
     public void isAvailable_voiceCapable_separatedFromRing_shouldReturnTrue() {
         when(mResources.getBoolean(
                 com.android.settings.R.bool.config_show_notification_volume)).thenReturn(true);
-        when(mResources.getBoolean(R.bool.config_alias_ring_notif_stream_types)).thenReturn(false);
+
+        DeviceConfig.setProperty(DeviceConfig.NAMESPACE_SYSTEMUI,
+                SystemUiDeviceConfigFlags.VOLUME_SEPARATE_NOTIFICATION, "true", false);
 
         NotificationVolumePreferenceController controller =
                 new NotificationVolumePreferenceController(mContext);
@@ -170,8 +188,6 @@
                 .isTrue();
     }
 
-<<<<<<< HEAD
-=======
     @Test
     public void enableSeparateNotificationConfig_controllerBecomesAvailable() {
         PreferenceScreen screen = spy(new PreferenceScreen(mContext, null));
@@ -255,5 +271,4 @@
                 .isEqualTo(BasePreferenceController.DISABLED_DEPENDENT_SETTING);
     }
 
->>>>>>> 8e58411b
 }