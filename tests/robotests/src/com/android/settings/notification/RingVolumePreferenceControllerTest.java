/*
 * Copyright (C) 2016 The Android Open Source Project
 *
 * Licensed under the Apache License, Version 2.0 (the "License");
 * you may not use this file except in compliance with the License.
 * You may obtain a copy of the License at
 *
 *      http://www.apache.org/licenses/LICENSE-2.0
 *
 * Unless required by applicable law or agreed to in writing, software
 * distributed under the License is distributed on an "AS IS" BASIS,
 * WITHOUT WARRANTIES OR CONDITIONS OF ANY KIND, either express or implied.
 * See the License for the specific language governing permissions and
 * limitations under the License.
 */

package com.android.settings.notification;

import static com.google.common.truth.Truth.assertThat;

import static org.mockito.Mockito.spy;
import static org.mockito.Mockito.when;

import android.app.NotificationManager;
import android.content.ComponentName;
import android.content.Context;
import android.content.res.Resources;
import android.media.AudioManager;
import android.os.Vibrator;
import android.service.notification.NotificationListenerService;
import android.telephony.TelephonyManager;

<<<<<<< HEAD
import com.android.settings.R;
=======
import com.android.internal.config.sysui.SystemUiDeviceConfigFlags;
import com.android.settings.core.BasePreferenceController;
import com.android.settings.testutils.shadow.ShadowDeviceConfig;
>>>>>>> 8e58411b

import org.junit.Before;
import org.junit.Test;
import org.junit.runner.RunWith;
import org.mockito.Mock;
import org.mockito.MockitoAnnotations;
import org.robolectric.RobolectricTestRunner;
import org.robolectric.RuntimeEnvironment;
import org.robolectric.shadows.ShadowApplication;

@RunWith(RobolectricTestRunner.class)
public class RingVolumePreferenceControllerTest {

    @Mock
    private AudioHelper mHelper;
    @Mock
    private TelephonyManager mTelephonyManager;
    @Mock
    private AudioManager mAudioManager;
    @Mock
    private Vibrator mVibrator;
    @Mock
    private NotificationManager mNotificationManager;
    @Mock
    private ComponentName mSuppressor;
    @Mock
    private Resources mResources;
    @Mock
    private VolumeSeekBarPreference mPreference;

    private Context mContext;

    private RingVolumePreferenceController mController;

    @Before
    public void setUp() {
        MockitoAnnotations.initMocks(this);
        ShadowApplication shadowContext = ShadowApplication.getInstance();
        shadowContext.setSystemService(Context.TELEPHONY_SERVICE, mTelephonyManager);
        shadowContext.setSystemService(Context.AUDIO_SERVICE, mAudioManager);
        shadowContext.setSystemService(Context.VIBRATOR_SERVICE, mVibrator);
        shadowContext.setSystemService(Context.NOTIFICATION_SERVICE, mNotificationManager);
        mContext = spy(RuntimeEnvironment.application);
        when(mNotificationManager.getEffectsSuppressor()).thenReturn(mSuppressor);
        when(mContext.getResources()).thenReturn(mResources);
        mController = new RingVolumePreferenceController(mContext);
        mController.setAudioHelper(mHelper);

        DeviceConfig.setProperty(DeviceConfig.NAMESPACE_SYSTEMUI,
                SystemUiDeviceConfigFlags.VOLUME_SEPARATE_NOTIFICATION, "false", false);
    }

    @Test
    public void isAvailable_singleVolume_shouldReturnFalse() {
        when(mHelper.isSingleVolume()).thenReturn(true);
        when(mTelephonyManager.isVoiceCapable()).thenReturn(true);

        assertThat(mController.isAvailable()).isFalse();
    }

    /**
     * Devices that are not voice capable should still show Ring volume, because it is used by apps
     * that make calls outside the cell network.
     */
    @Test
    public void isAvailable_notSingleVolume_notVoiceCapable_shouldReturnTrue() {
        when(mHelper.isSingleVolume()).thenReturn(false);
        when(mTelephonyManager.isVoiceCapable()).thenReturn(false);

        assertThat(mController.isAvailable()).isTrue();
    }

    @Test
    public void isAvailable_notSingleVolume_VoiceCapable_shouldReturnTrue() {

        when(mHelper.isSingleVolume()).thenReturn(false);
        when(mTelephonyManager.isVoiceCapable()).thenReturn(true);

        assertThat(mController.isAvailable()).isTrue();
    }

    @Test
    public void getAudioStream_shouldReturnRing() {
        assertThat(mController.getAudioStream()).isEqualTo(AudioManager.STREAM_RING);
    }

    @Test
    public void isSliceableCorrectKey_returnsTrue() {
        final RingVolumePreferenceController controller =
                new RingVolumePreferenceController(mContext);
        assertThat(controller.isSliceable()).isTrue();
    }

    @Test
    public void isPublicSlice_returnTrue() {
        assertThat(mController.isPublicSlice()).isTrue();
    }

    /**
     * Only when the two streams are merged would this controller appear
     */
    @Test
<<<<<<< HEAD
    public void ringNotificationStreamsNotAliased_sliderTitleSetToRingOnly() {
        when(mResources.getBoolean(
                com.android.internal.R.bool.config_alias_ring_notif_stream_types))
                .thenReturn(false);
=======
    public void ringNotificationStreamsSeparate_controllerIsNotAvailable() {

        DeviceConfig.setProperty(DeviceConfig.NAMESPACE_SYSTEMUI,
                SystemUiDeviceConfigFlags.VOLUME_SEPARATE_NOTIFICATION, "true", false);

>>>>>>> 8e58411b
        final RingVolumePreferenceController controller =
                new RingVolumePreferenceController(mContext);

        int controllerAvailability = controller.getAvailabilityStatus();

        assertThat(controllerAvailability)
                .isNotEqualTo(BasePreferenceController.AVAILABLE);
    }

    @Test
<<<<<<< HEAD
    public void ringNotificationStreamsAliased_sliderTitleIncludesBothRingNotification() {

        when(mResources.getBoolean(
                com.android.internal.R.bool.config_alias_ring_notif_stream_types)).thenReturn(true);
        final RingVolumePreferenceController control = new RingVolumePreferenceController(mContext);
=======
    public void setHintsRing_aliased_Matches() {
        DeviceConfig.setProperty(DeviceConfig.NAMESPACE_SYSTEMUI,
                SystemUiDeviceConfigFlags.VOLUME_SEPARATE_NOTIFICATION, "false", false);

>>>>>>> 8e58411b

        assertThat(mController.hintsMatch(
<<<<<<< HEAD
                NotificationListenerService.HINT_HOST_DISABLE_CALL_EFFECTS, true)).isTrue();
=======
                NotificationListenerService.HINT_HOST_DISABLE_CALL_EFFECTS)).isTrue();
>>>>>>> 8e58411b
    }

    @Test
    public void setHintsRingNotification_aliased_Matches() {
<<<<<<< HEAD
        assertThat(mController.hintsMatch(NotificationListenerService.HINT_HOST_DISABLE_EFFECTS,
                true)).isTrue();
=======
        DeviceConfig.setProperty(DeviceConfig.NAMESPACE_SYSTEMUI,
                SystemUiDeviceConfigFlags.VOLUME_SEPARATE_NOTIFICATION, "false", false);

        assertThat(mController.hintsMatch(NotificationListenerService.HINT_HOST_DISABLE_EFFECTS))
                .isTrue();
>>>>>>> 8e58411b
    }

    @Test
    public void setHintNotification_aliased_Matches() {
        DeviceConfig.setProperty(DeviceConfig.NAMESPACE_SYSTEMUI,
                SystemUiDeviceConfigFlags.VOLUME_SEPARATE_NOTIFICATION, "false", false);


        assertThat(mController
<<<<<<< HEAD
                .hintsMatch(NotificationListenerService.HINT_HOST_DISABLE_NOTIFICATION_EFFECTS,
                true)).isTrue();
=======
                .hintsMatch(NotificationListenerService.HINT_HOST_DISABLE_NOTIFICATION_EFFECTS))
                .isTrue();
>>>>>>> 8e58411b
    }

    @Test
    public void setHintsRing_unaliased_Matches() {
        DeviceConfig.setProperty(DeviceConfig.NAMESPACE_SYSTEMUI,
                SystemUiDeviceConfigFlags.VOLUME_SEPARATE_NOTIFICATION, "true", false);

        assertThat(mController.hintsMatch(
<<<<<<< HEAD
                NotificationListenerService.HINT_HOST_DISABLE_CALL_EFFECTS, false)).isTrue();
=======
                NotificationListenerService.HINT_HOST_DISABLE_CALL_EFFECTS)).isTrue();
>>>>>>> 8e58411b
    }

    @Test
    public void setHintsRingNotification_unaliased_Matches() {
<<<<<<< HEAD
        assertThat(mController.hintsMatch(NotificationListenerService.HINT_HOST_DISABLE_EFFECTS,
                false)).isTrue();
=======
        DeviceConfig.setProperty(DeviceConfig.NAMESPACE_SYSTEMUI,
                SystemUiDeviceConfigFlags.VOLUME_SEPARATE_NOTIFICATION, "true", false);

        assertThat(mController.hintsMatch(NotificationListenerService.HINT_HOST_DISABLE_EFFECTS))
                .isTrue();
>>>>>>> 8e58411b
    }

    @Test
    public void setHintNotification_unaliased_doesNotMatch() {
        DeviceConfig.setProperty(DeviceConfig.NAMESPACE_SYSTEMUI,
                SystemUiDeviceConfigFlags.VOLUME_SEPARATE_NOTIFICATION, "true", false);

        assertThat(mController
<<<<<<< HEAD
                .hintsMatch(NotificationListenerService.HINT_HOST_DISABLE_NOTIFICATION_EFFECTS,
                        false)).isFalse();
=======
                .hintsMatch(NotificationListenerService.HINT_HOST_DISABLE_NOTIFICATION_EFFECTS))
                .isFalse();
>>>>>>> 8e58411b
    }

    @Test
    public void setRingerModeToVibrate_butNoVibratorAvailable_iconIsSilent() {
        when(mHelper.getRingerModeInternal()).thenReturn(AudioManager.RINGER_MODE_VIBRATE);

        mController.setPreference(mPreference);
        mController.setVibrator(null);
        mController.updateRingerMode();

        assertThat(mController.getMuteIcon()).isEqualTo(mController.mSilentIconId);
    }

    @Test
    public void setRingerModeToVibrate_VibratorAvailable_iconIsVibrate() {
        when(mHelper.getRingerModeInternal()).thenReturn(AudioManager.RINGER_MODE_VIBRATE);
        when(mVibrator.hasVibrator()).thenReturn(true);

        mController.setPreference(mPreference);
        mController.setVibrator(mVibrator);
        mController.updateRingerMode();

        assertThat(mController.getMuteIcon()).isEqualTo(mController.mVibrateIconId);
    }

}<|MERGE_RESOLUTION|>--- conflicted
+++ resolved
@@ -27,16 +27,13 @@
 import android.content.res.Resources;
 import android.media.AudioManager;
 import android.os.Vibrator;
+import android.provider.DeviceConfig;
 import android.service.notification.NotificationListenerService;
 import android.telephony.TelephonyManager;
 
-<<<<<<< HEAD
-import com.android.settings.R;
-=======
 import com.android.internal.config.sysui.SystemUiDeviceConfigFlags;
 import com.android.settings.core.BasePreferenceController;
 import com.android.settings.testutils.shadow.ShadowDeviceConfig;
->>>>>>> 8e58411b
 
 import org.junit.Before;
 import org.junit.Test;
@@ -45,9 +42,11 @@
 import org.mockito.MockitoAnnotations;
 import org.robolectric.RobolectricTestRunner;
 import org.robolectric.RuntimeEnvironment;
+import org.robolectric.annotation.Config;
 import org.robolectric.shadows.ShadowApplication;
 
 @RunWith(RobolectricTestRunner.class)
+@Config(shadows = {ShadowDeviceConfig.class})
 public class RingVolumePreferenceControllerTest {
 
     @Mock
@@ -139,18 +138,11 @@
      * Only when the two streams are merged would this controller appear
      */
     @Test
-<<<<<<< HEAD
-    public void ringNotificationStreamsNotAliased_sliderTitleSetToRingOnly() {
-        when(mResources.getBoolean(
-                com.android.internal.R.bool.config_alias_ring_notif_stream_types))
-                .thenReturn(false);
-=======
     public void ringNotificationStreamsSeparate_controllerIsNotAvailable() {
 
         DeviceConfig.setProperty(DeviceConfig.NAMESPACE_SYSTEMUI,
                 SystemUiDeviceConfigFlags.VOLUME_SEPARATE_NOTIFICATION, "true", false);
 
->>>>>>> 8e58411b
         final RingVolumePreferenceController controller =
                 new RingVolumePreferenceController(mContext);
 
@@ -161,39 +153,22 @@
     }
 
     @Test
-<<<<<<< HEAD
-    public void ringNotificationStreamsAliased_sliderTitleIncludesBothRingNotification() {
-
-        when(mResources.getBoolean(
-                com.android.internal.R.bool.config_alias_ring_notif_stream_types)).thenReturn(true);
-        final RingVolumePreferenceController control = new RingVolumePreferenceController(mContext);
-=======
     public void setHintsRing_aliased_Matches() {
         DeviceConfig.setProperty(DeviceConfig.NAMESPACE_SYSTEMUI,
                 SystemUiDeviceConfigFlags.VOLUME_SEPARATE_NOTIFICATION, "false", false);
 
->>>>>>> 8e58411b
 
         assertThat(mController.hintsMatch(
-<<<<<<< HEAD
-                NotificationListenerService.HINT_HOST_DISABLE_CALL_EFFECTS, true)).isTrue();
-=======
                 NotificationListenerService.HINT_HOST_DISABLE_CALL_EFFECTS)).isTrue();
->>>>>>> 8e58411b
     }
 
     @Test
     public void setHintsRingNotification_aliased_Matches() {
-<<<<<<< HEAD
-        assertThat(mController.hintsMatch(NotificationListenerService.HINT_HOST_DISABLE_EFFECTS,
-                true)).isTrue();
-=======
         DeviceConfig.setProperty(DeviceConfig.NAMESPACE_SYSTEMUI,
                 SystemUiDeviceConfigFlags.VOLUME_SEPARATE_NOTIFICATION, "false", false);
 
         assertThat(mController.hintsMatch(NotificationListenerService.HINT_HOST_DISABLE_EFFECTS))
                 .isTrue();
->>>>>>> 8e58411b
     }
 
     @Test
@@ -203,13 +178,8 @@
 
 
         assertThat(mController
-<<<<<<< HEAD
-                .hintsMatch(NotificationListenerService.HINT_HOST_DISABLE_NOTIFICATION_EFFECTS,
-                true)).isTrue();
-=======
                 .hintsMatch(NotificationListenerService.HINT_HOST_DISABLE_NOTIFICATION_EFFECTS))
                 .isTrue();
->>>>>>> 8e58411b
     }
 
     @Test
@@ -218,25 +188,16 @@
                 SystemUiDeviceConfigFlags.VOLUME_SEPARATE_NOTIFICATION, "true", false);
 
         assertThat(mController.hintsMatch(
-<<<<<<< HEAD
-                NotificationListenerService.HINT_HOST_DISABLE_CALL_EFFECTS, false)).isTrue();
-=======
                 NotificationListenerService.HINT_HOST_DISABLE_CALL_EFFECTS)).isTrue();
->>>>>>> 8e58411b
     }
 
     @Test
     public void setHintsRingNotification_unaliased_Matches() {
-<<<<<<< HEAD
-        assertThat(mController.hintsMatch(NotificationListenerService.HINT_HOST_DISABLE_EFFECTS,
-                false)).isTrue();
-=======
         DeviceConfig.setProperty(DeviceConfig.NAMESPACE_SYSTEMUI,
                 SystemUiDeviceConfigFlags.VOLUME_SEPARATE_NOTIFICATION, "true", false);
 
         assertThat(mController.hintsMatch(NotificationListenerService.HINT_HOST_DISABLE_EFFECTS))
                 .isTrue();
->>>>>>> 8e58411b
     }
 
     @Test
@@ -245,13 +206,8 @@
                 SystemUiDeviceConfigFlags.VOLUME_SEPARATE_NOTIFICATION, "true", false);
 
         assertThat(mController
-<<<<<<< HEAD
-                .hintsMatch(NotificationListenerService.HINT_HOST_DISABLE_NOTIFICATION_EFFECTS,
-                        false)).isFalse();
-=======
                 .hintsMatch(NotificationListenerService.HINT_HOST_DISABLE_NOTIFICATION_EFFECTS))
                 .isFalse();
->>>>>>> 8e58411b
     }
 
     @Test
