/*
 * Copyright (C) 2022 The Android Open Source Project
 *
 * Licensed under the Apache License, Version 2.0 (the "License");
 * you may not use this file except in compliance with the License.
 * You may obtain a copy of the License at
 *
 *      http://www.apache.org/licenses/LICENSE-2.0
 *
 * Unless required by applicable law or agreed to in writing, software
 * distributed under the License is distributed on an "AS IS" BASIS,
 * WITHOUT WARRANTIES OR CONDITIONS OF ANY KIND, either express or implied.
 * See the License for the specific language governing permissions and
 * limitations under the License.
 */

package com.android.settings.localepicker;

import static com.google.common.truth.Truth.assertThat;

import static org.mockito.Mockito.spy;
import static org.mockito.Mockito.times;
import static org.mockito.Mockito.verify;
import static org.mockito.Mockito.when;

import android.annotation.Nullable;
import android.app.Activity;
import android.app.ApplicationPackageManager;
import android.app.LocaleConfig;
import android.content.Context;
import android.content.Intent;
import android.content.pm.ApplicationInfo;
import android.content.pm.InstallSourceInfo;
import android.content.pm.PackageInfo;
import android.content.pm.ResolveInfo;
import android.content.res.Resources;
import android.net.Uri;
import android.os.LocaleList;
import android.os.Process;
import android.os.UserHandle;
import android.telephony.TelephonyManager;

import androidx.annotation.ArrayRes;

import com.android.internal.app.LocaleStore;
import com.android.settings.applications.AppInfoBase;

import org.junit.After;
import org.junit.Before;
import org.junit.Rule;
import org.junit.Test;
import org.junit.runner.RunWith;
import org.mockito.Mock;
import org.mockito.junit.MockitoJUnit;
import org.mockito.junit.MockitoRule;
import org.robolectric.Robolectric;
import org.robolectric.RobolectricTestRunner;
import org.robolectric.RuntimeEnvironment;
import org.robolectric.Shadows;
import org.robolectric.android.controller.ActivityController;
import org.robolectric.annotation.Config;
import org.robolectric.annotation.Implementation;
import org.robolectric.annotation.Implements;
import org.robolectric.shadows.ShadowPackageManager;
import org.robolectric.shadows.ShadowTelephonyManager;

import java.util.ArrayList;
import java.util.List;
import java.util.Locale;

@RunWith(RobolectricTestRunner.class)
@Config(
        shadows = {
                AppLocalePickerActivityTest.ShadowApplicationPackageManager.class,
                AppLocalePickerActivityTest.ShadowResources.class,
<<<<<<< HEAD
                AppLocalePickerActivityTest.ShadowUserHandle.class,
=======
>>>>>>> 8e58411b
                AppLocalePickerActivityTest.ShadowLocaleConfig.class,
        })
public class AppLocalePickerActivityTest {
    private static final String TEST_PACKAGE_NAME = "com.android.settings";
    private static final Uri TEST_PACKAGE_URI = Uri.parse("package:" + TEST_PACKAGE_NAME);

    @Mock
    LocaleStore.LocaleInfo mLocaleInfo;

    @Rule
    public MockitoRule rule = MockitoJUnit.rule();

    private Context mContext;
    private ShadowPackageManager mPackageManager;

    @Before
    public void setUp() {
        mContext = spy(RuntimeEnvironment.application);
        mPackageManager = Shadows.shadowOf(mContext.getPackageManager());
    }

    @After
    public void tearDown() {
        mPackageManager.removePackage(TEST_PACKAGE_NAME);
        ShadowResources.setDisAllowPackage(false);
        ShadowApplicationPackageManager.setNoLaunchEntry(false);
<<<<<<< HEAD
        ShadowUserHandle.setUserId(0);
=======
>>>>>>> 8e58411b
        ShadowLocaleConfig.setStatus(LocaleConfig.STATUS_SUCCESS);
    }

    @Test
    public void launchAppLocalePickerActivity_hasPackageName_success() {
        ActivityController<TestAppLocalePickerActivity> controller =
                initActivityController(true);
        controller.create();

        assertThat(controller.get().isFinishing()).isFalse();
    }

    @Test
    public void launchAppLocalePickerActivity_appNoLocaleConfig_failed() {
        ShadowLocaleConfig.setStatus(LocaleConfig.STATUS_NOT_SPECIFIED);

        ActivityController<TestAppLocalePickerActivity> controller =
                initActivityController(true);
        controller.create();

        assertThat(controller.get().isFinishing()).isTrue();
    }

    @Test
    public void launchAppLocalePickerActivity_appSignPlatformKey_failed() {
        final ApplicationInfo applicationInfo = new ApplicationInfo();
        applicationInfo.privateFlags |= ApplicationInfo.PRIVATE_FLAG_SIGNED_WITH_PLATFORM_KEY;
        applicationInfo.packageName = TEST_PACKAGE_NAME;

        final PackageInfo packageInfo = new PackageInfo();
        packageInfo.packageName = TEST_PACKAGE_NAME;
        packageInfo.applicationInfo = applicationInfo;
        mPackageManager.installPackage(packageInfo);

        ActivityController<TestAppLocalePickerActivity> controller =
                initActivityController(true);
        controller.create();

        assertThat(controller.get().isFinishing()).isTrue();
    }

    @Test
    public void launchAppLocalePickerActivity_appMatchDisallowedPackage_failed() {
        ShadowResources.setDisAllowPackage(true);

        ActivityController<TestAppLocalePickerActivity> controller =
                initActivityController(true);
        controller.create();

        assertThat(controller.get().isFinishing()).isTrue();
    }

    @Test
    public void launchAppLocalePickerActivity_appNoLaunchEntry_failed() {
        ShadowApplicationPackageManager.setNoLaunchEntry(true);

        ActivityController<TestAppLocalePickerActivity> controller =
                initActivityController(true);
        controller.create();

        assertThat(controller.get().isFinishing()).isTrue();
    }

    @Test
<<<<<<< HEAD
    public void launchAppLocalePickerActivity_modifyAppLocalesOfAnotherUser_failed() {
        ShadowUserHandle.setUserId(10);

        ActivityController<TestAppLocalePickerActivity> controller =
                initActivityController(true);
        controller.create();

        assertThat(controller.get().isFinishing()).isTrue();
    }

    @Test
=======
>>>>>>> 8e58411b
    public void launchAppLocalePickerActivity_intentWithoutPackageName_failed() {
        ActivityController<TestAppLocalePickerActivity> controller =
                initActivityController(false);
        controller.create();

        assertThat(controller.get().isFinishing()).isTrue();
    }

    @Test
    public void onLocaleSelected_getLocaleNotNull_getLanguageTag() {
        ActivityController<TestAppLocalePickerActivity> controller =
                initActivityController(true);
        Locale locale = new Locale("en", "US");
        when(mLocaleInfo.getLocale()).thenReturn(locale);
        when(mLocaleInfo.isSystemLocale()).thenReturn(false);

        controller.create();
        AppLocalePickerActivity mActivity = controller.get();
        mActivity.onLocaleSelected(mLocaleInfo);

        verify(mLocaleInfo, times(2)).getLocale();
        assertThat(mLocaleInfo.getLocale().toLanguageTag()).isEqualTo("en-US");
        assertThat(controller.get().isFinishing()).isTrue();
    }

    @Test
    public void onLocaleSelected_getLocaleNull_getEmptyLanguageTag() {
        ActivityController<TestAppLocalePickerActivity> controller =
                initActivityController(true);
        when(mLocaleInfo.getLocale()).thenReturn(null);
        when(mLocaleInfo.isSystemLocale()).thenReturn(false);

        controller.create();
        AppLocalePickerActivity mActivity = controller.get();
        mActivity.onLocaleSelected(mLocaleInfo);

        verify(mLocaleInfo, times(1)).getLocale();
        assertThat(controller.get().isFinishing()).isTrue();
    }

    private ActivityController<TestAppLocalePickerActivity> initActivityController(
            boolean hasPackageName) {
        Intent data = new Intent();
        if (hasPackageName) {
            data.setData(TEST_PACKAGE_URI);
        }
        data.putExtra(AppInfoBase.ARG_PACKAGE_UID, Process.myUid());
        ActivityController<TestAppLocalePickerActivity> activityController =
                Robolectric.buildActivity(TestAppLocalePickerActivity.class, data);
        Activity activity = activityController.get();

        ShadowTelephonyManager shadowTelephonyManager = Shadows.shadowOf(
                activity.getSystemService(TelephonyManager.class));
        shadowTelephonyManager.setSimCountryIso("US");
        shadowTelephonyManager.setNetworkCountryIso("US");

        return activityController;
    }

    private static class TestAppLocalePickerActivity extends AppLocalePickerActivity {
        @Override
        public Context createContextAsUser(UserHandle user, int flags) {
            // return the current context as a work profile
            return this;
        }
    }

    @Implements(ApplicationPackageManager.class)
    public static class ShadowApplicationPackageManager extends
            org.robolectric.shadows.ShadowApplicationPackageManager {
        private static boolean sNoLaunchEntry = false;

        @Implementation
        protected Object getInstallSourceInfo(String packageName) {
            return new InstallSourceInfo("", null, null, "");
        }

        @Implementation
        protected List<ResolveInfo> queryIntentActivities(Intent intent, int flags) {
            if (sNoLaunchEntry) {
                return new ArrayList();
            } else {
                return super.queryIntentActivities(intent, flags);
            }
        }

        private static void setNoLaunchEntry(boolean noLaunchEntry) {
            sNoLaunchEntry = noLaunchEntry;
        }
    }

    @Implements(Resources.class)
    public static class ShadowResources extends
            org.robolectric.shadows.ShadowResources {
        private static boolean sDisAllowPackage = false;

        @Implementation
        public String[] getStringArray(@ArrayRes int id) {
            if (sDisAllowPackage) {
                return new String[]{TEST_PACKAGE_NAME};
            } else {
                return new String[0];
            }
        }

        private static void setDisAllowPackage(boolean disAllowPackage) {
            sDisAllowPackage = disAllowPackage;
        }
    }

<<<<<<< HEAD
    @Implements(UserHandle.class)
    public static class ShadowUserHandle {
        private static int sUserId = 0;
        private static void setUserId(int userId) {
            sUserId = userId;
        }

        @Implementation
        public static int getUserId(int userId) {
            return sUserId;
        }
    }

=======
>>>>>>> 8e58411b
    @Implements(LocaleConfig.class)
    public static class ShadowLocaleConfig {
        private static int sStatus = 0;

        @Implementation
        public @Nullable LocaleList getSupportedLocales() {
            return LocaleList.forLanguageTags("en-US");
        }

        private static void setStatus(@LocaleConfig.Status int status) {
            sStatus = status;
        }

        @Implementation
        public @LocaleConfig.Status int getStatus() {
            return sStatus;
        }
    }
}<|MERGE_RESOLUTION|>--- conflicted
+++ resolved
@@ -73,10 +73,6 @@
         shadows = {
                 AppLocalePickerActivityTest.ShadowApplicationPackageManager.class,
                 AppLocalePickerActivityTest.ShadowResources.class,
-<<<<<<< HEAD
-                AppLocalePickerActivityTest.ShadowUserHandle.class,
-=======
->>>>>>> 8e58411b
                 AppLocalePickerActivityTest.ShadowLocaleConfig.class,
         })
 public class AppLocalePickerActivityTest {
@@ -103,10 +99,6 @@
         mPackageManager.removePackage(TEST_PACKAGE_NAME);
         ShadowResources.setDisAllowPackage(false);
         ShadowApplicationPackageManager.setNoLaunchEntry(false);
-<<<<<<< HEAD
-        ShadowUserHandle.setUserId(0);
-=======
->>>>>>> 8e58411b
         ShadowLocaleConfig.setStatus(LocaleConfig.STATUS_SUCCESS);
     }
 
@@ -171,20 +163,6 @@
     }
 
     @Test
-<<<<<<< HEAD
-    public void launchAppLocalePickerActivity_modifyAppLocalesOfAnotherUser_failed() {
-        ShadowUserHandle.setUserId(10);
-
-        ActivityController<TestAppLocalePickerActivity> controller =
-                initActivityController(true);
-        controller.create();
-
-        assertThat(controller.get().isFinishing()).isTrue();
-    }
-
-    @Test
-=======
->>>>>>> 8e58411b
     public void launchAppLocalePickerActivity_intentWithoutPackageName_failed() {
         ActivityController<TestAppLocalePickerActivity> controller =
                 initActivityController(false);
@@ -295,22 +273,6 @@
         }
     }
 
-<<<<<<< HEAD
-    @Implements(UserHandle.class)
-    public static class ShadowUserHandle {
-        private static int sUserId = 0;
-        private static void setUserId(int userId) {
-            sUserId = userId;
-        }
-
-        @Implementation
-        public static int getUserId(int userId) {
-            return sUserId;
-        }
-    }
-
-=======
->>>>>>> 8e58411b
     @Implements(LocaleConfig.class)
     public static class ShadowLocaleConfig {
         private static int sStatus = 0;
