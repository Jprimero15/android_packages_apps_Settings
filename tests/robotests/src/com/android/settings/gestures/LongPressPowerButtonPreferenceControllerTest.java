/*
 * Copyright (C) 2021 The Android Open Source Project
 *
 * Licensed under the Apache License, Version 2.0 (the "License");
 * you may not use this file except in compliance with the License.
 * You may obtain a copy of the License at
 *
 *      http://www.apache.org/licenses/LICENSE-2.0
 *
 * Unless required by applicable law or agreed to in writing, software
 * distributed under the License is distributed on an "AS IS" BASIS,
 * WITHOUT WARRANTIES OR CONDITIONS OF ANY KIND, either express or implied.
 * See the License for the specific language governing permissions and
 * limitations under the License.
 */

package com.android.settings.gestures;

import static com.google.common.truth.Truth.assertThat;

import static org.mockito.ArgumentMatchers.anyInt;
import static org.mockito.Mockito.mock;
import static org.mockito.Mockito.spy;
import static org.mockito.Mockito.verify;
import static org.mockito.Mockito.when;

import android.app.Application;
import android.content.res.Resources;
import android.provider.Settings;

import androidx.annotation.StringRes;
import androidx.preference.Preference;
import androidx.test.core.app.ApplicationProvider;

import com.android.settings.R;

import org.junit.Before;
import org.junit.Test;
import org.junit.runner.RunWith;
import org.mockito.MockitoAnnotations;
import org.mockito.stubbing.Answer;
import org.robolectric.RobolectricTestRunner;

@RunWith(RobolectricTestRunner.class)
public class LongPressPowerButtonPreferenceControllerTest {

    private static final String KEY_LONG_PRESS_POWER_BUTTON =
            "gesture_power_menu_long_press_for_assist";

    private Application mContext;
    private Resources mResources;
    private LongPressPowerButtonPreferenceController mController;

    @Before
    public void setUp() {
        MockitoAnnotations.initMocks(this);
        mContext = spy(ApplicationProvider.getApplicationContext());
        mResources = mock(Resources.class);
        when(mContext.getResources()).thenReturn(mResources);
        when(mResources.getString(anyInt())).thenAnswer((Answer<String>) invocation -> {
            int id = invocation.getArgument(0);
            return getString(id);
        });
        when(mResources.getBoolean(
                com.android.internal.R.bool.config_longPressOnPowerForAssistantSettingAvailable))
                .thenReturn(true);
        mController = new LongPressPowerButtonPreferenceController(mContext,
                KEY_LONG_PRESS_POWER_BUTTON);
        mController.mAssistSwitch = mock(Preference.class);
        mController.mFooterHint = mock(Preference.class);
    }

    @Test
    public void isAvailable_configIsTrue_shouldReturnTrue() {
        when(mResources.getBoolean(
                com.android.internal.R.bool.config_longPressOnPowerForAssistantSettingAvailable))
                .thenReturn(true);

        assertThat(mController.isAvailable()).isTrue();
    }

    @Test
    public void isAvailable_configIsFalse_shouldReturnFalse() {
        when(mResources.getBoolean(
                com.android.internal.R.bool.config_longPressOnPowerForAssistantSettingAvailable))
                .thenReturn(false);

        assertThat(mController.isAvailable()).isFalse();
    }

    @Test
    public void preferenceChecked_powerMenuHintTextShown() {
        mController.onPreferenceChange(null, true);

        verify(mController.mFooterHint).setSummary(
                getString(
                        R.string.power_menu_power_volume_up_hint));
        verify(mController.mFooterHint).setVisible(true);
    }


    @Test
    public void preferenceUnchecked_keyChordEnabled_powerMenuHintTextShown() {
        when(mResources.getInteger(
                com.android.internal.R.integer.config_keyChordPowerVolumeUp))
                .thenReturn(
                 LongPressPowerButtonPreferenceController.KEY_CHORD_POWER_VOLUME_UP_GLOBAL_ACTIONS);

        mController.onPreferenceChange(null, false);

        verify(mController.mFooterHint).setSummary(
                getString(
                        R.string.power_menu_power_volume_up_hint));
        verify(mController.mFooterHint).setVisible(true);
    }

    @Test
    public void preferenceChecked_hushGestureEnabled_powerMenuHintTextIncludesHushHint() {
        when(mResources.getBoolean(
                com.android.internal.R.bool.config_volumeHushGestureEnabled))
                .thenReturn(true);

        mController.onPreferenceChange(null, true);

        verify(mController.mFooterHint).setSummary(
                getString(
                        R.string.power_menu_power_volume_up_hint) + "\n\n"
                        + getString(
                        R.string.power_menu_power_prevent_ringing_hint));
        verify(mController.mFooterHint).setVisible(true);
    }


    @Test
    public void preferenceUnchecked_keyChordDisabled_powerMenuHintTextHidden() {
        mController.onPreferenceChange(null, false);
        when(mResources.getInteger(
                com.android.internal.R.integer.config_keyChordPowerVolumeUp))
                .thenReturn(
                     LongPressPowerButtonPreferenceController.KEY_CHORD_POWER_VOLUME_UP_NO_ACTION);

        verify(mController.mFooterHint).setVisible(false);
    }

    @Test
    public void preferenceChecked_longPressPowerSettingSetToAssistant() {
        mController.onPreferenceChange(null, true);

        assertThat(Settings.Global.getInt(mContext.getContentResolver(),
                Settings.Global.POWER_BUTTON_LONG_PRESS, -1)).isEqualTo(
                PowerMenuSettingsUtils.LONG_PRESS_POWER_ASSISTANT_VALUE);
        assertThat(Settings.Global.getInt(mContext.getContentResolver(),
                Settings.Global.KEY_CHORD_POWER_VOLUME_UP, -1)).isEqualTo(
                LongPressPowerButtonPreferenceController.KEY_CHORD_POWER_VOLUME_UP_GLOBAL_ACTIONS);
        verify(mController.mAssistSwitch).setSummary(
                getString(
                        R.string.power_menu_summary_long_press_for_assist_enabled));
    }

    @Test
    public void preferenceUnchecked_longPressPowerSettingSetToDefaultValue() {
        when(mResources.getInteger(
                com.android.internal.R.integer.config_longPressOnPowerBehavior))
                .thenReturn(
                        PowerMenuSettingsUtils.LONG_PRESS_POWER_GLOBAL_ACTIONS);

        mController.onPreferenceChange(null, false);

        assertThat(Settings.Global.getInt(mContext.getContentResolver(),
                Settings.Global.POWER_BUTTON_LONG_PRESS, -1)).isEqualTo(
                PowerMenuSettingsUtils.LONG_PRESS_POWER_GLOBAL_ACTIONS);
        assertThat(Settings.Global.getInt(mContext.getContentResolver(),
                Settings.Global.KEY_CHORD_POWER_VOLUME_UP, -1)).isEqualTo(
                LongPressPowerButtonPreferenceController.KEY_CHORD_POWER_VOLUME_UP_NO_ACTION);
        verify(mController.mAssistSwitch).setSummary(
                getString(
                      R.string.power_menu_summary_long_press_for_assist_disabled_with_power_menu));
    }

    @Test
    public void preferenceUnchecked_muteChordDefault_longPressPowerSettingSetToDefaultValue() {
        // Value out of range chosen deliberately.
        when(mResources.getInteger(
                com.android.internal.R.integer.config_longPressOnPowerBehavior))
                .thenReturn(8);
        when(mResources.getInteger(
                com.android.internal.R.integer.config_keyChordPowerVolumeUp))
                .thenReturn(
                    LongPressPowerButtonPreferenceController.KEY_CHORD_POWER_VOLUME_UP_MUTE_TOGGLE);

        mController.onPreferenceChange(null, false);

        assertThat(Settings.Global.getInt(mContext.getContentResolver(),
                Settings.Global.POWER_BUTTON_LONG_PRESS, -1)).isEqualTo(8);
        assertThat(Settings.Global.getInt(mContext.getContentResolver(),
                Settings.Global.KEY_CHORD_POWER_VOLUME_UP, -1)).isEqualTo(
                LongPressPowerButtonPreferenceController.KEY_CHORD_POWER_VOLUME_UP_MUTE_TOGGLE);
    }

    @Test
    public void preferenceUnchecked_assistDefault_setNoAction() {
        // Ensure that the Assistant is the default behavior for LPP.
        when(mResources.getInteger(
                com.android.internal.R.integer.config_longPressOnPowerBehavior))
                .thenReturn(
                        PowerMenuSettingsUtils.LONG_PRESS_POWER_ASSISTANT_VALUE);

        mController.onPreferenceChange(null, false);

        assertThat(Settings.Global.getInt(mContext.getContentResolver(),
                Settings.Global.POWER_BUTTON_LONG_PRESS, -1)).isEqualTo(
<<<<<<< HEAD
                LongPressPowerButtonPreferenceController.LONG_PRESS_POWER_GLOBAL_ACTIONS);
=======
                PowerMenuSettingsUtils.LONG_PRESS_POWER_GLOBAL_ACTIONS);
>>>>>>> 32d7c48e
        assertThat(Settings.Global.getInt(mContext.getContentResolver(),
                Settings.Global.KEY_CHORD_POWER_VOLUME_UP, -1)).isEqualTo(
                LongPressPowerButtonPreferenceController.KEY_CHORD_POWER_VOLUME_UP_NO_ACTION);
        verify(mController.mAssistSwitch).setSummary(getString(
                    R.string.power_menu_summary_long_press_for_assist_disabled_with_power_menu));
    }

    private String getString(@StringRes int id) {
        return ApplicationProvider.getApplicationContext().getString(id);
    }
}<|MERGE_RESOLUTION|>--- conflicted
+++ resolved
@@ -209,11 +209,7 @@
 
         assertThat(Settings.Global.getInt(mContext.getContentResolver(),
                 Settings.Global.POWER_BUTTON_LONG_PRESS, -1)).isEqualTo(
-<<<<<<< HEAD
-                LongPressPowerButtonPreferenceController.LONG_PRESS_POWER_GLOBAL_ACTIONS);
-=======
                 PowerMenuSettingsUtils.LONG_PRESS_POWER_GLOBAL_ACTIONS);
->>>>>>> 32d7c48e
         assertThat(Settings.Global.getInt(mContext.getContentResolver(),
                 Settings.Global.KEY_CHORD_POWER_VOLUME_UP, -1)).isEqualTo(
                 LongPressPowerButtonPreferenceController.KEY_CHORD_POWER_VOLUME_UP_NO_ACTION);
