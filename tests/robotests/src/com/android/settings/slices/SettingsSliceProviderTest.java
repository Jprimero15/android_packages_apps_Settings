/*
 * Copyright (C) 2018 The Android Open Source Project
 *
 * Licensed under the Apache License, Version 2.0 (the "License");
 * you may not use this file except in compliance with the License.
 * You may obtain a copy of the License at
 *
 *      http://www.apache.org/licenses/LICENSE-2.0
 *
 * Unless required by applicable law or agreed to in writing, software
 * distributed under the License is distributed on an "AS IS" BASIS,
 * WITHOUT WARRANTIES OR CONDITIONS OF ANY KIND, either express or implied.
 * See the License for the specific language governing permissions and
 * limitations under the License.
 *
 */

package com.android.settings.slices;

import static android.content.ContentResolver.SCHEME_CONTENT;

import static com.google.common.truth.Truth.assertThat;

import static org.mockito.ArgumentMatchers.any;
import static org.mockito.ArgumentMatchers.anyString;
import static org.mockito.ArgumentMatchers.eq;
import static org.mockito.Mockito.doReturn;
import static org.mockito.Mockito.mock;
import static org.mockito.Mockito.never;
import static org.mockito.Mockito.spy;
import static org.mockito.Mockito.verify;
import static org.mockito.Mockito.when;

import android.app.PendingIntent;
import android.app.slice.SliceManager;
import android.content.ContentResolver;
import android.content.Context;
import android.content.Intent;
<<<<<<< HEAD
import android.database.sqlite.SQLiteDatabase;
=======
>>>>>>> 490ac798
import android.net.Uri;
import android.os.StrictMode;
import android.provider.Settings;
import android.provider.SettingsSlicesContract;
import android.util.ArraySet;
import android.view.accessibility.AccessibilityManager;
<<<<<<< HEAD

import androidx.slice.Slice;
import androidx.slice.SliceProvider;
import androidx.slice.widget.SliceLiveData;

import com.android.settings.R;
=======

import androidx.slice.Slice;
import androidx.slice.SliceProvider;
import androidx.slice.widget.SliceLiveData;

>>>>>>> 490ac798
import com.android.settings.testutils.DatabaseTestUtils;
import com.android.settings.testutils.FakeToggleController;
import com.android.settings.testutils.shadow.ShadowBluetoothAdapter;
import com.android.settings.testutils.shadow.ShadowLockPatternUtils;
import com.android.settings.testutils.shadow.ShadowThreadUtils;
import com.android.settings.testutils.shadow.ShadowUserManager;
import com.android.settings.testutils.shadow.ShadowUtils;
import com.android.settings.wifi.slice.WifiScanWorker;
import com.android.settingslib.wifi.WifiTracker;

import org.junit.After;
import org.junit.Before;
import org.junit.Test;
import org.junit.runner.RunWith;
import org.mockito.Mock;
import org.mockito.MockitoAnnotations;
import org.robolectric.Robolectric;
import org.robolectric.RobolectricTestRunner;
import org.robolectric.RuntimeEnvironment;
import org.robolectric.annotation.Config;
import org.robolectric.annotation.Implementation;
import org.robolectric.annotation.Implements;
import org.robolectric.annotation.Resetter;
import org.robolectric.shadow.api.Shadow;
import org.robolectric.shadows.ShadowAccessibilityManager;

import java.util.ArrayList;
import java.util.Arrays;
import java.util.Collection;
import java.util.Collections;
import java.util.HashMap;
import java.util.HashSet;
import java.util.List;
import java.util.Set;

/**
 * TODO Investigate using ShadowContentResolver.registerProviderInternal(String, ContentProvider)
 */
@RunWith(RobolectricTestRunner.class)
<<<<<<< HEAD
@Config(shadows = {ShadowUserManager.class, ShadowThreadUtils.class, ShadowUtils.class,
=======
@Config(shadows = {ShadowUserManager.class, ShadowUtils.class,
>>>>>>> 490ac798
        SlicesDatabaseAccessorTest.ShadowApplicationPackageManager.class,
        ShadowBluetoothAdapter.class, ShadowLockPatternUtils.class,
        SettingsSliceProviderTest.ShadowWifiScanWorker.class})
public class SettingsSliceProviderTest {

    private static final String KEY = "KEY";
<<<<<<< HEAD
    private static final String INTENT_PATH =
            SettingsSlicesContract.PATH_SETTING_INTENT + "/" + KEY;
    private static final String TITLE = "title";
    private static final String SUMMARY = "summary";
    private static final String SCREEN_TITLE = "screen title";
    private static final String FRAGMENT_NAME = "fragment name";
    private static final int ICON = R.drawable.ic_settings_accent;
=======
    private static final Uri INTENT_SLICE_URI =
            new Uri.Builder().scheme(SCHEME_CONTENT)
                    .authority(SettingsSliceProvider.SLICE_AUTHORITY)
                    .appendPath(SettingsSlicesContract.PATH_SETTING_INTENT)
                    .appendPath(KEY)
                    .build();
    private static final Uri ACTION_SLICE_URI =
            new Uri.Builder().scheme(SCHEME_CONTENT)
                    .authority(SettingsSlicesContract.AUTHORITY)
                    .appendPath(SettingsSlicesContract.PATH_SETTING_ACTION)
                    .appendPath(KEY)
                    .build();

>>>>>>> 490ac798
    private static final Uri URI = Uri.parse("content://com.android.settings.slices/test");

    private Context mContext;
    private SettingsSliceProvider mProvider;
    @Mock
    private SliceManager mManager;

    private static final List<Uri> SPECIAL_CASE_PLATFORM_URIS = Arrays.asList(
            CustomSliceRegistry.WIFI_SLICE_URI,
            CustomSliceRegistry.BLUETOOTH_URI,
            CustomSliceRegistry.LOCATION_SLICE_URI
    );

    private static final List<Uri> SPECIAL_CASE_OEM_URIS = Arrays.asList(
            CustomSliceRegistry.ZEN_MODE_SLICE_URI,
            CustomSliceRegistry.FLASHLIGHT_SLICE_URI,
<<<<<<< HEAD
            CustomSliceRegistry.MOBILE_DATA_SLICE_URI
=======
            CustomSliceRegistry.MOBILE_DATA_SLICE_URI,
            CustomSliceRegistry.WIFI_CALLING_URI
>>>>>>> 490ac798
    );

    @Before
    public void setUp() {
        MockitoAnnotations.initMocks(this);
        mContext = spy(RuntimeEnvironment.application);
        // Register the fake a11y Service
        ShadowAccessibilityManager shadowAccessibilityManager = Shadow.extract(
                RuntimeEnvironment.application.getSystemService(AccessibilityManager.class));
        shadowAccessibilityManager.setInstalledAccessibilityServiceList(new ArrayList<>());

        mProvider = spy(new SettingsSliceProvider());
        ShadowStrictMode.reset();
        mProvider.mSliceWeakDataCache = new HashMap<>();
        mProvider.mSlicesDatabaseAccessor = new SlicesDatabaseAccessor(mContext);
        when(mProvider.getContext()).thenReturn(mContext);

        SlicesDatabaseHelper.getInstance(mContext).setIndexedState();

        doReturn(mManager).when(mContext).getSystemService(SliceManager.class);
        when(mManager.getPinnedSlices()).thenReturn(Collections.emptyList());

        SliceProvider.setSpecs(SliceLiveData.SUPPORTED_SPECS);
    }

    @After
    public void cleanUp() {
        ShadowThreadUtils.reset();
        DatabaseTestUtils.clearDb(mContext);
    }

    @Test
    public void testInitialSliceReturned_emptySlice() {
        SliceTestUtils.insertSliceToDb(mContext, KEY);
        Slice slice = mProvider.onBindSlice(INTENT_SLICE_URI);

        assertThat(slice.getUri()).isEqualTo(INTENT_SLICE_URI);
        assertThat(slice.getItems()).isEmpty();
    }

    @Test
    public void testLoadSlice_returnsSliceFromAccessor() {
        SliceTestUtils.insertSliceToDb(mContext, KEY);

        mProvider.loadSlice(INTENT_SLICE_URI);
        SliceData data = mProvider.mSliceWeakDataCache.get(INTENT_SLICE_URI);

        assertThat(data.getKey()).isEqualTo(KEY);
        assertThat(data.getTitle()).isEqualTo(SliceTestUtils.FAKE_TITLE);
    }

    @Test
    public void loadSlice_registersIntentFilter() {
        SliceTestUtils.insertSliceToDb(mContext, KEY);

        mProvider.loadSlice(INTENT_SLICE_URI);

        verify(mProvider)
                .registerIntentToUri(eq(FakeToggleController.INTENT_FILTER), eq(INTENT_SLICE_URI));
    }

    @Test
    public void loadSlice_registersBackgroundListener() {
<<<<<<< HEAD
        insertSpecialCase(KEY);
        final Uri uri = SliceBuilderUtils.getUri(INTENT_PATH, false);

        mProvider.loadSlice(uri);

        Robolectric.flushForegroundThreadScheduler();
        Robolectric.flushBackgroundThreadScheduler();

        assertThat(mProvider.mPinnedWorkers.get(uri).getClass())
=======
        SliceTestUtils.insertSliceToDb(mContext, KEY);

        mProvider.loadSlice(INTENT_SLICE_URI);

        Robolectric.flushForegroundThreadScheduler();
        Robolectric.flushBackgroundThreadScheduler();

        assertThat(mProvider.mPinnedWorkers.get(INTENT_SLICE_URI).getClass())
>>>>>>> 490ac798
                .isEqualTo(FakeToggleController.TestWorker.class);
    }

    @Test
    public void testLoadSlice_cachedEntryRemovedOnBuild() {
        SliceData data = getDummyData();
        mProvider.mSliceWeakDataCache.put(data.getUri(), data);
        mProvider.onBindSlice(data.getUri());
        SliceTestUtils.insertSliceToDb(mContext, data.getKey());

        SliceData cachedData = mProvider.mSliceWeakDataCache.get(data.getUri());

        assertThat(cachedData).isNull();
    }

    @Test
    public void onBindSlice_mainThread_shouldNotOverrideStrictMode() {
        ShadowThreadUtils.setIsMainThread(true);
        final StrictMode.ThreadPolicy oldThreadPolicy = StrictMode.getThreadPolicy();
        SliceData data = getDummyData();
        mProvider.mSliceWeakDataCache.put(data.getUri(), data);
        mProvider.onBindSlice(data.getUri());

        final StrictMode.ThreadPolicy newThreadPolicy = StrictMode.getThreadPolicy();

        assertThat(newThreadPolicy.toString()).isEqualTo(oldThreadPolicy.toString());
    }

    @Test
    @Config(shadows = ShadowStrictMode.class)
    public void onBindSlice_backgroundThread_shouldOverrideStrictMode() {
        ShadowThreadUtils.setIsMainThread(false);

        SliceData data = getDummyData();
        mProvider.mSliceWeakDataCache.put(data.getUri(), data);
        mProvider.onBindSlice(data.getUri());

        assertThat(ShadowStrictMode.isThreadPolicyOverridden()).isTrue();
    }

    @Test
    public void onBindSlice_requestsBlockedSlice_returnsNull() {
        final String blockedKey = "blocked_key";
        final Set<String> blockedSet = new ArraySet<>();
        blockedSet.add(blockedKey);
        doReturn(blockedSet).when(mProvider).getBlockedKeys();
        final Uri blockedUri = new Uri.Builder()
                .scheme(ContentResolver.SCHEME_CONTENT)
                .authority(SettingsSliceProvider.SLICE_AUTHORITY)
                .appendPath(SettingsSlicesContract.PATH_SETTING_ACTION)
                .appendPath(blockedKey)
                .build();

        final Slice slice = mProvider.onBindSlice(blockedUri);

        assertThat(slice).isNull();
    }

    @Test
    public void getDescendantUris_fullActionUri_returnsSelf() {
        final Collection<Uri> descendants = mProvider.onGetSliceDescendants(ACTION_SLICE_URI);

        assertThat(descendants).containsExactly(ACTION_SLICE_URI);
    }

    @Test
    public void getDescendantUris_fullIntentUri_returnsSelf() {

        final Collection<Uri> descendants = mProvider.onGetSliceDescendants(ACTION_SLICE_URI);

        assertThat(descendants).containsExactly(ACTION_SLICE_URI);
    }

    @Test
    public void getDescendantUris_wrongPath_returnsEmpty() {
        final Uri uri = new Uri.Builder()
                .scheme(SCHEME_CONTENT)
                .authority(SettingsSlicesContract.AUTHORITY)
                .appendPath("invalid_path")
                .build();

        final Collection<Uri> descendants = mProvider.onGetSliceDescendants(uri);

        assertThat(descendants).isEmpty();
    }

    @Test
    public void getDescendantUris_invalidPath_returnsEmpty() {
        final String key = "platform_key";
        SliceTestUtils.insertSliceToDb(mContext, key, true /* isPlatformSlice */);
        final Uri uri = new Uri.Builder()
                .scheme(SCHEME_CONTENT)
                .authority(SettingsSlicesContract.AUTHORITY)
                .appendPath("invalid")
                .build();

        final Collection<Uri> descendants = mProvider.onGetSliceDescendants(uri);
        descendants.removeAll(SPECIAL_CASE_OEM_URIS);

        assertThat(descendants).isEmpty();
    }

    @Test
    public void getDescendantUris_platformSlice_doesNotReturnOEMSlice() {
        SliceTestUtils.insertSliceToDb(mContext, "oem_key", false /* isPlatformSlice */);
        final Uri uri = new Uri.Builder()
                .scheme(SCHEME_CONTENT)
                .authority(SettingsSlicesContract.AUTHORITY)
                .build();

        final Collection<Uri> descendants = mProvider.onGetSliceDescendants(uri);
        descendants.removeAll(SPECIAL_CASE_PLATFORM_URIS);

        assertThat(descendants).isEmpty();
    }

    @Test
    public void getDescendantUris_oemSlice_doesNotReturnPlatformSlice() {
        SliceTestUtils.insertSliceToDb(mContext, "platform_key", true /* isPlatformSlice */);
        final Uri uri = new Uri.Builder()
                .scheme(SCHEME_CONTENT)
                .authority(SettingsSliceProvider.SLICE_AUTHORITY)
                .build();

        final Collection<Uri> descendants = mProvider.onGetSliceDescendants(uri);
        descendants.removeAll(SPECIAL_CASE_OEM_URIS);

        assertThat(descendants).isEmpty();
    }

    @Test
    public void getDescendantUris_oemSlice_returnsOEMUriDescendant() {
        final String key = "oem_key";
        SliceTestUtils.insertSliceToDb(mContext, key, false /* isPlatformSlice */);
        final Uri uri = new Uri.Builder()
                .scheme(SCHEME_CONTENT)
                .authority(SettingsSliceProvider.SLICE_AUTHORITY)
                .appendPath(SettingsSlicesContract.PATH_SETTING_ACTION)
                .build();
        final Collection<Uri> expectedUris = new HashSet<>();
        expectedUris.addAll(SPECIAL_CASE_OEM_URIS);
        expectedUris.add(new Uri.Builder()
                .scheme(SCHEME_CONTENT)
                .authority(SettingsSliceProvider.SLICE_AUTHORITY)
                .appendPath(SettingsSlicesContract.PATH_SETTING_ACTION)
                .appendPath(key)
                .build());

        final Collection<Uri> descendants = mProvider.onGetSliceDescendants(uri);

        assertThat(descendants).containsExactlyElementsIn(expectedUris);
    }

    @Test
    public void getDescendantUris_oemSliceNoPath_returnsOEMUriDescendant() {
        final String key = "oem_key";
        SliceTestUtils.insertSliceToDb(mContext, key, false /* isPlatformSlice */);
        final Uri uri = new Uri.Builder()
                .scheme(SCHEME_CONTENT)
                .authority(SettingsSliceProvider.SLICE_AUTHORITY)
                .build();
        final Collection<Uri> expectedUris = new HashSet<>();
        expectedUris.addAll(SPECIAL_CASE_OEM_URIS);
        expectedUris.add(new Uri.Builder()
                .scheme(SCHEME_CONTENT)
                .authority(SettingsSliceProvider.SLICE_AUTHORITY)
                .appendPath(SettingsSlicesContract.PATH_SETTING_ACTION)
                .appendPath(key)
                .build());

        final Collection<Uri> descendants = mProvider.onGetSliceDescendants(uri);

        assertThat(descendants).containsExactlyElementsIn(expectedUris);
    }

    @Test
    public void getDescendantUris_platformSlice_returnsPlatformUriDescendant() {
        final String key = "platform_key";
        SliceTestUtils.insertSliceToDb(mContext, key, true /* isPlatformSlice */);
        final Uri uri = new Uri.Builder()
                .scheme(SCHEME_CONTENT)
                .authority(SettingsSlicesContract.AUTHORITY)
                .appendPath(SettingsSlicesContract.PATH_SETTING_ACTION)
                .build();
        final Collection<Uri> expectedUris = new HashSet<>();
        expectedUris.addAll(SPECIAL_CASE_PLATFORM_URIS);
        expectedUris.add(new Uri.Builder()
                .scheme(SCHEME_CONTENT)
                .authority(SettingsSlicesContract.AUTHORITY)
                .appendPath(SettingsSlicesContract.PATH_SETTING_ACTION)
                .appendPath(key)
                .build());

        final Collection<Uri> descendants = mProvider.onGetSliceDescendants(uri);

        assertThat(descendants).containsExactlyElementsIn(expectedUris);
    }

    @Test
    public void getDescendantUris_platformSliceNoPath_returnsPlatformUriDescendant() {
        final String key = "platform_key";
        SliceTestUtils.insertSliceToDb(mContext, key, true /* isPlatformSlice */);
        final Uri uri = new Uri.Builder()
                .scheme(SCHEME_CONTENT)
                .authority(SettingsSlicesContract.AUTHORITY)
                .build();
        final Collection<Uri> expectedUris = new HashSet<>();
        expectedUris.addAll(SPECIAL_CASE_PLATFORM_URIS);
        expectedUris.add(new Uri.Builder()
                .scheme(SCHEME_CONTENT)
                .authority(SettingsSlicesContract.AUTHORITY)
                .appendPath(SettingsSlicesContract.PATH_SETTING_ACTION)
                .appendPath(key)
                .build());

        final Collection<Uri> descendants = mProvider.onGetSliceDescendants(uri);

        assertThat(descendants).containsExactlyElementsIn(expectedUris);
    }

    @Test
    public void getDescendantUris_noAuthorityNorPath_returnsAllUris() {
        final String platformKey = "platform_key";
        final String oemKey = "oemKey";
        SliceTestUtils.insertSliceToDb(mContext, platformKey, true /* isPlatformSlice */);
        SliceTestUtils.insertSliceToDb(mContext, oemKey, false /* isPlatformSlice */);
        final Uri uri = new Uri.Builder()
                .scheme(SCHEME_CONTENT)
                .build();
        final Collection<Uri> expectedUris = new HashSet<>();
        expectedUris.addAll(SPECIAL_CASE_PLATFORM_URIS);
        expectedUris.addAll(SPECIAL_CASE_OEM_URIS);
        expectedUris.add(new Uri.Builder()
                .scheme(SCHEME_CONTENT)
                .authority(SettingsSlicesContract.AUTHORITY)
                .appendPath(SettingsSlicesContract.PATH_SETTING_ACTION)
                .appendPath(platformKey)
                .build());
        expectedUris.add(new Uri.Builder()
                .scheme(SCHEME_CONTENT)
                .authority(SettingsSliceProvider.SLICE_AUTHORITY)
                .appendPath(SettingsSlicesContract.PATH_SETTING_ACTION)
                .appendPath(oemKey)
                .build());

        final Collection<Uri> descendants = mProvider.onGetSliceDescendants(uri);

        assertThat(descendants).containsExactlyElementsIn(expectedUris);
    }

    @Test
    public void onCreatePermissionRequest_returnsSettingIntent() {
        final PendingIntent pendingIntent = mProvider.onCreatePermissionRequest(
                CustomSliceRegistry.FLASHLIGHT_SLICE_URI, "com.android.whaaaat");
        PendingIntent settingsPendingIntent =
                PendingIntent.getActivity(mContext, 0, new Intent(Settings.ACTION_SETTINGS), 0);

        assertThat(pendingIntent).isEqualTo(settingsPendingIntent);
    }

    @Test
    public void bindSlice_wifiSlice_returnsWifiSlice() {
        final Slice wifiSlice = mProvider.onBindSlice(CustomSliceRegistry.WIFI_SLICE_URI);

        assertThat(wifiSlice.getUri()).isEqualTo(CustomSliceRegistry.WIFI_SLICE_URI);
    }

    @Test
    public void bindSlice_flashlightSlice_returnsFlashlightSlice() {
        Settings.Secure.putInt(
                mContext.getContentResolver(), Settings.Secure.FLASHLIGHT_AVAILABLE, 1);

        final Slice flashlightSlice = mProvider.onBindSlice(
                CustomSliceRegistry.FLASHLIGHT_SLICE_URI);

        assertThat(flashlightSlice.getUri()).isEqualTo(CustomSliceRegistry.FLASHLIGHT_SLICE_URI);
    }

    @Test
    public void onSlicePinned_noIntentRegistered_specialCaseUri_doesNotCrash() {
        final Uri uri = new Uri.Builder()
                .scheme(ContentResolver.SCHEME_CONTENT)
                .authority(SettingsSlicesContract.AUTHORITY)
                .appendPath(SettingsSlicesContract.PATH_SETTING_ACTION)
                .appendPath(SettingsSlicesContract.KEY_LOCATION)
                .build();

        mProvider.onSlicePinned(uri);
    }

<<<<<<< HEAD
    @Implements(WifiScanWorker.class)
    public static class ShadowWifiScanWorker {
        private static WifiTracker mWifiTracker;

        @Implementation
        protected void onSlicePinned() {
            mWifiTracker = mock(WifiTracker.class);
            mWifiTracker.onStart();
        }

        @Implementation
        protected void onSliceUnpinned() {
            mWifiTracker.onStop();
        }

        @Implementation
        protected void close() {
            mWifiTracker.onDestroy();
        }

        static WifiTracker getWifiTracker() {
            return mWifiTracker;
        }
    }

=======
>>>>>>> 490ac798
    @Test
    public void onSlicePinned_backgroundWorker_started() {
        mProvider.onSlicePinned(CustomSliceRegistry.WIFI_SLICE_URI);

        verify(ShadowWifiScanWorker.getWifiTracker()).onStart();
    }

    @Test
    public void onSlicePinned_backgroundWorker_stopped() {
        mProvider.onSlicePinned(CustomSliceRegistry.WIFI_SLICE_URI);
        mProvider.onSliceUnpinned(CustomSliceRegistry.WIFI_SLICE_URI);

        verify(ShadowWifiScanWorker.getWifiTracker()).onStop();
    }

    @Test
    public void shutdown_backgroundWorker_closed() {
        mProvider.onSlicePinned(CustomSliceRegistry.WIFI_SLICE_URI);
        mProvider.shutdown();

        verify(ShadowWifiScanWorker.getWifiTracker()).onDestroy();
    }

    @Test
    @Config(qualifiers = "mcc998")
    public void grantWhitelistedPackagePermissions_noWhitelist_shouldNotGrant() {
        final List<Uri> uris = new ArrayList<>();
        uris.add(Uri.parse("content://settings/slice"));

        SettingsSliceProvider.grantWhitelistedPackagePermissions(mContext, uris);

        verify(mManager, never()).grantSlicePermission(anyString(), any(Uri.class));
<<<<<<< HEAD
    }

    @Test
    @Config(qualifiers = "mcc999")
    public void grantWhitelistedPackagePermissions_hasPackageWhitelist_shouldGrant() {
        final List<Uri> uris = new ArrayList<>();
        uris.add(Uri.parse("content://settings/slice"));

        SettingsSliceProvider.grantWhitelistedPackagePermissions(mContext, uris);

        verify(mManager)
                .grantSlicePermission("com.android.settings.slice_whitelist_package", uris.get(0));
    }

    private void insertSpecialCase(String key) {
        insertSpecialCase(key, true);
    }

    private void insertSpecialCase(String key, boolean isPlatformSlice) {
        final ContentValues values = new ContentValues();
        values.put(SlicesDatabaseHelper.IndexColumns.KEY, key);
        values.put(SlicesDatabaseHelper.IndexColumns.TITLE, TITLE);
        values.put(SlicesDatabaseHelper.IndexColumns.SUMMARY, "s");
        values.put(SlicesDatabaseHelper.IndexColumns.SCREENTITLE, "s");
        values.put(SlicesDatabaseHelper.IndexColumns.ICON_RESOURCE, R.drawable.ic_settings_accent);
        values.put(SlicesDatabaseHelper.IndexColumns.FRAGMENT, "test");
        values.put(SlicesDatabaseHelper.IndexColumns.CONTROLLER, PREF_CONTROLLER);
        values.put(SlicesDatabaseHelper.IndexColumns.PLATFORM_SLICE, isPlatformSlice);
        values.put(SlicesDatabaseHelper.IndexColumns.SLICE_TYPE, SliceData.SliceType.INTENT);
        final SQLiteDatabase db = SlicesDatabaseHelper.getInstance(mContext).getWritableDatabase();
        db.beginTransaction();
        try {
            db.replaceOrThrow(SlicesDatabaseHelper.Tables.TABLE_SLICES_INDEX, null, values);
            db.setTransactionSuccessful();
        } finally {
            db.endTransaction();
        }
        db.close();
=======
    }

    @Test
    @Config(qualifiers = "mcc999")
    public void grantWhitelistedPackagePermissions_hasPackageWhitelist_shouldGrant() {
        final List<Uri> uris = new ArrayList<>();
        uris.add(Uri.parse("content://settings/slice"));

        SettingsSliceProvider.grantWhitelistedPackagePermissions(mContext, uris);

        verify(mManager)
                .grantSlicePermission("com.android.settings.slice_whitelist_package", uris.get(0));
>>>>>>> 490ac798
    }

    private static SliceData getDummyData() {
        return new SliceData.Builder()
                .setKey(KEY)
                .setUri(URI)
                .setTitle(SliceTestUtils.FAKE_TITLE)
                .setSummary(SliceTestUtils.FAKE_SUMMARY)
                .setScreenTitle(SliceTestUtils.FAKE_SCREEN_TITLE)
                .setIcon(SliceTestUtils.FAKE_ICON)
                .setFragmentName(SliceTestUtils.FAKE_FRAGMENT_NAME)
                .setPreferenceControllerClassName(SliceTestUtils.FAKE_CONTROLLER_NAME)
                .build();
    }

<<<<<<< HEAD
=======
    @Implements(WifiScanWorker.class)
    public static class ShadowWifiScanWorker {
        private static WifiTracker mWifiTracker;

        @Implementation
        protected void onSlicePinned() {
            mWifiTracker = mock(WifiTracker.class);
            mWifiTracker.onStart();
        }

        @Implementation
        protected void onSliceUnpinned() {
            mWifiTracker.onStop();
        }

        @Implementation
        protected void close() {
            mWifiTracker.onDestroy();
        }

        static WifiTracker getWifiTracker() {
            return mWifiTracker;
        }
    }

>>>>>>> 490ac798
    @Implements(value = StrictMode.class)
    public static class ShadowStrictMode {

        private static int sSetThreadPolicyCount;

        @Resetter
        public static void reset() {
            sSetThreadPolicyCount = 0;
        }

        @Implementation
        protected static void setThreadPolicy(final StrictMode.ThreadPolicy policy) {
            sSetThreadPolicyCount++;
        }

        private static boolean isThreadPolicyOverridden() {
            return sSetThreadPolicyCount != 0;
        }
    }
}<|MERGE_RESOLUTION|>--- conflicted
+++ resolved
@@ -36,30 +36,17 @@
 import android.content.ContentResolver;
 import android.content.Context;
 import android.content.Intent;
-<<<<<<< HEAD
-import android.database.sqlite.SQLiteDatabase;
-=======
->>>>>>> 490ac798
 import android.net.Uri;
 import android.os.StrictMode;
 import android.provider.Settings;
 import android.provider.SettingsSlicesContract;
 import android.util.ArraySet;
 import android.view.accessibility.AccessibilityManager;
-<<<<<<< HEAD
 
 import androidx.slice.Slice;
 import androidx.slice.SliceProvider;
 import androidx.slice.widget.SliceLiveData;
 
-import com.android.settings.R;
-=======
-
-import androidx.slice.Slice;
-import androidx.slice.SliceProvider;
-import androidx.slice.widget.SliceLiveData;
-
->>>>>>> 490ac798
 import com.android.settings.testutils.DatabaseTestUtils;
 import com.android.settings.testutils.FakeToggleController;
 import com.android.settings.testutils.shadow.ShadowBluetoothAdapter;
@@ -99,26 +86,13 @@
  * TODO Investigate using ShadowContentResolver.registerProviderInternal(String, ContentProvider)
  */
 @RunWith(RobolectricTestRunner.class)
-<<<<<<< HEAD
-@Config(shadows = {ShadowUserManager.class, ShadowThreadUtils.class, ShadowUtils.class,
-=======
 @Config(shadows = {ShadowUserManager.class, ShadowUtils.class,
->>>>>>> 490ac798
         SlicesDatabaseAccessorTest.ShadowApplicationPackageManager.class,
         ShadowBluetoothAdapter.class, ShadowLockPatternUtils.class,
         SettingsSliceProviderTest.ShadowWifiScanWorker.class})
 public class SettingsSliceProviderTest {
 
     private static final String KEY = "KEY";
-<<<<<<< HEAD
-    private static final String INTENT_PATH =
-            SettingsSlicesContract.PATH_SETTING_INTENT + "/" + KEY;
-    private static final String TITLE = "title";
-    private static final String SUMMARY = "summary";
-    private static final String SCREEN_TITLE = "screen title";
-    private static final String FRAGMENT_NAME = "fragment name";
-    private static final int ICON = R.drawable.ic_settings_accent;
-=======
     private static final Uri INTENT_SLICE_URI =
             new Uri.Builder().scheme(SCHEME_CONTENT)
                     .authority(SettingsSliceProvider.SLICE_AUTHORITY)
@@ -132,7 +106,6 @@
                     .appendPath(KEY)
                     .build();
 
->>>>>>> 490ac798
     private static final Uri URI = Uri.parse("content://com.android.settings.slices/test");
 
     private Context mContext;
@@ -149,12 +122,8 @@
     private static final List<Uri> SPECIAL_CASE_OEM_URIS = Arrays.asList(
             CustomSliceRegistry.ZEN_MODE_SLICE_URI,
             CustomSliceRegistry.FLASHLIGHT_SLICE_URI,
-<<<<<<< HEAD
-            CustomSliceRegistry.MOBILE_DATA_SLICE_URI
-=======
             CustomSliceRegistry.MOBILE_DATA_SLICE_URI,
             CustomSliceRegistry.WIFI_CALLING_URI
->>>>>>> 490ac798
     );
 
     @Before
@@ -218,26 +187,14 @@
 
     @Test
     public void loadSlice_registersBackgroundListener() {
-<<<<<<< HEAD
-        insertSpecialCase(KEY);
-        final Uri uri = SliceBuilderUtils.getUri(INTENT_PATH, false);
-
-        mProvider.loadSlice(uri);
+        SliceTestUtils.insertSliceToDb(mContext, KEY);
+
+        mProvider.loadSlice(INTENT_SLICE_URI);
 
         Robolectric.flushForegroundThreadScheduler();
         Robolectric.flushBackgroundThreadScheduler();
 
-        assertThat(mProvider.mPinnedWorkers.get(uri).getClass())
-=======
-        SliceTestUtils.insertSliceToDb(mContext, KEY);
-
-        mProvider.loadSlice(INTENT_SLICE_URI);
-
-        Robolectric.flushForegroundThreadScheduler();
-        Robolectric.flushBackgroundThreadScheduler();
-
         assertThat(mProvider.mPinnedWorkers.get(INTENT_SLICE_URI).getClass())
->>>>>>> 490ac798
                 .isEqualTo(FakeToggleController.TestWorker.class);
     }
 
@@ -528,34 +485,6 @@
         mProvider.onSlicePinned(uri);
     }
 
-<<<<<<< HEAD
-    @Implements(WifiScanWorker.class)
-    public static class ShadowWifiScanWorker {
-        private static WifiTracker mWifiTracker;
-
-        @Implementation
-        protected void onSlicePinned() {
-            mWifiTracker = mock(WifiTracker.class);
-            mWifiTracker.onStart();
-        }
-
-        @Implementation
-        protected void onSliceUnpinned() {
-            mWifiTracker.onStop();
-        }
-
-        @Implementation
-        protected void close() {
-            mWifiTracker.onDestroy();
-        }
-
-        static WifiTracker getWifiTracker() {
-            return mWifiTracker;
-        }
-    }
-
-=======
->>>>>>> 490ac798
     @Test
     public void onSlicePinned_backgroundWorker_started() {
         mProvider.onSlicePinned(CustomSliceRegistry.WIFI_SLICE_URI);
@@ -588,7 +517,6 @@
         SettingsSliceProvider.grantWhitelistedPackagePermissions(mContext, uris);
 
         verify(mManager, never()).grantSlicePermission(anyString(), any(Uri.class));
-<<<<<<< HEAD
     }
 
     @Test
@@ -601,46 +529,6 @@
 
         verify(mManager)
                 .grantSlicePermission("com.android.settings.slice_whitelist_package", uris.get(0));
-    }
-
-    private void insertSpecialCase(String key) {
-        insertSpecialCase(key, true);
-    }
-
-    private void insertSpecialCase(String key, boolean isPlatformSlice) {
-        final ContentValues values = new ContentValues();
-        values.put(SlicesDatabaseHelper.IndexColumns.KEY, key);
-        values.put(SlicesDatabaseHelper.IndexColumns.TITLE, TITLE);
-        values.put(SlicesDatabaseHelper.IndexColumns.SUMMARY, "s");
-        values.put(SlicesDatabaseHelper.IndexColumns.SCREENTITLE, "s");
-        values.put(SlicesDatabaseHelper.IndexColumns.ICON_RESOURCE, R.drawable.ic_settings_accent);
-        values.put(SlicesDatabaseHelper.IndexColumns.FRAGMENT, "test");
-        values.put(SlicesDatabaseHelper.IndexColumns.CONTROLLER, PREF_CONTROLLER);
-        values.put(SlicesDatabaseHelper.IndexColumns.PLATFORM_SLICE, isPlatformSlice);
-        values.put(SlicesDatabaseHelper.IndexColumns.SLICE_TYPE, SliceData.SliceType.INTENT);
-        final SQLiteDatabase db = SlicesDatabaseHelper.getInstance(mContext).getWritableDatabase();
-        db.beginTransaction();
-        try {
-            db.replaceOrThrow(SlicesDatabaseHelper.Tables.TABLE_SLICES_INDEX, null, values);
-            db.setTransactionSuccessful();
-        } finally {
-            db.endTransaction();
-        }
-        db.close();
-=======
-    }
-
-    @Test
-    @Config(qualifiers = "mcc999")
-    public void grantWhitelistedPackagePermissions_hasPackageWhitelist_shouldGrant() {
-        final List<Uri> uris = new ArrayList<>();
-        uris.add(Uri.parse("content://settings/slice"));
-
-        SettingsSliceProvider.grantWhitelistedPackagePermissions(mContext, uris);
-
-        verify(mManager)
-                .grantSlicePermission("com.android.settings.slice_whitelist_package", uris.get(0));
->>>>>>> 490ac798
     }
 
     private static SliceData getDummyData() {
@@ -656,8 +544,6 @@
                 .build();
     }
 
-<<<<<<< HEAD
-=======
     @Implements(WifiScanWorker.class)
     public static class ShadowWifiScanWorker {
         private static WifiTracker mWifiTracker;
@@ -683,7 +569,6 @@
         }
     }
 
->>>>>>> 490ac798
     @Implements(value = StrictMode.class)
     public static class ShadowStrictMode {
 
