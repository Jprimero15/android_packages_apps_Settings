--- conflicted
+++ resolved
@@ -37,10 +37,6 @@
     private final Uri URI = Uri.parse("content://com.android.settings.slices/test");
     private final String PREF_CONTROLLER = "com.android.settings.slices.tester";
     private final int SLICE_TYPE = SliceData.SliceType.SWITCH;
-<<<<<<< HEAD
-    private final boolean IS_PLATFORM_DEFINED = true;
-=======
->>>>>>> 490ac798
     private final String UNAVAILABLE_SLICE_SUBTITLE = "subtitleOfUnavailableSlice";
 
     @Test
@@ -56,10 +52,6 @@
                 .setUri(URI)
                 .setPreferenceControllerClassName(PREF_CONTROLLER)
                 .setSliceType(SLICE_TYPE)
-<<<<<<< HEAD
-                .setPlatformDefined(IS_PLATFORM_DEFINED)
-=======
->>>>>>> 490ac798
                 .setUnavailableSliceSubtitle(UNAVAILABLE_SLICE_SUBTITLE);
 
         SliceData data = builder.build();
@@ -74,10 +66,6 @@
         assertThat(data.getUri()).isEqualTo(URI);
         assertThat(data.getPreferenceController()).isEqualTo(PREF_CONTROLLER);
         assertThat(data.getSliceType()).isEqualTo(SLICE_TYPE);
-<<<<<<< HEAD
-        assertThat(data.isPlatformDefined()).isEqualTo(IS_PLATFORM_DEFINED);
-=======
->>>>>>> 490ac798
         assertThat(data.getUnavailableSliceSubtitle()).isEqualTo(UNAVAILABLE_SLICE_SUBTITLE);
     }
 
