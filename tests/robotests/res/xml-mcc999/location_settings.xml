<?xml version="1.0" encoding="utf-8"?>
<!-- Copyright (C) 2011 The Android Open Source Project

     Licensed under the Apache License, Version 2.0 (the "License");
     you may not use this file except in compliance with the License.
     You may obtain a copy of the License at

          http://www.apache.org/licenses/LICENSE-2.0

     Unless required by applicable law or agreed to in writing, software
     distributed under the License is distributed on an "AS IS" BASIS,
     WITHOUT WARRANTIES OR CONDITIONS OF ANY KIND, either express or implied.
     See the License for the specific language governing permissions and
     limitations under the License.
-->

<PreferenceScreen xmlns:android="http://schemas.android.com/apk/res/android"
                  xmlns:settings="http://schemas.android.com/apk/res-auto"
                  android:key="fake_title_key"
                  android:title="screen_title">

    <Preference
        android:key="key"
        android:title="title"
        android:icon="@drawable/ic_android"
        android:summary="summary"
        settings:controller="com.android.settings.slices.FakePreferenceController"
        settings:keywords="a, b, c"
<<<<<<< HEAD
        settings:platform_slice="true"
=======
>>>>>>> 490ac798
        settings:unavailableSliceSubtitle="subtitleOfUnavailableSlice"/>

</PreferenceScreen><|MERGE_RESOLUTION|>--- conflicted
+++ resolved
@@ -26,10 +26,6 @@
         android:summary="summary"
         settings:controller="com.android.settings.slices.FakePreferenceController"
         settings:keywords="a, b, c"
-<<<<<<< HEAD
-        settings:platform_slice="true"
-=======
->>>>>>> 490ac798
         settings:unavailableSliceSubtitle="subtitleOfUnavailableSlice"/>
 
 </PreferenceScreen>