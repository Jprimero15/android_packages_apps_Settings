--- conflicted
+++ resolved
@@ -1,9 +1,5 @@
 package: "com.android.settings.flags"
-<<<<<<< HEAD
 container: "system_ext"
-=======
-container: "system"
->>>>>>> a6f28338
 
 # NOTE: Don't add new accessibility flags here, since the package name doesn't follow
 # the best practice for setting's feature flag go/settings-trunk-stable
