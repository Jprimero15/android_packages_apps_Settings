package {
    default_applicable_licenses: ["packages_apps_Settings_license"],
}

// Added automatically by a large-scale-change
// See: http://go/android-license-faq
license {
    name: "packages_apps_Settings_license",
    visibility: [":__subpackages__"],
    license_kinds: [
        "SPDX-license-identifier-Apache-2.0",
    ],
    license_text: [
        "NOTICE",
    ],
}

java_library {
    name: "settings-logtags",
    srcs: ["src/**/*.logtags"],
}

genrule {
    name: "statslog-settings-java-gen",
    tools: ["stats-log-api-gen"],
    cmd: "$(location stats-log-api-gen) --java $(out) --module settings"
        + " --javaPackage com.android.settings.core.instrumentation --javaClass SettingsStatsLog",
    out: ["com/android/settings/core/instrumentation/SettingsStatsLog.java"],
}

java_library {
    name: "statslog-settings",
    srcs: [
        ":statslog-settings-java-gen",
    ],
}

<<<<<<< HEAD
soong_config_module_type_import {
    from: "device/qcom/qssi/Android.bp",
    module_types: [
         "bredr_vs_btadva_java_defaults",
    ],
}

bredr_vs_btadva_java_defaults {
    name: "btadva_settings_java_defaults",

    soong_config_variables: {
        bredr_or_btadva: {
           btadva: {
              srcs: [
                 ":settings-bluetooth-adva-srcs",
              ],
           }
       }
   }
}
=======
java_library {
    name: "Settings-change-ids",
    srcs: ["src/com/android/settings/ChangeIds.java"],
    libs: [
        "app-compat-annotations",
    ],
}

>>>>>>> c3e99f66

// Build the Settings APK
android_library {
    name: "Settings-core",
    platform_apis: true,
    defaults: [
        "SettingsLibDefaults",
        "SettingsLib-search-defaults",
        "framework-wifi-vendor-hide-access-defaults",
        "btadva_settings_java_defaults",
    ],

    srcs: ["src/**/*.java", "src/**/*.kt"],

    static_libs: [
        "androidx-constraintlayout_constraintlayout",
        "androidx.slice_slice-builders",
        "androidx.slice_slice-core",
        "androidx.slice_slice-view",
        "androidx.core_core",
        "androidx.appcompat_appcompat",
        "androidx.cardview_cardview",
        "androidx.preference_preference",
        "androidx.recyclerview_recyclerview",
        "androidx.window_window",
        "com.google.android.material_material",
        "setupcompat",
        "setupdesign",
        "androidx.lifecycle_lifecycle-runtime",
        "androidx.lifecycle_lifecycle-extensions",
        "guava",
        "jsr305",
        "net-utils-framework-common",
        "settings-contextual-card-protos-lite",
        "settings-log-bridge-protos-lite",
        "settings-telephony-protos-lite",
        "contextualcards",
        "settings-logtags",
        "statslog-settings",
        "zxing-core-1.7",
        "android.hardware.dumpstate-V1.0-java",
        "android.hardware.dumpstate-V1.1-java",
        "lottie",
        "WifiTrackerLib",
        "SettingsLibActivityEmbedding",
        "Settings-change-ids",
    ],

    libs: [
        "telephony-common",
        "ims-common",
<<<<<<< HEAD
        "app-compat-annotations",
        "telephony-ext",
        "extphonelib",
=======
>>>>>>> c3e99f66
    ],
}

platform_compat_config {
    name: "settings-platform-compat-config",
    src: ":Settings-change-ids",
    system_ext_specific: true,
}

android_app {
    name: "Settings",
    defaults: ["platform_app_defaults"],
    platform_apis: true,
    certificate: "platform",
    system_ext_specific: true,
    privileged: true,
    required: [
        "privapp_whitelist_com.android.settings",
        "settings-platform-compat-config",
    ],
    static_libs: ["Settings-core"],
    uses_libs: ["org.apache.http.legacy"],
    resource_dirs: [],
    optimize: {
        proguard_flags_files: ["proguard.flags"],
    },
    libs: [
        "extphonelib"
    ],
}

android_library_import {
    name: "contextualcards",
    aars: ["libs/contextualcards.aar"],
}

filegroup {
    name: "Settings_proguard_flags",
    srcs: ["proguard.flags"],
}

// The sources for Settings need to be exposed to SettingsGoogle, etc.
// so they can run the com.android.settingslib.search.IndexableProcessor
// over all the sources together.
filegroup {
    name: "Settings_srcs",
    srcs: ["src/**/*.java", "src/**/*.kt"],
}

filegroup {
    name: "Settings_manifest",
    srcs: ["AndroidManifest.xml"],
}<|MERGE_RESOLUTION|>--- conflicted
+++ resolved
@@ -35,7 +35,14 @@
     ],
 }
 
-<<<<<<< HEAD
+java_library {
+    name: "Settings-change-ids",
+    srcs: ["src/com/android/settings/ChangeIds.java"],
+    libs: [
+        "app-compat-annotations",
+    ],
+}
+
 soong_config_module_type_import {
     from: "device/qcom/qssi/Android.bp",
     module_types: [
@@ -56,16 +63,6 @@
        }
    }
 }
-=======
-java_library {
-    name: "Settings-change-ids",
-    srcs: ["src/com/android/settings/ChangeIds.java"],
-    libs: [
-        "app-compat-annotations",
-    ],
-}
-
->>>>>>> c3e99f66
 
 // Build the Settings APK
 android_library {
@@ -117,12 +114,8 @@
     libs: [
         "telephony-common",
         "ims-common",
-<<<<<<< HEAD
-        "app-compat-annotations",
         "telephony-ext",
         "extphonelib",
-=======
->>>>>>> c3e99f66
     ],
 }
 
