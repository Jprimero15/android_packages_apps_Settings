--- conflicted
+++ resolved
@@ -43,10 +43,6 @@
     ],
 }
 
-<<<<<<< HEAD
-// Build the Settings APK
-=======
->>>>>>> 5972e3e8
 android_library {
     name: "Settings-core",
     platform_apis: true,
