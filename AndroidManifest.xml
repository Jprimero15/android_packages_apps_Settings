<manifest xmlns:android="http://schemas.android.com/apk/res/android"
        xmlns:androidprv="http://schemas.android.com/apk/prv/res/android"
        package="com.android.settings"
        coreApp="true"
        android:sharedUserId="android.uid.system">

    <original-package android:name="com.android.settings" />

    <uses-permission android:name="android.permission.REQUEST_NETWORK_SCORES" />
    <uses-permission android:name="android.permission.WRITE_MEDIA_STORAGE" />
    <uses-permission android:name="android.permission.MANAGE_EXTERNAL_STORAGE" />
    <uses-permission android:name="android.permission.WRITE_EXTERNAL_STORAGE" />
    <uses-permission android:name="android.permission.READ_EXTERNAL_STORAGE" />
    <uses-permission android:name="android.permission.WRITE_SETTINGS" />
    <uses-permission android:name="android.permission.WRITE_SECURE_SETTINGS" />
    <uses-permission android:name="android.permission.DEVICE_POWER" />
    <uses-permission android:name="android.permission.CHANGE_CONFIGURATION" />
    <uses-permission android:name="android.permission.MOUNT_UNMOUNT_FILESYSTEMS" />
    <uses-permission android:name="android.permission.VIBRATE" />
    <uses-permission android:name="android.permission.BLUETOOTH" />
    <uses-permission android:name="android.permission.BLUETOOTH_ADMIN" />
    <uses-permission android:name="android.permission.BLUETOOTH_PRIVILEGED" />
    <uses-permission android:name="android.permission.NFC" />
    <uses-permission android:name="android.permission.HARDWARE_TEST" />
    <uses-permission android:name="android.permission.CALL_PHONE" />
    <uses-permission android:name="android.permission.MODIFY_AUDIO_SETTINGS" />
    <uses-permission android:name="android.permission.MASTER_CLEAR" />
    <uses-permission android:name="com.google.android.googleapps.permission.GOOGLE_AUTH" />
    <uses-permission android:name="android.permission.ACCESS_DOWNLOAD_MANAGER" />
    <uses-permission android:name="android.permission.READ_CONTACTS" />
    <uses-permission android:name="android.permission.WRITE_CONTACTS" />
    <uses-permission android:name="android.permission.ACCESS_NETWORK_STATE" />
    <uses-permission android:name="android.permission.LOCAL_MAC_ADDRESS" />
    <uses-permission android:name="android.permission.ACCESS_WIFI_STATE" />
    <uses-permission android:name="com.android.certinstaller.INSTALL_AS_USER" />
    <uses-permission android:name="android.permission.CHANGE_WIFI_STATE" />
    <uses-permission android:name="android.permission.TETHER_PRIVILEGED" />
    <uses-permission android:name="android.permission.FOREGROUND_SERVICE"/>
    <uses-permission android:name="android.permission.INTERNET" />
    <uses-permission android:name="android.permission.CLEAR_APP_USER_DATA" />
    <uses-permission android:name="android.permission.READ_PRIVILEGED_PHONE_STATE" />
    <uses-permission android:name="android.permission.READ_PHONE_STATE" />
    <uses-permission android:name="android.permission.READ_PRIVILEGED_PHONE_STATE" />
    <uses-permission android:name="android.permission.MODIFY_PHONE_STATE" />
    <uses-permission android:name="android.permission.ACCESS_FINE_LOCATION"/>
    <uses-permission android:name="android.permission.WRITE_APN_SETTINGS"/>
    <uses-permission android:name="android.permission.ACCESS_CHECKIN_PROPERTIES"/>
    <uses-permission android:name="android.permission.READ_USER_DICTIONARY"/>
    <uses-permission android:name="android.permission.WRITE_USER_DICTIONARY"/>
    <uses-permission android:name="android.permission.FORCE_STOP_PACKAGES"/>
    <uses-permission android:name="android.permission.PACKAGE_USAGE_STATS"/>
    <uses-permission android:name="android.permission.BATTERY_STATS"/>
    <uses-permission android:name="com.android.launcher.permission.READ_SETTINGS" />
    <uses-permission android:name="com.android.launcher.permission.WRITE_SETTINGS" />
    <uses-permission android:name="android.permission.MOVE_PACKAGE" />
    <uses-permission android:name="android.permission.USE_CREDENTIALS" />
    <uses-permission android:name="android.permission.BACKUP" />
    <uses-permission android:name="android.permission.READ_SYNC_STATS" />
    <uses-permission android:name="android.permission.READ_SYNC_SETTINGS" />
    <uses-permission android:name="android.permission.WRITE_SYNC_SETTINGS" />
    <uses-permission android:name="android.permission.READ_DEVICE_CONFIG" />
    <uses-permission android:name="android.permission.STATUS_BAR" />
    <uses-permission android:name="android.permission.MANAGE_USB" />
    <uses-permission android:name="android.permission.MANAGE_DEBUGGING" />
    <uses-permission android:name="android.permission.SET_POINTER_SPEED" />
    <uses-permission android:name="android.permission.SET_KEYBOARD_LAYOUT" />
    <uses-permission android:name="android.permission.INTERACT_ACROSS_USERS_FULL" />
    <uses-permission android:name="android.permission.COPY_PROTECTED_DATA" />
    <uses-permission android:name="android.permission.MANAGE_USERS" />
    <uses-permission android:name="android.permission.MANAGE_PROFILE_AND_DEVICE_OWNERS" />
    <uses-permission android:name="android.permission.READ_PROFILE" />
    <uses-permission android:name="android.permission.CONFIGURE_WIFI_DISPLAY" />
    <uses-permission android:name="android.permission.CONFIGURE_DISPLAY_COLOR_MODE" />
    <uses-permission android:name="android.permission.CONTROL_DISPLAY_COLOR_TRANSFORMS" />
    <uses-permission android:name="android.permission.SUGGEST_MANUAL_TIME_AND_ZONE" />
    <uses-permission android:name="android.permission.ACCESS_NOTIFICATIONS" />
    <uses-permission android:name="android.permission.REBOOT" />
    <uses-permission android:name="android.permission.RECEIVE_BOOT_COMPLETED" />
    <uses-permission android:name="android.permission.MANAGE_DEVICE_ADMINS" />
    <uses-permission android:name="android.permission.READ_SEARCH_INDEXABLES" />
    <uses-permission android:name="android.permission.BIND_SETTINGS_SUGGESTIONS_SERVICE" />
    <uses-permission android:name="android.permission.OEM_UNLOCK_STATE" />
    <uses-permission android:name="android.permission.MANAGE_USER_OEM_UNLOCK_STATE" />
    <uses-permission android:name="android.permission.OVERRIDE_WIFI_CONFIG" />
    <uses-permission android:name="android.permission.MANAGE_FINGERPRINT" />
    <uses-permission android:name="android.permission.USE_BIOMETRIC" />
    <uses-permission android:name="android.permission.USE_BIOMETRIC_INTERNAL" />
    <uses-permission android:name="android.permission.USER_ACTIVITY" />
    <uses-permission android:name="android.permission.CHANGE_APP_IDLE_STATE" />
    <uses-permission android:name="android.permission.PEERS_MAC_ADDRESS"/>
    <uses-permission android:name="android.permission.MANAGE_NOTIFICATIONS"/>
    <uses-permission android:name="android.permission.DELETE_PACKAGES"/>
    <uses-permission android:name="android.permission.REQUEST_DELETE_PACKAGES" />
    <uses-permission android:name="android.permission.MANAGE_APP_OPS_RESTRICTIONS"/>
    <uses-permission android:name="android.permission.MANAGE_APP_OPS_MODES" />
    <uses-permission android:name="android.permission.HIDE_NON_SYSTEM_OVERLAY_WINDOWS"/>
    <uses-permission android:name="android.permission.READ_PRINT_SERVICES" />
    <uses-permission android:name="android.permission.NETWORK_SETTINGS" />
    <uses-permission android:name="android.permission.TEST_BLACKLISTED_PASSWORD" />
    <uses-permission android:name="android.permission.USE_RESERVED_DISK" />
    <uses-permission android:name="android.permission.MANAGE_SCOPED_ACCESS_DIRECTORY_PERMISSIONS" />
    <uses-permission android:name="android.permission.CAMERA" />
    <uses-permission android:name="android.permission.MEDIA_CONTENT_CONTROL" />
    <uses-permission android:name="android.permission.INSTALL_DYNAMIC_SYSTEM" />
    <uses-permission android:name="android.permission.BIND_CELL_BROADCAST_SERVICE" />
    <uses-permission android:name="android.permission.SYSTEM_ALERT_WINDOW" />
    
    <application android:label="@string/settings_label"
            android:icon="@drawable/ic_launcher_settings"
            android:theme="@style/Theme.Settings"
            android:hardwareAccelerated="true"
            android:requiredForAllUsers="true"
            android:supportsRtl="true"
            android:backupAgent="com.android.settings.backup.SettingsBackupHelper"
            android:usesCleartextTraffic="true"
            android:defaultToDeviceProtectedStorage="true"
            android:directBootAware="true"
            android:appComponentFactory="androidx.core.app.CoreComponentFactory">

        <uses-library android:name="org.apache.http.legacy" />
        <!-- Settings -->

        <activity android:name=".homepage.SettingsHomepageActivity"
                  android:label="@string/settings_label_launcher"
                  android:theme="@style/Theme.Settings.Home"
                  android:taskAffinity="com.android.settings.root"
                  android:launchMode="singleTask"
                  android:exported="true"
                  android:configChanges="keyboard|keyboardHidden">
            <intent-filter android:priority="1">
                <action android:name="android.settings.SETTINGS" />
                <category android:name="android.intent.category.DEFAULT" />
            </intent-filter>
            <meta-data android:name="com.android.settings.PRIMARY_PROFILE_CONTROLLED"
                       android:value="true" />
        </activity>

        <activity android:name=".network.telephony.MobileNetworkActivity"
                  android:label="@string/network_settings_title"
                  android:theme="@style/Theme.Settings.Home"
                  android:exported="true"
                  android:launchMode="singleTask">
            <intent-filter android:priority="1">
                <!-- Displays the MobileNetworkActivity and opt-in dialog for capability discovery. -->
                <action android:name="android.telephony.ims.action.SHOW_CAPABILITY_DISCOVERY_OPT_IN" />
                <action android:name="android.settings.NETWORK_OPERATOR_SETTINGS" />
                <action android:name="android.settings.DATA_ROAMING_SETTINGS" />
                <action android:name="android.settings.MMS_MESSAGE_SETTING" />
                <category android:name="android.intent.category.DEFAULT" />
            </intent-filter>
        </activity>

        <!-- Alias for launcher activity only, as this belongs to each profile. -->
        <activity-alias android:name="Settings"
                android:label="@string/settings_label_launcher"
                android:taskAffinity="com.android.settings.root"
                android:launchMode="singleTask"
                android:exported="true"
                android:targetActivity=".homepage.SettingsHomepageActivity">
            <intent-filter>
                <action android:name="android.intent.action.MAIN" />
                <category android:name="android.intent.category.DEFAULT" />
                <category android:name="android.intent.category.LAUNCHER" />
            </intent-filter>
            <meta-data android:name="android.app.shortcuts" android:resource="@xml/shortcuts"/>
        </activity-alias>

        <receiver android:name=".SettingsInitialize"
            android:exported="true">
            <intent-filter>
                <action android:name="android.intent.action.USER_INITIALIZE"/>
                <action android:name="android.intent.action.PRE_BOOT_COMPLETED"/>
            </intent-filter>
        </receiver>

        <activity android:name=".SubSettings"/>

        <activity android:name=".Settings$CreateShortcutActivity"
                  android:exported="true"
                  android:label="@string/settings_shortcut">
            <intent-filter>
                <action android:name="android.intent.action.CREATE_SHORTCUT" />
                <category android:name="android.intent.category.DEFAULT" />
            </intent-filter>
            <meta-data
                android:name="com.android.settings.FRAGMENT_CLASS"
                android:value="com.android.settings.shortcut.CreateShortcut" />
        </activity>

        <!-- Wireless Controls -->
        <activity
            android:name=".Settings$NetworkDashboardActivity"
            android:label="@string/network_dashboard_title"
            android:exported="true"
            android:icon="@drawable/ic_homepage_network">
            <intent-filter android:priority="1">
                <action android:name="android.settings.WIRELESS_SETTINGS" />
                <action android:name="android.settings.AIRPLANE_MODE_SETTINGS" />
                <category android:name="android.intent.category.DEFAULT" />
            </intent-filter>
            <intent-filter>
                <action android:name="android.intent.action.MAIN" />
                <category android:name="android.intent.category.DEFAULT" />
                <category android:name="android.intent.category.VOICE_LAUNCH" />
            </intent-filter>
            <meta-data android:name="com.android.settings.FRAGMENT_CLASS"
                android:value="com.android.settings.network.NetworkDashboardFragment"/>
            <meta-data android:name="com.android.settings.PRIMARY_PROFILE_CONTROLLED"
                android:value="true" />
        </activity>

        <activity android:name=".Settings$MobileNetworkListActivity"
                  android:exported="true"
                  android:label="@string/network_settings_title">
            <intent-filter android:priority="1">
                <action android:name="android.settings.MOBILE_NETWORK_LIST" />
                <category android:name="android.intent.category.DEFAULT" />
            </intent-filter>
            <meta-data android:name="com.android.settings.FRAGMENT_CLASS"
                       android:value="com.android.settings.network.MobileNetworkListFragment"/>
            <meta-data android:name="com.android.settings.PRIMARY_PROFILE_CONTROLLED"
                       android:value="true" />
        </activity>

        <activity
            android:name=".Settings$ConnectedDeviceDashboardActivity"
            android:label="@string/connected_devices_dashboard_title"
            android:exported="true"
            android:icon="@drawable/ic_homepage_connected_device">
            <intent-filter android:priority="1">
                <action android:name="android.settings.BLUETOOTH_SETTINGS" />
                <category android:name="android.intent.category.DEFAULT" />
            </intent-filter>
            <meta-data android:name="com.android.settings.FRAGMENT_CLASS"
                android:value="com.android.settings.connecteddevice.ConnectedDeviceDashboardFragment"/>
            <meta-data android:name="com.android.settings.PRIMARY_PROFILE_CONTROLLED"
                android:value="true" />
        </activity>

        <activity android:name="AirplaneModeVoiceActivity"
                android:label="@string/wireless_networks_settings_title"
                android:theme="@*android:style/Theme.DeviceDefault.Light.Voice"
                android:exported="true">
            <intent-filter>
                <action android:name="android.settings.VOICE_CONTROL_AIRPLANE_MODE" />
                <category android:name="android.intent.category.DEFAULT" />
                <category android:name="android.intent.category.VOICE" />
            </intent-filter>
        </activity>

        <activity android:name=".search.SearchResultTrampoline"
                  android:theme="@android:style/Theme.NoDisplay"
                  android:excludeFromRecents="true"
                  android:exported="true">
            <intent-filter>
                <action android:name="com.android.settings.SEARCH_RESULT_TRAMPOLINE" />
                <category android:name="android.intent.category.DEFAULT" />
            </intent-filter>
        </activity>

        <activity
            android:name="Settings$WifiSettingsActivity"
            android:label="@string/wifi_settings"
            android:icon="@drawable/ic_homepage_network"
            android:exported="true"
            android:configChanges="orientation|keyboardHidden|screenSize">
            <intent-filter android:priority="1">
                <action android:name="android.settings.WIFI_SETTINGS" />
                <category android:name="android.intent.category.DEFAULT" />
            </intent-filter>
            <intent-filter android:priority="1">
                <action android:name="android.intent.action.MAIN" />
                <category android:name="com.android.settings.SHORTCUT" />
            </intent-filter>
            <meta-data android:name="com.android.settings.FRAGMENT_CLASS"
                android:value="com.android.settings.wifi.WifiSettings" />
            <meta-data android:name="com.android.settings.PRIMARY_PROFILE_CONTROLLED"
                android:value="true" />
        </activity>

        <activity
            android:name="Settings$NetworkProviderSettingsActivity"
            android:label="@string/network_dashboard_title"
            android:icon="@drawable/ic_homepage_network"
            android:exported="true"
            android:configChanges="orientation|keyboardHidden|screenSize">
            <intent-filter android:priority="1">
                <action android:name="android.settings.NETWORK_PROVIDER_SETTINGS" />
                <category android:name="android.intent.category.DEFAULT" />
            </intent-filter>
            <intent-filter android:priority="1">
                <action android:name="android.intent.action.MAIN" />
                <category android:name="com.android.settings.SHORTCUT" />
            </intent-filter>
            <meta-data android:name="com.android.settings.FRAGMENT_CLASS"
                android:value="com.android.settings.network.NetworkProviderSettings" />
            <meta-data android:name="com.android.settings.PRIMARY_PROFILE_CONTROLLED"
                android:value="true" />
        </activity>

        <activity
            android:name=".wifi.WifiPickerActivity"
            android:exported="true">
            <intent-filter android:priority="1">
                <action android:name="android.net.wifi.PICK_WIFI_NETWORK" />
                <category android:name="android.intent.category.DEFAULT" />
            </intent-filter>
            <meta-data android:name="com.android.settings.PRIMARY_PROFILE_CONTROLLED"
                android:value="true" />
        </activity>

        <activity
            android:name="Settings$ConfigureWifiSettingsActivity"
            android:label="@string/wifi_configure_settings_preference_title"
            android:icon="@drawable/ic_settings_wireless"
            android:exported="true"
            android:configChanges="orientation|keyboardHidden|screenSize">
            <intent-filter android:priority="1">
                <action android:name="android.settings.WIFI_IP_SETTINGS" />
                <category android:name="android.intent.category.DEFAULT" />
            </intent-filter>
            <intent-filter>
                <action android:name="android.intent.action.MAIN" />
                <category android:name="android.intent.category.VOICE_LAUNCH" />
                <category android:name="android.intent.category.DEFAULT" />
            </intent-filter>
            <meta-data android:name="com.android.settings.FRAGMENT_CLASS"
                android:value="com.android.settings.wifi.ConfigureWifiSettings" />
            <meta-data android:name="com.android.settings.PRIMARY_PROFILE_CONTROLLED"
                android:value="true" />
        </activity>

        <activity
            android:name="Settings$SavedAccessPointsSettingsActivity"
            android:label="@string/wifi_saved_access_points_label"
            android:icon="@drawable/ic_settings_wireless"
            android:exported="true"
            android:configChanges="orientation|keyboardHidden|screenSize">
            <intent-filter android:priority="1">
                <action android:name="android.settings.WIFI_SAVED_NETWORK_SETTINGS" />
                <category android:name="android.intent.category.DEFAULT" />
            </intent-filter>
            <meta-data android:name="com.android.settings.FRAGMENT_CLASS"
                android:value="com.android.settings.wifi.savedaccesspoints.SavedAccessPointsWifiSettings" />
            <meta-data android:name="com.android.settings.PRIMARY_PROFILE_CONTROLLED"
                android:value="true" />
        </activity>

        <activity android:name=".Settings$WifiInfoActivity"
            android:exported="true">
            <intent-filter>
                <action android:name="android.intent.action.MAIN"/>
                <category android:name="android.intent.category.DEVELOPMENT_PREFERENCE" />
                <category android:name="android.intent.category.DEFAULT" />
            </intent-filter>
            <meta-data android:name="com.android.settings.FRAGMENT_CLASS"
                       android:value="com.android.settings.wifi.WifiInfo" />
        </activity>

        <activity android:name=".wifi.WifiConfigInfo"
            android:exported="true">
            <intent-filter>
                <action android:name="android.intent.action.MAIN"/>
                <category android:name="android.intent.category.DEVELOPMENT_PREFERENCE" />
                <category android:name="android.intent.category.DEFAULT" />
            </intent-filter>
        </activity>

        <activity android:name=".Settings$WifiAPITestActivity"
            android:exported="true">
            <intent-filter>
                <action android:name="android.intent.action.MAIN"/>
                <category android:name="android.intent.category.DEVELOPMENT_PREFERENCE" />
                <category android:name="android.intent.category.DEFAULT" />
            </intent-filter>
            <meta-data android:name="com.android.settings.FRAGMENT_CLASS"
                       android:value="com.android.settings.wifi.WifiAPITest" />
        </activity>

        <activity android:name=".wifi.WifiStatusTest"
            android:exported="true">
            <intent-filter>
                <action android:name="android.intent.action.MAIN"/>
                <category android:name="android.intent.category.DEVELOPMENT_PREFERENCE" />
                <category android:name="android.intent.category.DEFAULT" />
            </intent-filter>
        </activity>

        <activity android:name=".wifi.WifiNoInternetDialog"
                  android:clearTaskOnLaunch="true"
                  android:excludeFromRecents="true"
                  android:exported="true"
                  android:permission="android.permission.NETWORK_STACK"
                  android:theme="@*android:style/Theme.DeviceDefault.Dialog.Alert.DayNight">
            <intent-filter>
                <action android:name="android.net.conn.PROMPT_UNVALIDATED" />
                <category android:name="android.intent.category.DEFAULT" />
            </intent-filter>
            <intent-filter>
                <action android:name="android.net.conn.PROMPT_LOST_VALIDATION" />
                <category android:name="android.intent.category.DEFAULT" />
            </intent-filter>
            <meta-data android:name="com.android.settings.PRIMARY_PROFILE_CONTROLLED"
                android:value="true" />
        </activity>

        <activity android:name="Settings$ApnSettingsActivity"
                android:label="@string/apn_settings"
                android:launchMode="singleTask"
                android:exported="true"
                android:configChanges="orientation|keyboardHidden|screenSize">
            <intent-filter android:priority="1">
                <action android:name="android.settings.APN_SETTINGS" />
                <category android:name="android.intent.category.DEFAULT" />
            </intent-filter>
            <intent-filter>
                <action android:name="android.intent.action.MAIN" />
                <category android:name="android.intent.category.DEFAULT" />
                <category android:name="android.intent.category.VOICE_LAUNCH" />
            </intent-filter>
            <meta-data android:name="com.android.settings.PRIMARY_PROFILE_CONTROLLED"
                android:value="true" />
            <meta-data android:name="com.android.settings.FRAGMENT_CLASS"
                       android:value="com.android.settings.network.ApnSettings" />
        </activity>

        <!-- Keep compatibility with old shortcuts. -->
        <activity-alias
            android:name="Settings$BluetoothSettingsActivity"
            android:label="@string/devices_title"
            android:targetActivity=".Settings$ConnectedDeviceDashboardActivity"
            android:exported="true">
            <intent-filter android:priority="10">
                <action android:name="android.intent.action.MAIN" />
                <category android:name="com.android.settings.SHORTCUT" />
            </intent-filter>
            <meta-data android:name="com.android.settings.FRAGMENT_CLASS"
                android:value="com.android.settings.connecteddevice.ConnectedDeviceDashboardFragment" />
        </activity-alias>

        <!-- Keep compatibility with old shortcuts. -->
        <activity-alias android:name=".bluetooth.BluetoothSettings"
                        android:label="@string/devices_title"
                        android:targetActivity="Settings$BluetoothSettingsActivity"
                        android:exported="true"
                        android:clearTaskOnLaunch="true">
            <meta-data android:name="com.android.settings.FRAGMENT_CLASS"
                       android:value="com.android.settings.connecteddevice.ConnectedDeviceDashboardFragment" />
        </activity-alias>

        <activity android:name="Settings$AssistGestureSettingsActivity"
            android:label="@string/assist_gesture_title"
            android:exported="true"
            android:icon="@drawable/ic_settings_gestures">
            <intent-filter>
                <action android:name="android.settings.ASSIST_GESTURE_SETTINGS" />
                <category android:name="android.intent.category.DEFAULT" />
            </intent-filter>
            <meta-data android:name="com.android.settings.FRAGMENT_CLASS"
                android:value="com.android.settings.gestures.AssistGestureSettings" />
        </activity>

        <activity android:name="Settings$FaceSettingsActivity"
            android:label="@string/security_settings_face_preference_title"
            android:exported="true"
            android:icon="@drawable/ic_face_header">
            <intent-filter>
                <action android:name="android.settings.FACE_SETTINGS" />
                <category android:name="android.intent.category.DEFAULT" />
            </intent-filter>
            <meta-data android:name="com.android.settings.FRAGMENT_CLASS"
                android:value="com.android.settings.biometrics.face.FaceSettings" />
        </activity>

        <activity android:name="Settings$FingerprintSettingsActivity"
                  android:label="@string/security_settings_fingerprint_preference_title"
                  android:exported="true"
                  android:icon="@drawable/ic_fingerprint_header">
            <intent-filter>
                <action android:name="android.settings.FINGERPRINT_SETTINGS" />
                <category android:name="android.intent.category.DEFAULT" />
            </intent-filter>
            <meta-data android:name="com.android.settings.FRAGMENT_CLASS"
                       android:value="com.android.settings.biometrics.fingerprint.FingerprintSettings$FingerprintSettingsFragment" />
        </activity>

        <activity android:name=".bluetooth.DevicePickerActivity"
                android:label="@string/device_picker"
                android:configChanges="orientation|keyboardHidden|screenSize"
                android:exported="true"
                android:clearTaskOnLaunch="true">
            <intent-filter>
                <action android:name="android.bluetooth.devicepicker.action.LAUNCH" />
                <category android:name="android.intent.category.DEFAULT" />
            </intent-filter>
        </activity>

        <service android:name=".wifi.tether.TetherService"
            android:exported="true"
            android:permission="android.permission.TETHER_PRIVILEGED" />

        <activity android:name=".network.TetherProvisioningActivity"
            android:exported="true"
            android:permission="android.permission.TETHER_PRIVILEGED"
            android:excludeFromRecents="true"
            android:theme="@style/Theme.ProvisioningActivity">
            <intent-filter android:priority="1">
                <action android:name="android.settings.TETHER_PROVISIONING_UI" />
                <category android:name="android.intent.category.DEFAULT" />
            </intent-filter>
        </activity>

        <activity
            android:name="Settings$TetherSettingsActivity"
            android:label="@string/tether_settings_title_all"
            android:exported="true"
            android:icon="@drawable/ic_homepage_network">
            <intent-filter>
                <action android:name="android.intent.action.MAIN" />
                <action android:name="android.settings.TETHER_SETTINGS" />
                <category android:name="android.intent.category.DEFAULT" />
                <category android:name="android.intent.category.VOICE_LAUNCH" />
            </intent-filter>
            <meta-data android:name="com.android.settings.FRAGMENT_CLASS"
                android:value="com.android.settings.TetherSettings" />
        </activity>

        <activity
            android:name="Settings$WifiTetherSettingsActivity"
            android:label="@string/wifi_hotspot_checkbox_text"
            android:exported="true"
            android:icon="@drawable/ic_wifi_tethering">
            <intent-filter>
                <action android:name="com.android.settings.WIFI_TETHER_SETTINGS" />
                <category android:name="android.intent.category.DEFAULT" />
            </intent-filter>
            <intent-filter android:priority="4">
                <action android:name="android.intent.action.MAIN" />
                <category android:name="com.android.settings.SHORTCUT" />
            </intent-filter>
            <meta-data android:name="com.android.settings.FRAGMENT_CLASS"
                android:value="com.android.settings.wifi.tether.WifiTetherSettings" />
        </activity>


        <!-- Keep compatibility with old shortcuts. -->
        <activity-alias android:name=".TetherSettings"
                  android:label="@string/tether_settings_title_all"
                  android:clearTaskOnLaunch="true"
                  android:exported="true"
                  android:targetActivity="Settings$TetherSettingsActivity">
            <meta-data android:name="com.android.settings.FRAGMENT_CLASS"
                android:value="com.android.settings.TetherSettings" />
        </activity-alias>

        <activity android:name="Settings$WifiP2pSettingsActivity"
            android:exported="true">
            <intent-filter>
                <action android:name="android.intent.action.MAIN" />
                <category android:name="android.intent.category.DEFAULT" />
                <category android:name="android.intent.category.VOICE_LAUNCH" />
            </intent-filter>
            <meta-data android:name="com.android.settings.FRAGMENT_CLASS"
                android:value="com.android.settings.wifi.p2p.WifiP2pSettings" />
        </activity>

        <activity
            android:name="Settings$VpnSettingsActivity"
            android:label="@string/vpn_settings_title"
            android:exported="true"
            android:icon="@drawable/ic_settings_wireless">
            <intent-filter android:priority="1">
                <action android:name="android.settings.VPN_SETTINGS" />
                <action android:name="android.net.vpn.SETTINGS" />
                <category android:name="android.intent.category.DEFAULT" />
            </intent-filter>
            <intent-filter android:priority="5">
                <action android:name="android.intent.action.MAIN" />
                <category android:name="com.android.settings.SHORTCUT" />
            </intent-filter>
            <meta-data android:name="com.android.settings.FRAGMENT_CLASS"
                android:value="com.android.settings.vpn2.VpnSettings" />
            <meta-data android:name="com.android.settings.PRIMARY_PROFILE_CONTROLLED"
                android:value="true" />
        </activity>

        <activity
            android:name="Settings$DataSaverSummaryActivity"
            android:exported="true"
            android:label="@string/data_saver_title">
            <intent-filter android:priority="1">
                <action android:name="android.settings.DATA_SAVER_SETTINGS" />
                <category android:name="android.intent.category.DEFAULT" />
            </intent-filter>
            <meta-data android:name="com.android.settings.FRAGMENT_CLASS"
                       android:value="com.android.settings.datausage.DataSaverSummary" />
        </activity>

        <activity
            android:name="Settings$DateTimeSettingsActivity"
            android:label="@string/date_and_time"
            android:exported="true"
            android:icon="@drawable/ic_settings_date_time">
            <intent-filter android:priority="1">
                <action android:name="android.settings.DATE_SETTINGS" />
                <category android:name="android.intent.category.DEFAULT" />
            </intent-filter>
            <intent-filter>
                <action android:name="android.intent.action.MAIN" />
                <action android:name="android.intent.action.QUICK_CLOCK" />
                <category android:name="android.intent.category.VOICE_LAUNCH" />
                <category android:name="android.intent.category.DEFAULT" />
            </intent-filter>
            <meta-data android:name="com.android.settings.FRAGMENT_CLASS"
                android:value="com.android.settings.datetime.DateTimeSettings" />
            <meta-data android:name="com.android.settings.PRIMARY_PROFILE_CONTROLLED"
                android:value="true" />
        </activity>

        <activity
            android:name="Settings$LocalePickerActivity"
            android:label="@string/language_picker_title"
            android:exported="true"
            android:icon="@drawable/ic_settings_language">
            <intent-filter android:priority="1">
                <action android:name="android.settings.LOCALE_SETTINGS" />
                <category android:name="android.intent.category.DEFAULT" />
            </intent-filter>
            <intent-filter>
                <action android:name="android.intent.action.MAIN" />
                <category android:name="android.intent.category.DEFAULT" />
                <category android:name="android.intent.category.VOICE_LAUNCH" />
            </intent-filter>
            <meta-data android:name="com.android.settings.FRAGMENT_CLASS"
                android:value="com.android.settings.localepicker.LocaleListEditor" />
            <meta-data android:name="com.android.settings.PRIMARY_PROFILE_CONTROLLED"
                android:value="true" />
        </activity>

        <activity android:name=".localepicker.LocalePickerWithRegionActivity"
                  android:excludeFromRecents="true"
                  android:configChanges="orientation|keyboardHidden|screenSize"
                  android:exported="false">
        </activity>

        <activity
            android:name=".Settings$LanguageAndInputSettingsActivity"
            android:label="@string/language_settings"
            android:exported="true"
            android:icon="@drawable/ic_settings_language">
            <intent-filter>
                <action android:name="android.intent.action.MAIN" />
                <category android:name="android.intent.category.VOICE_LAUNCH" />
                <category android:name="android.intent.category.DEFAULT" />
            </intent-filter>
            <meta-data android:name="com.android.settings.FRAGMENT_CLASS"
                       android:value="com.android.settings.language.LanguageAndInputSettings"/>
            <meta-data android:name="com.android.settings.PRIMARY_PROFILE_CONTROLLED"
                       android:value="true"/>
        </activity>

        <activity android:name="Settings$AvailableVirtualKeyboardActivity"
            android:exported="true"
            android:label="@string/available_virtual_keyboard_category">
            <intent-filter android:priority="1">
                <action android:name="android.settings.INPUT_METHOD_SETTINGS" />
                <category android:name="android.intent.category.DEFAULT" />
            </intent-filter>
            <meta-data android:name="com.android.settings.FRAGMENT_CLASS"
                android:value="com.android.settings.inputmethod.AvailableVirtualKeyboardFragment" />
        </activity>

        <activity
            android:name="Settings$ManageAssistActivity"
            android:exported="true"
            android:label="@string/assist_and_voice_input_title">
            <intent-filter android:priority="1">
                <action android:name="android.settings.VOICE_INPUT_SETTINGS" />
                <category android:name="android.intent.category.DEFAULT" />
            </intent-filter>
            <meta-data android:name="com.android.settings.FRAGMENT_CLASS"
                android:value="com.android.settings.applications.assist.ManageAssist" />
        </activity>

        <activity android:name="Settings$KeyboardLayoutPickerActivity"
            android:label="@string/keyboard_layout_picker_title"
            android:clearTaskOnLaunch="true"
            android:exported="true">
            <meta-data android:name="com.android.settings.FRAGMENT_CLASS"
                android:value="com.android.settings.inputmethod.KeyboardLayoutPickerFragment" />
        </activity>

        <activity android:name="Settings$PhysicalKeyboardActivity"
            android:label="@string/physical_keyboard_title"
            android:exported="true"
            android:clearTaskOnLaunch="true">
            <intent-filter android:priority="1">
                <action android:name="android.settings.HARD_KEYBOARD_SETTINGS" />
                <category android:name="android.intent.category.DEFAULT" />
            </intent-filter>
            <meta-data android:name="com.android.settings.FRAGMENT_CLASS"
                android:value="com.android.settings.inputmethod.PhysicalKeyboardFragment" />
        </activity>

        <!-- Keep compatibility with old shortcuts. -->
        <activity-alias android:name="LanguageSettings"
                android:label="@string/language_input_gesture_title"
                android:clearTaskOnLaunch="true"
                android:exported="true"
                android:targetActivity="Settings$LanguageAndInputSettingsActivity">
            <meta-data android:name="com.android.settings.FRAGMENT_CLASS"
                android:value="com.android.settings.language.LanguageAndInputSettings" />
        </activity-alias>

        <activity
            android:name="Settings$SpellCheckersSettingsActivity"
            android:exported="true"
            android:label="@string/spellcheckers_settings_title">
            <intent-filter>
                <action android:name="android.intent.action.MAIN" />
                <category android:name="android.intent.category.VOICE_LAUNCH" />
                <category android:name="android.intent.category.DEFAULT" />
            </intent-filter>
            <meta-data android:name="com.android.settings.FRAGMENT_CLASS"
                android:value="com.android.settings.inputmethod.SpellCheckersSettings" />
        </activity>

        <activity android:name=".inputmethod.InputMethodAndSubtypeEnablerActivity"
                android:label=""
                android:exported="true"
                android:clearTaskOnLaunch="true">
            <intent-filter android:priority="1">
                <action android:name="android.settings.INPUT_METHOD_SUBTYPE_SETTINGS" />
                <category android:name="android.intent.category.DEFAULT" />
            </intent-filter>
            <intent-filter>
                <action android:name="android.intent.action.MAIN" />
                <category android:name="android.intent.category.VOICE_LAUNCH" />
                <category android:name="android.intent.category.DEFAULT" />
            </intent-filter>
        </activity>

        <activity
            android:name="Settings$UserDictionarySettingsActivity"
            android:exported="true"
            android:label="@string/user_dict_settings_title">
            <intent-filter android:priority="1">
                <action android:name="android.settings.USER_DICTIONARY_SETTINGS" />
                <category android:name="android.intent.category.DEFAULT" />
            </intent-filter>
            <intent-filter>
                <action android:name="android.intent.action.MAIN" />
                <category android:name="android.intent.category.DEFAULT" />
                <category android:name="android.intent.category.VOICE_LAUNCH" />
            </intent-filter>
            <meta-data android:name="com.android.settings.FRAGMENT_CLASS"
                android:value="com.android.settings.inputmethod.UserDictionaryList" />
        </activity>

        <activity android:name=".inputmethod.UserDictionaryAddWordActivity"
                  android:visibleToInstantApps="true"
                  android:label="@string/user_dict_settings_title"
                  android:theme="@*android:style/Theme.DeviceDefault.Settings.Dialog.NoActionBar"
                  android:windowSoftInputMode="stateVisible"
                  android:noHistory="true"
                  android:exported="true"
                  android:excludeFromRecents="true">
            <intent-filter android:priority="1">
                <action android:name="com.android.settings.USER_DICTIONARY_INSERT" />
                <category android:name="android.intent.category.DEFAULT" />
            </intent-filter>
        </activity>

        <activity
            android:name="Settings$ZenModeSettingsActivity"
            android:label="@string/zen_mode_settings_title"
            android:icon="@drawable/ic_homepage_notification"
            android:exported="true">
            <intent-filter android:priority="1">
                <action android:name="android.settings.ZEN_MODE_SETTINGS" />
                <category android:name="android.intent.category.DEFAULT" />
            </intent-filter>
            <intent-filter android:priority="1">
                <action android:name="android.settings.ZEN_MODE_PRIORITY_SETTINGS" />
                <category android:name="android.intent.category.DEFAULT" />
            </intent-filter>
            <intent-filter android:priority="41">
                <action android:name="android.intent.action.MAIN" />
                <category android:name="com.android.settings.SHORTCUT" />
            </intent-filter>
            <meta-data android:name="com.android.settings.FRAGMENT_CLASS"
                android:value="com.android.settings.notification.zen.ZenModeSettings" />
            <meta-data android:name="com.android.settings.PRIMARY_PROFILE_CONTROLLED"
                android:value="true" />
        </activity>

        <activity
            android:name=".notification.zen.ZenSuggestionActivity"
            android:label="@string/zen_mode_settings_title"
            android:icon="@drawable/ic_suggestion_dnd"
            android:exported="true"
            android:theme="@android:style/Theme.NoDisplay">
            <intent-filter>
                <action android:name="android.intent.action.MAIN" />
                <category android:name="com.android.settings.suggested.category.ZEN" />
            </intent-filter>
            <intent-filter>
                <action android:name="android.intent.action.MAIN" />
                <category android:name="com.android.settings.suggested.category.FIRST_IMPRESSION" />
            </intent-filter>

            <meta-data android:name="com.android.settings.dismiss"
                       android:value="0" />
            <meta-data android:name="com.android.settings.title"
                       android:resource="@string/zen_suggestion_title" />
            <meta-data android:name="com.android.settings.summary"
                       android:resource="@string/zen_suggestion_summary" />
        </activity>

        <activity
            android:name=".notification.zen.ZenOnboardingActivity"
            android:label="@string/zen_onboarding_dnd_visual_disturbances_header"
            android:icon="@drawable/ic_notifications"
            android:theme="@*android:style/Theme.DeviceDefault.Settings.Dialog.NoActionBar"
            android:exported="true">
            <intent-filter android:priority="1">
                <action android:name="android.settings.ZEN_MODE_ONBOARDING" />
                <category android:name="android.intent.category.DEFAULT" />
            </intent-filter>
        </activity>
        <activity
            android:name="Settings$ZenModeAutomationSettingsActivity"
            android:label="@string/zen_mode_automation_settings_title"
            android:icon="@drawable/ic_notifications"
            android:exported="true">
            <intent-filter android:priority="1">
                <action android:name="android.settings.ZEN_MODE_AUTOMATION_SETTINGS" />
                <category android:name="android.intent.category.DEFAULT" />
            </intent-filter>
            <intent-filter android:priority="1">
                <action android:name="android.settings.ACTION_CONDITION_PROVIDER_SETTINGS" />
                <category android:name="android.intent.category.DEFAULT" />
            </intent-filter>
            <meta-data android:name="com.android.settings.FRAGMENT_CLASS"
                       android:value="com.android.settings.notification.zen.ZenModeAutomationSettings" />
            <meta-data android:name="com.android.settings.PRIMARY_PROFILE_CONTROLLED"
                       android:value="true" />
        </activity>

        <activity android:name="Settings$WallpaperSettingsActivity"
                  android:label="@string/wallpaper_settings_fragment_title"
                  android:icon="@drawable/ic_wallpaper"
                  android:exported="true">
            <meta-data android:name="com.android.settings.FRAGMENT_CLASS"
                       android:value="com.android.settings.wallpaper.WallpaperTypeSettings" />
        </activity>

        <activity android:name=".wallpaper.WallpaperSuggestionActivity"
                  android:label="@string/wallpaper_settings_title"
                  android:icon="@drawable/ic_wallpaper"
                  android:exported="true"
                  android:theme="@android:style/Theme.NoDisplay">
            <intent-filter>
                <action android:name="android.intent.action.MAIN" />
                <category android:name="com.android.settings.suggested.category.FIRST_IMPRESSION" />
            </intent-filter>
            <intent-filter>
                <action android:name="android.intent.action.MAIN" />
                <category android:name="com.android.settings.suggested.category.PERSONALIZE" />
            </intent-filter>
            <meta-data android:name="com.android.settings.title"
                       android:resource="@string/wallpaper_suggestion_title" />
            <meta-data android:name="com.android.settings.summary"
                       android:resource="@string/wallpaper_suggestion_summary" />
            <meta-data android:name="com.android.settings.dismiss"
                       android:value="3,7,30" />
            <meta-data android:name="com.android.settings.icon_tintable" android:value="true" />
        </activity>

        <activity android:name=".wallpaper.StyleSuggestionActivity"
                  android:label="@string/style_suggestion_title"
                  android:icon="@drawable/ic_theme"
                  android:exported="true"
                  android:theme="@android:style/Theme.NoDisplay">
            <intent-filter>
                <action android:name="android.intent.action.MAIN" />
                <category android:name="com.android.settings.suggested.category.FIRST_IMPRESSION" />
            </intent-filter>
            <meta-data android:name="com.android.settings.title"
                       android:resource="@string/style_suggestion_title" />
            <meta-data android:name="com.android.settings.summary"
                       android:resource="@string/style_suggestion_summary" />
            <meta-data android:name="com.android.settings.dismiss"
                       android:value="3,7,30" />
            <meta-data android:name="com.android.settings.icon_tintable" android:value="true" />
        </activity>

        <activity
            android:name="Settings$ZenModeScheduleRuleSettingsActivity"
            android:exported="true">
            <intent-filter android:priority="1">
                <action android:name="android.settings.ZEN_MODE_SCHEDULE_RULE_SETTINGS" />
                <category android:name="android.intent.category.DEFAULT" />
            </intent-filter>
            <intent-filter>
                <action android:name="android.intent.action.MAIN" />
                <category android:name="android.intent.category.DEFAULT" />
            </intent-filter>
            <meta-data android:name="com.android.settings.FRAGMENT_CLASS"
                android:value="com.android.settings.notification.zen.ZenModeScheduleRuleSettings" />
            <meta-data android:name="com.android.settings.PRIMARY_PROFILE_CONTROLLED"
                android:value="true" />
        </activity>

        <activity
            android:name="Settings$ZenModeEventRuleSettingsActivity"
            android:exported="true">
            <intent-filter android:priority="1">
                <action android:name="android.settings.ZEN_MODE_EVENT_RULE_SETTINGS" />
                <category android:name="android.intent.category.DEFAULT" />
            </intent-filter>
            <meta-data android:name="com.android.settings.FRAGMENT_CLASS"
                android:value="com.android.settings.notification.zen.ZenModeEventRuleSettings" />
            <meta-data android:name="com.android.settings.PRIMARY_PROFILE_CONTROLLED"
                android:value="true" />
        </activity>

        <activity
            android:name="Settings$DisplaySettingsActivity"
            android:label="@string/display_settings"
            android:exported="true"
            android:icon="@drawable/ic_homepage_display">
            <intent-filter android:priority="1">
                <action android:name="com.android.settings.DISPLAY_SETTINGS" />
                <action android:name="android.settings.DISPLAY_SETTINGS" />
                <category android:name="android.intent.category.DEFAULT" />
            </intent-filter>
            <intent-filter android:priority="30">
                <action android:name="android.intent.action.MAIN" />
                <category android:name="com.android.settings.SHORTCUT" />
            </intent-filter>
            <meta-data android:name="com.android.settings.FRAGMENT_CLASS"
                android:value="com.android.settings.DisplaySettings" />
            <meta-data android:name="com.android.settings.PRIMARY_PROFILE_CONTROLLED"
                android:value="true" />
        </activity>

        <!-- Keep compatibility with old shortcuts. -->
        <activity-alias android:name="DisplaySettings"
                android:label="@string/display_settings"
                android:exported="true"
                android:targetActivity="Settings$DisplaySettingsActivity">
            <meta-data android:name="com.android.settings.FRAGMENT_CLASS"
                android:value="com.android.settings.DisplaySettings" />
        </activity-alias>
            <activity android:name="Settings$SMQQtiFeedbackActivity"
                android:exported="true"
                android:label="@string/qtifeedback_settings_title"
                android:icon="@drawable/ic_settings_qti_feedback"
                android:enabled="false"
                android:taskAffinity="">
            <intent-filter>
                <action android:name="android.intent.action.MAIN" />
                <category android:name="android.intent.category.DEFAULT" />
            </intent-filter>
            <intent-filter android:priority="250">
                <action android:name="com.android.settings.action.SETTINGS" />
            </intent-filter>
            <meta-data android:name="com.android.settings.category"
                android:value="com.android.settings.category.ia.system" />
            <meta-data android:name="com.android.settings.FRAGMENT_CLASS"
                android:value="@string/qtifeedback_intent_action" />
            <meta-data android:name="com.android.settings.PRIMARY_PROFILE_CONTROLLED"
                android:value="true" />
            <meta-data android:name="com.android.settings.summary"
                android:resource="@string/qtifeedback_settings_subtitle" />
        </activity>

        <activity
            android:name="Settings$NightDisplaySettingsActivity"
            android:label="@string/night_display_title"
            android:enabled="@*android:bool/config_nightDisplayAvailable"
            android:exported="true"
            android:icon="@drawable/ic_homepage_night_display">
            <intent-filter android:priority="32">
                <action android:name="android.intent.action.MAIN" />
                <category android:name="com.android.settings.SHORTCUT" />
            </intent-filter>
            <intent-filter android:priority="1">
                <action android:name="android.settings.NIGHT_DISPLAY_SETTINGS" />
                <category android:name="android.intent.category.DEFAULT" />
            </intent-filter>
            <meta-data android:name="com.android.settings.FRAGMENT_CLASS"
                android:value="com.android.settings.display.NightDisplaySettings" />
            <meta-data android:name="com.android.settings.PRIMARY_PROFILE_CONTROLLED"
                android:value="true" />
        </activity>

        <activity
                android:name="Settings$DarkThemeSettingsActivity"
                android:label="@string/dark_ui_auto_mode_title"
                android:exported="true"
                android:enabled="true">
            <intent-filter android:priority="32">
                <action android:name="android.intent.action.MAIN" />
                <category android:name="com.android.settings.SHORTCUT" />
            </intent-filter>
            <intent-filter android:priority="1">
                <action android:name="android.settings.DARK_THEME_SETTINGS" />
                <category android:name="android.intent.category.DEFAULT" />
            </intent-filter>
            <meta-data android:name="com.android.settings.FRAGMENT_CLASS"
                android:value="com.android.settings.display.darkmode.DarkModeSettingsFragment" />
            <meta-data android:name="com.android.settings.PRIMARY_PROFILE_CONTROLLED"
                android:value="true" />
        </activity>

        <activity
            android:name="Settings$NightDisplaySuggestionActivity"
            android:enabled="@*android:bool/config_nightDisplayAvailable"
            android:exported="true"
            android:icon="@drawable/ic_suggestion_night_display">
            <intent-filter>
                <action android:name="android.intent.action.MAIN" />
                <category android:name="com.android.settings.suggested.category.FIRST_IMPRESSION" />
            </intent-filter>
            <meta-data android:name="com.android.settings.dismiss"
                android:value="6,10,30" />
            <meta-data android:name="com.android.settings.title"
                android:resource="@string/night_display_suggestion_title" />
            <meta-data android:name="com.android.settings.summary"
                android:resource="@string/night_display_suggestion_summary" />
            <meta-data android:name="com.android.settings.PRIMARY_PROFILE_CONTROLLED"
                android:value="true" />
            <meta-data android:name="com.android.settings.FRAGMENT_CLASS"
                android:value="com.android.settings.display.NightDisplaySettings" />
        </activity>

        <activity android:name=".Settings$MyDeviceInfoActivity"
                  android:label="@string/about_settings"
                  android:exported="true"
                  android:icon="@drawable/ic_homepage_about">
            <intent-filter android:priority="1">
                <action android:name="android.settings.DEVICE_INFO_SETTINGS" />
                <action android:name="android.settings.DEVICE_NAME" />
                <category android:name="android.intent.category.DEFAULT" />
            </intent-filter>
            <intent-filter android:priority="71">
                <action android:name="android.intent.action.MAIN" />
                <category android:name="com.android.settings.SHORTCUT" />
            </intent-filter>
            <meta-data android:name="com.android.settings.FRAGMENT_CLASS"
                       android:value="com.android.settings.deviceinfo.aboutphone.MyDeviceInfoFragment" />
            <meta-data android:name="com.android.settings.PRIMARY_PROFILE_CONTROLLED"
                       android:value="true" />
        </activity>

        <activity
            android:name="SettingsLicenseActivity"
            android:label="@string/settings_license_activity_title"
            android:exported="true"
            android:configChanges="orientation|screenSize">
            <intent-filter android:priority="1">
                <action android:name="android.settings.LICENSE" />
                <category android:name="android.intent.category.DEFAULT" />
            </intent-filter>
            <meta-data android:name="com.android.settings.PRIMARY_PROFILE_CONTROLLED"
                android:value="true" />
        </activity>

        <activity android:name=".Settings$ModuleLicensesActivity"
                  android:exported="true"
                  android:label="@string/module_license_title">
            <intent-filter>
                <action android:name="android.settings.MODULE_LICENSES" />
                <category android:name="android.intent.category.DEFAULT" />
            </intent-filter>
            <meta-data android:name="com.android.settings.FRAGMENT_CLASS"
                       android:value="com.android.settings.deviceinfo.legal.ModuleLicensesDashboard" />
            <meta-data android:name="com.android.settings.PRIMARY_PROFILE_CONTROLLED"
                       android:value="true" />
        </activity>

        <activity
            android:name="Settings$ManageApplicationsActivity"
            android:exported="true"
            android:label="@string/applications_settings">
            <intent-filter android:priority="1">
                <action android:name="android.settings.APPLICATION_SETTINGS" />
                <action android:name="android.settings.MANAGE_APPLICATIONS_SETTINGS" />
                <action android:name="android.settings.MANAGE_ALL_APPLICATIONS_SETTINGS" />
                <category android:name="android.intent.category.DEFAULT" />
            </intent-filter>
            <intent-filter android:priority="20">
                <action android:name="android.intent.action.MAIN" />
                <category android:name="com.android.settings.SHORTCUT" />
            </intent-filter>
            <meta-data android:name="com.android.settings.FRAGMENT_CLASS"
                android:value="com.android.settings.applications.manageapplications.ManageApplications" />
            <meta-data android:name="com.android.settings.PRIMARY_PROFILE_CONTROLLED"
                android:value="true" />
        </activity>

        <!-- Keep compatibility with old shortcuts. -->
        <activity-alias android:name=".applications.ManageApplications"
                        android:label="@string/applications_settings"
                        android:exported="true"
                        android:targetActivity="Settings$ManageApplicationsActivity">
            <meta-data android:name="com.android.settings.FRAGMENT_CLASS"
                       android:value="com.android.settings.applications.manageapplications.ManageApplications" />
        </activity-alias>

        <activity
            android:name="Settings$ManageDomainUrlsActivity"
            android:exported="true"
            android:label="@string/domain_urls_title">
            <intent-filter>
                <action android:name="android.settings.MANAGE_DOMAIN_URLS" />
                <category android:name="android.intent.category.DEFAULT" />
            </intent-filter>
            <meta-data android:name="com.android.settings.FRAGMENT_CLASS"
                       android:value="com.android.settings.applications.managedomainurls.ManageDomainUrls" />
        </activity>

        <activity android:name="Settings$AppMemoryUsageActivity"
                  android:label="@string/app_list_memory_use"
                  android:exported="true"
                  android:icon="@drawable/ic_settings_memory">
            <intent-filter>
                <action android:name="android.settings.APP_MEMORY_USAGE" />
                <category android:name="android.intent.category.DEFAULT" />
            </intent-filter>
            <meta-data android:name="com.android.settings.FRAGMENT_CLASS"
                       android:value="com.android.settings.applications.ProcessStatsUi" />
        </activity>

        <activity
            android:name="Settings$HighPowerApplicationsActivity"
            android:exported="true"
            android:label="@string/high_power_apps">
            <intent-filter android:priority="1">
                <action android:name="android.settings.IGNORE_BATTERY_OPTIMIZATION_SETTINGS" />
                <category android:name="android.intent.category.DEFAULT" />
            </intent-filter>
            <meta-data android:name="com.android.settings.FRAGMENT_CLASS"
                android:value="com.android.settings.applications.manageapplications.ManageApplications" />
            <meta-data android:name="com.android.settings.PRIMARY_PROFILE_CONTROLLED"
                android:value="true" />
        </activity>

        <activity
            android:name=".datausage.AppDataUsageActivity"
            android:exported="true"
            android:noHistory="true">
            <intent-filter android:priority="1">
                <action android:name="android.settings.IGNORE_BACKGROUND_DATA_RESTRICTIONS_SETTINGS" />
                <category android:name="android.intent.category.DEFAULT" />
                <data android:scheme="package" />
            </intent-filter>
        </activity>

        <activity
            android:name=".fuelgauge.RequestIgnoreBatteryOptimizations"
            android:label="@string/high_power_apps"
            android:exported="true"
            android:theme="@*android:style/Theme.DeviceDefault.Dialog.Alert.DayNight">
            <intent-filter android:priority="1">
                <action android:name="android.settings.REQUEST_IGNORE_BATTERY_OPTIMIZATIONS" />
                <category android:name="android.intent.category.DEFAULT" />
                <data android:scheme="package" />
            </intent-filter>
        </activity>

        <activity
            android:name=".slices.SliceDeepLinkSpringBoard"
            android:excludeFromRecents="true"
            android:theme="@android:style/Theme.NoDisplay"
            android:exported="true"
            android:permission="android.permission.MODIFY_PHONE_STATE">
            <intent-filter>
                <action android:name="android.intent.action.VIEW" />
                <category android:name="android.intent.category.DEFAULT" />
                <category android:name="android.intent.category.BROWSABLE" />
                <data android:scheme="settings"
                      android:host="com.android.settings.slices" />
            </intent-filter>
        </activity>

        <!-- Provide direct entry into manage apps showing running services.
             This is for compatibility with old shortcuts. -->
        <activity-alias android:name=".RunningServices"
                android:label="@string/runningservices_settings_title"
                android:exported="true"
                android:targetActivity="Settings$ManageApplicationsActivity">
            <meta-data android:name="com.android.settings.FRAGMENT_CLASS"
                android:value="com.android.settings.applications.manageapplications.ManageApplications" />
        </activity-alias>

        <!-- Provide direct entry into manage apps showing storage usage for apps.
             This is for compatibility with old shortcuts. -->
        <activity-alias android:name=".applications.StorageUse"
                android:label="@string/storageuse_settings_title"
                android:exported="true"
                android:targetActivity="Settings$ManageApplicationsActivity">
            <meta-data android:name="com.android.settings.FRAGMENT_CLASS"
                android:value="com.android.settings.applications.manageapplications.ManageApplications" />
        </activity-alias>

        <!-- Still need a top-level activity for showing app details.  Aliasing
             trick is so the code that is now a fragment can still be called
             InstalledAppDetails. -->
        <activity android:name=".applications.InstalledAppDetailsTop"
                  android:label="@string/application_info_label"
                  android:exported="true" />

        <!-- Keep compatibility with old shortcuts. -->
        <activity-alias android:name=".applications.InstalledAppDetails"
                android:label="@string/application_info_label"
                android:exported="true"
                android:targetActivity=".applications.InstalledAppDetailsTop">
            <intent-filter android:priority="1">
                <action android:name="android.settings.APPLICATION_DETAILS_SETTINGS" />
                <action android:name="android.intent.action.AUTO_REVOKE_PERMISSIONS" />
                <category android:name="android.intent.category.DEFAULT" />
                <data android:scheme="package" />
            </intent-filter>
        </activity-alias>

        <activity android:name=".applications.InstalledAppOpenByDefaultActivity"
                  android:label="@string/application_info_label"
                  android:permission="android.permission.OPEN_APP_OPEN_BY_DEFAULT_SETTINGS"
                  android:exported="true">
            <intent-filter android:priority="1">
                <action android:name="com.android.settings.APP_OPEN_BY_DEFAULT_SETTINGS" />
                <category android:name="android.intent.category.DEFAULT" />
                <data android:scheme="package" />
            </intent-filter>
        </activity>

        <!-- Provide direct entry into manage apps showing running services. -->
        <activity android:name="Settings$RunningServicesActivity"
                android:exported="true"
                android:label="@string/runningservices_settings_title">
            <intent-filter>
                <action android:name="android.intent.action.MAIN" />
                <category android:name="android.intent.category.DEFAULT" />
                <category android:name="android.intent.category.MONKEY" />
                <category android:name="android.intent.category.VOICE_LAUNCH" />
            </intent-filter>
            <meta-data android:name="com.android.settings.FRAGMENT_CLASS"
                android:value="com.android.settings.applications.manageapplications.ManageApplications" />
            <meta-data android:name="com.android.settings.PRIMARY_PROFILE_CONTROLLED"
                android:value="true" />
        </activity>

        <!-- Provide direct entry into manage apps showing storage usage of apps. -->
        <activity
            android:name="Settings$StorageUseActivity"
            android:exported="true"
            android:label="@string/storageuse_settings_title">
            <intent-filter android:priority="1">
                <action android:name="android.intent.action.MANAGE_PACKAGE_STORAGE" />
                <category android:name="android.intent.category.DEFAULT" />
            </intent-filter>
            <intent-filter>
                <action android:name="android.intent.action.MAIN" />
                <category android:name="android.intent.category.DEFAULT" />
                <category android:name="android.intent.category.MONKEY" />
                <category android:name="android.intent.category.VOICE_LAUNCH" />
            </intent-filter>
            <meta-data android:name="com.android.settings.FRAGMENT_CLASS"
                android:value="com.android.settings.applications.manageapplications.ManageApplications" />
            <meta-data android:name="com.android.settings.PRIMARY_PROFILE_CONTROLLED"
                android:value="true" />
        </activity>

        <activity
            android:name="Settings$NotificationStationActivity"
            android:exported="true"
            android:label="@string/notification_log_title">
            <intent-filter android:priority="22">
                <action android:name="android.intent.action.MAIN" />
                <category android:name="com.android.settings.SHORTCUT" />
            </intent-filter>
            <meta-data android:name="com.android.settings.FRAGMENT_CLASS"
                android:value="com.android.settings.notification.history.NotificationStation" />
        </activity>

        <activity
            android:name=".notification.history.NotificationHistoryActivity"
            android:exported="true"
            android:label="@string/notification_history_title">
            <intent-filter android:priority="1">
                <action android:name="android.settings.NOTIFICATION_HISTORY" />
                <category android:name="android.intent.category.DEFAULT" />
            </intent-filter>
            <intent-filter>
                <action android:name="android.intent.action.MAIN" />
                <category android:name="android.intent.category.DEFAULT" />
            </intent-filter>
        </activity>

        <activity android:name=".notification.zen.ZenModeVoiceActivity"
                android:theme="@*android:style/Theme.DeviceDefault.Settings.Dialog.NoActionBar"
                android:exported="true"
                android:label="@string/zen_mode_settings_title">
            <intent-filter>
                <action android:name="android.settings.VOICE_CONTROL_DO_NOT_DISTURB_MODE" />
                <category android:name="android.intent.category.DEFAULT" />
                <category android:name="android.intent.category.VOICE" />
            </intent-filter>
        </activity>

        <activity
            android:name="Settings$LocationSettingsActivity"
            android:label="@string/location_settings_title"
            android:icon="@drawable/ic_homepage_location"
            android:exported="true"
            android:configChanges="orientation|keyboardHidden|screenSize">
            <intent-filter android:priority="1">
                <action android:name="android.settings.LOCATION_SOURCE_SETTINGS" />
                <category android:name="android.intent.category.DEFAULT" />
            </intent-filter>
            <intent-filter android:priority="52">
                <action android:name="android.intent.action.MAIN" />
                <category android:name="com.android.settings.SHORTCUT" />
            </intent-filter>
            <meta-data android:name="com.android.settings.FRAGMENT_CLASS"
                android:value="com.android.settings.location.LocationSettings" />
            <meta-data android:name="com.android.settings.PRIMARY_PROFILE_CONTROLLED"
                android:value="true" />
        </activity>
        <activity
            android:name="Settings$ScanningSettingsActivity"
            android:label="@string/location_scanning_screen_title"
            android:icon="@drawable/ic_homepage_location"
            android:exported="true"
            android:configChanges="orientation|keyboardHidden|screenSize">
            <intent-filter android:priority="1">
                <action android:name="android.settings.LOCATION_SCANNING_SETTINGS" />
                <category android:name="android.intent.category.DEFAULT" />
            </intent-filter>
            <meta-data android:name="com.android.settings.FRAGMENT_CLASS"
                android:value="com.android.settings.location.ScanningSettings" />
            <meta-data android:name="com.android.settings.PRIMARY_PROFILE_CONTROLLED"
                android:value="true" />
        </activity>

        <activity
            android:name=".Settings$SecurityDashboardActivity"
            android:label="@string/security_settings_title"
            android:icon="@drawable/ic_homepage_security"
            android:exported="true"
            android:configChanges="orientation|keyboardHidden|screenSize">
            <intent-filter android:priority="1">
                <action android:name="android.settings.SECURITY_SETTINGS" />
                <action android:name="android.credentials.UNLOCK" />
                <category android:name="android.intent.category.DEFAULT" />
            </intent-filter>
            <intent-filter>
                <action android:name="android.intent.action.MAIN" />
                <category android:name="android.intent.category.DEFAULT" />
                <category android:name="android.intent.category.VOICE_LAUNCH" />
            </intent-filter>
            <meta-data android:name="com.android.settings.FRAGMENT_CLASS"
                android:value="com.android.settings.security.SecuritySettings" />
            <meta-data android:name="com.android.settings.PRIMARY_PROFILE_CONTROLLED"
                android:value="true" />
        </activity>

        <activity android:name="MonitoringCertInfoActivity"
                android:label=""
                android:theme="@style/Transparent"
                android:exported="true"
                android:excludeFromRecents="true">
            <intent-filter android:priority="1">
                <action android:name="com.android.settings.MONITORING_CERT_INFO" />
                <category android:name="android.intent.category.DEFAULT" />
            </intent-filter>
        </activity>

        <activity
            android:name="Settings$TrustedCredentialsSettingsActivity"
            android:label="@string/trusted_credentials"
            android:exported="true"
            android:icon="@drawable/ic_settings_security">
            <intent-filter android:priority="1">
                <action android:name="com.android.settings.TRUSTED_CREDENTIALS" />
                <action android:name="com.android.settings.TRUSTED_CREDENTIALS_USER" />
                <category android:name="android.intent.category.DEFAULT" />
            </intent-filter>
            <meta-data android:name="com.android.settings.FRAGMENT_CLASS"
                android:value="com.android.settings.TrustedCredentialsSettings" />
            <meta-data android:name="com.android.settings.PRIMARY_PROFILE_CONTROLLED"
                android:value="true" />
        </activity>

        <activity android:name="Settings$PrivacySettingsActivity"
                android:label="@string/privacy_settings_title"
                android:icon="@drawable/ic_settings_backup"
                android:exported="true"
                android:configChanges="orientation|keyboardHidden|screenSize">
            <intent-filter>
                <action android:name="android.intent.action.MAIN" />
                <category android:name="android.intent.category.DEFAULT" />
                <category android:name="android.intent.category.VOICE_LAUNCH" />
            </intent-filter>
            <meta-data android:name="com.android.settings.FRAGMENT_CLASS"
                android:value="com.android.settings.backup.PrivacySettings" />
            <meta-data android:name="com.android.settings.PRIMARY_PROFILE_CONTROLLED"
                android:value="true" />
        </activity>

        <activity android:name="Settings$PrivacyDashboardActivity"
                  android:label="@string/privacy_dashboard_title"
                  android:exported="true"
                  android:icon="@drawable/ic_settings_privacy">
            <intent-filter>
                <action android:name="android.settings.PRIVACY_SETTINGS" />
                <category android:name="android.intent.category.DEFAULT" />
            </intent-filter>
            <intent-filter android:priority="1">
                <action android:name="android.settings.REQUEST_ENABLE_CONTENT_CAPTURE" />
                <category android:name="android.intent.category.DEFAULT" />
            </intent-filter>
            <meta-data android:name="com.android.settings.FRAGMENT_CLASS"
                       android:value="com.android.settings.privacy.PrivacyDashboardFragment" />
            <meta-data android:name="com.android.settings.PRIMARY_PROFILE_CONTROLLED"
                       android:value="true" />
        </activity>

        <activity android:name="SetFullBackupPassword"
                  android:label="@string/local_backup_password_title"
                  android:exported="false" />

        <activity android:name=".security.CredentialStorage"
                android:theme="@style/Transparent"
                android:launchMode="singleTop"
                android:exported="true"
                android:configChanges="orientation|keyboardHidden|screenSize">
            <intent-filter android:priority="1">
                <action android:name="com.android.credentials.INSTALL" />
                <action android:name="com.android.credentials.RESET" />
                <category android:name="android.intent.category.DEFAULT" />
            </intent-filter>
        </activity>

        <activity android:name=".security.InstallCaCertificateWarning"
                  android:theme="@style/GlifV3Theme.Light"
                  android:exported="false">
        </activity>

        <activity
            android:name="Settings$DeviceAdminSettingsActivity"
            android:exported="true"
            android:label="@string/device_admin_settings_title">
            <intent-filter>
                <action android:name="android.intent.action.MAIN" />
                <category android:name="android.intent.category.DEFAULT" />
                <category android:name="android.intent.category.VOICE_LAUNCH" />
            </intent-filter>
            <meta-data android:name="com.android.settings.FRAGMENT_CLASS"
                android:value="com.android.settings.applications.specialaccess.deviceadmin.DeviceAdminSettings" />
        </activity>

        <!-- Keep compatibility with old shortcuts. -->
        <activity-alias android:name="DeviceAdminSettings"
                android:label="@string/device_admin_settings_title"
                android:exported="true"
                android:targetActivity="Settings$DeviceAdminSettingsActivity">
            <meta-data android:name="com.android.settings.FRAGMENT_CLASS"
                android:value="com.android.settings.applications.specialaccess.deviceadmin.DeviceAdminSettings" />
        </activity-alias>

        <activity android:name=".applications.specialaccess.deviceadmin.DeviceAdminAdd"
                  android:label="@string/device_admin_add_title"
                  android:exported="true"
                  android:clearTaskOnLaunch="true">
            <intent-filter>
                <action android:name="android.app.action.ADD_DEVICE_ADMIN" />
                <category android:name="android.intent.category.DEFAULT" />
            </intent-filter>
        </activity>

        <activity android:name=".applications.specialaccess.deviceadmin.ProfileOwnerAdd"
                  android:excludeFromRecents="true"
                  android:theme="@style/Transparent"
                  android:exported="true"
                  android:clearTaskOnLaunch="true">
            <intent-filter android:priority="1000">
                <action android:name="android.app.action.SET_PROFILE_OWNER" />
                <category android:name="android.intent.category.DEFAULT" />
            </intent-filter>
        </activity>

        <activity
            android:name="Settings$UsageAccessSettingsActivity"
            android:exported="true"
            android:label="@string/usage_access_title">
            <intent-filter android:priority="1">
                <action android:name="android.settings.USAGE_ACCESS_SETTINGS" />
                <category android:name="android.intent.category.DEFAULT" />
            </intent-filter>
            <meta-data android:name="com.android.settings.FRAGMENT_CLASS"
                android:value="com.android.settings.applications.manageapplications.ManageApplications" />
            <meta-data android:name="com.android.settings.PRIMARY_PROFILE_CONTROLLED"
                       android:value="true" />
        </activity>

        <activity
            android:name="Settings$AppUsageAccessSettingsActivity"
            android:exported="true"
            android:label="@string/usage_access_title">
            <intent-filter>
                <action android:name="android.settings.USAGE_ACCESS_SETTINGS"/>
                <category android:name="android.intent.category.DEFAULT"/>
                <data android:scheme="package"/>
            </intent-filter>
            <meta-data
                android:name="com.android.settings.FRAGMENT_CLASS"
                android:value="com.android.settings.applications.UsageAccessDetails"/>
        </activity>

        <activity android:name="Settings$IccLockSettingsActivity"
                android:exported="true"
                android:label="@string/sim_lock_settings">
            <intent-filter>
                <action android:name="android.intent.action.MAIN" />
                <category android:name="android.intent.category.DEFAULT" />
                <category android:name="android.intent.category.VOICE_LAUNCH" />
            </intent-filter>
            <meta-data android:name="com.android.settings.FRAGMENT_CLASS"
                android:value="com.android.settings.IccLockSettings" />
        </activity>

        <activity
            android:name="Settings$AccessibilitySettingsActivity"
            android:label="@string/accessibility_settings"
            android:icon="@drawable/ic_homepage_accessibility"
            android:exported="true"
            android:configChanges="orientation|keyboardHidden|screenSize">
            <intent-filter android:priority="1">
                <action android:name="android.settings.ACCESSIBILITY_SETTINGS" />
                <category android:name="android.intent.category.DEFAULT" />
            </intent-filter>
            <intent-filter android:priority="60">
                <action android:name="android.intent.action.MAIN" />
                <category android:name="com.android.settings.SHORTCUT" />
            </intent-filter>
            <meta-data android:name="com.android.settings.FRAGMENT_CLASS"
                android:value="com.android.settings.accessibility.AccessibilitySettings" />
            <meta-data android:name="com.android.settings.PRIMARY_PROFILE_CONTROLLED"
                android:value="true" />
        </activity>

        <activity
            android:name="Settings$AccessibilityDetailsSettingsActivity"
            android:label="@string/accessibility_settings"
            android:exported="true"
            android:permission="android.permission.OPEN_ACCESSIBILITY_DETAILS_SETTINGS">
            <intent-filter android:priority="1">
                <action android:name="android.settings.ACCESSIBILITY_DETAILS_SETTINGS" />
                <category android:name="android.intent.category.DEFAULT" />
            </intent-filter>
            <meta-data android:name="com.android.settings.FRAGMENT_CLASS"
                android:value="com.android.settings.accessibility.AccessibilityDetailsSettingsFragment" />
            <meta-data android:name="com.android.settings.PRIMARY_PROFILE_CONTROLLED"
                android:value="true" />
        </activity>

        <activity android:name=".accessibility.AccessibilitySettingsForSetupWizardActivity"
                android:icon="@drawable/ic_accessibility_suggestion"
                android:label="@string/vision_settings_title"
                android:exported="true"
                android:theme="@style/GlifV3Theme.Light">
            <intent-filter android:priority="1">
                <action android:name="android.settings.ACCESSIBILITY_SETTINGS_FOR_SUW" />
                <category android:name="android.intent.category.DEFAULT" />
            </intent-filter>
            <meta-data android:name="com.android.settings.FRAGMENT_CLASS"
                android:value="com.android.settings.accessibility.AccessibilitySettingsForSetupWizard" />
            <meta-data android:name="com.android.settings.PRIMARY_PROFILE_CONTROLLED"
                android:value="true" />
        </activity>

        <activity-alias
            android:name=".FontSizeSettingsForSetupWizardActivity"
            android:exported="true"
            android:targetActivity=".accessibility.AccessibilitySettingsForSetupWizardActivity">
            <intent-filter>
                <action android:name="android.intent.action.MAIN" />
                <category android:name="com.android.settings.suggested.category.DISPLAY_SETTINGS" />
            </intent-filter>
            <meta-data android:name="com.android.settings.title"
                android:resource="@string/vision_settings_suggestion_title" />
            <meta-data android:name="com.android.settings.icon_tintable"
                android:value="true" />
            <meta-data android:name="com.android.settings.FRAGMENT_CLASS"
                android:value="com.android.settings.accessibility.AccessibilitySettingsForSetupWizard" />
        </activity-alias>

        <activity
            android:name="Settings$AccessibilityDaltonizerSettingsActivity"
            android:exported="true"
            android:label="@string/accessibility_display_daltonizer_preference_title">
            <intent-filter android:priority="1">
                <action android:name="com.android.settings.ACCESSIBILITY_COLOR_SPACE_SETTINGS" />
                <category android:name="android.intent.category.DEFAULT" />
            </intent-filter>
            <intent-filter>
                <action android:name="android.intent.action.MAIN" />
                <category android:name="android.intent.category.DEFAULT" />
            </intent-filter>
            <meta-data android:name="com.android.settings.FRAGMENT_CLASS"
                android:value="com.android.settings.accessibility.ToggleDaltonizerPreferenceFragment" />
            <meta-data android:name="com.android.settings.PRIMARY_PROFILE_CONTROLLED"
                android:value="true" />
        </activity>

        <activity
            android:name="Settings$CaptioningSettingsActivity"
            android:exported="true"
            android:label="@string/accessibility_captioning_title">
            <intent-filter android:priority="1">
                <action android:name="android.settings.CAPTIONING_SETTINGS" />
                <category android:name="android.intent.category.DEFAULT" />
            </intent-filter>
            <meta-data android:name="com.android.settings.FRAGMENT_CLASS"
                android:value="com.android.settings.accessibility.CaptionPropertiesFragment" />
            <meta-data android:name="com.android.settings.PRIMARY_PROFILE_CONTROLLED"
                android:value="true" />
        </activity>

        <activity
            android:name=".SettingsTutorialDialogWrapperActivity"
            android:theme="@style/Theme.AlertDialog"
            android:exported="false"/>

        <activity
            android:name="Settings$TextToSpeechSettingsActivity"
            android:exported="true"
            android:label="@string/tts_settings">
            <intent-filter android:priority="1">
                <action android:name="com.android.settings.TTS_SETTINGS" />
                <category android:name="android.intent.category.DEFAULT" />
            </intent-filter>
            <meta-data android:name="com.android.settings.FRAGMENT_CLASS"
                android:value="com.android.settings.tts.TextToSpeechSettings" />
            <meta-data android:name="com.android.settings.PRIMARY_PROFILE_CONTROLLED"
                android:value="true" />
        </activity>

        <activity
            android:name="Settings$EnterprisePrivacySettingsActivity"
            android:exported="true"
            android:label="@string/enterprise_privacy_settings">
            <intent-filter>
                <action android:name="android.settings.ENTERPRISE_PRIVACY_SETTINGS" />
                <category android:name="android.intent.category.DEFAULT" />
            </intent-filter>
            <meta-data android:name="com.android.settings.FRAGMENT_CLASS"
                android:value="com.android.settings.enterprise.EnterprisePrivacySettings" />
        </activity>

        <!-- Lock screen settings -->
        <activity android:name=".password.ConfirmDeviceCredentialActivity"
            android:exported="true"
            android:taskAffinity="com.android.settings.workmode"
            android:theme="@android:style/Theme.Translucent.NoTitleBar">
            <intent-filter android:priority="1">
                <action android:name="android.app.action.CONFIRM_DEVICE_CREDENTIAL" />
                <action android:name="android.app.action.CONFIRM_FRP_CREDENTIAL" />
                <category android:name="android.intent.category.DEFAULT" />
            </intent-filter>
        </activity>
        <!-- Activity alias for compatibility -->
        <activity-alias android:name=".ConfirmDeviceCredentialActivity"
            android:targetActivity=".password.ConfirmDeviceCredentialActivity"
            android:exported="true" />

        <!-- Note this must not be exported since it authenticates the given user -->
        <activity android:name=".password.ConfirmDeviceCredentialActivity$InternalActivity"
            android:exported="false"
            android:permission="android.permission.MANAGE_USERS"
            android:taskAffinity="com.android.settings.workmode"
            android:theme="@android:style/Theme.Translucent.NoTitleBar">
            <intent-filter android:priority="1">
                <action android:name="android.app.action.CONFIRM_DEVICE_CREDENTIAL_WITH_USER" />
                <category android:name="android.intent.category.DEFAULT" />
            </intent-filter>
        </activity>

        <activity android:name=".SetupRedactionInterstitial"
            android:enabled="false"
            android:exported="true"
            android:theme="@style/SudThemeGlif.DayNight"
            android:label="@string/lock_screen_notifications_interstitial_title"
            android:icon="@drawable/ic_suggested_notifications">
            <intent-filter>
                <action android:name="android.intent.action.MAIN" />
                <category android:name="com.android.settings.suggested.category.LOCK_SCREEN_REDACTION" />
            </intent-filter>
            <meta-data android:name="com.android.settings.require_user_type"
                       android:value="primary" />
            <meta-data android:name="com.android.settings.title"
                       android:resource="@string/notification_suggestion_title" />
            <meta-data android:name="com.android.settings.summary"
                       android:resource="@string/notification_suggestion_summary" />
            <meta-data android:name="com.android.settings.icon_tintable" android:value="true" />
        </activity>

        <activity android:name=".notification.RedactionInterstitial"
            android:theme="@style/GlifTheme.Light" />

        <activity android:name=".notification.RedactionSettingsStandalone"
                  android:exported="true">
            <intent-filter android:priority="1">
                <action android:name="android.settings.ACTION_APP_NOTIFICATION_REDACTION" />
                <category android:name="android.intent.category.DEFAULT" />
            </intent-filter>
        </activity>

        <activity android:name=".password.ConfirmLockPattern"
            android:theme="@style/GlifTheme.Light"/>

        <activity android:name=".password.ConfirmLockPassword"
            android:windowSoftInputMode="stateHidden|adjustResize"
            android:theme="@style/GlifTheme.Light"/>

        <activity android:name=".password.ForgotPasswordActivity"
            android:theme="@style/GlifV3Theme.Light"
            android:exported="false"/>

        <activity android:name=".biometrics.face.FaceEnrollIntroduction"
            android:exported="false"
            android:screenOrientation="portrait"/>

        <activity android:name=".biometrics.face.FaceEnrollEducation"
            android:exported="false"
            android:screenOrientation="portrait"/>

        <activity android:name=".biometrics.face.FaceEnrollEnrolling"
            android:exported="false"
            android:screenOrientation="portrait"/>

        <activity android:name=".biometrics.face.FaceEnrollFinish"
            android:exported="false"
            android:screenOrientation="portrait"/>

        <!-- Must not be exported -->
        <activity android:name=".biometrics.BiometricEnrollActivity$InternalActivity"
            android:exported="false"
            android:theme="@style/GlifTheme.Light"/>

        <activity android:name=".biometrics.BiometricEnrollActivity"
            android:exported="true"
            android:theme="@style/GlifTheme.Light">
            <intent-filter>
                <action android:name="android.settings.BIOMETRIC_ENROLL" />
                <category android:name="android.intent.category.DEFAULT" />
            </intent-filter>
        </activity>

        <activity android:name=".biometrics.fingerprint.FingerprintSettings" android:exported="false"/>
        <activity android:name=".biometrics.fingerprint.FingerprintEnrollFindSensor" android:exported="false"/>
        <activity android:name=".biometrics.fingerprint.FingerprintEnrollEnrolling" android:exported="false"/>
        <activity android:name=".biometrics.fingerprint.FingerprintEnrollFinish" android:exported="false"/>
        <activity android:name=".biometrics.fingerprint.FingerprintEnrollIntroduction"
            android:exported="true"
            android:theme="@style/GlifTheme.Light">
            <intent-filter>
                <action android:name="android.settings.FINGERPRINT_ENROLL" />
                <category android:name="android.intent.category.DEFAULT" />
            </intent-filter>
        </activity>

        <activity android:name=".biometrics.fingerprint.SetupFingerprintEnrollFindSensor" android:exported="false"/>
        <activity android:name=".biometrics.fingerprint.SetupFingerprintEnrollEnrolling" android:exported="false"/>
        <activity android:name=".biometrics.fingerprint.SetupFingerprintEnrollFinish" android:exported="false"/>
        <activity android:name=".biometrics.fingerprint.SetupFingerprintEnrollIntroduction"
            android:exported="true"
            android:permission="android.permission.MANAGE_FINGERPRINT"
            android:theme="@style/GlifTheme.Light">
            <intent-filter>
                <action android:name="android.settings.FINGERPRINT_SETUP" />
                <category android:name="android.intent.category.DEFAULT" />
            </intent-filter>
        </activity>

        <activity android:name=".biometrics.fingerprint.FingerprintSuggestionActivity"
            android:exported="true"
            android:permission="android.permission.MANAGE_FINGERPRINT"
            android:icon="@drawable/ic_suggestion_fingerprint"
            android:theme="@style/GlifTheme.Light">
            <meta-data android:name="com.android.settings.require_feature"
                android:value="android.hardware.fingerprint" />
            <meta-data android:name="com.android.settings.title"
                android:resource="@string/suggestion_additional_fingerprints" />
            <meta-data android:name="com.android.settings.summary"
                android:resource="@string/suggestion_additional_fingerprints_summary" />
        </activity>

        <activity-alias android:name=".SetupFingerprintSuggestionActivity"
            android:enabled="false"
            android:exported="true"
            android:targetActivity=".biometrics.fingerprint.FingerprintSuggestionActivity">
            <intent-filter>
                <action android:name="android.intent.action.MAIN" />
                <category android:name="com.android.settings.suggested.category.FINGERPRINT_ENROLL" />
            </intent-filter>
            <meta-data android:name="com.android.settings.require_feature"
                       android:value="android.hardware.fingerprint" />
            <meta-data android:name="com.android.settings.title"
                       android:resource="@string/suggestion_additional_fingerprints" />
            <meta-data android:name="com.android.settings.summary"
                       android:resource="@string/suggestion_additional_fingerprints_summary" />
            <meta-data android:name="com.android.settings.icon_tintable" android:value="true" />
        </activity-alias>

        <!-- Note this must not be exported since it returns the password in the intent -->
        <activity android:name=".password.ConfirmLockPattern$InternalActivity"
            android:exported="false"
            android:theme="@style/GlifTheme.Light"/>

        <!-- Note this must not be exported since it returns the password in the intent -->
        <activity android:name=".password.ConfirmLockPassword$InternalActivity"
            android:exported="false"
            android:windowSoftInputMode="adjustResize"
            android:theme="@style/GlifTheme.Light"/>

        <activity android:name=".password.SetupChooseLockGeneric"
            android:theme="@style/GlifTheme.Light"
            android:exported="true"
            android:label="@string/lock_settings_picker_title">
            <intent-filter android:priority="1">
                <action android:name="com.android.settings.SETUP_LOCK_SCREEN" />
                <category android:name="android.intent.category.DEFAULT" />
            </intent-filter>
        </activity>

        <activity android:name=".password.SetupChooseLockGeneric$InternalActivity"
            android:theme="@style/GlifTheme.Light"
            android:exported="false"
            android:excludeFromRecents="true" />

        <activity android:name=".password.ChooseLockGeneric"
            android:label="@string/lockpassword_choose_lock_generic_header"
            android:excludeFromRecents="true"
            android:exported="false" />

        <activity android:name=".password.SetNewPasswordActivity"
            android:theme="@android:style/Theme.NoDisplay"
            android:exported="true"
            android:excludeFromRecents="true" >
            <intent-filter android:priority="1">
                <action android:name="android.app.action.SET_NEW_PASSWORD" />
                <action android:name="android.app.action.SET_NEW_PARENT_PROFILE_PASSWORD" />
                <category android:name="android.intent.category.DEFAULT" />
            </intent-filter>
            <meta-data android:name="com.android.settings.PRIMARY_PROFILE_CONTROLLED"
                android:value="true" />
        </activity>

        <activity android:name=".password.ScreenLockSuggestionActivity"
            android:exported="true"
            android:icon="@drawable/ic_suggestion_security">
            <intent-filter android:priority="1">
                <action android:name="android.intent.action.MAIN" />
                <category android:name="com.android.settings.suggested.category.FIRST_IMPRESSION" />
            </intent-filter>
            <meta-data android:name="com.android.settings.dismiss" android:value="14" />
            <meta-data android:name="com.android.settings.title"
                       android:resource="@string/suggested_lock_settings_title" />
            <meta-data android:name="com.android.settings.summary"
                       android:resource="@string/suggested_lock_settings_summary" />
            <meta-data android:name="com.android.settings.icon_tintable" android:value="true" />
        </activity>

        <activity android:name=".biometrics.fingerprint.FingerprintEnrollSuggestionActivity"
            android:exported="true"
            android:icon="@drawable/ic_suggestion_fingerprint">
            <intent-filter android:priority="2">
                <action android:name="android.intent.action.MAIN" />
                <category android:name="com.android.settings.suggested.category.FIRST_IMPRESSION" />
            </intent-filter>
            <meta-data android:name="com.android.settings.dismiss" android:value="14" />
            <meta-data android:name="com.android.settings.require_feature"
                android:value="android.hardware.fingerprint" />
            <meta-data android:name="com.android.settings.title"
                android:resource="@string/suggested_fingerprint_lock_settings_title" />
            <meta-data android:name="com.android.settings.summary"
                android:resource="@string/suggested_fingerprint_lock_settings_summary" />
            <meta-data android:name="com.android.settings.icon_tintable" android:value="true" />
        </activity>

        <activity android:name=".password.ChooseLockGeneric$InternalActivity"
            android:exported="false"
            android:label="@string/lockpassword_choose_lock_generic_header"
            android:excludeFromRecents="true" />

        <activity android:name=".password.SetupChooseLockPattern"
            android:exported="false"
            android:theme="@style/GlifTheme.Light" />

        <activity android:name=".password.ChooseLockPattern"
            android:exported="false"
            android:theme="@style/GlifTheme.Light" />

        <activity android:name=".password.SetupChooseLockPassword"
            android:exported="false"
            android:theme="@style/GlifTheme.Light"
            android:windowSoftInputMode="stateVisible|adjustResize" />

        <activity android:name=".password.ChooseLockPassword"
            android:exported="false"
            android:theme="@style/GlifTheme.Light"
            android:windowSoftInputMode="stateVisible|adjustResize"/>

        <activity android:name=".SetupEncryptionInterstitial"
            android:label="@string/encryption_interstitial_header"
            android:theme="@style/GlifTheme.Light"/>

        <activity android:name=".EncryptionInterstitial"
            android:theme="@style/GlifTheme.Light" />

        <activity
            android:name=".Settings$StorageDashboardActivity"
            android:label="@string/storage_settings"
            android:exported="true"
            android:icon="@drawable/ic_homepage_storage">
            <intent-filter android:priority="1">
                <action android:name="android.settings.INTERNAL_STORAGE_SETTINGS" />
                <action android:name="android.settings.MEMORY_CARD_SETTINGS" />
                <category android:name="android.intent.category.DEFAULT" />
            </intent-filter>
            <intent-filter android:priority="50">
                <action android:name="android.intent.action.MAIN" />
                <category android:name="com.android.settings.SHORTCUT" />
            </intent-filter>
            <meta-data android:name="com.android.settings.FRAGMENT_CLASS"
                android:value="com.android.settings.deviceinfo.StorageSettings" />
            <meta-data android:name="com.android.settings.PRIMARY_PROFILE_CONTROLLED"
                android:value="true" />
        </activity>

        <activity
            android:name="Settings$PrivateVolumeSettingsActivity"
            android:label="@string/storage_settings_title">
            <meta-data android:name="com.android.settings.FRAGMENT_CLASS"
                       android:value="com.android.settings.deviceinfo.PrivateVolumeSettings" />
        </activity>

        <activity
            android:name="Settings$PublicVolumeSettingsActivity"
            android:exported="true"
            android:label="@string/storage_settings_title">
            <intent-filter>
                <action android:name="android.provider.action.DOCUMENT_ROOT_SETTINGS" />
                <category android:name="android.intent.category.DEFAULT" />
                <data
                    android:scheme="content"
                    android:host="com.android.externalstorage.documents"
                    android:mimeType="vnd.android.document/root" />
            </intent-filter>
            <meta-data android:name="com.android.settings.FRAGMENT_CLASS"
                android:value="com.android.settings.deviceinfo.PublicVolumeSettings" />
        </activity>

        <activity
            android:name="Settings$PrivateVolumeForgetActivity"
            android:label="@string/storage_settings_title"
            android:exported="true"
            android:permission="android.permission.MOUNT_UNMOUNT_FILESYSTEMS">
            <meta-data android:name="com.android.settings.FRAGMENT_CLASS"
                android:value="com.android.settings.deviceinfo.PrivateVolumeForget" />
        </activity>

        <!-- Exported for SystemUI to launch into -->
        <activity android:name=".deviceinfo.StorageWizardInit"
                android:theme="@style/GlifV3Theme.Light"
                android:exported="true"
                android:permission="android.permission.MOUNT_UNMOUNT_FILESYSTEMS" />
        <activity android:name=".deviceinfo.StorageWizardFormatProgress"
                android:theme="@style/GlifV3Theme.Light"
                android:exported="false" />
        <activity android:name=".deviceinfo.StorageWizardFormatSlow"
                android:theme="@style/GlifV3Theme.Light"
                android:exported="false" />
        <activity android:name=".deviceinfo.StorageWizardMigrateConfirm"
                android:theme="@style/GlifV3Theme.Light"
                android:exported="false" />
        <activity android:name=".deviceinfo.StorageWizardMigrateProgress"
                android:theme="@style/GlifV3Theme.Light"
                android:exported="true"
                android:permission="android.permission.MOUNT_UNMOUNT_FILESYSTEMS" />
        <activity android:name=".deviceinfo.StorageWizardReady"
                android:theme="@style/GlifV3Theme.Light"
                android:exported="true"
                android:permission="android.permission.MOUNT_UNMOUNT_FILESYSTEMS" />

        <activity android:name=".deviceinfo.StorageWizardMoveConfirm"
                android:theme="@style/GlifV3Theme.Light"
                android:exported="false" />
        <activity android:name=".deviceinfo.StorageWizardMoveProgress"
                android:theme="@style/GlifV3Theme.Light"
                android:exported="true"
                android:permission="android.permission.MOUNT_UNMOUNT_FILESYSTEMS" />

        <!-- Exported for SystemUI to trigger -->
        <receiver android:name=".deviceinfo.StorageUnmountReceiver"
                android:exported="true"
                android:permission="android.permission.MOUNT_UNMOUNT_FILESYSTEMS" />

        <activity android:name="Settings$ApnEditorActivity"
                android:configChanges="orientation|keyboardHidden|screenSize"
                android:exported="true"
                android:label="@string/apn_edit">
            <intent-filter>
                <action android:name="android.intent.action.VIEW" />
                <action android:name="android.intent.action.EDIT" />
                <category android:name="android.intent.category.DEFAULT" />
                <data android:mimeType="vnd.android.cursor.item/telephony-carrier" />
            </intent-filter>

            <intent-filter>
                <action android:name="android.intent.action.INSERT" />
                <category android:name="android.intent.category.DEFAULT" />
                <data android:mimeType="vnd.android.cursor.dir/telephony-carrier" />
            </intent-filter>
            <meta-data android:name="com.android.settings.FRAGMENT_CLASS"
                       android:value="com.android.settings.network.ApnEditor" />
        </activity>

        <activity
            android:name="Settings$DevelopmentSettingsDashboardActivity"
            android:label="@string/development_settings_title"
            android:icon="@drawable/ic_settings_development"
            android:exported="true"
            android:enabled="false">
            <intent-filter android:priority="1">
                <action android:name="android.settings.APPLICATION_DEVELOPMENT_SETTINGS" />
                <action android:name="com.android.settings.APPLICATION_DEVELOPMENT_SETTINGS" />
                <category android:name="android.intent.category.DEFAULT" />
            </intent-filter>
            <intent-filter>
                <action android:name="com.android.settings.action.SETTINGS" />
            </intent-filter>
            <meta-data android:name="com.android.settings.order" android:value="-40"/>
            <meta-data android:name="com.android.settings.category"
                       android:value="com.android.settings.category.ia.system" />
            <meta-data android:name="com.android.settings.summary"
                       android:resource="@string/summary_empty"/>
            <meta-data android:name="com.android.settings.FRAGMENT_CLASS"
                       android:value="com.android.settings.development.DevelopmentSettingsDashboardFragment" />
            <meta-data android:name="com.android.settings.PRIMARY_PROFILE_CONTROLLED"
                       android:value="true" />
        </activity>

        <!-- The opposite of DevelopmentSettingsActivity, it's no-op and only enabled when the real
             activity is disabled to be CTS compliant. -->
        <activity
            android:name=".development.DevelopmentSettingsDisabledActivity"
            android:icon="@drawable/ic_settings_development"
            android:label="@string/development_settings_title"
            android:excludeFromRecents="true"
            android:exported="true"
            android:theme="@style/Transparent">
            <intent-filter android:priority="-1">
                <action android:name="android.settings.APPLICATION_DEVELOPMENT_SETTINGS" />
                <action android:name="com.android.settings.APPLICATION_DEVELOPMENT_SETTINGS" />
                <category android:name="android.intent.category.DEFAULT" />
            </intent-filter>
        </activity>

        <activity
            android:name="Settings$PrintSettingsActivity"
            android:label="@string/print_settings"
            android:exported="true"
            android:icon="@drawable/ic_settings_print">
            <intent-filter android:priority="1">
                <action android:name="android.settings.ACTION_PRINT_SETTINGS" />
                <category android:name="android.intent.category.DEFAULT" />
            </intent-filter>
            <intent-filter>
                <action android:name="android.intent.action.MAIN" />
                <category android:name="android.intent.category.DEFAULT" />
                <category android:name="android.intent.category.VOICE_LAUNCH" />
            </intent-filter>
            <meta-data android:name="com.android.settings.FRAGMENT_CLASS"
                android:value="com.android.settings.print.PrintSettingsFragment" />
        </activity>

        <activity android:name="Settings$PrintJobSettingsActivity"
                android:exported="true"
                android:label="@string/print_print_job">
            <intent-filter android:priority="1">
                <action android:name="android.settings.ACTION_PRINT_SETTINGS" />
                <category android:name="android.intent.category.DEFAULT" />
                <data android:scheme="printjob" android:pathPattern="*" />
            </intent-filter>
            <meta-data android:name="com.android.settings.FRAGMENT_CLASS"
                android:value="com.android.settings.print.PrintJobSettingsFragment" />
        </activity>

        <activity android:name=".development.AppPicker"
                  android:label="@string/select_application" />

        <activity android:name=".development.DSULoader"
                  android:label="Select DSU Package"
                  android:theme="@android:style/Theme.DeviceDefault.Light.Dialog" />
        <activity android:name=".development.DSUTermsOfServiceActivity"
                  android:label="Terms of Service"
                  android:theme="@android:style/Theme.DeviceDefault.Light.Dialog" />

        <activity android:name=".development.storage.BlobInfoListView"
                  android:label="@string/shared_data_title" />
        <activity android:name=".development.storage.LeaseInfoListView"
                  android:label="@string/accessor_info_title" />

        <activity android:name="Settings$WebViewAppPickerActivity"
                  android:label="@string/select_webview_provider_dialog_title" />

        <activity android:name="Settings$BugReportHandlerPickerActivity"
            android:label="@string/bug_report_handler_title"
            android:exported="true"
            android:excludeFromRecents="true">
            <intent-filter>
                <action android:name="android.settings.BUGREPORT_HANDLER_SETTINGS" />
                <category android:name="android.intent.category.DEFAULT" />
            </intent-filter>
            <meta-data android:name="com.android.settings.PRIMARY_PROFILE_CONTROLLED"
                android:value="true" />
            <meta-data android:name="com.android.settings.FRAGMENT_CLASS"
                android:value="com.android.settings.bugreporthandler.BugReportHandlerPicker" />
        </activity>

        <activity android:name=".bluetooth.BluetoothPairingDialog"
                  android:excludeFromRecents="true"
                  android:windowSoftInputMode="stateVisible|adjustResize"
                  android:theme="@style/Theme.AlertDialog"
                  android:exported="true"
                  android:taskAffinity=".bluetooth.BluetoothPairingDialog">
            <intent-filter android:priority="1">
                <action android:name="android.bluetooth.device.action.PAIRING_REQUEST" />
                <category android:name="android.intent.category.DEFAULT" />
            </intent-filter>
        </activity>

        <activity android:name=".bluetooth.RequestPermissionActivity"
                  android:excludeFromRecents="true"
                  android:permission="android.permission.BLUETOOTH"
                  android:exported="true"
                  android:theme="@style/Theme.BluetoothPermission">
            <intent-filter android:priority="1">
                <action android:name="android.bluetooth.adapter.action.REQUEST_DISCOVERABLE" />
                <action android:name="android.bluetooth.adapter.action.REQUEST_ENABLE" />
                <action android:name="android.bluetooth.adapter.action.REQUEST_DISABLE" />
                <category android:name="android.intent.category.DEFAULT" />
            </intent-filter>
        </activity>

        <activity android:name=".wifi.WifiScanModeActivity"
                  android:excludeFromRecents="true"
                  android:exported="true"
                  android:theme="@style/Transparent">
            <intent-filter android:priority="1">
                <action android:name="android.net.wifi.action.REQUEST_SCAN_ALWAYS_AVAILABLE" />
                <category android:name="android.intent.category.DEFAULT" />
            </intent-filter>
        </activity>

        <activity android:name=".Settings$UsbDetailsActivity"
                  android:excludeFromRecents="true"
                  android:permission="android.permission.MANAGE_USB"
                  android:exported="true">
            <meta-data android:name="com.android.settings.FRAGMENT_CLASS"
                android:value="com.android.settings.connecteddevice.usb.UsbDetailsFragment"/>
        </activity>

        <activity android:name=".RemoteBugreportActivity"
                  android:excludeFromRecents="true"
                  android:exported="true"
                  android:permission="android.permission.DUMP"
                  android:theme="@style/Theme.AlertDialog">
            <intent-filter>
                <action android:name="android.settings.SHOW_REMOTE_BUGREPORT_DIALOG" />
                <category android:name="android.intent.category.DEFAULT" />
            </intent-filter>
        </activity>

        <activity android:name=".bluetooth.RequestPermissionHelperActivity"
                  android:label="@string/bluetooth_pairing_request"
                  android:excludeFromRecents="true"
                  android:permission="android.permission.BLUETOOTH"
                  android:theme="@*android:style/Theme.DeviceDefault.Dialog.Alert.DayNight">
        </activity>

        <service android:name=".bluetooth.BluetoothPairingService" />

        <receiver android:name=".bluetooth.BluetoothPairingRequest"
            android:exported="true">
            <intent-filter>
                <action android:name="android.bluetooth.device.action.PAIRING_REQUEST" />
            </intent-filter>
        </receiver>

        <receiver android:name=".bluetooth.BluetoothPermissionRequest"
                  android:exported="true"
                  android:permission="android.permission.BLUETOOTH_ADMIN">
            <intent-filter>
                <action android:name="android.bluetooth.device.action.CONNECTION_ACCESS_REQUEST" />
                <action android:name="android.bluetooth.device.action.CONNECTION_ACCESS_CANCEL" />
            </intent-filter>
        </receiver>

        <activity android:name=".bluetooth.BluetoothPermissionActivity"
                  android:label="@string/bluetooth_connection_permission_request"
                  android:excludeFromRecents="true"
                  android:permission="android.permission.BLUETOOTH_ADMIN"
                  android:exported="true"
                  android:theme="@android:style/Theme.DeviceDefault.Light.Dialog.Alert">
            <intent-filter android:priority="1">
                <action android:name="android.bluetooth.device.action.CONNECTION_ACCESS_REQUEST" />
                <action android:name="android.bluetooth.device.action.CONNECTION_ACCESS_CANCEL" />
                <category android:name="android.intent.category.DEFAULT" />
            </intent-filter>
        </activity>

        <activity android:name="ActivityPicker"
                android:label="@string/activity_picker_label"
                android:theme="@*android:style/Theme.DeviceDefault.Dialog.Alert.DayNight"
                android:exported="true"
                android:finishOnCloseSystemDialogs="true">
            <intent-filter android:priority="1">
                <action android:name="android.intent.action.PICK_ACTIVITY" />
                <category android:name="android.intent.category.DEFAULT" />
            </intent-filter>
        </activity>

        <!-- NFC settings -->
        <activity
            android:name="Settings$AndroidBeamSettingsActivity"
            android:exported="true"
            android:label="@string/android_beam_settings_title">
            <intent-filter android:priority="1">
                <action android:name="android.settings.NFCSHARING_SETTINGS" />
                <category android:name="android.intent.category.DEFAULT" />
            </intent-filter>
            <meta-data android:name="com.android.settings.FRAGMENT_CLASS"
                android:value="com.android.settings.nfc.AndroidBeam" />
            <meta-data android:name="com.android.settings.PRIMARY_PROFILE_CONTROLLED"
                android:value="true" />
        </activity>

        <activity
            android:name="Settings$WifiDisplaySettingsActivity"
            android:label="@string/wifi_display_settings_title"
            android:exported="true"
            android:icon="@drawable/ic_cast_24dp">
            <intent-filter android:priority="1">
                <action android:name="android.settings.CAST_SETTINGS" />
                <category android:name="android.intent.category.DEFAULT" />
            </intent-filter>
            <meta-data android:name="com.android.settings.FRAGMENT_CLASS"
                android:value="com.android.settings.wfd.WifiDisplaySettings" />
        </activity>

        <activity android:name="Settings$TestingSettingsActivity" android:label="@string/testing">
            <meta-data android:name="com.android.settings.FRAGMENT_CLASS"
                android:value="com.android.settings.TestingSettings" />
        </activity>

        <receiver android:name=".TestingSettingsBroadcastReceiver"
            android:exported="true">
            <intent-filter>
                 <action android:name="android.telephony.action.SECRET_CODE" />
                 <data android:scheme="android_secret_code" android:host="4636" />
            </intent-filter>
       </receiver>

        <!-- Standard picker for widgets -->
        <activity android:name="AppWidgetPickActivity"
                android:label="@string/widget_picker_title"
                android:theme="@*android:style/Theme.DeviceDefault.Dialog.Alert.DayNight"
                android:exported="true"
                android:finishOnCloseSystemDialogs="true">
            <intent-filter android:priority="1">
                <action android:name="android.appwidget.action.APPWIDGET_PICK" />
                <category android:name="android.intent.category.DEFAULT" />
            </intent-filter>
        </activity>

        <activity android:name="AllowBindAppWidgetActivity"
                android:theme="@*android:style/Theme.DeviceDefault.Dialog.Alert.DayNight"
                android:finishOnCloseSystemDialogs="true"
                android:exported="true"
                android:excludeFromRecents="true">
            <intent-filter android:priority="1">
                <action android:name="android.appwidget.action.APPWIDGET_BIND" />
                <category android:name="android.intent.category.DEFAULT" />
            </intent-filter>
        </activity>

        <activity android:name="UsageStatsActivity"
                  android:exported="true"
                  android:label="@string/usage_stats_label">
            <intent-filter>
                <action android:name="android.intent.action.MAIN" />
                <category android:name="android.intent.category.DEVELOPMENT_PREFERENCE" />
            </intent-filter>
        </activity>

        <activity
            android:name="Settings$PowerUsageSummaryActivity"
            android:label="@string/power_usage_summary_title"
            android:exported="true"
            android:icon="@drawable/ic_homepage_battery">
            <intent-filter android:priority="1">
                <action android:name="android.intent.action.POWER_USAGE_SUMMARY" />
                <category android:name="android.intent.category.DEFAULT" />
            </intent-filter>
            <intent-filter android:priority="51">
                <action android:name="android.intent.action.MAIN" />
                <category android:name="com.android.settings.SHORTCUT" />
            </intent-filter>
            <meta-data android:name="com.android.settings.FRAGMENT_CLASS"
                android:value="com.android.settings.fuelgauge.PowerUsageSummary" />
        </activity>

        <activity
            android:name="Settings$BatterySaverSettingsActivity"
            android:label="@string/battery_saver"
            android:exported="true"
            android:icon="@drawable/ic_settings_battery">
            <intent-filter android:priority="1">
                <action android:name="android.settings.BATTERY_SAVER_SETTINGS" />
                <category android:name="android.intent.category.DEFAULT" />
            </intent-filter>
            <meta-data android:name="com.android.settings.FRAGMENT_CLASS"
                android:value="com.android.settings.fuelgauge.batterysaver.BatterySaverSettings" />
            <meta-data android:name="com.android.settings.PRIMARY_PROFILE_CONTROLLED"
                android:value="true" />
        </activity>

        <activity android:name=".fuelgauge.BatterySaverModeVoiceActivity"
                android:label="@string/power_usage_summary_title"
                android:theme="@*android:style/Theme.DeviceDefault.Light.Voice"
                android:exported="true">
            <intent-filter>
                <action android:name="android.settings.VOICE_CONTROL_BATTERY_SAVER_MODE" />
                <category android:name="android.intent.category.DEFAULT" />
                <category android:name="android.intent.category.VOICE" />
            </intent-filter>
        </activity>

        <activity
            android:name="Settings$AccountSyncSettingsActivity"
            android:exported="true"
            android:label="@string/account_sync_settings_title">
            <intent-filter android:priority="1">
                <action android:name="android.settings.ACCOUNT_SYNC_SETTINGS" />
                <category android:name="android.intent.category.DEFAULT" />
            </intent-filter>
            <meta-data android:name="com.android.settings.FRAGMENT_CLASS"
                android:value="com.android.settings.accounts.AccountSyncSettings" />
            <meta-data android:name="com.android.settings.PRIMARY_PROFILE_CONTROLLED"
                android:value="true" />
        </activity>
        <activity
            android:name="Settings$ManagedProfileSettingsActivity"
            android:label="@string/managed_profile_settings_title"
            android:exported="true"
            android:permission="android.permission.MANAGE_USERS">
            <intent-filter android:priority="1">
                <action android:name="android.settings.MANAGED_PROFILE_SETTINGS" />
                <category android:name="android.intent.category.DEFAULT" />
            </intent-filter>
            <meta-data android:name="com.android.settings.FRAGMENT_CLASS"
                android:value="com.android.settings.accounts.ManagedProfileSettings" />
        </activity>

        <activity
            android:name="com.android.settings.accounts.AddAccountSettings"
            android:theme="@android:style/Theme.Translucent.NoTitleBar"
            android:configChanges="orientation|keyboardHidden|screenSize"
            android:exported="true"
            android:label="@string/header_add_an_account">
            <intent-filter android:priority="1">
                <action android:name="android.settings.ADD_ACCOUNT_SETTINGS" />
                <category android:name="android.intent.category.DEFAULT" />
            </intent-filter>
            <meta-data android:name="com.android.settings.PRIMARY_PROFILE_CONTROLLED"
                android:value="true" />
        </activity>

        <activity android:name="Settings$ChooseAccountActivity"
            android:label="@string/header_add_an_account"
            android:configChanges="orientation|keyboardHidden|screenSize">
            <meta-data android:name="com.android.settings.FRAGMENT_CLASS"
                       android:value="com.android.settings.accounts.ChooseAccountFragment" />
        </activity>

        <activity android:name=".CryptKeeper"
                  androidprv:systemUserOnly="true"
                  android:immersive="true"
                  android:launchMode="singleTop"
                  android:excludeFromRecents="true"
                  android:theme="@style/Theme.CryptKeeper"
                  android:configChanges="mnc|mcc|keyboard|keyboardHidden|uiMode"
                  android:windowSoftInputMode="adjustResize"
                  android:screenOrientation="nosensor"
                  android:taskAffinity="com.android.settings.CryptKeeper"
                  android:exported="true"
                  android:process=":CryptKeeper">
            <intent-filter android:priority="10">
                <action android:name="android.intent.action.MAIN" />
                <category android:name="android.intent.category.HOME" />
                <category android:name="android.intent.category.DEFAULT" />
            </intent-filter>
        </activity>

        <!-- Triggered when user-selected home app isn't encryption aware -->
        <activity android:name=".FallbackHome"
                  android:excludeFromRecents="true"
                  android:label=""
                  android:screenOrientation="nosensor"
                  android:taskAffinity="com.android.settings.FallbackHome"
                  android:exported="true"
                  android:theme="@style/FallbackHome">
            <intent-filter android:priority="-1000">
                <action android:name="android.intent.action.MAIN" />
                <category android:name="android.intent.category.HOME" />
                <category android:name="android.intent.category.DEFAULT" />
            </intent-filter>
        </activity>

        <activity android:name=".CryptKeeper$FadeToBlack"
            android:immersive="true"
            android:launchMode="singleTop"
            android:theme="@style/CryptKeeperBlankTheme"
        />

        <activity android:name=".CryptKeeperConfirm$Blank"
            android:immersive="true"
            android:launchMode="singleTop"
            android:theme="@style/CryptKeeperBlankTheme"
        />

        <!-- Pseudo-activity used to provide an intent-filter entry point to encryption settings -->
        <activity android:name="Settings$CryptKeeperSettingsActivity"
                android:exported="true"
                android:label="@string/crypt_keeper_encrypt_title">
            <intent-filter android:priority="1">
                <action android:name="android.app.action.START_ENCRYPTION" />
                <category android:name="android.intent.category.DEFAULT" />
            </intent-filter>
            <meta-data android:name="com.android.settings.FRAGMENT_CLASS"
                android:value="com.android.settings.security.CryptKeeperSettings" />
        </activity>

        <activity
            android:name="Settings$DataUsageSummaryActivity"
            android:label="@string/data_usage_summary_title"
            android:exported="true"
            android:icon="@drawable/ic_settings_data_usage">
            <intent-filter android:priority="1">
                <action android:name="android.settings.DATA_USAGE_SETTINGS" />
                <category android:name="android.intent.category.DEFAULT" />
            </intent-filter>
            <intent-filter android:priority="3">
                <action android:name="android.intent.action.MAIN" />
                <category android:name="com.android.settings.SHORTCUT" />
            </intent-filter>
            <meta-data android:name="com.android.settings.FRAGMENT_CLASS"
                android:value="com.android.settings.datausage.DataUsageSummary" />
        </activity>
        <activity
            android:name="Settings$MobileDataUsageListActivity"
            android:exported="true"
            android:label="@string/cellular_data_usage">
            <intent-filter android:priority="1">
                <action android:name="android.settings.MOBILE_DATA_USAGE" />
                <category android:name="android.intent.category.DEFAULT" />
            </intent-filter>
            <meta-data android:name="com.android.settings.FRAGMENT_CLASS"
                       android:value="com.android.settings.datausage.DataUsageList" />
        </activity>

        <activity
            android:name="Settings$DreamSettingsActivity"
            android:label="@string/screensaver_settings_title"
            android:exported="true"
            android:icon="@drawable/ic_settings_display">
            <intent-filter android:priority="1">
                <action android:name="android.settings.DREAM_SETTINGS" />
                <category android:name="android.intent.category.DEFAULT" />
            </intent-filter>
            <meta-data android:name="com.android.settings.FRAGMENT_CLASS"
                android:value="com.android.settings.dream.DreamSettings" />
            <meta-data android:name="com.android.settings.PRIMARY_PROFILE_CONTROLLED"
                android:value="true" />
        </activity>

        <activity
            android:name="Settings$UserSettingsActivity"
            android:label="@string/user_settings_title"
            android:exported="true"
            android:icon="@drawable/ic_settings_multiuser">
            <intent-filter android:priority="1">
                <action android:name="android.settings.USER_SETTINGS" />
                <category android:name="android.intent.category.DEFAULT" />
            </intent-filter>
            <intent-filter>
                <action android:name="com.android.settings.action.SETTINGS" />
            </intent-filter>
            <meta-data android:name="com.android.settings.order" android:value="-45"/>
            <meta-data android:name="com.android.settings.category"
                       android:value="com.android.settings.category.ia.system" />
            <meta-data android:name="com.android.settings.summary_uri"
                       android:value="content://com.android.settings.dashboard.SummaryProvider/user" />
            <meta-data android:name="com.android.settings.FRAGMENT_CLASS"
                       android:value="com.android.settings.users.UserSettings" />
            <meta-data android:name="com.android.settings.PRIMARY_PROFILE_CONTROLLED"
                       android:value="true" />
        </activity>

        <activity
            android:name="Settings$PaymentSettingsActivity"
            android:label="@string/nfc_payment_settings_title"
            android:exported="true"
            android:icon="@drawable/ic_settings_nfc_payment">
            <intent-filter android:priority="1">
                <action android:name="android.settings.NFC_PAYMENT_SETTINGS" />
                <category android:name="android.intent.category.DEFAULT" />
            </intent-filter>
            <intent-filter>
                <action android:name="android.intent.action.MAIN" />
                <category android:name="android.intent.category.DEFAULT" />
            </intent-filter>
            <meta-data android:name="com.android.settings.FRAGMENT_CLASS"
                android:value="com.android.settings.nfc.PaymentSettings" />
            <meta-data android:name="com.android.settings.PRIMARY_PROFILE_CONTROLLED"
                android:value="true" />
        </activity>

        <activity android:name=".nfc.PaymentDefaultDialog"
                  android:label="@string/nfc_payment_set_default_label"
                  android:excludeFromRecents="true"
                  android:exported="true"
                  android:theme="@android:style/Theme.DeviceDefault.Light.Dialog.Alert">
            <intent-filter android:priority="1">
                <action android:name="android.nfc.cardemulation.action.ACTION_CHANGE_DEFAULT" />
                <category android:name="android.intent.category.DEFAULT" />
            </intent-filter>
            <meta-data android:name="com.android.settings.PRIMARY_PROFILE_CONTROLLED"
                android:value="true" />
        </activity>

        <activity android:name=".nfc.HowItWorks"
                  android:label="@string/nfc_payment_settings_title"
                  android:excludeFromRecents="true">
        </activity>

        <activity
            android:name="Settings$NotificationAccessSettingsActivity"
            android:exported="true"
            android:label="@string/manage_notification_access_title">
            <intent-filter android:priority="1">
                <action android:name="android.settings.ACTION_NOTIFICATION_LISTENER_SETTINGS" />
                <category android:name="android.intent.category.DEFAULT" />
            </intent-filter>
            <meta-data android:name="com.android.settings.FRAGMENT_CLASS"
                       android:value="com.android.settings.notification.NotificationAccessSettings" />
        </activity>

        <activity
            android:name="Settings$NotificationAccessDetailsActivity"
            android:exported="true"
            android:label="@string/manage_notification_access_title" >
            <intent-filter android:priority="1">
                <action android:name="android.settings.NOTIFICATION_LISTENER_DETAIL_SETTINGS" />
                <category android:name="android.intent.category.DEFAULT" />
            </intent-filter>
            <meta-data android:name="com.android.settings.FRAGMENT_CLASS"
                       android:value="com.android.settings.applications.specialaccess.notificationaccess.NotificationAccessDetails" />
        </activity>

        <activity
            android:name="Settings$NotificationAssistantSettingsActivity"
            android:exported="true"
            android:label="@string/notification_assistant_title">
            <intent-filter android:priority="1">
                <action android:name="android.settings.NOTIFICATION_ASSISTANT_SETTINGS" />
                <category android:name="android.intent.category.DEFAULT" />
            </intent-filter>
            <meta-data android:name="com.android.settings.FRAGMENT_CLASS"
                       android:value="com.android.settings.notification.NotificationAssistantPicker" />
        </activity>

        <activity
            android:name="Settings$VrListenersSettingsActivity"
            android:exported="true"
            android:label="@string/vr_listeners_title">
            <intent-filter android:priority="1">
                <action android:name="android.settings.VR_LISTENER_SETTINGS" />
                <category android:name="android.intent.category.DEFAULT" />
            </intent-filter>
            <meta-data android:name="com.android.settings.FRAGMENT_CLASS"
                       android:value="com.android.settings.applications.specialaccess.vrlistener.VrListenerSettings" />
        </activity>

        <activity
            android:name="Settings$PictureInPictureSettingsActivity"
            android:exported="true"
            android:label="@string/picture_in_picture_title">
            <intent-filter android:priority="1">
                <action android:name="android.settings.PICTURE_IN_PICTURE_SETTINGS" />
                <category android:name="android.intent.category.DEFAULT" />
            </intent-filter>
            <intent-filter>
                <action android:name="android.intent.action.MAIN" />
                <category android:name="android.intent.category.DEFAULT" />
            </intent-filter>
            <meta-data android:name="com.android.settings.FRAGMENT_CLASS"
                android:value="com.android.settings.applications.specialaccess.pictureinpicture.PictureInPictureSettings" />
        </activity>

        <activity
            android:name="Settings$AppPictureInPictureSettingsActivity"
            android:exported="true"
            android:label="@string/picture_in_picture_title">
            <intent-filter>
                <action android:name="android.settings.PICTURE_IN_PICTURE_SETTINGS" />
                <category android:name="android.intent.category.DEFAULT" />
                <data android:scheme="package" />
            </intent-filter>
            <meta-data android:name="com.android.settings.FRAGMENT_CLASS"
                android:value="com.android.settings.applications.specialaccess.pictureinpicture.PictureInPictureDetails" />
        </activity>

        <activity
            android:name="Settings$InteractAcrossProfilesSettingsActivity"
            android:exported="true"
            android:label="@string/interact_across_profiles_title">
            <intent-filter android:priority="1">
                <action android:name="android.settings.MANAGE_CROSS_PROFILE_ACCESS" />
                <category android:name="android.intent.category.DEFAULT" />
            </intent-filter>
            <meta-data android:name="com.android.settings.FRAGMENT_CLASS"
                       android:value="com.android.settings.applications.specialaccess.interactacrossprofiles.InteractAcrossProfilesSettings" />
        </activity>

        <activity android:name="Settings$AppInteractAcrossProfilesSettingsActivity"
                  android:exported="true"
                  android:label="@string/interact_across_profiles_title">
            <intent-filter>
                <action android:name="android.settings.MANAGE_CROSS_PROFILE_ACCESS" />
                <category android:name="android.intent.category.DEFAULT" />
                <data android:scheme="package" />
            </intent-filter>
            <meta-data android:name="com.android.settings.FRAGMENT_CLASS"
                       android:value="com.android.settings.applications.specialaccess.interactacrossprofiles.InteractAcrossProfilesDetails" />
        </activity>

        <activity
            android:name="Settings$ZenAccessDetailSettingsActivity"
            android:label="@string/manage_zen_access_title"
            android:exported="true"
            android:excludeFromRecents="true">
            <intent-filter>
                <action android:name="android.settings.NOTIFICATION_POLICY_ACCESS_DETAIL_SETTINGS" />
                <category android:name="android.intent.category.DEFAULT" />
                <data android:scheme="package" />
            </intent-filter>
            <meta-data android:name="com.android.settings.FRAGMENT_CLASS"
                       android:value="com.android.settings.applications.specialaccess.zenaccess.ZenAccessDetails" />
        </activity>

        <activity
            android:name="Settings$ZenAccessSettingsActivity"
            android:exported="true"
            android:label="@string/manage_zen_access_title">
            <intent-filter android:priority="1">
                <action android:name="android.settings.NOTIFICATION_POLICY_ACCESS_SETTINGS" />
                <category android:name="android.intent.category.DEFAULT" />
            </intent-filter>
            <meta-data android:name="com.android.settings.FRAGMENT_CLASS"
                       android:value="com.android.settings.notification.zen.ZenAccessSettings" />
        </activity>

        <activity
            android:name="Settings$ConfigureNotificationSettingsActivity"
            android:label="@string/configure_notification_settings"
            android:exported="true">
            <intent-filter android:priority="1">
                <action android:name="android.settings.NOTIFICATION_SETTINGS" />
                <category android:name="android.intent.category.DEFAULT" />
            </intent-filter>
            <intent-filter android:priority="21">
                <action android:name="android.intent.action.MAIN" />
                <category android:name="com.android.settings.SHORTCUT" />
            </intent-filter>
            <meta-data android:name="com.android.settings.FRAGMENT_CLASS"
                android:value="com.android.settings.notification.ConfigureNotificationSettings" />
            <meta-data android:name="com.android.settings.PRIMARY_PROFILE_CONTROLLED"
                android:value="true" />
        </activity>

        <activity
            android:name="Settings$ConversationListSettingsActivity"
            android:label="@string/zen_mode_conversations_title"
            android:exported="true">
            <intent-filter android:priority="1">
                <action android:name="android.settings.CONVERSATION_SETTINGS" />
                <category android:name="android.intent.category.DEFAULT" />
            </intent-filter>
            <meta-data android:name="com.android.settings.FRAGMENT_CLASS"
                       android:value="com.android.settings.notification.app.ConversationListSettings" />
            <meta-data android:name="com.android.settings.PRIMARY_PROFILE_CONTROLLED"
                       android:value="true" />
        </activity>

        <activity
            android:name="Settings$AppBubbleNotificationSettingsActivity"
            android:exported="true"
            android:label="@string/bubbles_app_toggle_title">
            <intent-filter android:priority="1">
                <action android:name="android.settings.APP_NOTIFICATION_BUBBLE_SETTINGS" />
                <category android:name="android.intent.category.DEFAULT" />
            </intent-filter>
            <meta-data android:name="com.android.settings.FRAGMENT_CLASS"
                       android:value="com.android.settings.notification.app.AppBubbleNotificationSettings" />
        </activity>

        <activity
            android:name="Settings$SoundSettingsActivity"
            android:label="@string/sound_settings"
            android:icon="@drawable/ic_homepage_sound"
            android:exported="true">
            <intent-filter android:priority="1">
                <action android:name="com.android.settings.SOUND_SETTINGS" />
                <action android:name="android.settings.SOUND_SETTINGS" />
                <action android:name="android.settings.ACTION_OTHER_SOUND_SETTINGS" />
                <category android:name="android.intent.category.DEFAULT" />
            </intent-filter>
            <intent-filter android:priority="40">
                <action android:name="android.intent.action.MAIN" />
                <category android:name="com.android.settings.SHORTCUT" />
            </intent-filter>
            <meta-data android:name="com.android.settings.FRAGMENT_CLASS"
                android:value="com.android.settings.notification.SoundSettings" />
            <meta-data android:name="com.android.settings.PRIMARY_PROFILE_CONTROLLED"
                android:value="true" />
        </activity>

        <!-- Show apps for which application-level notification settings are applicable -->
        <activity android:name="Settings$NotificationAppListActivity"
                  android:label="@string/app_notifications_title"
                  android:icon="@drawable/ic_notifications"
                  android:exported="true">
            <intent-filter android:priority="1">
                <action android:name="android.settings.ALL_APPS_NOTIFICATION_SETTINGS" />
                <category android:name="android.intent.category.DEFAULT" />
            </intent-filter>
            <meta-data android:name="com.android.settings.FRAGMENT_CLASS"
                       android:value="com.android.settings.applications.manageapplications.ManageApplications" />
        </activity>

        <!-- Show application-level notification settings (app passed in as extras) -->
        <activity android:name="Settings$AppNotificationSettingsActivity"
                android:exported="true">
            <intent-filter android:priority="1">
                <action android:name="android.settings.APP_NOTIFICATION_SETTINGS" />
                <category android:name="android.intent.category.DEFAULT" />
            </intent-filter>
            <meta-data android:name="com.android.settings.FRAGMENT_CLASS"
                android:value="com.android.settings.notification.app.AppNotificationSettings" />
        </activity>

        <!-- Show channel-level notification settings (channel passed in as extras) -->
        <activity android:name="Settings$ChannelNotificationSettingsActivity"
                  android:label="@string/notification_channel_title"
                  android:exported="true">
            <intent-filter android:priority="1">
                <action android:name="android.settings.CHANNEL_NOTIFICATION_SETTINGS" />
                <category android:name="android.intent.category.DEFAULT" />
            </intent-filter>
            <meta-data android:name="com.android.settings.FRAGMENT_CLASS"
                       android:value="com.android.settings.notification.app.ChannelNotificationSettings" />
        </activity>

        <!-- Show Manual (from settings item) -->
        <activity
            android:name="ManualDisplayActivity"
            android:label="@string/manual"
            android:exported="true"
            android:enabled="@bool/config_show_manual">
            <intent-filter>
                <action android:name="android.settings.SHOW_MANUAL" />
                <category android:name="android.intent.category.DEFAULT" />
            </intent-filter>
            <meta-data android:name="com.android.settings.PRIMARY_PROFILE_CONTROLLED"
                android:value="true" />
        </activity>

        <!-- Show regulatory info (from settings item or dialing "*#07#") -->
        <activity
            android:name="RegulatoryInfoDisplayActivity"
            android:label="@string/regulatory_labels"
            android:exported="true"
            android:enabled="@bool/config_show_regulatory_info">
            <intent-filter>
                <action android:name="android.settings.SHOW_REGULATORY_INFO" />
                <category android:name="android.intent.category.DEFAULT" />
            </intent-filter>
            <meta-data android:name="com.android.settings.PRIMARY_PROFILE_CONTROLLED"
                android:value="true" />
        </activity>

        <!-- Confirmation dialog for enabling notification access from CompanionDeviceManager -->
        <activity android:name=".notification.NotificationAccessConfirmationActivity"
                  android:theme="@android:style/Theme.DeviceDefault.Light.Dialog.Alert" />

        <receiver android:name="com.android.settingslib.bluetooth.BluetoothDiscoverableTimeoutReceiver"
            android:exported="true">
            <intent-filter>
                <action android:name="android.bluetooth.intent.DISCOVERABLE_TIMEOUT" />
            </intent-filter>
        </receiver>

        <!-- Watch for ContactsContract.Profile changes and update the user's photo.  -->
        <receiver android:name=".users.ProfileUpdateReceiver"
            android:exported="true">
            <intent-filter>
                <action android:name="android.provider.Contacts.PROFILE_CHANGED" />
            </intent-filter>
        </receiver>

        <receiver android:name=".sim.SimSelectNotification"
            android:exported="true">
            <intent-filter>
                <action android:name="android.telephony.action.PRIMARY_SUBSCRIPTION_LIST_CHANGED"/>
                <action android:name="android.settings.ENABLE_MMS_DATA_REQUEST"/>
            </intent-filter>
        </receiver>

        <provider
            android:name="androidx.core.content.FileProvider"
            android:authorities="com.android.settings.files"
            android:grantUriPermissions="true"
            android:exported="false">
            <meta-data
                android:name="android.support.FILE_PROVIDER_PATHS"
                android:resource="@xml/file_paths" />
        </provider>

        <provider
            android:name=".deviceinfo.legal.ModuleLicenseProvider"
            android:authorities="com.android.settings.module_licenses"
            android:grantUriPermissions="true"
            android:exported="false"/>

        <activity
            android:name="Settings$SimSettingsActivity"
            android:exported="true"
            android:label="@string/sim_settings_title"
            android:icon="@drawable/ic_settings_sim"
            android:parentActivityName="Settings">
            <intent-filter>
                <action android:name="android.intent.action.MAIN" />
                <category android:name="android.intent.category.DEFAULT" />
            </intent-filter>
            <intent-filter>
                <action android:name="com.android.settings.action.SETTINGS" />
            </intent-filter>
            <meta-data android:name="com.android.settings.order" android:value="-2"/>
            <meta-data android:name="com.android.settings.category"
                android:value="com.android.settings.category.ia.wireless" />
            <meta-data android:name="com.android.settings.summary"
                android:resource="@string/summary_empty"/>
            <meta-data android:name="com.android.settings.FRAGMENT_CLASS"
                android:value="com.android.settings.sim.SimSettings" />
        </activity>

        <activity
            android:name=".wifi.RequestToggleWiFiActivity"
            android:theme="@android:style/Theme.DeviceDefault.Light.Dialog.Alert"
            android:excludeFromRecents="true"
            android:exported="true"
            android:permission="android.permission.CHANGE_WIFI_STATE">
            <intent-filter>
                <action android:name="android.net.wifi.action.REQUEST_ENABLE" />
                <action android:name="android.net.wifi.action.REQUEST_DISABLE" />
                <category android:name="android.intent.category.DEFAULT" />
            </intent-filter>
        </activity>

        <activity
            android:name=".wifi.WifiDialogActivity"
            android:label=""
            android:theme="@style/Transparent"
            android:excludeFromRecents="true"
            android:documentLaunchMode="always"
            android:exported="true"
            android:permission="android.permission.CHANGE_WIFI_STATE"
            android:configChanges="orientation|keyboardHidden|screenSize">
            <intent-filter>
                <action android:name="com.android.settings.WIFI_DIALOG" />
                <category android:name="android.intent.category.DEFAULT" />
            </intent-filter>
        </activity>

        <activity
            android:name=".wifi.NetworkRequestDialogActivity"
            android:theme="@style/Theme.AlertDialog"
            android:excludeFromRecents="true"
            android:launchMode="singleTop"
            android:taskAffinity=".wifi.NetworkRequestDialogActivity"
            android:exported="true"
            android:permission="android.permission.NETWORK_SETTINGS">
            <intent-filter>
                <action android:name="com.android.settings.wifi.action.NETWORK_REQUEST" />
                <category android:name="android.intent.category.DEFAULT" />
            </intent-filter>
        </activity>

        <receiver
            android:name=".wifi.slice.ConnectToWifiHandler"
            android:exported="false" />

        <activity
            android:name=".sim.SimDialogActivity"
            android:theme="@style/Theme.AlertDialog"
            android:label="@string/sim_settings_title"
            android:launchMode="singleTop"
            android:exported="true"
            android:excludeFromRecents="true">
            <intent-filter>
                <action android:name="android.intent.action.MAIN" />
            </intent-filter>
        </activity>

        <activity
            android:name=".flashlight.FlashlightHandleActivity"
            android:theme="@android:style/Theme.NoDisplay"
            android:excludeFromRecents="true"
            android:exported="true"
            android:label="@string/power_flashlight"/>

        <activity
            android:name="Settings$WifiCallingSettingsActivity"
            android:exported="true"
            android:label="@string/wifi_calling_settings_title">
            <intent-filter>
                <action android:name="android.intent.action.MAIN" />
                <action android:name="android.settings.WIFI_CALLING_SETTINGS" />
                <category android:name="android.intent.category.DEFAULT" />
                <category android:name="android.intent.category.VOICE_LAUNCH" />
            </intent-filter>
            <meta-data android:name="com.android.settings.FRAGMENT_CLASS"
                       android:value="com.android.settings.wifi.calling.WifiCallingSettings" />
            <meta-data android:name="com.android.settings.PRIMARY_PROFILE_CONTROLLED"
                       android:value="true" />
        </activity>

        <activity android:name=".wifi.calling.WifiCallingSuggestionActivity"
                  android:label="@string/wifi_calling_settings_title"
                  android:exported="true"
                  android:icon="@drawable/ic_suggestion_wireless">
            <intent-filter>
                <action android:name="android.intent.action.MAIN" />
                <category android:name="com.android.settings.suggested.category.FIRST_IMPRESSION" />
            </intent-filter>
            <meta-data android:name="com.android.settings.FRAGMENT_CLASS"
                       android:value="com.android.settings.wifi.calling.WifiCallingSettings" />
            <meta-data android:name="com.android.settings.dismiss"
                android:value="10,14,30" />
            <meta-data android:name="com.android.settings.title"
                android:resource="@string/wifi_calling_suggestion_title" />
            <meta-data android:name="com.android.settings.summary"
                android:resource="@string/wifi_calling_suggestion_summary" />
        </activity>

        <provider
            android:name=".search.SettingsSearchIndexablesProvider"
            android:authorities="com.android.settings"
            android:multiprocess="false"
            android:grantUriPermissions="true"
            android:permission="android.permission.READ_SEARCH_INDEXABLES"
            android:exported="true">
            <intent-filter>
                <action android:name="android.content.action.SEARCH_INDEXABLES_PROVIDER" />
            </intent-filter>
        </provider>

        <provider
            android:name=".dashboard.suggestions.SuggestionStateProvider"
            android:authorities="com.android.settings.suggestions.status"
            android:exported="true">
            <intent-filter>
                <action android:name="com.android.settings.action.SUGGESTION_STATE_PROVIDER" />
            </intent-filter>
        </provider>

        <activity
            android:name="Settings$OverlaySettingsActivity"
            android:exported="true"
            android:label="@string/draw_overlay">
            <intent-filter android:priority="1">
                <action android:name="android.settings.action.MANAGE_OVERLAY_PERMISSION" />
                <category android:name="android.intent.category.DEFAULT" />
            </intent-filter>
            <intent-filter android:priority="1">
                <action android:name="android.settings.action.MANAGE_OVERLAY_PERMISSION" />
                <category android:name="android.intent.category.DEFAULT" />
                <data android:scheme="package" />
            </intent-filter>
            <meta-data android:name="com.android.settings.FRAGMENT_CLASS"
                android:value="com.android.settings.applications.manageapplications.ManageApplications" />
            <meta-data android:name="com.android.settings.PRIMARY_PROFILE_CONTROLLED"
                       android:value="true" />
        </activity>

        <activity
            android:name="Settings$AppDrawOverlaySettingsActivity"
            android:label="@string/draw_overlay"
            android:exported="true"
            android:permission="android.permission.INTERNAL_SYSTEM_WINDOW">
            <intent-filter android:priority="1">
                <action android:name="android.settings.MANAGE_APP_OVERLAY_PERMISSION" />
                <category android:name="android.intent.category.DEFAULT" />
                <data android:scheme="package" />
            </intent-filter>
            <meta-data android:name="com.android.settings.FRAGMENT_CLASS"
                       android:value="com.android.settings.applications.appinfo.DrawOverlayDetails" />
        </activity>

        <activity
            android:name="Settings$WriteSettingsActivity"
            android:exported="true"
            android:label="@string/write_settings_title">
            <intent-filter android:priority="1">
                <action android:name="android.settings.action.MANAGE_WRITE_SETTINGS" />
                <category android:name="android.intent.category.DEFAULT" />
            </intent-filter>
            <meta-data android:name="com.android.settings.FRAGMENT_CLASS"
                android:value="com.android.settings.applications.manageapplications.ManageApplications" />
            <meta-data android:name="com.android.settings.PRIMARY_PROFILE_CONTROLLED"
                       android:value="true" />
        </activity>

        <activity
            android:name="Settings$AppWriteSettingsActivity"
            android:exported="true"
            android:label="@string/write_settings_title">
            <intent-filter android:priority="1">
                <action android:name="android.settings.action.MANAGE_WRITE_SETTINGS" />
                <category android:name="android.intent.category.DEFAULT" />
                <data android:scheme="package" />
            </intent-filter>
            <meta-data android:name="com.android.settings.FRAGMENT_CLASS"
                       android:value="com.android.settings.applications.appinfo.WriteSettingsDetails" />
        </activity>

        <activity
            android:name="Settings$ManageExternalSourcesActivity"
            android:exported="true"
            android:label="@string/install_other_apps">
            <intent-filter android:priority="1">
                <action android:name="android.settings.MANAGE_UNKNOWN_APP_SOURCES" />
                <category android:name="android.intent.category.DEFAULT" />
            </intent-filter>
            <meta-data android:name="com.android.settings.FRAGMENT_CLASS"
                android:value="com.android.settings.applications.manageapplications.ManageApplications" />
            <meta-data android:name="com.android.settings.PRIMARY_PROFILE_CONTROLLED"
                       android:value="true" />
        </activity>

        <activity android:name="Settings$ManageAppExternalSourcesActivity"
                  android:exported="true"
                  android:label="@string/install_other_apps">
            <intent-filter android:priority="1">
                <action android:name="android.settings.MANAGE_UNKNOWN_APP_SOURCES" />
                <category android:name="android.intent.category.DEFAULT" />
                <data android:scheme="package" />
            </intent-filter>
            <meta-data android:name="com.android.settings.FRAGMENT_CLASS"
                       android:value="com.android.settings.applications.appinfo.ExternalSourcesDetails" />
        </activity>

        <activity android:name=".enterprise.ActionDisabledByAdminDialog"
                android:theme="@style/Transparent"
                android:taskAffinity="com.android.settings.enterprise"
                android:excludeFromRecents="true"
                android:exported="true"
                android:launchMode="singleTop">
            <intent-filter android:priority="1">
                <action android:name="android.settings.SHOW_ADMIN_SUPPORT_DETAILS" />
                <category android:name="android.intent.category.DEFAULT" />
            </intent-filter>
        </activity>

        <activity
            android:name="Settings$ManageExternalStorageActivity"
            android:exported="true"
            android:label="@string/manage_external_storage_title">
            <intent-filter android:priority="1">
                <action android:name="android.settings.MANAGE_ALL_FILES_ACCESS_PERMISSION" />
                <category android:name="android.intent.category.DEFAULT" />
            </intent-filter>
            <meta-data android:name="com.android.settings.FRAGMENT_CLASS"
                       android:value="com.android.settings.applications.manageapplications.ManageApplications" />
            <meta-data android:name="com.android.settings.PRIMARY_PROFILE_CONTROLLED"
                       android:value="true" />
        </activity>

        <activity
            android:name="Settings$AppManageExternalStorageActivity"
            android:exported="true"
            android:label="@string/manage_external_storage_title">
            <intent-filter android:priority="1">
                <action android:name="android.settings.MANAGE_APP_ALL_FILES_ACCESS_PERMISSION" />
                <category android:name="android.intent.category.DEFAULT" />
                <data android:scheme="package" />
            </intent-filter>
            <meta-data android:name="com.android.settings.FRAGMENT_CLASS"
                       android:value="com.android.settings.applications.appinfo.ManageExternalStorageDetails" />
        </activity>

        <!-- Keep compatibility with old WebView-picker implementation -->
        <activity-alias android:name=".WebViewImplementation"
                  android:targetActivity="Settings$WebViewAppPickerActivity"
                  android:exported="true"
                  android:excludeFromRecents="true"
                  android:theme="@*android:style/Theme.DeviceDefault.Light.Dialog.Alert">
            <intent-filter>
                <action android:name="android.settings.WEBVIEW_SETTINGS" />
                <category android:name="android.intent.category.DEFAULT" />
            </intent-filter>
            <meta-data android:name="com.android.settings.PRIMARY_PROFILE_CONTROLLED"
                android:value="true" />
            <meta-data android:name="com.android.settings.FRAGMENT_CLASS"
                android:value="com.android.settings.webview.WebViewAppPicker" />
        </activity-alias>

        <provider
            android:name=".dashboard.SummaryProvider"
            android:authorities="com.android.settings.dashboard.SummaryProvider">
        </provider>

        <activity android:name=".backup.UserBackupSettingsActivity"
                  android:label="@string/privacy_settings_title"
                  android:exported="true"
                  android:icon="@drawable/ic_settings_backup">
            <intent-filter>
                <action android:name="android.intent.action.MAIN" />
                <category android:name="android.intent.category.DEFAULT" />
                <category android:name="android.intent.category.VOICE_LAUNCH" />
            </intent-filter>
            <!-- Mark the activity as a dynamic setting -->
            <intent-filter>
                <action android:name="com.android.settings.action.IA_SETTINGS" />
            </intent-filter>
            <!-- Tell Settings app which category it belongs to -->
            <meta-data android:name="com.android.settings.category"
                       android:value="com.android.settings.category.ia.system" />
            <meta-data android:name="com.android.settings.summary_uri"
                       android:value="content://com.android.settings.dashboard.SummaryProvider/backup" />
            <meta-data android:name="com.android.settings.order" android:value="-60"/>
        </activity>

        <activity
            android:name="Settings$AutomaticStorageManagerSettingsActivity"
            android:exported="@bool/config_storage_manager_settings_enabled"
            android:label="@string/automatic_storage_manager_settings">
            <intent-filter android:priority="1">
                <action android:name="android.settings.STORAGE_MANAGER_SETTINGS" />
                <category android:name="android.intent.category.DEFAULT" />
            </intent-filter>
            <meta-data android:name="com.android.settings.FRAGMENT_CLASS"
                       android:value="com.android.settings.deletionhelper.AutomaticStorageManagerSettings" />
        </activity>

        <!-- Show app-level advanced power usage details (app passed in as extras) -->
        <activity
            android:name=".fuelgauge.AdvancedPowerUsageDetailActivity"
            android:excludeFromRecents="true"
            android:launchMode="singleInstance"
            android:exported="true"
            android:theme="@android:style/Theme.NoDisplay">
            <intent-filter>
                <action android:name="android.settings.VIEW_ADVANCED_POWER_USAGE_DETAIL" />
                <category android:name="android.intent.category.DEFAULT" />
                <data android:scheme="package" />
            </intent-filter>
        </activity>

        <activity
            android:name=".Settings$AppAndNotificationDashboardActivity"
            android:label="@string/app_and_notification_dashboard_title"
            android:icon="@drawable/ic_homepage_apps"
            android:exported="true">
            <meta-data android:name="com.android.settings.FRAGMENT_CLASS"
                       android:value="com.android.settings.applications.AppAndNotificationDashboardFragment"/>
        </activity>

        <activity
            android:name=".Settings$AccountDashboardActivity"
            android:label="@string/account_dashboard_title"
            android:exported="true"
            android:icon="@drawable/ic_homepage_accounts">
            <intent-filter android:priority="1">
                <action android:name="android.settings.SYNC_SETTINGS" />
                <category android:name="android.intent.category.DEFAULT" />
            </intent-filter>
            <intent-filter android:priority="53">
                <action android:name="android.intent.action.MAIN" />
                <category android:name="com.android.settings.SHORTCUT" />
            </intent-filter>
            <meta-data android:name="com.android.settings.FRAGMENT_CLASS"
                       android:value="com.android.settings.accounts.AccountDashboardFragment"/>
            <meta-data android:name="com.android.settings.PRIMARY_PROFILE_CONTROLLED"
                       android:value="true" />
        </activity>

        <activity
            android:name=".Settings$SystemDashboardActivity"
            android:label="@string/header_category_system"
            android:exported="true"
            android:icon="@drawable/ic_homepage_system_dashboard">
            <intent-filter android:priority="70">
                <action android:name="android.intent.action.MAIN" />
                <category android:name="com.android.settings.SHORTCUT" />
            </intent-filter>
            <meta-data android:name="com.android.settings.FRAGMENT_CLASS"
                       android:value="com.android.settings.system.SystemDashboardFragment"/>
        </activity>

        <activity android:name=".support.SupportDashboardActivity"
                  android:label="@string/page_tab_title_support"
                  android:icon="@drawable/ic_homepage_support"
                  android:theme="@android:style/Theme.DeviceDefault.Light.Panel"
                  android:exported="true"
                  android:enabled="@bool/config_support_enabled">
            <intent-filter>
                <action android:name="com.android.settings.action.SUPPORT_SETTINGS" />
                <category android:name="android.intent.category.DEFAULT" />
            </intent-filter>
        </activity>

        <service
            android:name=".SettingsDumpService"
            android:exported="true"
            android:permission="android.permission.DUMP" />

        <!-- Quick Settings tiles for Developer Options -->
        <service
            android:name=".development.qstile.DevelopmentTiles$ShowLayout"
            android:label="@string/debug_layout"
            android:icon="@drawable/tile_icon_show_layout"
            android:permission="android.permission.BIND_QUICK_SETTINGS_TILE"
            android:exported="true"
            android:enabled="false">
            <intent-filter>
                <action android:name="android.service.quicksettings.action.QS_TILE" />
            </intent-filter>
            <meta-data android:name="android.service.quicksettings.TOGGLEABLE_TILE"
                       android:value="true"/>
        </service>
        <service
            android:name=".development.qstile.DevelopmentTiles$GPUProfiling"
            android:label="@string/track_frame_time"
            android:icon="@drawable/tile_icon_graphics"
            android:permission="android.permission.BIND_QUICK_SETTINGS_TILE"
            android:exported="true"
            android:enabled="false">
            <intent-filter>
                <action android:name="android.service.quicksettings.action.QS_TILE" />
            </intent-filter>
            <meta-data android:name="android.service.quicksettings.TOGGLEABLE_TILE"
                       android:value="true"/>
        </service>
        <service
            android:name=".development.qstile.DevelopmentTiles$ForceRTL"
            android:label="@string/force_rtl_layout_all_locales"
            android:icon="@drawable/tile_icon_force_rtl"
            android:permission="android.permission.BIND_QUICK_SETTINGS_TILE"
            android:exported="true"
            android:enabled="false">
            <intent-filter>
                <action android:name="android.service.quicksettings.action.QS_TILE" />
            </intent-filter>
            <meta-data android:name="android.service.quicksettings.TOGGLEABLE_TILE"
                       android:value="true"/>
        </service>
        <service
            android:name=".development.qstile.DevelopmentTiles$AnimationSpeed"
            android:label="@string/window_animation_scale_title"
            android:icon="@drawable/tile_icon_animation_speed"
            android:permission="android.permission.BIND_QUICK_SETTINGS_TILE"
            android:exported="true"
            android:enabled="false">
            <intent-filter>
                <action android:name="android.service.quicksettings.action.QS_TILE" />
            </intent-filter>
            <meta-data android:name="android.service.quicksettings.TOGGLEABLE_TILE"
                       android:value="true"/>
        </service>

        <service
            android:name=".development.qstile.DevelopmentTiles$WinscopeTrace"
            android:label="@string/winscope_trace_quick_settings_title"
            android:icon="@drawable/tile_icon_winscope_trace"
            android:permission="android.permission.BIND_QUICK_SETTINGS_TILE"
            android:exported="true"
            android:enabled="false">
            <intent-filter>
                <action android:name="android.service.quicksettings.action.QS_TILE" />
            </intent-filter>
            <meta-data android:name="android.service.quicksettings.TOGGLEABLE_TILE"
                       android:value="true"/>
        </service>

        <service
            android:name=".development.qstile.DevelopmentTiles$SensorsOff"
            android:label="@string/sensors_off_quick_settings_title"
            android:icon="@drawable/tile_icon_sensors_off"
            android:permission="android.permission.BIND_QUICK_SETTINGS_TILE"
            android:exported="true"
            android:enabled="false">
            <intent-filter>
                <action android:name="android.service.quicksettings.action.QS_TILE" />
            </intent-filter>
            <meta-data android:name="android.service.quicksettings.TOGGLEABLE_TILE"
                       android:value="true"/>
        </service>

        <service
            android:name=".development.qstile.DevelopmentTiles$WirelessDebugging"
            android:label="@string/enable_adb_wireless"
            android:icon="@drawable/tile_icon_debugging_wireless"
            android:permission="android.permission.BIND_QUICK_SETTINGS_TILE"
            android:exported="true"
            android:enabled="false">
            <intent-filter>
                <action android:name="android.service.quicksettings.action.QS_TILE" />
            </intent-filter>
            <meta-data android:name="android.service.quicksettings.TOGGLEABLE_TILE"
                       android:value="true"/>
        </service>

        <service
            android:name=".development.qstile.DevelopmentTiles$ShowTaps"
            android:label="@string/show_touches"
            android:icon="@drawable/tile_icon_show_taps"
            android:permission="android.permission.BIND_QUICK_SETTINGS_TILE"
            android:exported="true"
            android:enabled="false">
            <intent-filter>
                <action android:name="android.service.quicksettings.action.QS_TILE" />
            </intent-filter>
            <meta-data android:name="android.service.quicksettings.TOGGLEABLE_TILE"
                       android:value="true"/>
        </service>

        <activity
            android:name=".HelpTrampoline"
            android:exported="true"
            android:theme="@style/Transparent"
            android:permission="android.permission.DUMP"
            android:excludeFromRecents="true"
            android:enabled="@bool/config_has_help" />

        <activity android:name=".applications.autofill.AutofillPickerActivity"
                android:excludeFromRecents="true"
                android:launchMode="singleInstance"
                android:exported="false">
        </activity>

        <activity android:name=".applications.autofill.AutofillPickerTrampolineActivity"
                android:theme="@android:style/Theme.NoDisplay"
                android:excludeFromRecents="true"
                android:launchMode="singleInstance"
                android:exported="true"
                android:label="@string/autofill_app">
            <intent-filter android:priority="1">
                <action android:name="android.settings.REQUEST_SET_AUTOFILL_SERVICE" />
                <category android:name="android.intent.category.DEFAULT" />
                <data android:scheme="package" />
            </intent-filter>
        </activity>

        <activity android:name="Settings$AdvancedConnectedDeviceActivity"
                  android:exported="true"
                  android:label="@string/connected_device_connections_title">
            <intent-filter android:priority="1">
                <action android:name="android.settings.NFC_SETTINGS" />
                <category android:name="android.intent.category.DEFAULT" />
            </intent-filter>
            <intent-filter android:priority="1">
                <action android:name="com.android.settings.ADVANCED_CONNECTED_DEVICE_SETTINGS" />
                <category android:name="android.intent.category.DEFAULT" />
            </intent-filter>
            <meta-data android:name="com.android.settings.FRAGMENT_CLASS"
                       android:value="com.android.settings.connecteddevice.AdvancedConnectedDeviceDashboardFragment" />
            <meta-data android:name="com.android.settings.PRIMARY_PROFILE_CONTROLLED"
                       android:value="true" />
        </activity>

        <activity android:name="Settings$BluetoothDeviceDetailActivity"
                  android:label="@string/device_details_title"
                  android:exported="true"
                  android:permission="android.permission.BLUETOOTH_ADMIN">
            <intent-filter android:priority="1">
                <action android:name="com.android.settings.BLUETOOTH_DEVICE_DETAIL_SETTINGS" />
                <category android:name="android.intent.category.DEFAULT" />
            </intent-filter>
            <meta-data android:name="com.android.settings.FRAGMENT_CLASS"
                       android:value="com.android.settings.bluetooth.BluetoothDeviceDetailsFragment" />
            <meta-data android:name="com.android.settings.PRIMARY_PROFILE_CONTROLLED"
                       android:value="true" />
        </activity>

        <activity android:name=".panel.SettingsPanelActivity"
            android:label="@string/settings_panel_title"
            android:theme="@style/Theme.Panel"
            android:launchMode="singleInstance"
            android:excludeFromRecents="true"
            android:configChanges="orientation|keyboardHidden|screenSize"
            android:exported="true">
                 <intent-filter>
                     <action android:name="android.settings.panel.action.INTERNET_CONNECTIVITY" />
                     <category android:name="android.intent.category.DEFAULT" />
                 </intent-filter>
                <intent-filter>
                    <action android:name="android.settings.panel.action.NFC" />
                    <category android:name="android.intent.category.DEFAULT" />
                </intent-filter>
                <intent-filter>
                    <action android:name="android.settings.panel.action.WIFI" />
                    <category android:name="android.intent.category.DEFAULT" />
                </intent-filter>
                <intent-filter>
                    <action android:name="android.settings.panel.action.VOLUME" />
                    <category android:name="android.intent.category.DEFAULT" />
                </intent-filter>
        </activity>

        <activity android:name=".wifi.addappnetworks.AddAppNetworksActivity"
                  android:label="@string/settings_panel_title"
                  android:theme="@style/Theme.Panel"
                  android:launchMode="singleInstance"
                  android:excludeFromRecents="true"
                  android:exported="true"
                  android:configChanges="orientation|keyboardHidden|screenSize">
            <intent-filter>
                <action android:name="android.settings.WIFI_ADD_NETWORKS" />
                <category android:name="android.intent.category.DEFAULT" />
            </intent-filter>
        </activity>

        <activity-alias
            android:name="MediaOutputSlice"
            android:label="@string/media_output_panel_title"
            android:exported="true"
            android:targetActivity=".panel.SettingsPanelActivity">
                <intent-filter>
                    <action android:name="com.android.settings.panel.action.MEDIA_OUTPUT" />
                    <category android:name="android.intent.category.DEFAULT" />
                </intent-filter>
                <intent-filter>
                    <action android:name="com.android.settings.panel.action.MEDIA_OUTPUT_GROUP" />
                    <category android:name="android.intent.category.DEFAULT" />
                </intent-filter>
        </activity-alias>

        <provider android:name=".slices.SettingsSliceProvider"
                  android:authorities="com.android.settings.slices;android.settings.slices"
                  android:exported="true"
                  android:grantUriPermissions="true" />

        <receiver
            android:name=".slices.SliceBroadcastReceiver"
            android:exported="false" />

        <receiver
            android:name=".slices.SliceRelayReceiver"
            android:permission="android.permission.MANAGE_SLICE_PERMISSIONS"
            android:exported="true" />

        <receiver
            android:name=".slices.VolumeSliceRelayReceiver"
            android:permission="android.permission.MANAGE_SLICE_PERMISSIONS"
            android:exported="true" />

        <!-- Couldn't be triggered from outside of settings. Statsd can trigger it because we send
             PendingIntent to it-->
        <receiver android:name=".fuelgauge.batterytip.AnomalyDetectionReceiver"
                  android:exported="false" />

        <receiver android:name=".fuelgauge.batterytip.AnomalyConfigReceiver"
            android:exported="true">
            <intent-filter>
                <action android:name="android.app.action.STATSD_STARTED"/>
                <action android:name="android.intent.action.BOOT_COMPLETED"/>
            </intent-filter>
        </receiver>

        <service android:name=".fuelgauge.batterytip.AnomalyCleanupJobService"
                 android:permission="android.permission.BIND_JOB_SERVICE" />

        <service android:name=".fuelgauge.batterytip.AnomalyConfigJobService"
                 android:permission="android.permission.BIND_JOB_SERVICE" />

        <service android:name=".fuelgauge.batterytip.AnomalyDetectionJobService"
                 android:permission="android.permission.BIND_JOB_SERVICE" />

        <provider
            android:name=".homepage.contextualcards.CardContentProvider"
            android:authorities="com.android.settings.homepage.CardContentProvider"
            android:exported="true"
            android:permission="android.permission.WRITE_SETTINGS_HOMEPAGE_DATA" />

        <provider
            android:name=".homepage.contextualcards.SettingsContextualCardProvider"
            android:authorities="com.android.settings.homepage.contextualcards"
            android:permission="android.permission.WRITE_SETTINGS_HOMEPAGE_DATA"
            android:exported="true">
            <intent-filter>
                <action android:name="android.content.action.SETTINGS_HOMEPAGE_DATA"/>
            </intent-filter>
        </provider>

        <activity
            android:name=".wifi.dpp.WifiDppConfiguratorActivity"
            android:exported="true">
            <intent-filter>
                <action android:name="android.settings.WIFI_DPP_CONFIGURATOR_QR_CODE_SCANNER"/>
                <action android:name="android.settings.WIFI_DPP_CONFIGURATOR_QR_CODE_GENERATOR"/>
                <category android:name="android.intent.category.DEFAULT"/>
            </intent-filter>
            <intent-filter>
                <action android:name="android.settings.PROCESS_WIFI_EASY_CONNECT_URI"/>
                <category android:name="android.intent.category.DEFAULT"/>
                <data android:scheme="DPP"/>
            </intent-filter>
        </activity>

        <activity
            android:name=".wifi.dpp.WifiDppEnrolleeActivity"
            android:exported="true">
            <intent-filter>
                <action android:name="android.settings.WIFI_DPP_ENROLLEE_QR_CODE_SCANNER"/>
                <category android:name="android.intent.category.DEFAULT"/>
            </intent-filter>
        </activity>

        <activity android:name=".homepage.contextualcards.ContextualCardFeedbackDialog"
                  android:theme="@android:style/Theme.DeviceDefault.Light.Dialog.Alert" />

        <activity android:name=".homepage.contextualcards.FaceReEnrollDialog"
                  android:theme="@android:style/Theme.DeviceDefault.Light.Dialog.Alert" />

        <activity
            android:name="Settings$WifiCallingDisclaimerActivity"
            android:label="@string/wifi_calling_settings_title"
            android:exported="true"
            android:taskAffinity="com.android.settings">
            <intent-filter>
                <action android:name="android.intent.action.MAIN" />
                <category android:name="android.intent.category.DEFAULT" />
            </intent-filter>
            <meta-data android:name="com.android.settings.FRAGMENT_CLASS"
                android:value="com.android.settings.wifi.calling.WifiCallingDisclaimerFragment" />
        </activity>

        <activity android:name="Settings$BatterySaverScheduleSettingsActivity"
            android:exported="true"
            android:label="@string/battery_saver_schedule_settings_title">
            <intent-filter>
                <action android:name="com.android.settings.BATTERY_SAVER_SCHEDULE_SETTINGS" />
                <category android:name="android.intent.category.DEFAULT" />
            </intent-filter>
            <meta-data android:name="com.android.settings.FRAGMENT_CLASS"
                android:value="com.android.settings.fuelgauge.batterysaver.BatterySaverScheduleSettings" />
        </activity>

        <activity android:name="Settings$GlobalActionsPanelSettingsActivity"
            android:exported="true"
            android:label="@string/cards_passes_sentence">
            <intent-filter>
                <action android:name="com.android.settings.GLOBAL_ACTIONS_PANEL_SETTINGS" />
                <category android:name="android.intent.category.DEFAULT" />
            </intent-filter>
            <meta-data android:name="com.android.settings.FRAGMENT_CLASS"
                android:value="com.android.settings.gestures.GlobalActionsPanelSettings" />
        </activity>

        <activity android:name="Settings$PowerMenuSettingsActivity"
                  android:exported="true"
                  android:label="@string/power_menu_setting_name">
            <intent-filter>
                <action android:name="android.settings.ACTION_POWER_MENU_SETTINGS" />
                <category android:name="android.intent.category.DEFAULT" />
            </intent-filter>
            <meta-data android:name="com.android.settings.FRAGMENT_CLASS"
                       android:value="com.android.settings.gestures.PowerMenuSettings" />
        </activity>

        <activity android:name="Settings$DeviceControlsSettingsActivity"
                      android:exported="true"
                      android:label="@string/device_controls_sentence">
            <intent-filter>
                <action android:name="android.settings.ACTION_DEVICE_CONTROLS_SETTINGS" />
                <category android:name="android.intent.category.DEFAULT" />
            </intent-filter>
            <meta-data android:name="com.android.settings.FRAGMENT_CLASS"
                       android:value="com.android.settings.gestures.DeviceControlsSettings" />
        </activity>

        <activity
            android:name="Settings$GestureNavigationSettingsActivity"
            android:label="@string/gesture_settings_activity_title"
            android:exported="true"
            android:enabled="true">
            <intent-filter android:priority="32">
                <action android:name="android.intent.action.MAIN" />
                <category android:name="com.android.settings.SHORTCUT" />
            </intent-filter>
            <intent-filter android:priority="1">
                <action android:name="com.android.settings.GESTURE_NAVIGATION_SETTINGS" />
                <category android:name="android.intent.category.DEFAULT" />
            </intent-filter>
            <meta-data android:name="com.android.settings.FRAGMENT_CLASS"
                       android:value="com.android.settings.gestures.GestureNavigationSettingsFragment" />
            <meta-data android:name="com.android.settings.PRIMARY_PROFILE_CONTROLLED"
                       android:value="true" />
        </activity>

        <activity android:name="Settings$MediaControlsSettingsActivity"
                  android:exported="true"
                  android:label="@strings/media_controls_title">
            <intent-filter>
                <action android:name="android.settings.ACTION_MEDIA_CONTROLS_SETTINGS" />
                <category android:name="android.intent.category.DEFAULT" />
            </intent-filter>
            <meta-data android:name="com.android.settings.FRAGMENT_CLASS"
                       android:value="com.android.settings.sound.MediaControlsSettings" />
        </activity>

<<<<<<< HEAD
       <activity android:name=".network.telephony.UserPLMNListActivity"
           android:exported="true"
           android:label="@string/uplmn_settings_title"
           android:configChanges="orientation|screenSize|keyboardHidden">
           <intent-filter>
               <action android:name="android.intent.action.MAIN" />
            </intent-filter>
        </activity>

        <activity android:name=".network.telephony.UserPLMNEditorActivity"
            android:exported="true"
            android:label="@string/uplmn_settings_title"
            android:configChanges="orientation|screenSize|keyboardHidden">
            <intent-filter>
                <action android:name="android.intent.action.MAIN" />
            </intent-filter>
        </activity>
=======
        <receiver
            android:name=".media.BluetoothPairingReceiver"
            android:exported="true"
            android:permission="android.permission.BLUETOOTH_ADMIN">
            <intent-filter>
                <action android:name="com.android.settings.action.LAUNCH_BLUETOOTH_PAIRING"/>
            </intent-filter>/>
        </receiver>

>>>>>>> 0e05a9c7
        <!-- This is the longest AndroidManifest.xml ever. -->
    </application>
</manifest><|MERGE_RESOLUTION|>--- conflicted
+++ resolved
@@ -3648,7 +3648,15 @@
                        android:value="com.android.settings.sound.MediaControlsSettings" />
         </activity>
 
-<<<<<<< HEAD
+        <receiver
+            android:name=".media.BluetoothPairingReceiver"
+            android:exported="true"
+            android:permission="android.permission.BLUETOOTH_ADMIN">
+            <intent-filter>
+                <action android:name="com.android.settings.action.LAUNCH_BLUETOOTH_PAIRING"/>
+            </intent-filter>/>
+        </receiver>
+
        <activity android:name=".network.telephony.UserPLMNListActivity"
            android:exported="true"
            android:label="@string/uplmn_settings_title"
@@ -3666,17 +3674,7 @@
                 <action android:name="android.intent.action.MAIN" />
             </intent-filter>
         </activity>
-=======
-        <receiver
-            android:name=".media.BluetoothPairingReceiver"
-            android:exported="true"
-            android:permission="android.permission.BLUETOOTH_ADMIN">
-            <intent-filter>
-                <action android:name="com.android.settings.action.LAUNCH_BLUETOOTH_PAIRING"/>
-            </intent-filter>/>
-        </receiver>
-
->>>>>>> 0e05a9c7
+
         <!-- This is the longest AndroidManifest.xml ever. -->
     </application>
 </manifest>