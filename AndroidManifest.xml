--- conflicted
+++ resolved
@@ -5104,7 +5104,6 @@
             android:authorities="${applicationId}.androidx-startup"
             tools:node="remove" />
 
-<<<<<<< HEAD
         <receiver
             android:name=".network.telephony.CiwlanNotificationReceiver"
             android:exported="true">
@@ -5113,13 +5112,12 @@
                 <action android:name="org.codeaurora.intent.action.RADIO_POWER_STATE" />
             </intent-filter>
         </receiver>
-=======
+
         <activity
             android:name="com.android.settings.network.WepNetworkDialogActivity"
             android:exported="false"
             android:theme="@style/Theme.SpaLib.Dialog">
         </activity>
->>>>>>> e71a8fa5
 
         <!-- This is the longest AndroidManifest.xml ever. -->
     </application>
