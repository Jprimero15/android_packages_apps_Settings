--- conflicted
+++ resolved
@@ -2814,12 +2814,6 @@
                 android:resource="@xml/file_paths" />
         </provider>
 
-<<<<<<< HEAD
-        <activity android:name="Settings$SimSettingsActivity"
-                android:label="@string/sim_settings_title"
-                android:icon="@drawable/ic_settings_sim"
-                android:taskAffinity="">
-=======
         <activity
             android:name="Settings$SimSettingsActivity"
             android:label="@string/sim_settings_title"
@@ -2830,7 +2824,6 @@
                 <action android:name="com.android.settings.sim.SIM_SUB_INFO_SETTINGS" />
                 <category android:name="android.intent.category.DEFAULT" />
             </intent-filter>
->>>>>>> 654b6424
             <intent-filter>
                 <action android:name="android.intent.action.MAIN" />
                 <category android:name="android.intent.category.DEFAULT" />
