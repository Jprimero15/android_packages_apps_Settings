<manifest xmlns:android="http://schemas.android.com/apk/res/android"
        xmlns:androidprv="http://schemas.android.com/apk/prv/res/android"
        package="com.android.settings"
        coreApp="true"
        android:sharedUserId="android.uid.system">

    <original-package android:name="com.android.settings" />

    <uses-permission android:name="android.permission.REQUEST_NETWORK_SCORES" />
    <uses-permission android:name="android.permission.WRITE_MEDIA_STORAGE" />
    <uses-permission android:name="android.permission.WRITE_EXTERNAL_STORAGE" />
    <uses-permission android:name="android.permission.READ_EXTERNAL_STORAGE" />
    <uses-permission android:name="android.permission.WRITE_SETTINGS" />
    <uses-permission android:name="android.permission.WRITE_SECURE_SETTINGS" />
    <uses-permission android:name="android.permission.DEVICE_POWER" />
    <uses-permission android:name="android.permission.CHANGE_CONFIGURATION" />
    <uses-permission android:name="android.permission.MOUNT_UNMOUNT_FILESYSTEMS" />
    <uses-permission android:name="android.permission.VIBRATE" />
    <uses-permission android:name="android.permission.BLUETOOTH" />
    <uses-permission android:name="android.permission.BLUETOOTH_ADMIN" />
    <uses-permission android:name="android.permission.BLUETOOTH_PRIVILEGED" />
    <uses-permission android:name="android.permission.NFC" />
    <uses-permission android:name="android.permission.HARDWARE_TEST" />
    <uses-permission android:name="android.permission.CALL_PHONE" />
    <uses-permission android:name="android.permission.MODIFY_AUDIO_SETTINGS" />
    <uses-permission android:name="android.permission.MASTER_CLEAR" />
    <uses-permission android:name="com.google.android.googleapps.permission.GOOGLE_AUTH" />
    <uses-permission android:name="android.permission.ACCESS_DOWNLOAD_MANAGER" />
    <uses-permission android:name="android.permission.READ_CONTACTS" />
    <uses-permission android:name="android.permission.WRITE_CONTACTS" />
    <uses-permission android:name="android.permission.ACCESS_NETWORK_STATE" />
    <uses-permission android:name="android.permission.LOCAL_MAC_ADDRESS" />
    <uses-permission android:name="android.permission.ACCESS_WIMAX_STATE" />
    <uses-permission android:name="android.permission.CHANGE_WIMAX_STATE" />
    <uses-permission android:name="android.permission.ACCESS_WIFI_STATE" />
    <uses-permission android:name="com.android.certinstaller.INSTALL_AS_USER" />
    <uses-permission android:name="android.permission.CHANGE_WIFI_STATE" />
    <uses-permission android:name="android.permission.TETHER_PRIVILEGED" />
    <uses-permission android:name="android.permission.FOREGROUND_SERVICE"/>
    <uses-permission android:name="android.permission.INTERNET" />
    <uses-permission android:name="android.permission.CLEAR_APP_USER_DATA" />
    <uses-permission android:name="android.permission.READ_PHONE_STATE" />
    <uses-permission android:name="android.permission.MODIFY_PHONE_STATE" />
    <uses-permission android:name="android.permission.ACCESS_FINE_LOCATION"/>
    <uses-permission android:name="android.permission.WRITE_APN_SETTINGS"/>
    <uses-permission android:name="android.permission.ACCESS_CHECKIN_PROPERTIES"/>
    <uses-permission android:name="android.permission.READ_USER_DICTIONARY"/>
    <uses-permission android:name="android.permission.WRITE_USER_DICTIONARY"/>
    <uses-permission android:name="android.permission.FORCE_STOP_PACKAGES"/>
    <uses-permission android:name="android.permission.PACKAGE_USAGE_STATS"/>
    <uses-permission android:name="android.permission.BATTERY_STATS"/>
    <uses-permission android:name="com.android.launcher.permission.READ_SETTINGS" />
    <uses-permission android:name="com.android.launcher.permission.WRITE_SETTINGS" />
    <uses-permission android:name="android.permission.MOVE_PACKAGE" />
    <uses-permission android:name="android.permission.USE_CREDENTIALS" />
    <uses-permission android:name="android.permission.BACKUP" />
    <uses-permission android:name="android.permission.READ_SYNC_STATS" />
    <uses-permission android:name="android.permission.READ_SYNC_SETTINGS" />
    <uses-permission android:name="android.permission.WRITE_SYNC_SETTINGS" />
    <uses-permission android:name="android.permission.READ_DEVICE_CONFIG" />
    <uses-permission android:name="android.permission.STATUS_BAR" />
    <uses-permission android:name="android.permission.MANAGE_USB" />
    <uses-permission android:name="android.permission.MANAGE_DEBUGGING" />
    <uses-permission android:name="android.permission.SET_POINTER_SPEED" />
    <uses-permission android:name="android.permission.SET_KEYBOARD_LAYOUT" />
    <uses-permission android:name="android.permission.INTERACT_ACROSS_USERS_FULL" />
    <uses-permission android:name="android.permission.COPY_PROTECTED_DATA" />
    <uses-permission android:name="android.permission.MANAGE_USERS" />
    <uses-permission android:name="android.permission.MANAGE_PROFILE_AND_DEVICE_OWNERS" />
    <uses-permission android:name="android.permission.READ_PROFILE" />
    <uses-permission android:name="android.permission.CONFIGURE_WIFI_DISPLAY" />
    <uses-permission android:name="android.permission.CONFIGURE_DISPLAY_COLOR_MODE" />
    <uses-permission android:name="android.permission.CONTROL_DISPLAY_COLOR_TRANSFORMS" />
    <uses-permission android:name="android.permission.SET_TIME" />
    <uses-permission android:name="android.permission.ACCESS_NOTIFICATIONS" />
    <uses-permission android:name="android.permission.REBOOT" />
    <uses-permission android:name="android.permission.RECEIVE_BOOT_COMPLETED" />
    <uses-permission android:name="android.permission.MANAGE_DEVICE_ADMINS" />
    <uses-permission android:name="android.permission.READ_SEARCH_INDEXABLES" />
    <uses-permission android:name="android.permission.BIND_SETTINGS_SUGGESTIONS_SERVICE" />
    <uses-permission android:name="android.permission.OEM_UNLOCK_STATE" />
    <uses-permission android:name="android.permission.MANAGE_USER_OEM_UNLOCK_STATE" />
    <uses-permission android:name="android.permission.OVERRIDE_WIFI_CONFIG" />
    <uses-permission android:name="android.permission.USE_FINGERPRINT" />
    <uses-permission android:name="android.permission.MANAGE_FINGERPRINT" />
    <uses-permission android:name="android.permission.USE_BIOMETRIC" />
    <uses-permission android:name="android.permission.USE_BIOMETRIC_INTERNAL" />
    <uses-permission android:name="android.permission.USER_ACTIVITY" />
    <uses-permission android:name="android.permission.CHANGE_APP_IDLE_STATE" />
    <uses-permission android:name="android.permission.PEERS_MAC_ADDRESS"/>
    <uses-permission android:name="android.permission.MANAGE_NOTIFICATIONS"/>
    <uses-permission android:name="android.permission.DELETE_PACKAGES"/>
    <uses-permission android:name="android.permission.REQUEST_DELETE_PACKAGES" />
    <uses-permission android:name="android.permission.MANAGE_APP_OPS_RESTRICTIONS"/>
    <uses-permission android:name="android.permission.MANAGE_APP_OPS_MODES" />
    <uses-permission android:name="android.permission.HIDE_NON_SYSTEM_OVERLAY_WINDOWS"/>
    <uses-permission android:name="android.permission.READ_PRINT_SERVICES" />
    <uses-permission android:name="android.permission.NETWORK_SETTINGS" />
    <uses-permission android:name="android.permission.TEST_BLACKLISTED_PASSWORD" />
    <uses-permission android:name="android.permission.USE_RESERVED_DISK" />
    <uses-permission android:name="android.permission.MANAGE_SCOPED_ACCESS_DIRECTORY_PERMISSIONS" />
    <uses-permission android:name="android.permission.CAMERA" />
    <uses-permission android:name="android.permission.MEDIA_CONTENT_CONTROL" />

    <application android:label="@string/settings_label"
            android:icon="@drawable/ic_launcher_settings"
            android:theme="@style/Theme.Settings"
            android:hardwareAccelerated="true"
            android:requiredForAllUsers="true"
            android:supportsRtl="true"
            android:backupAgent="com.android.settings.backup.SettingsBackupHelper"
            android:usesCleartextTraffic="true"
            android:defaultToDeviceProtectedStorage="true"
            android:directBootAware="true"
            android:appComponentFactory="androidx.core.app.CoreComponentFactory">

        <uses-library android:name="org.apache.http.legacy" />
        <!-- Settings -->

        <activity android:name=".homepage.SettingsHomepageActivity"
                  android:label="@string/settings_label_launcher"
                  android:theme="@style/Theme.Settings.Home"
                  android:launchMode="singleTask">
            <intent-filter android:priority="1">
                <action android:name="android.settings.SETTINGS" />
                <category android:name="android.intent.category.DEFAULT" />
            </intent-filter>
            <meta-data android:name="com.android.settings.PRIMARY_PROFILE_CONTROLLED"
                       android:value="true" />
        </activity>

        <activity android:name=".network.telephony.MobileNetworkActivity"
                  android:label="@string/network_settings_title"
                  android:theme="@style/Theme.Settings.Home"
                  android:launchMode="singleTask">
            <intent-filter android:priority="1">
                <action android:name="android.settings.NETWORK_OPERATOR_SETTINGS" />
                <action android:name="android.settings.DATA_ROAMING_SETTINGS" />
                <action android:name="android.settings.MMS_MESSAGE_SETTING" />
                <category android:name="android.intent.category.DEFAULT" />
            </intent-filter>
        </activity>

        <!-- Alias for launcher activity only, as this belongs to each profile. -->
        <activity-alias android:name="Settings"
                android:label="@string/settings_label_launcher"
                android:launchMode="singleTask"
                android:targetActivity=".homepage.SettingsHomepageActivity">
            <intent-filter>
                <action android:name="android.intent.action.MAIN" />
                <category android:name="android.intent.category.DEFAULT" />
                <category android:name="android.intent.category.LAUNCHER" />
            </intent-filter>
            <meta-data android:name="android.app.shortcuts" android:resource="@xml/shortcuts"/>
        </activity-alias>

        <receiver android:name=".SettingsInitialize">
            <intent-filter>
                <action android:name="android.intent.action.USER_INITIALIZE"/>
                <action android:name="android.intent.action.PRE_BOOT_COMPLETED"/>
            </intent-filter>
        </receiver>

        <activity android:name=".SubSettings"
                android:parentActivityName="Settings"
                android:theme="@style/Theme.SubSettings"/>

        <activity android:name=".Settings$CreateShortcutActivity"
                  android:label="@string/settings_shortcut">
            <intent-filter>
                <action android:name="android.intent.action.CREATE_SHORTCUT" />
                <category android:name="android.intent.category.DEFAULT" />
            </intent-filter>
            <meta-data
                android:name="com.android.settings.FRAGMENT_CLASS"
                android:value="com.android.settings.shortcut.CreateShortcut" />
        </activity>

        <!-- Wireless Controls -->
        <activity
            android:name=".Settings$NetworkDashboardActivity"
            android:label="@string/network_dashboard_title"
            android:icon="@drawable/ic_homepage_network"
            android:parentActivityName="Settings">
            <intent-filter android:priority="1">
                <action android:name="android.settings.WIRELESS_SETTINGS" />
                <action android:name="android.settings.AIRPLANE_MODE_SETTINGS" />
                <category android:name="android.intent.category.DEFAULT" />
            </intent-filter>
            <intent-filter>
                <action android:name="android.intent.action.MAIN" />
                <category android:name="android.intent.category.DEFAULT" />
                <category android:name="android.intent.category.VOICE_LAUNCH" />
            </intent-filter>
            <meta-data android:name="com.android.settings.FRAGMENT_CLASS"
                android:value="com.android.settings.network.NetworkDashboardFragment"/>
            <meta-data android:name="com.android.settings.PRIMARY_PROFILE_CONTROLLED"
                android:value="true" />
        </activity>

        <activity android:name=".Settings$MobileNetworkListActivity"
                  android:label="@string/network_settings_title"
                  android:parentActivityName="Settings$NetworkDashboardActivity">
            <intent-filter android:priority="1">
                <action android:name="android.settings.MOBILE_NETWORK_LIST" />
                <category android:name="android.intent.category.DEFAULT" />
            </intent-filter>
            <meta-data android:name="com.android.settings.FRAGMENT_CLASS"
                       android:value="com.android.settings.network.MobileNetworkListFragment"/>
            <meta-data android:name="com.android.settings.PRIMARY_PROFILE_CONTROLLED"
                       android:value="true" />
        </activity>

        <activity
            android:name=".Settings$ConnectedDeviceDashboardActivity"
            android:label="@string/connected_devices_dashboard_title"
            android:icon="@drawable/ic_homepage_connected_device"
            android:parentActivityName="Settings">
            <intent-filter android:priority="1">
                <action android:name="android.settings.BLUETOOTH_SETTINGS" />
                <category android:name="android.intent.category.DEFAULT" />
            </intent-filter>
            <meta-data android:name="com.android.settings.FRAGMENT_CLASS"
                android:value="com.android.settings.connecteddevice.ConnectedDeviceDashboardFragment"/>
            <meta-data android:name="com.android.settings.PRIMARY_PROFILE_CONTROLLED"
                android:value="true" />
        </activity>

        <activity android:name="AirplaneModeVoiceActivity"
                android:label="@string/wireless_networks_settings_title"
                android:theme="@*android:style/Theme.DeviceDefault.Light.Voice"
                android:exported="true">
            <intent-filter>
                <action android:name="android.settings.VOICE_CONTROL_AIRPLANE_MODE" />
                <category android:name="android.intent.category.DEFAULT" />
                <category android:name="android.intent.category.VOICE" />
            </intent-filter>
        </activity>

        <activity android:name=".search.SearchResultTrampoline"
                  android:theme="@android:style/Theme.NoDisplay"
                  android:excludeFromRecents="true"
                  android:exported="true">
            <intent-filter>
                <action android:name="com.android.settings.SEARCH_RESULT_TRAMPOLINE" />
                <category android:name="android.intent.category.DEFAULT" />
            </intent-filter>
        </activity>

        <activity
            android:name="Settings$WifiSettingsActivity"
            android:label="@string/wifi_settings"
            android:icon="@drawable/ic_settings_wireless"
            android:configChanges="orientation|keyboardHidden|screenSize"
            android:parentActivityName="Settings">
            <intent-filter android:priority="1">
                <action android:name="android.settings.WIFI_SETTINGS" />
                <category android:name="android.intent.category.DEFAULT" />
            </intent-filter>
            <intent-filter android:priority="1">
                <action android:name="android.intent.action.MAIN" />
                <category android:name="com.android.settings.SHORTCUT" />
            </intent-filter>
            <meta-data android:name="com.android.settings.FRAGMENT_CLASS"
                android:value="com.android.settings.wifi.WifiSettings" />
            <meta-data android:name="com.android.settings.PRIMARY_PROFILE_CONTROLLED"
                android:value="true" />
        </activity>

        <activity
            android:name=".wifi.WifiPickerActivity"
            android:parentActivityName="Settings">
            <intent-filter android:priority="1">
                <action android:name="android.net.wifi.PICK_WIFI_NETWORK" />
                <category android:name="android.intent.category.DEFAULT" />
            </intent-filter>
            <meta-data android:name="com.android.settings.PRIMARY_PROFILE_CONTROLLED"
                android:value="true" />
        </activity>

        <activity
            android:name="Settings$ConfigureWifiSettingsActivity"
            android:label="@string/wifi_configure_settings_preference_title"
            android:icon="@drawable/ic_settings_wireless"
            android:configChanges="orientation|keyboardHidden|screenSize"
            android:parentActivityName="Settings">
            <intent-filter android:priority="1">
                <action android:name="android.settings.WIFI_IP_SETTINGS" />
                <category android:name="android.intent.category.DEFAULT" />
            </intent-filter>
            <intent-filter>
                <action android:name="android.intent.action.MAIN" />
                <category android:name="android.intent.category.VOICE_LAUNCH" />
                <category android:name="android.intent.category.DEFAULT" />
            </intent-filter>
            <meta-data android:name="com.android.settings.FRAGMENT_CLASS"
                android:value="com.android.settings.wifi.ConfigureWifiSettings" />
            <meta-data android:name="com.android.settings.PRIMARY_PROFILE_CONTROLLED"
                android:value="true" />
        </activity>

        <activity
            android:name="Settings$SavedAccessPointsSettingsActivity"
            android:label="@string/wifi_saved_access_points_label"
            android:icon="@drawable/ic_settings_wireless"
            android:configChanges="orientation|keyboardHidden|screenSize"
            android:parentActivityName="Settings">
            <intent-filter android:priority="1">
                <action android:name="android.settings.WIFI_SAVED_NETWORK_SETTINGS" />
                <category android:name="android.intent.category.DEFAULT" />
            </intent-filter>
            <meta-data android:name="com.android.settings.FRAGMENT_CLASS"
                android:value="com.android.settings.wifi.savedaccesspoints.SavedAccessPointsWifiSettings" />
            <meta-data android:name="com.android.settings.PRIMARY_PROFILE_CONTROLLED"
                android:value="true" />
        </activity>

        <activity android:name=".Settings$WifiInfoActivity">
            <intent-filter>
                <action android:name="android.intent.action.MAIN"/>
                <category android:name="android.intent.category.DEVELOPMENT_PREFERENCE" />
                <category android:name="android.intent.category.DEFAULT" />
            </intent-filter>
            <meta-data android:name="com.android.settings.FRAGMENT_CLASS"
                       android:value="com.android.settings.wifi.WifiInfo" />
        </activity>

        <activity android:name=".wifi.WifiConfigInfo">
            <intent-filter>
                <action android:name="android.intent.action.MAIN"/>
                <category android:name="android.intent.category.DEVELOPMENT_PREFERENCE" />
                <category android:name="android.intent.category.DEFAULT" />
            </intent-filter>
        </activity>

        <activity android:name=".Settings$WifiAPITestActivity">
            <intent-filter>
                <action android:name="android.intent.action.MAIN"/>
                <category android:name="android.intent.category.DEVELOPMENT_PREFERENCE" />
                <category android:name="android.intent.category.DEFAULT" />
            </intent-filter>
            <meta-data android:name="com.android.settings.FRAGMENT_CLASS"
                       android:value="com.android.settings.wifi.WifiAPITest" />
        </activity>

        <activity android:name=".wifi.WifiStatusTest">
            <intent-filter>
                <action android:name="android.intent.action.MAIN"/>
                <category android:name="android.intent.category.DEVELOPMENT_PREFERENCE" />
                <category android:name="android.intent.category.DEFAULT" />
            </intent-filter>
        </activity>

        <activity android:name=".wifi.WifiNoInternetDialog"
                  android:clearTaskOnLaunch="true"
                  android:excludeFromRecents="true"
                  android:exported="true"
                  android:permission="android.permission.NETWORK_STACK"
                  android:theme="@*android:style/Theme.DeviceDefault.Light.Dialog.Alert">
            <intent-filter>
                <action android:name="android.net.conn.PROMPT_UNVALIDATED" />
                <category android:name="android.intent.category.DEFAULT" />
            </intent-filter>
            <intent-filter>
                <action android:name="android.net.conn.PROMPT_LOST_VALIDATION" />
                <category android:name="android.intent.category.DEFAULT" />
            </intent-filter>
            <meta-data android:name="com.android.settings.PRIMARY_PROFILE_CONTROLLED"
                android:value="true" />
        </activity>

        <!-- Runs in the phone process since it needs access to UiccController -->
        <activity android:name="Settings$ApnSettingsActivity"
                android:label="@string/apn_settings"
                android:launchMode="singleTask"
                android:configChanges="orientation|keyboardHidden|screenSize"
                android:parentActivityName="Settings$NetworkDashboardActivity"
                android:process="com.android.phone">
            <intent-filter android:priority="1">
                <action android:name="android.settings.APN_SETTINGS" />
                <category android:name="android.intent.category.DEFAULT" />
            </intent-filter>
            <intent-filter>
                <action android:name="android.intent.action.MAIN" />
                <category android:name="android.intent.category.DEFAULT" />
                <category android:name="android.intent.category.VOICE_LAUNCH" />
            </intent-filter>
            <meta-data android:name="com.android.settings.PRIMARY_PROFILE_CONTROLLED"
                android:value="true" />
            <meta-data android:name="com.android.settings.FRAGMENT_CLASS"
                       android:value="com.android.settings.network.ApnSettings" />
        </activity>

        <!-- Keep compatibility with old shortcuts. -->
        <activity-alias
            android:name="Settings$BluetoothSettingsActivity"
            android:label="@string/devices_title"
            android:targetActivity=".Settings$ConnectedDeviceDashboardActivity"
            android:exported="true">
            <intent-filter android:priority="10">
                <action android:name="android.intent.action.MAIN" />
                <category android:name="com.android.settings.SHORTCUT" />
            </intent-filter>
            <meta-data android:name="com.android.settings.FRAGMENT_CLASS"
                android:value="com.android.settings.connecteddevice.ConnectedDeviceDashboardFragment" />
        </activity-alias>

        <!-- Keep compatibility with old shortcuts. -->
        <activity-alias android:name=".bluetooth.BluetoothSettings"
                        android:label="@string/devices_title"
                        android:targetActivity="Settings$BluetoothSettingsActivity"
                        android:exported="true"
                        android:clearTaskOnLaunch="true">
            <meta-data android:name="com.android.settings.FRAGMENT_CLASS"
                       android:value="com.android.settings.connecteddevice.ConnectedDeviceDashboardFragment" />
        </activity-alias>

        <activity android:name="Settings$AssistGestureSettingsActivity"
            android:label="@string/assist_gesture_title"
            android:icon="@drawable/ic_settings_gestures">
            <intent-filter>
                <action android:name="android.settings.ASSIST_GESTURE_SETTINGS" />
                <category android:name="android.intent.category.DEFAULT" />
            </intent-filter>
            <meta-data android:name="com.android.settings.FRAGMENT_CLASS"
                android:value="com.android.settings.gestures.AssistGestureSettings" />
        </activity>

        <activity android:name="Settings$FaceSettingsActivity"
            android:label="@string/security_settings_face_preference_title"
            android:icon="@drawable/ic_face_header">
            <intent-filter>
                <action android:name="android.settings.FACE_SETTINGS" />
                <category android:name="android.intent.category.DEFAULT" />
            </intent-filter>
            <meta-data android:name="com.android.settings.FRAGMENT_CLASS"
                android:value="com.android.settings.biometrics.face.FaceSettings" />
        </activity>

        <activity android:name="Settings$FingerprintSettingsActivity"
                  android:label="@string/security_settings_fingerprint_preference_title"
                  android:icon="@drawable/ic_fingerprint_header">
            <intent-filter>
                <action android:name="android.settings.FINGERPRINT_SETTINGS" />
                <category android:name="android.intent.category.DEFAULT" />
            </intent-filter>
            <meta-data android:name="com.android.settings.FRAGMENT_CLASS"
                       android:value="com.android.settings.biometrics.fingerprint.FingerprintSettings$FingerprintSettingsFragment" />
        </activity>

        <activity android:name=".bluetooth.DevicePickerActivity"
                android:label="@string/device_picker"
                android:configChanges="orientation|keyboardHidden|screenSize"
                android:clearTaskOnLaunch="true">
            <intent-filter>
                <action android:name="android.bluetooth.devicepicker.action.LAUNCH" />
                <category android:name="android.intent.category.DEFAULT" />
            </intent-filter>
        </activity>

        <service android:name=".wifi.tether.TetherService"
            android:exported="true"
            android:permission="android.permission.TETHER_PRIVILEGED" />

        <activity android:name=".network.TetherProvisioningActivity"
            android:exported="true"
            android:permission="android.permission.TETHER_PRIVILEGED"
            android:excludeFromRecents="true"
            android:theme="@style/Theme.ProvisioningActivity">
            <intent-filter android:priority="1">
                <action android:name="android.settings.TETHER_PROVISIONING_UI" />
                <category android:name="android.intent.category.DEFAULT" />
            </intent-filter>
        </activity>

        <activity
            android:name="Settings$TetherSettingsActivity"
            android:label="@string/tether_settings_title_all"
            android:icon="@drawable/ic_settings_wireless"
            android:parentActivityName="Settings">
            <intent-filter>
                <action android:name="android.intent.action.MAIN" />
                <category android:name="android.intent.category.DEFAULT" />
                <category android:name="android.intent.category.VOICE_LAUNCH" />
            </intent-filter>
            <meta-data android:name="com.android.settings.FRAGMENT_CLASS"
                android:value="com.android.settings.TetherSettings" />
        </activity>

        <activity
            android:name="Settings$WifiTetherSettingsActivity"
            android:label="@string/wifi_hotspot_checkbox_text"
            android:icon="@drawable/ic_wifi_tethering"
            android:parentActivityName="Settings">
            <intent-filter>
                <action android:name="com.android.settings.WIFI_TETHER_SETTINGS" />
                <category android:name="android.intent.category.DEFAULT" />
            </intent-filter>
            <intent-filter android:priority="4">
                <action android:name="android.intent.action.MAIN" />
                <category android:name="com.android.settings.SHORTCUT" />
            </intent-filter>
            <meta-data android:name="com.android.settings.FRAGMENT_CLASS"
                android:value="com.android.settings.wifi.tether.WifiTetherSettings" />
        </activity>


        <!-- Keep compatibility with old shortcuts. -->
        <activity-alias android:name=".TetherSettings"
                  android:label="@string/tether_settings_title_all"
                  android:clearTaskOnLaunch="true"
                  android:exported="true"
                  android:targetActivity="Settings$TetherSettingsActivity">
            <meta-data android:name="com.android.settings.FRAGMENT_CLASS"
                android:value="com.android.settings.TetherSettings" />
        </activity-alias>

        <activity android:name="Settings$WifiP2pSettingsActivity"
                  android:parentActivityName="Settings">
            <intent-filter>
                <action android:name="android.intent.action.MAIN" />
                <category android:name="android.intent.category.DEFAULT" />
                <category android:name="android.intent.category.VOICE_LAUNCH" />
            </intent-filter>
            <meta-data android:name="com.android.settings.FRAGMENT_CLASS"
                android:value="com.android.settings.wifi.p2p.WifiP2pSettings" />
        </activity>

        <activity
            android:name="Settings$VpnSettingsActivity"
            android:label="@string/vpn_settings_title"
            android:icon="@drawable/ic_settings_wireless"
            android:parentActivityName="Settings">
            <intent-filter android:priority="1">
                <action android:name="android.settings.VPN_SETTINGS" />
                <action android:name="android.net.vpn.SETTINGS" />
                <category android:name="android.intent.category.DEFAULT" />
            </intent-filter>
            <intent-filter android:priority="5">
                <action android:name="android.intent.action.MAIN" />
                <category android:name="com.android.settings.SHORTCUT" />
            </intent-filter>
            <meta-data android:name="com.android.settings.FRAGMENT_CLASS"
                android:value="com.android.settings.vpn2.VpnSettings" />
            <meta-data android:name="com.android.settings.PRIMARY_PROFILE_CONTROLLED"
                android:value="true" />
        </activity>

        <activity
            android:name="Settings$DataSaverSummaryActivity"
            android:label="@string/data_saver_title"
            android:parentActivityName="Settings">
            <intent-filter android:priority="1">
                <action android:name="android.settings.DATA_SAVER_SETTINGS" />
                <category android:name="android.intent.category.DEFAULT" />
            </intent-filter>
            <meta-data android:name="com.android.settings.FRAGMENT_CLASS"
                       android:value="com.android.settings.datausage.DataSaverSummary" />
        </activity>

        <activity
            android:name="Settings$DateTimeSettingsActivity"
            android:label="@string/date_and_time"
            android:icon="@drawable/ic_settings_date_time"
            android:parentActivityName="Settings">
            <intent-filter android:priority="1">
                <action android:name="android.settings.DATE_SETTINGS" />
                <category android:name="android.intent.category.DEFAULT" />
            </intent-filter>
            <intent-filter>
                <action android:name="android.intent.action.MAIN" />
                <action android:name="android.intent.action.QUICK_CLOCK" />
                <category android:name="android.intent.category.VOICE_LAUNCH" />
                <category android:name="android.intent.category.DEFAULT" />
            </intent-filter>
            <intent-filter>
                <action android:name="com.android.settings.action.SETTINGS" />
            </intent-filter>
            <meta-data android:name="com.android.settings.category"
                android:value="com.android.settings.category.ia.system" />
            <meta-data android:name="com.android.settings.order" android:value="-240"/>
            <meta-data android:name="com.android.settings.FRAGMENT_CLASS"
                android:value="com.android.settings.DateTimeSettings" />
            <meta-data android:name="com.android.settings.PRIMARY_PROFILE_CONTROLLED"
                android:value="true" />
        </activity>

        <activity
            android:name="Settings$LocalePickerActivity"
            android:label="@string/language_picker_title"
            android:icon="@drawable/ic_settings_language"
            android:parentActivityName="Settings$LanguageAndInputSettingsActivity">
            <intent-filter android:priority="1">
                <action android:name="android.settings.LOCALE_SETTINGS" />
                <category android:name="android.intent.category.DEFAULT" />
            </intent-filter>
            <intent-filter>
                <action android:name="android.intent.action.MAIN" />
                <category android:name="android.intent.category.DEFAULT" />
                <category android:name="android.intent.category.VOICE_LAUNCH" />
            </intent-filter>
            <meta-data android:name="com.android.settings.FRAGMENT_CLASS"
                android:value="com.android.settings.localepicker.LocaleListEditor" />
            <meta-data android:name="com.android.settings.PRIMARY_PROFILE_CONTROLLED"
                android:value="true" />
        </activity>

        <activity android:name=".localepicker.LocalePickerWithRegionActivity"
                  android:excludeFromRecents="true"
                  android:configChanges="orientation|keyboardHidden|screenSize"
                  android:exported="false">
        </activity>

        <activity
            android:name=".Settings$LanguageAndInputSettingsActivity"
            android:label="@string/language_settings"
            android:icon="@drawable/ic_settings_language"
            android:parentActivityName="Settings">
            <intent-filter>
                <action android:name="android.intent.action.MAIN" />
                <category android:name="android.intent.category.VOICE_LAUNCH" />
                <category android:name="android.intent.category.DEFAULT" />
            </intent-filter>
            <intent-filter>
                <action android:name="com.android.settings.action.SETTINGS"/>
            </intent-filter>
            <meta-data android:name="com.android.settings.order" android:value="-260"/>
            <meta-data android:name="com.android.settings.category"
                       android:value="com.android.settings.category.ia.system"/>
            <meta-data android:name="com.android.settings.FRAGMENT_CLASS"
                       android:value="com.android.settings.language.LanguageAndInputSettings"/>
            <meta-data android:name="com.android.settings.PRIMARY_PROFILE_CONTROLLED"
                       android:value="true"/>
        </activity>

        <activity android:name="Settings$AvailableVirtualKeyboardActivity"
            android:label="@string/available_virtual_keyboard_category">
            <intent-filter android:priority="1">
                <action android:name="android.settings.INPUT_METHOD_SETTINGS" />
                <category android:name="android.intent.category.DEFAULT" />
            </intent-filter>
            <meta-data android:name="com.android.settings.FRAGMENT_CLASS"
                android:value="com.android.settings.inputmethod.AvailableVirtualKeyboardFragment" />
        </activity>

        <activity
            android:name="Settings$ManageAssistActivity"
            android:label="@string/assist_and_voice_input_title">
            <intent-filter android:priority="1">
                <action android:name="android.settings.VOICE_INPUT_SETTINGS" />
                <category android:name="android.intent.category.DEFAULT" />
            </intent-filter>
            <meta-data android:name="com.android.settings.FRAGMENT_CLASS"
                android:value="com.android.settings.applications.assist.ManageAssist" />
        </activity>

        <activity android:name="Settings$KeyboardLayoutPickerActivity"
            android:label="@string/keyboard_layout_picker_title"
            android:clearTaskOnLaunch="true"
            android:exported="true">
            <meta-data android:name="com.android.settings.FRAGMENT_CLASS"
                android:value="com.android.settings.inputmethod.KeyboardLayoutPickerFragment" />
        </activity>

        <activity android:name="Settings$PhysicalKeyboardActivity"
            android:label="@string/physical_keyboard_title"
            android:clearTaskOnLaunch="true">
            <intent-filter android:priority="1">
                <action android:name="android.settings.HARD_KEYBOARD_SETTINGS" />
                <category android:name="android.intent.category.DEFAULT" />
            </intent-filter>
            <meta-data android:name="com.android.settings.FRAGMENT_CLASS"
                android:value="com.android.settings.inputmethod.PhysicalKeyboardFragment" />
        </activity>

        <!-- Keep compatibility with old shortcuts. -->
        <activity-alias android:name="LanguageSettings"
                android:label="@string/language_input_gesture_title"
                android:clearTaskOnLaunch="true"
                android:exported="true"
                android:targetActivity="Settings$LanguageAndInputSettingsActivity">
            <meta-data android:name="com.android.settings.FRAGMENT_CLASS"
                android:value="com.android.settings.language.LanguageAndInputSettings" />
        </activity-alias>

        <activity
            android:name="Settings$SpellCheckersSettingsActivity"
            android:label="@string/spellcheckers_settings_title"
            android:parentActivityName="Settings">
            <intent-filter>
                <action android:name="android.intent.action.MAIN" />
                <category android:name="android.intent.category.VOICE_LAUNCH" />
                <category android:name="android.intent.category.DEFAULT" />
            </intent-filter>
            <meta-data android:name="com.android.settings.FRAGMENT_CLASS"
                android:value="com.android.settings.inputmethod.SpellCheckersSettings" />
        </activity>

        <activity android:name=".inputmethod.InputMethodAndSubtypeEnablerActivity"
                android:label=""
                android:clearTaskOnLaunch="true">
            <intent-filter android:priority="1">
                <action android:name="android.settings.INPUT_METHOD_SUBTYPE_SETTINGS" />
                <category android:name="android.intent.category.DEFAULT" />
            </intent-filter>
            <intent-filter>
                <action android:name="android.intent.action.MAIN" />
                <category android:name="android.intent.category.VOICE_LAUNCH" />
                <category android:name="android.intent.category.DEFAULT" />
            </intent-filter>
        </activity>

        <activity
            android:name="Settings$UserDictionarySettingsActivity"
            android:label="@string/user_dict_settings_title"
            android:parentActivityName="Settings">
            <intent-filter android:priority="1">
                <action android:name="android.settings.USER_DICTIONARY_SETTINGS" />
                <category android:name="android.intent.category.DEFAULT" />
            </intent-filter>
            <intent-filter>
                <action android:name="android.intent.action.MAIN" />
                <category android:name="android.intent.category.DEFAULT" />
                <category android:name="android.intent.category.VOICE_LAUNCH" />
            </intent-filter>
            <meta-data android:name="com.android.settings.FRAGMENT_CLASS"
                android:value="com.android.settings.inputmethod.UserDictionaryList" />
        </activity>

        <activity android:name=".inputmethod.UserDictionaryAddWordActivity"
                  android:visibleToInstantApps="true"
                  android:label="@string/user_dict_settings_title"
                  android:theme="@*android:style/Theme.DeviceDefault.Settings.Dialog.NoActionBar"
                  android:windowSoftInputMode="stateVisible"
                  android:noHistory="true"
                  android:excludeFromRecents="true">
            <intent-filter android:priority="1">
                <action android:name="com.android.settings.USER_DICTIONARY_INSERT" />
                <category android:name="android.intent.category.DEFAULT" />
            </intent-filter>
        </activity>

        <activity
            android:name="Settings$ZenModeSettingsActivity"
            android:label="@string/zen_mode_settings_title"
            android:icon="@drawable/ic_notifications"
            android:exported="true">
            <intent-filter android:priority="1">
                <action android:name="android.settings.ZEN_MODE_SETTINGS" />
                <category android:name="android.intent.category.DEFAULT" />
            </intent-filter>
            <intent-filter android:priority="1">
                <action android:name="android.settings.ZEN_MODE_PRIORITY_SETTINGS" />
                <category android:name="android.intent.category.DEFAULT" />
            </intent-filter>
            <intent-filter android:priority="41">
                <action android:name="android.intent.action.MAIN" />
                <category android:name="com.android.settings.SHORTCUT" />
            </intent-filter>
            <meta-data android:name="com.android.settings.FRAGMENT_CLASS"
                android:value="com.android.settings.notification.ZenModeSettings" />
            <meta-data android:name="com.android.settings.PRIMARY_PROFILE_CONTROLLED"
                android:value="true" />
        </activity>

        <activity
            android:name=".notification.ZenSuggestionActivity"
            android:label="@string/zen_mode_settings_title"
            android:icon="@drawable/ic_suggestion_dnd"
            android:theme="@android:style/Theme.NoDisplay">
            <intent-filter>
                <action android:name="android.intent.action.MAIN" />
                <category android:name="com.android.settings.suggested.category.ZEN" />
            </intent-filter>
            <intent-filter>
                <action android:name="android.intent.action.MAIN" />
                <category android:name="com.android.settings.suggested.category.FIRST_IMPRESSION" />
            </intent-filter>

            <meta-data android:name="com.android.settings.dismiss"
                       android:value="0" />
            <meta-data android:name="com.android.settings.title"
                       android:resource="@string/zen_suggestion_title" />
            <meta-data android:name="com.android.settings.summary"
                       android:resource="@string/zen_suggestion_summary" />
        </activity>

        <activity
            android:name=".notification.ZenOnboardingActivity"
            android:label="@string/zen_onboarding_dnd_visual_disturbances_header"
            android:icon="@drawable/ic_notifications"
            android:theme="@*android:style/Theme.DeviceDefault.Settings.Dialog.NoActionBar"
            android:exported="true"
            android:parentActivityName="Settings">
            <intent-filter android:priority="1">
                <action android:name="android.settings.ZEN_MODE_ONBOARDING" />
                <category android:name="android.intent.category.DEFAULT" />
            </intent-filter>
        </activity>
        <activity
            android:name="Settings$ZenModeAutomationSettingsActivity"
            android:label="@string/zen_mode_automation_settings_title"
            android:icon="@drawable/ic_notifications"
            android:exported="true"
            android:parentActivityName="Settings$ZenModeSettingsActivity">
            <intent-filter android:priority="1">
                <action android:name="android.settings.ZEN_MODE_AUTOMATION_SETTINGS" />
                <category android:name="android.intent.category.DEFAULT" />
            </intent-filter>
            <intent-filter android:priority="1">
                <action android:name="android.settings.ACTION_CONDITION_PROVIDER_SETTINGS" />
                <category android:name="android.intent.category.DEFAULT" />
            </intent-filter>
            <meta-data android:name="com.android.settings.FRAGMENT_CLASS"
                       android:value="com.android.settings.notification.ZenModeAutomationSettings" />
            <meta-data android:name="com.android.settings.PRIMARY_PROFILE_CONTROLLED"
                       android:value="true" />
        </activity>

        <activity android:name="Settings$WallpaperSettingsActivity"
                  android:label="@string/wallpaper_settings_fragment_title"
                  android:icon="@drawable/ic_wallpaper"
                  android:exported="true">
            <meta-data android:name="com.android.settings.FRAGMENT_CLASS"
                       android:value="com.android.settings.wallpaper.WallpaperTypeSettings" />
        </activity>

        <activity android:name=".wallpaper.WallpaperSuggestionActivity"
                  android:label="@string/wallpaper_settings_title"
                  android:icon="@drawable/ic_wallpaper"
                  android:theme="@android:style/Theme.NoDisplay">
            <intent-filter>
                <action android:name="android.intent.action.MAIN" />
                <category android:name="com.android.settings.suggested.category.FIRST_IMPRESSION" />
            </intent-filter>
            <intent-filter>
                <action android:name="android.intent.action.MAIN" />
                <category android:name="com.android.settings.suggested.category.PERSONALIZE" />
            </intent-filter>
            <meta-data android:name="com.android.settings.title"
                       android:resource="@string/wallpaper_suggestion_title" />
            <meta-data android:name="com.android.settings.summary"
                       android:resource="@string/wallpaper_suggestion_summary" />
            <meta-data android:name="com.android.settings.dismiss"
                       android:value="3,7,30" />
            <meta-data android:name="com.android.settings.icon_tintable" android:value="true" />
        </activity>

        <activity android:name=".wallpaper.StyleSuggestionActivity"
                  android:label="@string/style_suggestion_title"
                  android:icon="@drawable/ic_theme"
                  android:theme="@android:style/Theme.NoDisplay">
            <intent-filter>
                <action android:name="android.intent.action.MAIN" />
                <category android:name="com.android.settings.suggested.category.FIRST_IMPRESSION" />
            </intent-filter>
            <meta-data android:name="com.android.settings.title"
                       android:resource="@string/style_suggestion_title" />
            <meta-data android:name="com.android.settings.summary"
                       android:resource="@string/style_suggestion_summary" />
            <meta-data android:name="com.android.settings.dismiss"
                       android:value="3,7,30" />
            <meta-data android:name="com.android.settings.icon_tintable" android:value="true" />
        </activity>

        <activity
            android:name="Settings$ZenModeScheduleRuleSettingsActivity"
            android:exported="true"
            android:parentActivityName="Settings$ZenModeAutomationSettingsActivity">
            <intent-filter android:priority="1">
                <action android:name="android.settings.ZEN_MODE_SCHEDULE_RULE_SETTINGS" />
                <category android:name="android.intent.category.DEFAULT" />
            </intent-filter>
            <intent-filter>
                <action android:name="android.intent.action.MAIN" />
                <category android:name="android.intent.category.DEFAULT" />
            </intent-filter>
            <meta-data android:name="com.android.settings.FRAGMENT_CLASS"
                android:value="com.android.settings.notification.ZenModeScheduleRuleSettings" />
            <meta-data android:name="com.android.settings.PRIMARY_PROFILE_CONTROLLED"
                android:value="true" />
        </activity>

        <activity
            android:name="Settings$ZenModeEventRuleSettingsActivity"
            android:exported="true"
            android:parentActivityName="Settings$ZenModeAutomationSettingsActivity">
            <intent-filter android:priority="1">
                <action android:name="android.settings.ZEN_MODE_EVENT_RULE_SETTINGS" />
                <category android:name="android.intent.category.DEFAULT" />
            </intent-filter>
            <meta-data android:name="com.android.settings.FRAGMENT_CLASS"
                android:value="com.android.settings.notification.ZenModeEventRuleSettings" />
            <meta-data android:name="com.android.settings.PRIMARY_PROFILE_CONTROLLED"
                android:value="true" />
        </activity>

        <activity
            android:name="Settings$DisplaySettingsActivity"
            android:label="@string/display_settings"
            android:icon="@drawable/ic_homepage_display"
            android:parentActivityName="Settings">
            <intent-filter android:priority="1">
                <action android:name="com.android.settings.DISPLAY_SETTINGS" />
                <action android:name="android.settings.DISPLAY_SETTINGS" />
                <category android:name="android.intent.category.DEFAULT" />
            </intent-filter>
            <intent-filter android:priority="30">
                <action android:name="android.intent.action.MAIN" />
                <category android:name="com.android.settings.SHORTCUT" />
            </intent-filter>
            <meta-data android:name="com.android.settings.FRAGMENT_CLASS"
                android:value="com.android.settings.DisplaySettings" />
            <meta-data android:name="com.android.settings.PRIMARY_PROFILE_CONTROLLED"
                android:value="true" />
        </activity>

        <!-- Keep compatibility with old shortcuts. -->
        <activity-alias android:name="DisplaySettings"
                android:label="@string/display_settings"
                android:exported="true"
                android:targetActivity="Settings$DisplaySettingsActivity">
            <meta-data android:name="com.android.settings.FRAGMENT_CLASS"
                android:value="com.android.settings.DisplaySettings" />
        </activity-alias>
            <activity android:name="Settings$SMQQtiFeedbackActivity"
                android:label="@string/qtifeedback_settings_title"
                android:icon="@drawable/ic_settings_qti_feedback"
                android:enabled="false"
                android:taskAffinity="">
            <intent-filter>
                <action android:name="android.intent.action.MAIN" />
                <category android:name="android.intent.category.DEFAULT" />
            </intent-filter>
            <intent-filter android:priority="250">
                <action android:name="com.android.settings.action.SETTINGS" />
            </intent-filter>
            <meta-data android:name="com.android.settings.category"
                android:value="com.android.settings.category.ia.system" />
            <meta-data android:name="com.android.settings.FRAGMENT_CLASS"
                android:value="@string/qtifeedback_intent_action" />
            <meta-data android:name="com.android.settings.PRIMARY_PROFILE_CONTROLLED"
                android:value="true" />
            <meta-data android:name="com.android.settings.summary"
                android:resource="@string/qtifeedback_settings_subtitle" />
        </activity>

        <activity
            android:name="Settings$NightDisplaySettingsActivity"
            android:label="@string/night_display_title"
            android:enabled="@*android:bool/config_nightDisplayAvailable"
            android:icon="@drawable/ic_settings_night_display">
            <intent-filter android:priority="32">
                <action android:name="android.intent.action.MAIN" />
                <category android:name="com.android.settings.SHORTCUT" />
            </intent-filter>
            <intent-filter android:priority="1">
                <action android:name="android.settings.NIGHT_DISPLAY_SETTINGS" />
                <category android:name="android.intent.category.DEFAULT" />
            </intent-filter>
            <meta-data android:name="com.android.settings.FRAGMENT_CLASS"
                android:value="com.android.settings.display.NightDisplaySettings" />
            <meta-data android:name="com.android.settings.PRIMARY_PROFILE_CONTROLLED"
                android:value="true" />
        </activity>

        <activity
            android:name="Settings$NightDisplaySuggestionActivity"
            android:enabled="@*android:bool/config_nightDisplayAvailable"
            android:icon="@drawable/ic_suggestion_night_display">
            <intent-filter>
                <action android:name="android.intent.action.MAIN" />
                <category android:name="com.android.settings.suggested.category.FIRST_IMPRESSION" />
            </intent-filter>
            <meta-data android:name="com.android.settings.dismiss"
                android:value="6,10,30" />
            <meta-data android:name="com.android.settings.title"
                android:resource="@string/night_display_suggestion_title" />
            <meta-data android:name="com.android.settings.summary"
                android:resource="@string/night_display_suggestion_summary" />
            <meta-data android:name="com.android.settings.PRIMARY_PROFILE_CONTROLLED"
                android:value="true" />
            <meta-data android:name="com.android.settings.FRAGMENT_CLASS"
                android:value="com.android.settings.display.NightDisplaySettings" />
        </activity>

        <activity android:name=".Settings$MyDeviceInfoActivity"
                  android:label="@string/about_settings"
                  android:icon="@drawable/ic_homepage_about">
            <intent-filter android:priority="1">
                <action android:name="android.settings.DEVICE_INFO_SETTINGS" />
                <action android:name="android.settings.DEVICE_NAME" />
                <category android:name="android.intent.category.DEFAULT" />
            </intent-filter>
            <intent-filter android:priority="71">
                <action android:name="android.intent.action.MAIN" />
                <category android:name="com.android.settings.SHORTCUT" />
            </intent-filter>
            <meta-data android:name="com.android.settings.FRAGMENT_CLASS"
                       android:value="com.android.settings.deviceinfo.aboutphone.MyDeviceInfoFragment" />
            <meta-data android:name="com.android.settings.PRIMARY_PROFILE_CONTROLLED"
                       android:value="true" />
        </activity>

        <activity
            android:name="SettingsLicenseActivity"
            android:label="@string/settings_license_activity_title"
            android:configChanges="orientation|screenSize"
            android:parentActivityName="Settings">
            <intent-filter android:priority="1">
                <action android:name="android.settings.LICENSE" />
                <category android:name="android.intent.category.DEFAULT" />
            </intent-filter>
            <meta-data android:name="com.android.settings.PRIMARY_PROFILE_CONTROLLED"
                android:value="true" />
        </activity>

        <activity android:name=".Settings$ModuleLicensesActivity"
                  android:label="@string/module_license_title">
            <intent-filter>
                <action android:name="android.settings.MODULE_LICENSES" />
                <category android:name="android.intent.category.DEFAULT" />
            </intent-filter>
            <meta-data android:name="com.android.settings.FRAGMENT_CLASS"
                       android:value="com.android.settings.deviceinfo.legal.ModuleLicensesDashboard" />
            <meta-data android:name="com.android.settings.PRIMARY_PROFILE_CONTROLLED"
                       android:value="true" />
        </activity>

        <activity
            android:name="Settings$ManageApplicationsActivity"
            android:label="@string/applications_settings">
            <intent-filter android:priority="1">
                <action android:name="android.settings.APPLICATION_SETTINGS" />
                <action android:name="android.settings.MANAGE_APPLICATIONS_SETTINGS" />
                <action android:name="android.settings.MANAGE_ALL_APPLICATIONS_SETTINGS" />
                <category android:name="android.intent.category.DEFAULT" />
            </intent-filter>
            <intent-filter android:priority="20">
                <action android:name="android.intent.action.MAIN" />
                <category android:name="com.android.settings.SHORTCUT" />
            </intent-filter>
            <meta-data android:name="com.android.settings.FRAGMENT_CLASS"
                android:value="com.android.settings.applications.manageapplications.ManageApplications" />
            <meta-data android:name="com.android.settings.PRIMARY_PROFILE_CONTROLLED"
                android:value="true" />
        </activity>

        <!-- Keep compatibility with old shortcuts. -->
        <activity-alias android:name=".applications.ManageApplications"
                        android:label="@string/applications_settings"
                        android:exported="true"
                        android:targetActivity="Settings$ManageApplicationsActivity">
            <meta-data android:name="com.android.settings.FRAGMENT_CLASS"
                       android:value="com.android.settings.applications.manageapplications.ManageApplications" />
        </activity-alias>

        <activity
            android:name="Settings$ManageDomainUrlsActivity"
            android:label="@string/domain_urls_title"
            android:parentActivityName="Settings">
            <intent-filter>
                <action android:name="android.settings.MANAGE_DOMAIN_URLS" />
                <category android:name="android.intent.category.DEFAULT" />
            </intent-filter>
            <meta-data android:name="com.android.settings.FRAGMENT_CLASS"
                       android:value="com.android.settings.applications.managedomainurls.ManageDomainUrls" />
        </activity>

        <activity android:name="Settings$AppMemoryUsageActivity"
                  android:label="@string/app_list_memory_use"
                  android:icon="@drawable/ic_settings_memory">
            <intent-filter>
                <action android:name="android.settings.APP_MEMORY_USAGE" />
                <category android:name="android.intent.category.DEFAULT" />
            </intent-filter>
            <meta-data android:name="com.android.settings.FRAGMENT_CLASS"
                       android:value="com.android.settings.applications.ProcessStatsUi" />
        </activity>

        <activity
            android:name="Settings$HighPowerApplicationsActivity"
            android:label="@string/high_power_apps"
            android:parentActivityName="Settings">
            <intent-filter android:priority="1">
                <action android:name="android.settings.IGNORE_BATTERY_OPTIMIZATION_SETTINGS" />
                <category android:name="android.intent.category.DEFAULT" />
            </intent-filter>
            <meta-data android:name="com.android.settings.FRAGMENT_CLASS"
                android:value="com.android.settings.applications.manageapplications.ManageApplications" />
            <meta-data android:name="com.android.settings.PRIMARY_PROFILE_CONTROLLED"
                android:value="true" />
        </activity>

        <activity
            android:name=".datausage.AppDataUsageActivity"
            android:noHistory="true">
            <intent-filter android:priority="1">
                <action android:name="android.settings.IGNORE_BACKGROUND_DATA_RESTRICTIONS_SETTINGS" />
                <category android:name="android.intent.category.DEFAULT" />
                <data android:scheme="package" />
            </intent-filter>
        </activity>

        <activity
            android:name=".fuelgauge.RequestIgnoreBatteryOptimizations"
            android:label="@string/high_power_apps"
            android:theme="@*android:style/Theme.DeviceDefault.Light.Dialog.Alert">
            <intent-filter android:priority="1">
                <action android:name="android.settings.REQUEST_IGNORE_BATTERY_OPTIMIZATIONS" />
                <category android:name="android.intent.category.DEFAULT" />
                <data android:scheme="package" />
            </intent-filter>
        </activity>

        <activity
            android:name=".slices.SliceDeepLinkSpringBoard"
            android:excludeFromRecents="true"
            android:theme="@android:style/Theme.NoDisplay"
            android:permission="android.permission.MODIFY_PHONE_STATE">
            <intent-filter>
                <action android:name="android.intent.action.VIEW" />
                <category android:name="android.intent.category.DEFAULT" />
                <category android:name="android.intent.category.BROWSABLE" />
                <data android:scheme="settings"
                      android:host="com.android.settings.slices" />
            </intent-filter>
        </activity>

        <!-- Provide direct entry into manage apps showing running services.
             This is for compatibility with old shortcuts. -->
        <activity-alias android:name=".RunningServices"
                android:label="@string/runningservices_settings_title"
                android:exported="true"
                android:targetActivity="Settings$ManageApplicationsActivity">
            <meta-data android:name="com.android.settings.FRAGMENT_CLASS"
                android:value="com.android.settings.applications.manageapplications.ManageApplications" />
        </activity-alias>

        <!-- Provide direct entry into manage apps showing storage usage for apps.
             This is for compatibility with old shortcuts. -->
        <activity-alias android:name=".applications.StorageUse"
                android:label="@string/storageuse_settings_title"
                android:exported="true"
                android:targetActivity="Settings$ManageApplicationsActivity">
            <meta-data android:name="com.android.settings.FRAGMENT_CLASS"
                android:value="com.android.settings.applications.manageapplications.ManageApplications" />
        </activity-alias>

        <!-- Still need a top-level activity for showing app details.  Aliasing
             trick is so the code that is now a fragment can still be called
             InstalledAppDetails. -->
        <activity android:name=".applications.InstalledAppDetailsTop"
                  android:label="@string/application_info_label"
                  android:exported="true" />

        <!-- Keep compatibility with old shortcuts. -->
        <activity-alias android:name=".applications.InstalledAppDetails"
                android:label="@string/application_info_label"
                android:exported="true"
                android:targetActivity=".applications.InstalledAppDetailsTop">
            <intent-filter android:priority="1">
                <action android:name="android.settings.APPLICATION_DETAILS_SETTINGS" />
                <category android:name="android.intent.category.DEFAULT" />
                <data android:scheme="package" />
            </intent-filter>
        </activity-alias>

        <activity android:name=".applications.InstalledAppOpenByDefaultActivity"
                  android:label="@string/application_info_label"
                  android:permission="android.permission.OPEN_APP_OPEN_BY_DEFAULT_SETTINGS"
                  android:exported="true">
            <intent-filter android:priority="1">
                <action android:name="com.android.settings.APP_OPEN_BY_DEFAULT_SETTINGS" />
                <category android:name="android.intent.category.DEFAULT" />
                <data android:scheme="package" />
            </intent-filter>
        </activity>

        <!-- Provide direct entry into manage apps showing running services. -->
        <activity android:name="Settings$RunningServicesActivity"
                android:label="@string/runningservices_settings_title"
                android:parentActivityName="Settings">
            <intent-filter>
                <action android:name="android.intent.action.MAIN" />
                <category android:name="android.intent.category.DEFAULT" />
                <category android:name="android.intent.category.MONKEY" />
                <category android:name="android.intent.category.VOICE_LAUNCH" />
            </intent-filter>
            <meta-data android:name="com.android.settings.FRAGMENT_CLASS"
                android:value="com.android.settings.applications.manageapplications.ManageApplications" />
            <meta-data android:name="com.android.settings.PRIMARY_PROFILE_CONTROLLED"
                android:value="true" />
        </activity>

        <!-- Provide direct entry into manage apps showing storage usage of apps. -->
        <activity
            android:name="Settings$StorageUseActivity"
            android:label="@string/storageuse_settings_title"
            android:parentActivityName="Settings">
            <intent-filter android:priority="1">
                <action android:name="android.intent.action.MANAGE_PACKAGE_STORAGE" />
                <category android:name="android.intent.category.DEFAULT" />
            </intent-filter>
            <intent-filter>
                <action android:name="android.intent.action.MAIN" />
                <category android:name="android.intent.category.DEFAULT" />
                <category android:name="android.intent.category.MONKEY" />
                <category android:name="android.intent.category.VOICE_LAUNCH" />
            </intent-filter>
            <meta-data android:name="com.android.settings.FRAGMENT_CLASS"
                android:value="com.android.settings.applications.manageapplications.ManageApplications" />
            <meta-data android:name="com.android.settings.PRIMARY_PROFILE_CONTROLLED"
                android:value="true" />
        </activity>

        <activity
            android:name="Settings$NotificationStationActivity"
            android:label="@string/notification_log_title"
            android:parentActivityName="Settings">
            <intent-filter android:priority="22">
                <action android:name="android.intent.action.MAIN" />
                <category android:name="com.android.settings.SHORTCUT" />
            </intent-filter>
            <meta-data android:name="com.android.settings.FRAGMENT_CLASS"
                android:value="com.android.settings.notification.NotificationStation" />
        </activity>

        <activity android:name=".notification.ZenModeVoiceActivity"
                android:theme="@*android:style/Theme.DeviceDefault.Settings.Dialog.NoActionBar"
                android:label="@string/zen_mode_settings_title">
            <intent-filter>
                <action android:name="android.settings.VOICE_CONTROL_DO_NOT_DISTURB_MODE" />
                <category android:name="android.intent.category.DEFAULT" />
                <category android:name="android.intent.category.VOICE" />
            </intent-filter>
        </activity>

        <activity
            android:name="Settings$LocationSettingsActivity"
            android:label="@string/location_settings_title"
            android:icon="@drawable/ic_homepage_location"
            android:configChanges="orientation|keyboardHidden|screenSize"
            android:parentActivityName="Settings">
            <intent-filter android:priority="1">
                <action android:name="android.settings.LOCATION_SOURCE_SETTINGS" />
                <category android:name="android.intent.category.DEFAULT" />
            </intent-filter>
            <intent-filter android:priority="52">
                <action android:name="android.intent.action.MAIN" />
                <category android:name="com.android.settings.SHORTCUT" />
            </intent-filter>
            <meta-data android:name="com.android.settings.FRAGMENT_CLASS"
                android:value="com.android.settings.location.LocationSettings" />
            <meta-data android:name="com.android.settings.PRIMARY_PROFILE_CONTROLLED"
                android:value="true" />
        </activity>
        <activity
            android:name="Settings$ScanningSettingsActivity"
            android:label="@string/location_scanning_screen_title"
            android:icon="@drawable/ic_homepage_location"
            android:configChanges="orientation|keyboardHidden|screenSize"
            android:parentActivityName="Settings">
            <intent-filter android:priority="1">
                <action android:name="android.settings.LOCATION_SCANNING_SETTINGS" />
                <category android:name="android.intent.category.DEFAULT" />
            </intent-filter>
            <meta-data android:name="com.android.settings.FRAGMENT_CLASS"
                android:value="com.android.settings.location.ScanningSettings" />
            <meta-data android:name="com.android.settings.PRIMARY_PROFILE_CONTROLLED"
                android:value="true" />
        </activity>

        <activity
            android:name=".Settings$SecurityDashboardActivity"
            android:label="@string/security_settings_title"
            android:icon="@drawable/ic_homepage_security"
            android:configChanges="orientation|keyboardHidden|screenSize"
            android:parentActivityName="Settings">
            <intent-filter android:priority="1">
                <action android:name="android.settings.SECURITY_SETTINGS" />
                <action android:name="android.credentials.UNLOCK" />
                <category android:name="android.intent.category.DEFAULT" />
            </intent-filter>
            <intent-filter>
                <action android:name="android.intent.action.MAIN" />
                <category android:name="android.intent.category.DEFAULT" />
                <category android:name="android.intent.category.VOICE_LAUNCH" />
            </intent-filter>
            <meta-data android:name="com.android.settings.FRAGMENT_CLASS"
                android:value="com.android.settings.security.SecuritySettings" />
            <meta-data android:name="com.android.settings.PRIMARY_PROFILE_CONTROLLED"
                android:value="true" />
        </activity>

        <activity android:name="MonitoringCertInfoActivity"
                android:label=""
                android:theme="@style/Transparent"
                android:excludeFromRecents="true">
            <intent-filter android:priority="1">
                <action android:name="com.android.settings.MONITORING_CERT_INFO" />
                <category android:name="android.intent.category.DEFAULT" />
            </intent-filter>
        </activity>

        <activity
            android:name="Settings$TrustedCredentialsSettingsActivity"
            android:label="@string/trusted_credentials"
            android:icon="@drawable/ic_settings_security"
            android:parentActivityName="Settings">
            <intent-filter android:priority="1">
                <action android:name="com.android.settings.TRUSTED_CREDENTIALS" />
                <action android:name="com.android.settings.TRUSTED_CREDENTIALS_USER" />
                <category android:name="android.intent.category.DEFAULT" />
            </intent-filter>
            <meta-data android:name="com.android.settings.FRAGMENT_CLASS"
                android:value="com.android.settings.TrustedCredentialsSettings" />
            <meta-data android:name="com.android.settings.PRIMARY_PROFILE_CONTROLLED"
                android:value="true" />
        </activity>

        <activity android:name="Settings$PrivacySettingsActivity"
                android:label="@string/privacy_settings_title"
                android:icon="@drawable/ic_settings_backup"
                android:configChanges="orientation|keyboardHidden|screenSize"
                android:parentActivityName="Settings">
            <intent-filter>
                <action android:name="android.intent.action.MAIN" />
                <category android:name="android.intent.category.DEFAULT" />
                <category android:name="android.intent.category.VOICE_LAUNCH" />
            </intent-filter>
            <meta-data android:name="com.android.settings.FRAGMENT_CLASS"
                android:value="com.android.settings.backup.PrivacySettings" />
            <meta-data android:name="com.android.settings.PRIMARY_PROFILE_CONTROLLED"
                android:value="true" />
        </activity>

        <activity android:name="Settings$PrivacyDashboardActivity"
                  android:label="@string/privacy_dashboard_title"
                  android:icon="@drawable/ic_settings_privacy">
            <intent-filter>
                <action android:name="android.settings.PRIVACY_SETTINGS" />
                <category android:name="android.intent.category.DEFAULT" />
            </intent-filter>
            <intent-filter android:priority="1">
                <action android:name="android.settings.REQUEST_ENABLE_CONTENT_CAPTURE" />
                <category android:name="android.intent.category.DEFAULT" />
            </intent-filter>
            <meta-data android:name="com.android.settings.FRAGMENT_CLASS"
                       android:value="com.android.settings.privacy.PrivacyDashboardFragment" />
            <meta-data android:name="com.android.settings.PRIMARY_PROFILE_CONTROLLED"
                       android:value="true" />
        </activity>

        <activity android:name="SetFullBackupPassword"
                  android:label="@string/local_backup_password_title"
                  android:exported="false" />

        <activity android:name=".security.CredentialStorage"
                android:theme="@style/Transparent"
                android:launchMode="singleTop"
                android:configChanges="orientation|keyboardHidden|screenSize">
            <intent-filter android:priority="1">
                <action android:name="com.android.credentials.INSTALL" />
                <action android:name="com.android.credentials.RESET" />
                <category android:name="android.intent.category.DEFAULT" />
            </intent-filter>
        </activity>

        <activity
            android:name="Settings$DeviceAdminSettingsActivity"
            android:label="@string/device_admin_settings_title"
            android:parentActivityName="Settings">
            <intent-filter>
                <action android:name="android.intent.action.MAIN" />
                <category android:name="android.intent.category.DEFAULT" />
                <category android:name="android.intent.category.VOICE_LAUNCH" />
            </intent-filter>
            <meta-data android:name="com.android.settings.FRAGMENT_CLASS"
                android:value="com.android.settings.applications.specialaccess.deviceadmin.DeviceAdminSettings" />
        </activity>

        <!-- Keep compatibility with old shortcuts. -->
        <activity-alias android:name="DeviceAdminSettings"
                android:label="@string/device_admin_settings_title"
                android:exported="true"
                android:targetActivity="Settings$DeviceAdminSettingsActivity">
            <meta-data android:name="com.android.settings.FRAGMENT_CLASS"
                android:value="com.android.settings.applications.specialaccess.deviceadmin.DeviceAdminSettings" />
        </activity-alias>

        <activity android:name=".applications.specialaccess.deviceadmin.DeviceAdminAdd"
                  android:label="@string/device_admin_add_title"
                  android:clearTaskOnLaunch="true">
            <intent-filter>
                <action android:name="android.app.action.ADD_DEVICE_ADMIN" />
                <category android:name="android.intent.category.DEFAULT" />
            </intent-filter>
        </activity>

        <activity android:name=".applications.specialaccess.deviceadmin.ProfileOwnerAdd"
                  android:excludeFromRecents="true"
                  android:theme="@style/Transparent"
                  android:clearTaskOnLaunch="true">
            <intent-filter android:priority="1000">
                <action android:name="android.app.action.SET_PROFILE_OWNER" />
                <category android:name="android.intent.category.DEFAULT" />
            </intent-filter>
        </activity>

        <activity
            android:name="Settings$UsageAccessSettingsActivity"
            android:label="@string/usage_access_title">
            <intent-filter android:priority="1">
                <action android:name="android.settings.USAGE_ACCESS_SETTINGS" />
                <category android:name="android.intent.category.DEFAULT" />
            </intent-filter>
            <meta-data android:name="com.android.settings.FRAGMENT_CLASS"
                android:value="com.android.settings.applications.manageapplications.ManageApplications" />
        </activity>

        <activity
            android:name="Settings$AppUsageAccessSettingsActivity"
            android:label="@string/usage_access_title"
            android:parentActivityName="Settings">
            <intent-filter>
                <action android:name="android.settings.USAGE_ACCESS_SETTINGS"/>
                <category android:name="android.intent.category.DEFAULT"/>
                <data android:scheme="package"/>
            </intent-filter>
            <meta-data
                android:name="com.android.settings.FRAGMENT_CLASS"
                android:value="com.android.settings.applications.UsageAccessDetails"/>
        </activity>

        <activity android:name="Settings$IccLockSettingsActivity"
                android:label="@string/sim_lock_settings"
                android:process="com.android.phone">
            <intent-filter>
                <action android:name="android.intent.action.MAIN" />
                <category android:name="android.intent.category.DEFAULT" />
                <category android:name="android.intent.category.VOICE_LAUNCH" />
            </intent-filter>
            <meta-data android:name="com.android.settings.FRAGMENT_CLASS"
                android:value="com.android.settings.IccLockSettings" />
        </activity>

        <activity
            android:name="Settings$AccessibilitySettingsActivity"
            android:label="@string/accessibility_settings"
            android:icon="@drawable/ic_homepage_accessibility"
            android:configChanges="orientation|keyboardHidden|screenSize"
            android:parentActivityName="Settings">
            <intent-filter android:priority="1">
                <action android:name="android.settings.ACCESSIBILITY_SETTINGS" />
                <category android:name="android.intent.category.DEFAULT" />
            </intent-filter>
            <intent-filter android:priority="60">
                <action android:name="android.intent.action.MAIN" />
                <category android:name="com.android.settings.SHORTCUT" />
            </intent-filter>
            <meta-data android:name="com.android.settings.FRAGMENT_CLASS"
                android:value="com.android.settings.accessibility.AccessibilitySettings" />
            <meta-data android:name="com.android.settings.PRIMARY_PROFILE_CONTROLLED"
                android:value="true" />
        </activity>

        <activity
            android:name="Settings$AccessibilityDetailsSettingsActivity"
            android:label="@string/accessibility_settings"
            android:permission="android.permission.OPEN_ACCESSIBILITY_DETAILS_SETTINGS">
            <intent-filter android:priority="1">
                <action android:name="android.settings.ACCESSIBILITY_DETAILS_SETTINGS" />
                <category android:name="android.intent.category.DEFAULT" />
            </intent-filter>
            <meta-data android:name="com.android.settings.FRAGMENT_CLASS"
                android:value="com.android.settings.accessibility.AccessibilityDetailsSettingsFragment" />
            <meta-data android:name="com.android.settings.PRIMARY_PROFILE_CONTROLLED"
                android:value="true" />
        </activity>

        <activity android:name=".accessibility.AccessibilitySettingsForSetupWizardActivity"
                android:icon="@drawable/ic_accessibility_suggestion"
                android:label="@string/vision_settings_title"
                android:theme="@style/GlifV3Theme.Light">
            <intent-filter android:priority="1">
                <action android:name="android.settings.ACCESSIBILITY_SETTINGS_FOR_SUW" />
                <category android:name="android.intent.category.DEFAULT" />
            </intent-filter>
            <meta-data android:name="com.android.settings.FRAGMENT_CLASS"
                android:value="com.android.settings.accessibility.AccessibilitySettingsForSetupWizard" />
            <meta-data android:name="com.android.settings.PRIMARY_PROFILE_CONTROLLED"
                android:value="true" />
        </activity>

        <activity-alias
            android:name=".FontSizeSettingsForSetupWizardActivity"
            android:exported="true"
            android:targetActivity=".accessibility.AccessibilitySettingsForSetupWizardActivity">
            <intent-filter>
                <action android:name="android.intent.action.MAIN" />
                <category android:name="com.android.settings.suggested.category.DISPLAY_SETTINGS" />
            </intent-filter>
            <meta-data android:name="com.android.settings.title"
                android:resource="@string/vision_settings_suggestion_title" />
            <meta-data android:name="com.android.settings.icon_tintable"
                android:value="true" />
            <meta-data android:name="com.android.settings.FRAGMENT_CLASS"
                android:value="com.android.settings.accessibility.AccessibilitySettingsForSetupWizard" />
        </activity-alias>

        <activity
            android:name="Settings$AccessibilityDaltonizerSettingsActivity"
            android:label="@string/accessibility_display_daltonizer_preference_title"
            android:parentActivityName="Settings">
            <intent-filter android:priority="1">
                <action android:name="com.android.settings.ACCESSIBILITY_COLOR_SPACE_SETTINGS" />
                <category android:name="android.intent.category.DEFAULT" />
            </intent-filter>
            <intent-filter>
                <action android:name="android.intent.action.MAIN" />
                <category android:name="android.intent.category.DEFAULT" />
            </intent-filter>
            <meta-data android:name="com.android.settings.FRAGMENT_CLASS"
                android:value="com.android.settings.accessibility.ToggleDaltonizerPreferenceFragment" />
            <meta-data android:name="com.android.settings.PRIMARY_PROFILE_CONTROLLED"
                android:value="true" />
        </activity>

        <activity
            android:name="Settings$CaptioningSettingsActivity"
            android:label="@string/accessibility_captioning_title"
            android:parentActivityName="Settings">
            <intent-filter android:priority="1">
                <action android:name="android.settings.CAPTIONING_SETTINGS" />
                <category android:name="android.intent.category.DEFAULT" />
            </intent-filter>
            <meta-data android:name="com.android.settings.FRAGMENT_CLASS"
                android:value="com.android.settings.accessibility.CaptionPropertiesFragment" />
            <meta-data android:name="com.android.settings.PRIMARY_PROFILE_CONTROLLED"
                android:value="true" />
        </activity>

        <activity
            android:name=".SettingsTutorialDialogWrapperActivity"
            android:theme="@style/Theme.AlertDialog"
            android:exported="false"/>

        <activity
            android:name="Settings$TextToSpeechSettingsActivity"
            android:label="@string/tts_settings">
            <intent-filter android:priority="1">
                <action android:name="com.android.settings.TTS_SETTINGS" />
                <category android:name="android.intent.category.DEFAULT" />
            </intent-filter>
            <meta-data android:name="com.android.settings.FRAGMENT_CLASS"
                android:value="com.android.settings.tts.TextToSpeechSettings" />
            <meta-data android:name="com.android.settings.PRIMARY_PROFILE_CONTROLLED"
                android:value="true" />
        </activity>

        <activity
            android:name="Settings$EnterprisePrivacySettingsActivity"
            android:label="@string/enterprise_privacy_settings"
            android:parentActivityName="Settings">
            <intent-filter>
                <action android:name="android.settings.ENTERPRISE_PRIVACY_SETTINGS" />
                <category android:name="android.intent.category.DEFAULT" />
            </intent-filter>
            <meta-data android:name="com.android.settings.FRAGMENT_CLASS"
                android:value="com.android.settings.enterprise.EnterprisePrivacySettings" />
        </activity>

        <!-- Lock screen settings -->
        <activity android:name=".password.ConfirmDeviceCredentialActivity"
            android:exported="true"
            android:taskAffinity="com.android.settings.workmode"
            android:theme="@android:style/Theme.Translucent.NoTitleBar">
            <intent-filter android:priority="1">
                <action android:name="android.app.action.CONFIRM_DEVICE_CREDENTIAL" />
                <action android:name="android.app.action.CONFIRM_FRP_CREDENTIAL" />
                <category android:name="android.intent.category.DEFAULT" />
            </intent-filter>
        </activity>
        <!-- Activity alias for compatibility -->
        <activity-alias android:name=".ConfirmDeviceCredentialActivity"
            android:targetActivity=".password.ConfirmDeviceCredentialActivity"
            android:exported="true" />

        <!-- Note this must not be exported since it authenticates the given user -->
        <activity android:name=".password.ConfirmDeviceCredentialActivity$InternalActivity"
            android:exported="false"
            android:permission="android.permission.MANAGE_USERS"
            android:taskAffinity="com.android.settings.workmode"
            android:theme="@android:style/Theme.Translucent.NoTitleBar">
            <intent-filter android:priority="1">
                <action android:name="android.app.action.CONFIRM_DEVICE_CREDENTIAL_WITH_USER" />
                <category android:name="android.intent.category.DEFAULT" />
            </intent-filter>
        </activity>

        <activity android:name=".SetupRedactionInterstitial"
            android:enabled="false"
            android:exported="true"
            android:theme="@style/SudThemeGlif.DayNight"
            android:label="@string/lock_screen_notifications_interstitial_title"
            android:icon="@drawable/ic_suggested_notifications">
            <intent-filter>
                <action android:name="android.intent.action.MAIN" />
                <category android:name="com.android.settings.suggested.category.LOCK_SCREEN_REDACTION" />
            </intent-filter>
            <meta-data android:name="com.android.settings.require_user_type"
                       android:value="primary" />
            <meta-data android:name="com.android.settings.title"
                       android:resource="@string/notification_suggestion_title" />
            <meta-data android:name="com.android.settings.summary"
                       android:resource="@string/notification_suggestion_summary" />
            <meta-data android:name="com.android.settings.icon_tintable" android:value="true" />
        </activity>

        <activity android:name=".notification.RedactionInterstitial"
            android:theme="@style/GlifTheme.Light" />

        <activity android:name=".notification.RedactionSettingsStandalone"
                  android:exported="true">
            <intent-filter android:priority="1">
                <action android:name="android.settings.ACTION_APP_NOTIFICATION_REDACTION" />
                <category android:name="android.intent.category.DEFAULT" />
            </intent-filter>
        </activity>

        <activity android:name=".password.ConfirmLockPattern"
            android:theme="@style/GlifTheme.Light"/>

        <activity android:name=".password.ConfirmLockPassword"
            android:windowSoftInputMode="stateHidden|adjustResize"
            android:theme="@style/GlifTheme.Light"/>

        <activity android:name=".biometrics.face.FaceEnrollIntroduction"
            android:exported="false"
            android:screenOrientation="portrait"/>

        <activity android:name=".biometrics.face.FaceEnrollEducation"
            android:exported="false"
            android:screenOrientation="portrait"/>

        <activity android:name=".biometrics.face.FaceEnrollEnrolling"
            android:exported="false"
            android:screenOrientation="portrait"/>

        <activity android:name=".biometrics.face.FaceEnrollFinish"
            android:exported="false"
            android:screenOrientation="portrait"/>

        <!-- Must not be exported -->
        <activity android:name=".biometrics.BiometricEnrollActivity$InternalActivity"
            android:exported="false"
            android:theme="@style/GlifTheme.Light"/>

        <activity android:name=".biometrics.BiometricEnrollActivity"
            android:exported="true"
            android:theme="@style/GlifTheme.Light">
            <intent-filter>
                <action android:name="android.settings.BIOMETRIC_ENROLL" />
                <category android:name="android.intent.category.DEFAULT" />
            </intent-filter>
        </activity>

        <activity android:name=".biometrics.fingerprint.FingerprintSettings" android:exported="false"/>
        <activity android:name=".biometrics.fingerprint.FingerprintEnrollFindSensor" android:exported="false"/>
        <activity android:name=".biometrics.fingerprint.FingerprintEnrollEnrolling" android:exported="false"/>
        <activity android:name=".biometrics.fingerprint.FingerprintEnrollFinish" android:exported="false"/>
        <activity android:name=".biometrics.fingerprint.FingerprintEnrollIntroduction"
            android:exported="true"
            android:theme="@style/GlifTheme.Light">
            <intent-filter>
                <action android:name="android.settings.FINGERPRINT_ENROLL" />
                <category android:name="android.intent.category.DEFAULT" />
            </intent-filter>
        </activity>

        <activity android:name=".biometrics.fingerprint.SetupFingerprintEnrollFindSensor" android:exported="false"/>
        <activity android:name=".biometrics.fingerprint.SetupFingerprintEnrollEnrolling" android:exported="false"/>
        <activity android:name=".biometrics.fingerprint.SetupFingerprintEnrollFinish" android:exported="false"/>
        <activity android:name=".biometrics.fingerprint.SetupFingerprintEnrollIntroduction"
            android:exported="true"
            android:permission="android.permission.MANAGE_FINGERPRINT"
            android:theme="@style/GlifTheme.Light">
            <intent-filter>
                <action android:name="android.settings.FINGERPRINT_SETUP" />
                <category android:name="android.intent.category.DEFAULT" />
            </intent-filter>
        </activity>

        <activity android:name=".biometrics.fingerprint.FingerprintSuggestionActivity"
            android:exported="true"
            android:permission="android.permission.MANAGE_FINGERPRINT"
            android:icon="@drawable/ic_suggestion_fingerprint"
            android:theme="@style/GlifTheme.Light">
            <meta-data android:name="com.android.settings.require_feature"
                android:value="android.hardware.fingerprint" />
            <meta-data android:name="com.android.settings.title"
                android:resource="@string/suggestion_additional_fingerprints" />
            <meta-data android:name="com.android.settings.summary"
                android:resource="@string/suggestion_additional_fingerprints_summary" />
        </activity>

        <activity-alias android:name=".SetupFingerprintSuggestionActivity"
            android:enabled="false"
            android:exported="true"
            android:targetActivity=".biometrics.fingerprint.FingerprintSuggestionActivity">
            <intent-filter>
                <action android:name="android.intent.action.MAIN" />
                <category android:name="com.android.settings.suggested.category.FINGERPRINT_ENROLL" />
            </intent-filter>
            <meta-data android:name="com.android.settings.require_feature"
                       android:value="android.hardware.fingerprint" />
            <meta-data android:name="com.android.settings.title"
                       android:resource="@string/suggestion_additional_fingerprints" />
            <meta-data android:name="com.android.settings.summary"
                       android:resource="@string/suggestion_additional_fingerprints_summary" />
            <meta-data android:name="com.android.settings.icon_tintable" android:value="true" />
        </activity-alias>

        <!-- Note this must not be exported since it returns the password in the intent -->
        <activity android:name=".password.ConfirmLockPattern$InternalActivity"
            android:exported="false"
            android:theme="@style/GlifTheme.Light"/>

        <!-- Note this must not be exported since it returns the password in the intent -->
        <activity android:name=".password.ConfirmLockPassword$InternalActivity"
            android:exported="false"
            android:windowSoftInputMode="adjustResize"
            android:theme="@style/GlifTheme.Light"/>

        <activity android:name=".password.SetupChooseLockGeneric"
            android:theme="@style/GlifTheme.Light"
            android:label="@string/lock_settings_picker_title">
            <intent-filter android:priority="1">
                <action android:name="com.android.settings.SETUP_LOCK_SCREEN" />
                <category android:name="android.intent.category.DEFAULT" />
            </intent-filter>
        </activity>

        <activity android:name=".password.SetupChooseLockGeneric$InternalActivity"
            android:theme="@style/GlifTheme.Light"
            android:exported="false"
            android:excludeFromRecents="true" />

        <activity android:name=".password.ChooseLockGeneric"
            android:label="@string/lockpassword_choose_lock_generic_header"
            android:excludeFromRecents="true"
            android:exported="false" />

        <activity android:name=".password.SetNewPasswordActivity"
            android:theme="@android:style/Theme.NoDisplay"
            android:excludeFromRecents="true" >
            <intent-filter android:priority="1">
                <action android:name="android.app.action.SET_NEW_PASSWORD" />
                <action android:name="android.app.action.SET_NEW_PARENT_PROFILE_PASSWORD" />
                <category android:name="android.intent.category.DEFAULT" />
            </intent-filter>
            <meta-data android:name="com.android.settings.PRIMARY_PROFILE_CONTROLLED"
                android:value="true" />
        </activity>

        <activity android:name=".password.ScreenLockSuggestionActivity"
            android:icon="@drawable/ic_suggestion_security">
            <intent-filter android:priority="1">
                <action android:name="android.intent.action.MAIN" />
                <category android:name="com.android.settings.suggested.category.FIRST_IMPRESSION" />
            </intent-filter>
            <meta-data android:name="com.android.settings.dismiss" android:value="14" />
            <meta-data android:name="com.android.settings.title"
                       android:resource="@string/suggested_lock_settings_title" />
            <meta-data android:name="com.android.settings.summary"
                       android:resource="@string/suggested_lock_settings_summary" />
            <meta-data android:name="com.android.settings.icon_tintable" android:value="true" />
        </activity>

        <activity android:name=".biometrics.fingerprint.FingerprintEnrollSuggestionActivity"
            android:icon="@drawable/ic_suggestion_fingerprint">
            <intent-filter android:priority="2">
                <action android:name="android.intent.action.MAIN" />
                <category android:name="com.android.settings.suggested.category.FIRST_IMPRESSION" />
            </intent-filter>
            <meta-data android:name="com.android.settings.dismiss" android:value="14" />
            <meta-data android:name="com.android.settings.require_feature"
                android:value="android.hardware.fingerprint" />
            <meta-data android:name="com.android.settings.title"
                android:resource="@string/suggested_fingerprint_lock_settings_title" />
            <meta-data android:name="com.android.settings.summary"
                android:resource="@string/suggested_fingerprint_lock_settings_summary" />
            <meta-data android:name="com.android.settings.icon_tintable" android:value="true" />
        </activity>

        <activity android:name=".password.ChooseLockGeneric$InternalActivity"
            android:exported="false"
            android:label="@string/lockpassword_choose_lock_generic_header"
            android:excludeFromRecents="true" />

        <activity android:name=".password.SetupChooseLockPattern"
            android:exported="false"
            android:theme="@style/GlifTheme.Light" />

        <activity android:name=".password.ChooseLockPattern"
            android:exported="false"
            android:theme="@style/GlifTheme.Light" />

        <activity android:name=".password.SetupChooseLockPassword"
            android:exported="false"
            android:theme="@style/GlifTheme.Light"
            android:windowSoftInputMode="stateVisible|adjustResize" />

        <activity android:name=".password.ChooseLockPassword"
            android:exported="false"
            android:theme="@style/GlifTheme.Light"
            android:windowSoftInputMode="stateVisible|adjustResize"/>

        <activity android:name=".SetupEncryptionInterstitial"
            android:label="@string/encryption_interstitial_header"
            android:theme="@style/GlifTheme.Light"/>

        <activity android:name=".EncryptionInterstitial"
            android:theme="@style/GlifTheme.Light" />

        <activity
            android:name=".Settings$StorageDashboardActivity"
            android:label="@string/storage_settings"
            android:icon="@drawable/ic_homepage_storage"
            android:parentActivityName="Settings">
            <intent-filter android:priority="1">
                <action android:name="android.settings.INTERNAL_STORAGE_SETTINGS" />
                <action android:name="android.settings.MEMORY_CARD_SETTINGS" />
                <category android:name="android.intent.category.DEFAULT" />
            </intent-filter>
            <intent-filter android:priority="50">
                <action android:name="android.intent.action.MAIN" />
                <category android:name="com.android.settings.SHORTCUT" />
            </intent-filter>
            <meta-data android:name="com.android.settings.FRAGMENT_CLASS"
                android:value="com.android.settings.deviceinfo.StorageSettings" />
            <meta-data android:name="com.android.settings.PRIMARY_PROFILE_CONTROLLED"
                android:value="true" />
        </activity>

        <activity
            android:name="Settings$PrivateVolumeSettingsActivity"
            android:label="@string/storage_settings_title">
            <meta-data android:name="com.android.settings.FRAGMENT_CLASS"
                       android:value="com.android.settings.deviceinfo.PrivateVolumeSettings" />
        </activity>

        <activity
            android:name="Settings$PublicVolumeSettingsActivity"
            android:label="@string/storage_settings_title"
            android:parentActivityName="Settings">
            <intent-filter>
                <action android:name="android.provider.action.DOCUMENT_ROOT_SETTINGS" />
                <category android:name="android.intent.category.DEFAULT" />
                <data
                    android:scheme="content"
                    android:host="com.android.externalstorage.documents"
                    android:mimeType="vnd.android.document/root" />
            </intent-filter>
            <meta-data android:name="com.android.settings.FRAGMENT_CLASS"
                android:value="com.android.settings.deviceinfo.PublicVolumeSettings" />
        </activity>

        <activity
            android:name="Settings$PrivateVolumeForgetActivity"
            android:label="@string/storage_settings_title"
            android:exported="true"
            android:permission="android.permission.MOUNT_UNMOUNT_FILESYSTEMS">
            <meta-data android:name="com.android.settings.FRAGMENT_CLASS"
                android:value="com.android.settings.deviceinfo.PrivateVolumeForget" />
        </activity>

        <!-- Exported for SystemUI to launch into -->
        <activity android:name=".deviceinfo.StorageWizardInit"
                android:theme="@style/GlifV3Theme.Light"
                android:exported="true"
                android:permission="android.permission.MOUNT_UNMOUNT_FILESYSTEMS" />
        <activity android:name=".deviceinfo.StorageWizardFormatProgress"
                android:theme="@style/GlifV3Theme.Light"
                android:exported="false" />
        <activity android:name=".deviceinfo.StorageWizardFormatSlow"
                android:theme="@style/GlifV3Theme.Light"
                android:exported="false" />
        <activity android:name=".deviceinfo.StorageWizardMigrateConfirm"
                android:theme="@style/GlifV3Theme.Light"
                android:exported="false" />
        <activity android:name=".deviceinfo.StorageWizardMigrateProgress"
                android:theme="@style/GlifV3Theme.Light"
                android:exported="true"
                android:permission="android.permission.MOUNT_UNMOUNT_FILESYSTEMS" />
        <activity android:name=".deviceinfo.StorageWizardReady"
                android:theme="@style/GlifV3Theme.Light"
                android:exported="true"
                android:permission="android.permission.MOUNT_UNMOUNT_FILESYSTEMS" />

        <activity android:name=".deviceinfo.StorageWizardMoveConfirm"
                android:theme="@style/GlifV3Theme.Light"
                android:exported="false" />
        <activity android:name=".deviceinfo.StorageWizardMoveProgress"
                android:theme="@style/GlifV3Theme.Light"
                android:exported="true"
                android:permission="android.permission.MOUNT_UNMOUNT_FILESYSTEMS" />

        <!-- Exported for SystemUI to trigger -->
        <receiver android:name=".deviceinfo.StorageUnmountReceiver"
                android:exported="true"
                android:permission="android.permission.MOUNT_UNMOUNT_FILESYSTEMS" />

        <activity android:name="Settings$ApnEditorActivity"
                android:configChanges="orientation|keyboardHidden|screenSize"
                android:label="@string/apn_edit">
            <intent-filter>
                <action android:name="android.intent.action.VIEW" />
                <action android:name="android.intent.action.EDIT" />
                <category android:name="android.intent.category.DEFAULT" />
                <data android:mimeType="vnd.android.cursor.item/telephony-carrier" />
            </intent-filter>

            <intent-filter>
                <action android:name="android.intent.action.INSERT" />
                <category android:name="android.intent.category.DEFAULT" />
                <data android:mimeType="vnd.android.cursor.dir/telephony-carrier" />
            </intent-filter>
            <meta-data android:name="com.android.settings.FRAGMENT_CLASS"
                       android:value="com.android.settings.network.ApnEditor" />
        </activity>

        <activity
            android:name="Settings$DevelopmentSettingsDashboardActivity"
            android:label="@string/development_settings_title"
            android:icon="@drawable/ic_settings_development"
            android:parentActivityName="Settings"
            android:enabled="false">
            <intent-filter android:priority="1">
                <action android:name="android.settings.APPLICATION_DEVELOPMENT_SETTINGS" />
                <action android:name="com.android.settings.APPLICATION_DEVELOPMENT_SETTINGS" />
                <category android:name="android.intent.category.DEFAULT" />
            </intent-filter>
            <intent-filter>
                <action android:name="com.android.settings.action.SETTINGS" />
            </intent-filter>
            <meta-data android:name="com.android.settings.order" android:value="-40"/>
            <meta-data android:name="com.android.settings.category"
                       android:value="com.android.settings.category.ia.system" />
            <meta-data android:name="com.android.settings.summary"
                       android:resource="@string/summary_empty"/>
            <meta-data android:name="com.android.settings.FRAGMENT_CLASS"
                       android:value="com.android.settings.development.DevelopmentSettingsDashboardFragment" />
            <meta-data android:name="com.android.settings.PRIMARY_PROFILE_CONTROLLED"
                       android:value="true" />
        </activity>

        <!-- The opposite of DevelopmentSettingsActivity, it's no-op and only enabled when the real
             activity is disabled to be CTS compliant. -->
        <activity
            android:name=".development.DevelopmentSettingsDisabledActivity"
            android:icon="@drawable/ic_settings_development"
            android:label="@string/development_settings_title"
            android:excludeFromRecents="true"
            android:theme="@style/Transparent">
            <intent-filter android:priority="-1">
                <action android:name="android.settings.APPLICATION_DEVELOPMENT_SETTINGS" />
                <action android:name="com.android.settings.APPLICATION_DEVELOPMENT_SETTINGS" />
                <category android:name="android.intent.category.DEFAULT" />
            </intent-filter>
        </activity>

        <activity
            android:name="Settings$PrintSettingsActivity"
            android:label="@string/print_settings"
            android:icon="@drawable/ic_settings_print"
            android:parentActivityName="Settings">
            <intent-filter android:priority="1">
                <action android:name="android.settings.ACTION_PRINT_SETTINGS" />
                <category android:name="android.intent.category.DEFAULT" />
            </intent-filter>
            <intent-filter>
                <action android:name="android.intent.action.MAIN" />
                <category android:name="android.intent.category.DEFAULT" />
                <category android:name="android.intent.category.VOICE_LAUNCH" />
            </intent-filter>
            <meta-data android:name="com.android.settings.FRAGMENT_CLASS"
                android:value="com.android.settings.print.PrintSettingsFragment" />
        </activity>

        <activity android:name="Settings$PrintJobSettingsActivity"
                android:label="@string/print_print_job"
                android:parentActivityName="Settings$PrintSettingsActivity">
            <intent-filter android:priority="1">
                <action android:name="android.settings.ACTION_PRINT_SETTINGS" />
                <category android:name="android.intent.category.DEFAULT" />
                <data android:scheme="printjob" android:pathPattern="*" />
            </intent-filter>
            <meta-data android:name="com.android.settings.FRAGMENT_CLASS"
                android:value="com.android.settings.print.PrintJobSettingsFragment" />
        </activity>

        <activity android:name=".development.AppPicker"
                  android:label="@string/select_application"
                  android:theme="@android:style/Theme.DeviceDefault.Light.Dialog" />

        <activity android:name="Settings$WebViewAppPickerActivity"
                  android:label="@string/select_webview_provider_dialog_title" />

        <activity android:name=".bluetooth.BluetoothPairingDialog"
                  android:excludeFromRecents="true"
                  android:windowSoftInputMode="stateVisible|adjustResize"
                  android:theme="@style/Theme.AlertDialog"
                  android:taskAffinity=".bluetooth.BluetoothPairingDialog">
            <intent-filter android:priority="1">
                <action android:name="android.bluetooth.device.action.PAIRING_REQUEST" />
                <category android:name="android.intent.category.DEFAULT" />
            </intent-filter>
        </activity>

        <activity android:name=".bluetooth.RequestPermissionActivity"
                  android:excludeFromRecents="true"
                  android:permission="android.permission.BLUETOOTH"
                  android:theme="@style/Theme.BluetoothPermission">
            <intent-filter android:priority="1">
                <action android:name="android.bluetooth.adapter.action.REQUEST_DISCOVERABLE" />
                <action android:name="android.bluetooth.adapter.action.REQUEST_ENABLE" />
                <action android:name="android.bluetooth.adapter.action.REQUEST_DISABLE" />
                <category android:name="android.intent.category.DEFAULT" />
            </intent-filter>
        </activity>

        <activity android:name=".wifi.WifiScanModeActivity"
                  android:excludeFromRecents="true"
                  android:theme="@style/Transparent">
            <intent-filter android:priority="1">
                <action android:name="android.net.wifi.action.REQUEST_SCAN_ALWAYS_AVAILABLE" />
                <category android:name="android.intent.category.DEFAULT" />
            </intent-filter>
        </activity>

        <activity android:name=".Settings$UsbDetailsActivity"
                  android:excludeFromRecents="true"
                  android:permission="android.permission.MANAGE_USB"
                  android:exported="true">
            <meta-data android:name="com.android.settings.FRAGMENT_CLASS"
                android:value="com.android.settings.connecteddevice.usb.UsbDetailsFragment"/>
        </activity>

        <activity android:name=".RemoteBugreportActivity"
                  android:excludeFromRecents="true"
                  android:exported="true"
                  android:permission="android.permission.DUMP"
                  android:theme="@style/Theme.AlertDialog">
            <intent-filter>
                <action android:name="android.settings.SHOW_REMOTE_BUGREPORT_DIALOG" />
                <category android:name="android.intent.category.DEFAULT" />
            </intent-filter>
        </activity>

        <activity android:name=".bluetooth.RequestPermissionHelperActivity"
                  android:label="@string/bluetooth_pairing_request"
                  android:excludeFromRecents="true"
                  android:permission="android.permission.BLUETOOTH"
                  android:theme="@*android:style/Theme.DeviceDefault.Light.Dialog.Alert">
        </activity>

        <service android:name=".bluetooth.BluetoothPairingService" />

        <receiver android:name=".bluetooth.BluetoothPairingRequest">
            <intent-filter>
                <action android:name="android.bluetooth.device.action.PAIRING_REQUEST" />
            </intent-filter>
        </receiver>

        <receiver android:name=".bluetooth.BluetoothPermissionRequest"
                  android:permission="android.permission.BLUETOOTH_ADMIN">
            <intent-filter>
                <action android:name="android.bluetooth.device.action.CONNECTION_ACCESS_REQUEST" />
                <action android:name="android.bluetooth.device.action.CONNECTION_ACCESS_CANCEL" />
            </intent-filter>
        </receiver>

        <activity android:name=".bluetooth.BluetoothPermissionActivity"
                  android:label="@string/bluetooth_connection_permission_request"
                  android:excludeFromRecents="true"
                  android:permission="android.permission.BLUETOOTH_ADMIN"
                  android:theme="@android:style/Theme.DeviceDefault.Light.Dialog.Alert">
            <intent-filter android:priority="1">
                <action android:name="android.bluetooth.device.action.CONNECTION_ACCESS_REQUEST" />
                <action android:name="android.bluetooth.device.action.CONNECTION_ACCESS_CANCEL" />
                <category android:name="android.intent.category.DEFAULT" />
            </intent-filter>
        </activity>

        <activity android:name="ActivityPicker"
                android:label="@string/activity_picker_label"
                android:theme="@*android:style/Theme.DeviceDefault.Light.Dialog.Alert"
                android:finishOnCloseSystemDialogs="true">
            <intent-filter android:priority="1">
                <action android:name="android.intent.action.PICK_ACTIVITY" />
                <category android:name="android.intent.category.DEFAULT" />
            </intent-filter>
        </activity>

        <!-- NFC settings -->
        <activity
            android:name="Settings$AndroidBeamSettingsActivity"
            android:label="@string/android_beam_settings_title"
            android:parentActivityName="Settings">
            <intent-filter android:priority="1">
                <action android:name="android.settings.NFCSHARING_SETTINGS" />
                <category android:name="android.intent.category.DEFAULT" />
            </intent-filter>
            <meta-data android:name="com.android.settings.FRAGMENT_CLASS"
                android:value="com.android.settings.nfc.AndroidBeam" />
            <meta-data android:name="com.android.settings.PRIMARY_PROFILE_CONTROLLED"
                android:value="true" />
        </activity>

        <activity
            android:name="Settings$WifiDisplaySettingsActivity"
            android:label="@string/wifi_display_settings_title"
            android:icon="@drawable/ic_cast_24dp"
            android:parentActivityName="Settings">
            <intent-filter android:priority="1">
                <action android:name="android.settings.CAST_SETTINGS" />
                <category android:name="android.intent.category.DEFAULT" />
            </intent-filter>
            <intent-filter>
                <action android:name="com.android.settings.action.SETTINGS"/>
            </intent-filter>
            <meta-data android:name="com.android.settings.order" android:value="-6"/>
            <meta-data android:name="com.android.settings.category"
                       android:value="com.android.settings.category.ia.device" />
            <meta-data android:name="com.android.settings.FRAGMENT_CLASS"
                android:value="com.android.settings.wfd.WifiDisplaySettings" />
        </activity>

        <activity
            android:name="RadioInfo"
            android:label="@string/phone_info_label"
            android:process="com.android.phone">
            <intent-filter>
                <action android:name="android.intent.action.MAIN" />
                <category android:name="android.intent.category.DEVELOPMENT_PREFERENCE" />
            </intent-filter>
        </activity>

        <activity android:name="BandMode"
                  android:label="@string/band_mode_title"
                  android:process="com.android.phone">
            <intent-filter>
                <action android:name="android.intent.action.MAIN" />
                <category android:name="android.intent.category.DEFAULT" />
                <category android:name="android.intent.category.VOICE_LAUNCH" />
            </intent-filter>
        </activity>

        <activity android:name="Settings$TestingSettingsActivity" android:label="@string/testing">
            <meta-data android:name="com.android.settings.FRAGMENT_CLASS"
                android:value="com.android.settings.TestingSettings" />
        </activity>

        <receiver android:name=".TestingSettingsBroadcastReceiver">
            <intent-filter>
                 <action android:name="android.provider.Telephony.SECRET_CODE" />
                 <data android:scheme="android_secret_code" android:host="4636" />
            </intent-filter>
       </receiver>

        <!-- Standard picker for widgets -->
        <activity android:name="AppWidgetPickActivity"
                android:label="@string/widget_picker_title"
                android:theme="@*android:style/Theme.DeviceDefault.Light.Dialog.Alert"
                android:finishOnCloseSystemDialogs="true">
            <intent-filter android:priority="1">
                <action android:name="android.appwidget.action.APPWIDGET_PICK" />
                <category android:name="android.intent.category.DEFAULT" />
            </intent-filter>
        </activity>

        <activity android:name="AllowBindAppWidgetActivity"
                android:theme="@*android:style/Theme.DeviceDefault.Light.Dialog.Alert"
                android:finishOnCloseSystemDialogs="true"
                android:excludeFromRecents="true">
            <intent-filter android:priority="1">
                <action android:name="android.appwidget.action.APPWIDGET_BIND" />
                <category android:name="android.intent.category.DEFAULT" />
            </intent-filter>
        </activity>

        <activity android:name="UsageStatsActivity"
                  android:label="@string/usage_stats_label"
                  android:parentActivityName="Settings">
            <intent-filter>
                <action android:name="android.intent.action.MAIN" />
                <category android:name="android.intent.category.DEVELOPMENT_PREFERENCE" />
            </intent-filter>
        </activity>

        <activity
            android:name="Settings$PowerUsageSummaryActivity"
            android:label="@string/power_usage_summary_title"
            android:icon="@drawable/ic_settings_battery"
            android:parentActivityName="Settings">
            <intent-filter android:priority="1">
                <action android:name="android.intent.action.POWER_USAGE_SUMMARY" />
                <category android:name="android.intent.category.DEFAULT" />
            </intent-filter>
            <intent-filter android:priority="51">
                <action android:name="android.intent.action.MAIN" />
                <category android:name="com.android.settings.SHORTCUT" />
            </intent-filter>
            <meta-data android:name="com.android.settings.FRAGMENT_CLASS"
                android:value="com.android.settings.fuelgauge.PowerUsageSummary" />
        </activity>

        <activity
            android:name="Settings$BatterySaverSettingsActivity"
            android:label="@string/battery_saver"
            android:icon="@drawable/ic_settings_battery"
            android:parentActivityName="Settings">
            <intent-filter android:priority="1">
                <action android:name="android.settings.BATTERY_SAVER_SETTINGS" />
                <category android:name="android.intent.category.DEFAULT" />
            </intent-filter>
            <meta-data android:name="com.android.settings.FRAGMENT_CLASS"
                android:value="com.android.settings.fuelgauge.batterysaver.BatterySaverSettings" />
            <meta-data android:name="com.android.settings.PRIMARY_PROFILE_CONTROLLED"
                android:value="true" />
        </activity>

        <activity android:name=".fuelgauge.BatterySaverModeVoiceActivity"
                android:label="@string/power_usage_summary_title"
                android:theme="@*android:style/Theme.DeviceDefault.Light.Voice"
                android:exported="true">
            <intent-filter>
                <action android:name="android.settings.VOICE_CONTROL_BATTERY_SAVER_MODE" />
                <category android:name="android.intent.category.DEFAULT" />
                <category android:name="android.intent.category.VOICE" />
            </intent-filter>
        </activity>

        <activity
            android:name="Settings$AccountSyncSettingsActivity"
            android:label="@string/account_sync_settings_title"
            android:parentActivityName="Settings">
            <intent-filter android:priority="1">
                <action android:name="android.settings.ACCOUNT_SYNC_SETTINGS" />
                <category android:name="android.intent.category.DEFAULT" />
            </intent-filter>
            <meta-data android:name="com.android.settings.FRAGMENT_CLASS"
                android:value="com.android.settings.accounts.AccountSyncSettings" />
            <meta-data android:name="com.android.settings.PRIMARY_PROFILE_CONTROLLED"
                android:value="true" />
        </activity>
        <activity
            android:name="Settings$ManagedProfileSettingsActivity"
            android:label="@string/managed_profile_settings_title"
            android:parentActivityName="Settings"
            android:permission="android.permission.MANAGE_USERS">
            <intent-filter android:priority="1">
                <action android:name="android.settings.MANAGED_PROFILE_SETTINGS" />
                <category android:name="android.intent.category.DEFAULT" />
            </intent-filter>
            <meta-data android:name="com.android.settings.FRAGMENT_CLASS"
                android:value="com.android.settings.accounts.ManagedProfileSettings" />
        </activity>

        <activity
            android:name="com.android.settings.accounts.AddAccountSettings"
            android:theme="@android:style/Theme.Translucent.NoTitleBar"
            android:configChanges="orientation|keyboardHidden|screenSize"
            android:label="@string/header_add_an_account"
            android:parentActivityName="Settings">
            <intent-filter android:priority="1">
                <action android:name="android.settings.ADD_ACCOUNT_SETTINGS" />
                <category android:name="android.intent.category.DEFAULT" />
            </intent-filter>
            <meta-data android:name="com.android.settings.PRIMARY_PROFILE_CONTROLLED"
                android:value="true" />
        </activity>

        <activity android:name="Settings$ChooseAccountActivity"
            android:label="@string/header_add_an_account"
            android:configChanges="orientation|keyboardHidden|screenSize">
            <meta-data android:name="com.android.settings.FRAGMENT_CLASS"
                       android:value="com.android.settings.accounts.ChooseAccountFragment" />
        </activity>

        <activity android:name=".CryptKeeper"
                  androidprv:systemUserOnly="true"
                  android:immersive="true"
                  android:launchMode="singleTop"
                  android:excludeFromRecents="true"
                  android:theme="@style/Theme.CryptKeeper"
                  android:configChanges="mnc|mcc|keyboard|keyboardHidden|uiMode"
                  android:windowSoftInputMode="adjustResize"
                  android:screenOrientation="nosensor"
                  android:process=":CryptKeeper">
            <intent-filter android:priority="10">
                <action android:name="android.intent.action.MAIN" />
                <category android:name="android.intent.category.HOME" />
                <category android:name="android.intent.category.DEFAULT" />
            </intent-filter>
        </activity>

        <!-- Triggered when user-selected home app isn't encryption aware -->
        <activity android:name=".FallbackHome"
                  android:excludeFromRecents="true"
                  android:label=""
                  android:screenOrientation="nosensor"
                  android:taskAffinity="com.android.settings.FallbackHome"
                  android:theme="@style/FallbackHome">
            <intent-filter android:priority="-1000">
                <action android:name="android.intent.action.MAIN" />
                <category android:name="android.intent.category.HOME" />
                <category android:name="android.intent.category.DEFAULT" />
            </intent-filter>
        </activity>

        <activity android:name=".CryptKeeper$FadeToBlack"
            android:immersive="true"
            android:launchMode="singleTop"
            android:theme="@style/CryptKeeperBlankTheme"
        />

        <activity android:name=".CryptKeeperConfirm$Blank"
            android:immersive="true"
            android:launchMode="singleTop"
            android:theme="@style/CryptKeeperBlankTheme"
        />

        <!-- Pseudo-activity used to provide an intent-filter entry point to encryption settings -->
        <activity android:name="Settings$CryptKeeperSettingsActivity"
                android:label="@string/crypt_keeper_encrypt_title">
            <intent-filter android:priority="1">
                <action android:name="android.app.action.START_ENCRYPTION" />
                <category android:name="android.intent.category.DEFAULT" />
            </intent-filter>
            <meta-data android:name="com.android.settings.FRAGMENT_CLASS"
                android:value="com.android.settings.security.CryptKeeperSettings" />
        </activity>

        <activity
            android:name="Settings$DataUsageSummaryActivity"
            android:label="@string/data_usage_summary_title"
            android:icon="@drawable/ic_settings_data_usage"
            android:parentActivityName="Settings">
            <intent-filter android:priority="1">
                <action android:name="android.settings.DATA_USAGE_SETTINGS" />
                <category android:name="android.intent.category.DEFAULT" />
            </intent-filter>
            <intent-filter android:priority="3">
                <action android:name="android.intent.action.MAIN" />
                <category android:name="com.android.settings.SHORTCUT" />
            </intent-filter>
            <intent-filter>
                <action android:name="com.android.settings.action.SETTINGS" />
            </intent-filter>
            <meta-data android:name="com.android.settings.FRAGMENT_CLASS"
                android:value="com.android.settings.datausage.DataUsageSummary" />
        </activity>
        <activity
            android:name="Settings$MobileDataUsageListActivity"
            android:label="@string/cellular_data_usage"
            android:parentActivityName="Settings">
            <intent-filter android:priority="1">
                <action android:name="android.settings.MOBILE_DATA_USAGE" />
                <category android:name="android.intent.category.DEFAULT" />
            </intent-filter>
            <meta-data android:name="com.android.settings.FRAGMENT_CLASS"
                       android:value="com.android.settings.datausage.DataUsageList" />
        </activity>

        <activity
            android:name="Settings$DreamSettingsActivity"
            android:label="@string/screensaver_settings_title"
            android:icon="@drawable/ic_settings_display"
            android:parentActivityName="Settings">
            <intent-filter android:priority="1">
                <action android:name="android.settings.DREAM_SETTINGS" />
                <category android:name="android.intent.category.DEFAULT" />
            </intent-filter>
            <meta-data android:name="com.android.settings.FRAGMENT_CLASS"
                android:value="com.android.settings.dream.DreamSettings" />
            <meta-data android:name="com.android.settings.PRIMARY_PROFILE_CONTROLLED"
                android:value="true" />
        </activity>

        <activity
            android:name="Settings$UserSettingsActivity"
            android:label="@string/user_settings_title"
            android:icon="@drawable/ic_settings_multiuser"
            android:parentActivityName="Settings">
            <intent-filter android:priority="1">
                <action android:name="android.settings.USER_SETTINGS" />
                <category android:name="android.intent.category.DEFAULT" />
            </intent-filter>
            <intent-filter>
                <action android:name="com.android.settings.action.SETTINGS" />
            </intent-filter>
            <meta-data android:name="com.android.settings.order" android:value="-45"/>
            <meta-data android:name="com.android.settings.category"
                android:value="com.android.settings.category.ia.system" />
            <meta-data android:name="com.android.settings.FRAGMENT_CLASS"
                android:value="com.android.settings.users.UserSettings" />
            <meta-data android:name="com.android.settings.PRIMARY_PROFILE_CONTROLLED"
                android:value="true" />
        </activity>

        <activity
            android:name="Settings$PaymentSettingsActivity"
            android:label="@string/nfc_payment_settings_title"
            android:icon="@drawable/ic_settings_nfc_payment"
            android:parentActivityName="Settings">
            <intent-filter android:priority="1">
                <action android:name="android.settings.NFC_PAYMENT_SETTINGS" />
                <category android:name="android.intent.category.DEFAULT" />
            </intent-filter>
            <intent-filter>
                <action android:name="android.intent.action.MAIN" />
                <category android:name="android.intent.category.DEFAULT" />
            </intent-filter>
            <meta-data android:name="com.android.settings.FRAGMENT_CLASS"
                android:value="com.android.settings.nfc.PaymentSettings" />
            <meta-data android:name="com.android.settings.PRIMARY_PROFILE_CONTROLLED"
                android:value="true" />
        </activity>

        <activity android:name=".nfc.PaymentDefaultDialog"
                  android:label="@string/nfc_payment_set_default_label"
                  android:excludeFromRecents="true"
                  android:theme="@android:style/Theme.DeviceDefault.Light.Dialog.Alert">
            <intent-filter android:priority="1">
                <action android:name="android.nfc.cardemulation.action.ACTION_CHANGE_DEFAULT" />
                <category android:name="android.intent.category.DEFAULT" />
            </intent-filter>
            <meta-data android:name="com.android.settings.PRIMARY_PROFILE_CONTROLLED"
                android:value="true" />
        </activity>

        <activity android:name=".nfc.HowItWorks"
                  android:label="@string/nfc_payment_settings_title"
                  android:parentActivityName="Settings$PaymentSettingsActivity"
                  android:excludeFromRecents="true">
        </activity>

        <activity
            android:name="Settings$NotificationAccessSettingsActivity"
            android:label="@string/manage_notification_access_title"
            android:parentActivityName="Settings">
            <intent-filter android:priority="1">
                <action android:name="android.settings.ACTION_NOTIFICATION_LISTENER_SETTINGS" />
                <category android:name="android.intent.category.DEFAULT" />
            </intent-filter>
            <meta-data android:name="com.android.settings.FRAGMENT_CLASS"
                       android:value="com.android.settings.notification.NotificationAccessSettings" />
        </activity>

        <activity
            android:name="Settings$NotificationAssistantSettingsActivity"
            android:label="@string/notification_assistant_title"
            android:parentActivityName="Settings">
            <intent-filter android:priority="1">
                <action android:name="android.settings.NOTIFICATION_ASSISTANT_SETTINGS" />
                <category android:name="android.intent.category.DEFAULT" />
            </intent-filter>
            <meta-data android:name="com.android.settings.FRAGMENT_CLASS"
                       android:value="com.android.settings.notification.NotificationAssistantPicker" />
        </activity>

        <activity
            android:name="Settings$VrListenersSettingsActivity"
            android:label="@string/vr_listeners_title"
            android:parentActivityName="Settings">
            <intent-filter android:priority="1">
                <action android:name="android.settings.VR_LISTENER_SETTINGS" />
                <category android:name="android.intent.category.DEFAULT" />
            </intent-filter>
            <meta-data android:name="com.android.settings.FRAGMENT_CLASS"
                       android:value="com.android.settings.applications.specialaccess.vrlistener.VrListenerSettings" />
        </activity>

        <activity
            android:name="Settings$PictureInPictureSettingsActivity"
            android:label="@string/picture_in_picture_title"
            android:parentActivityName="Settings">
            <intent-filter android:priority="1">
                <action android:name="android.settings.PICTURE_IN_PICTURE_SETTINGS" />
                <category android:name="android.intent.category.DEFAULT" />
            </intent-filter>
            <intent-filter>
                <action android:name="android.intent.action.MAIN" />
                <category android:name="android.intent.category.DEFAULT" />
            </intent-filter>
            <meta-data android:name="com.android.settings.FRAGMENT_CLASS"
                android:value="com.android.settings.applications.specialaccess.pictureinpicture.PictureInPictureSettings" />
        </activity>

        <activity
            android:name="Settings$AppPictureInPictureSettingsActivity"
            android:label="@string/picture_in_picture_title"
            android:parentActivityName="Settings">
            <intent-filter>
                <action android:name="android.settings.PICTURE_IN_PICTURE_SETTINGS" />
                <category android:name="android.intent.category.DEFAULT" />
                <data android:scheme="package" />
            </intent-filter>
            <meta-data android:name="com.android.settings.FRAGMENT_CLASS"
                android:value="com.android.settings.applications.specialaccess.pictureinpicture.PictureInPictureDetails" />
        </activity>

        <activity
            android:name="Settings$ZenAccessDetailSettingsActivity"
            android:label="@string/manage_zen_access_title"
            android:excludeFromRecents="true">
            <intent-filter>
                <action android:name="android.settings.NOTIFICATION_POLICY_ACCESS_DETAIL_SETTINGS" />
                <category android:name="android.intent.category.DEFAULT" />
                <data android:scheme="package" />
            </intent-filter>
            <meta-data android:name="com.android.settings.FRAGMENT_CLASS"
                       android:value="com.android.settings.applications.specialaccess.zenaccess.ZenAccessDetails" />
        </activity>

        <activity
            android:name="Settings$ZenAccessSettingsActivity"
            android:label="@string/manage_zen_access_title"
            android:parentActivityName="Settings">
            <intent-filter android:priority="1">
                <action android:name="android.settings.NOTIFICATION_POLICY_ACCESS_SETTINGS" />
                <category android:name="android.intent.category.DEFAULT" />
            </intent-filter>
            <meta-data android:name="com.android.settings.FRAGMENT_CLASS"
                       android:value="com.android.settings.notification.ZenAccessSettings" />
        </activity>

        <activity
            android:name="Settings$ConfigureNotificationSettingsActivity"
            android:label="@string/configure_notification_settings"
            android:exported="true"
            android:parentActivityName="Settings">
            <intent-filter android:priority="1">
                <action android:name="android.settings.NOTIFICATION_SETTINGS" />
                <category android:name="android.intent.category.DEFAULT" />
            </intent-filter>
            <intent-filter android:priority="21">
                <action android:name="android.intent.action.MAIN" />
                <category android:name="com.android.settings.SHORTCUT" />
            </intent-filter>
            <intent-filter>
                <action android:name="com.android.settings.action.SETTINGS"/>
            </intent-filter>
            <meta-data android:name="com.android.settings.order" android:value="-440"/>
            <meta-data android:name="com.android.settings.category"
                android:value="com.android.settings.category.ia.apps"/>
            <meta-data android:name="com.android.settings.summary"
                       android:resource="@string/summary_empty"/>
            <meta-data android:name="com.android.settings.FRAGMENT_CLASS"
                android:value="com.android.settings.notification.ConfigureNotificationSettings" />
            <meta-data android:name="com.android.settings.PRIMARY_PROFILE_CONTROLLED"
                android:value="true" />
        </activity>

        <activity
            android:name="Settings$AppBubbleNotificationSettingsActivity"
            android:label="@string/bubbles_app_toggle_title"
            android:parentActivityName="Settings$NotificationAppListActivity">
            <intent-filter android:priority="1">
                <action android:name="android.settings.APP_NOTIFICATION_BUBBLE_SETTINGS" />
                <category android:name="android.intent.category.DEFAULT" />
            </intent-filter>
            <meta-data android:name="com.android.settings.FRAGMENT_CLASS"
                       android:value="com.android.settings.notification.AppBubbleNotificationSettings" />
        </activity>

        <activity
            android:name="Settings$SoundSettingsActivity"
            android:label="@string/sound_settings"
            android:icon="@drawable/ic_homepage_sound"
            android:exported="true"
            android:parentActivityName="Settings">
            <intent-filter android:priority="1">
                <action android:name="com.android.settings.SOUND_SETTINGS" />
                <action android:name="android.settings.SOUND_SETTINGS" />
                <action android:name="android.settings.ACTION_OTHER_SOUND_SETTINGS" />
                <category android:name="android.intent.category.DEFAULT" />
            </intent-filter>
            <intent-filter android:priority="40">
                <action android:name="android.intent.action.MAIN" />
                <category android:name="com.android.settings.SHORTCUT" />
            </intent-filter>
            <meta-data android:name="com.android.settings.FRAGMENT_CLASS"
                android:value="com.android.settings.notification.SoundSettings" />
            <meta-data android:name="com.android.settings.PRIMARY_PROFILE_CONTROLLED"
                android:value="true" />
        </activity>

        <!-- Show apps for which application-level notification settings are applicable -->
        <activity android:name="Settings$NotificationAppListActivity"
                  android:label="@string/app_notifications_title"
                  android:icon="@drawable/ic_notifications"
                  android:exported="true">
            <intent-filter android:priority="1">
                <action android:name="android.settings.ALL_APPS_NOTIFICATION_SETTINGS" />
                <category android:name="android.intent.category.DEFAULT" />
            </intent-filter>
            <meta-data android:name="com.android.settings.FRAGMENT_CLASS"
                       android:value="com.android.settings.applications.manageapplications.ManageApplications" />
        </activity>

        <!-- Show application-level notification settings (app passed in as extras) -->
        <activity android:name="Settings$AppNotificationSettingsActivity"
                android:exported="true">
            <intent-filter android:priority="1">
                <action android:name="android.settings.APP_NOTIFICATION_SETTINGS" />
                <category android:name="android.intent.category.DEFAULT" />
            </intent-filter>
            <meta-data android:name="com.android.settings.FRAGMENT_CLASS"
                android:value="com.android.settings.notification.AppNotificationSettings" />
        </activity>

        <!-- Show channel group-level notification settings (group passed in as extras) -->
        <activity android:name="Settings$ChannelGroupNotificationSettingsActivity"
                  android:exported="true">
            <meta-data android:name="com.android.settings.FRAGMENT_CLASS"
                       android:value="com.android.settings.notification.ChannelGroupNotificationSettings" />
        </activity>

        <!-- Show channel-level notification settings (channel passed in as extras) -->
        <activity android:name="Settings$ChannelNotificationSettingsActivity"
                  android:label="@string/notification_channel_title"
                  android:exported="true">
            <intent-filter android:priority="1">
                <action android:name="android.settings.CHANNEL_NOTIFICATION_SETTINGS" />
                <category android:name="android.intent.category.DEFAULT" />
            </intent-filter>
            <meta-data android:name="com.android.settings.FRAGMENT_CLASS"
                       android:value="com.android.settings.notification.ChannelNotificationSettings" />
        </activity>

        <!-- Show Manual (from settings item) -->
        <activity
            android:name="ManualDisplayActivity"
            android:label="@string/manual"
            android:parentActivityName="Settings"
            android:enabled="@bool/config_show_manual">
            <intent-filter>
                <action android:name="android.settings.SHOW_MANUAL" />
                <category android:name="android.intent.category.DEFAULT" />
            </intent-filter>
            <meta-data android:name="com.android.settings.PRIMARY_PROFILE_CONTROLLED"
                android:value="true" />
        </activity>

        <!-- Show regulatory info (from settings item or dialing "*#07#") -->
        <activity
            android:name="RegulatoryInfoDisplayActivity"
            android:label="@string/regulatory_labels"
            android:parentActivityName="Settings"
            android:enabled="@bool/config_show_regulatory_info">
            <intent-filter>
                <action android:name="android.settings.SHOW_REGULATORY_INFO" />
                <category android:name="android.intent.category.DEFAULT" />
            </intent-filter>
            <meta-data android:name="com.android.settings.PRIMARY_PROFILE_CONTROLLED"
                android:value="true" />
        </activity>

        <!-- Confirmation dialog for enabling notification access from CompanionDeviceManager -->
        <activity android:name=".notification.NotificationAccessConfirmationActivity"
                  android:theme="@android:style/Theme.DeviceDefault.Light.Dialog.Alert" />

        <receiver android:name="com.android.settingslib.bluetooth.BluetoothDiscoverableTimeoutReceiver">
            <intent-filter>
                <action android:name="android.bluetooth.intent.DISCOVERABLE_TIMEOUT" />
            </intent-filter>
        </receiver>

        <!-- Watch for ContactsContract.Profile changes and update the user's photo.  -->
        <receiver android:name=".users.ProfileUpdateReceiver">
            <intent-filter>
                <action android:name="android.provider.Contacts.PROFILE_CHANGED" />
            </intent-filter>
        </receiver>

        <receiver android:name=".sim.SimSelectNotification">
            <intent-filter>
                <action android:name="android.telephony.action.PRIMARY_SUBSCRIPTION_LIST_CHANGED"/>
                <action android:name="android.settings.ENABLE_MMS_DATA_REQUEST"/>
            </intent-filter>
        </receiver>

        <provider
            android:name="androidx.core.content.FileProvider"
            android:authorities="com.android.settings.files"
            android:grantUriPermissions="true"
            android:exported="false">
            <meta-data
                android:name="android.support.FILE_PROVIDER_PATHS"
                android:resource="@xml/file_paths" />
        </provider>

<<<<<<< HEAD
        <activity
            android:name="Settings$SimSettingsActivity"
            android:label="@string/sim_settings_title"
            android:icon="@drawable/ic_settings_sim"
            android:parentActivityName="Settings">
            <intent-filter>
                <action android:name="android.intent.action.MAIN" />
                <category android:name="android.intent.category.DEFAULT" />
            </intent-filter>
            <intent-filter>
                <action android:name="com.android.settings.action.SETTINGS" />
            </intent-filter>
            <meta-data android:name="com.android.settings.order" android:value="-2"/>
            <meta-data android:name="com.android.settings.category"
                android:value="com.android.settings.category.ia.wireless" />
            <meta-data android:name="com.android.settings.summary"
                android:resource="@string/summary_empty"/>
            <meta-data android:name="com.android.settings.FRAGMENT_CLASS"
                android:value="com.android.settings.sim.SimSettings" />
        </activity>
=======
        <provider
            android:name=".deviceinfo.legal.ModuleLicenseProvider"
            android:authorities="com.android.settings.module_licenses"
            android:grantUriPermissions="true"
            android:exported="false"/>
>>>>>>> 0ab6fbdb

        <activity android:name=".sim.SimPreferenceDialog"
            android:theme="@style/Theme.AlertDialog"
            android:excludeFromRecents="true" />

        <activity
            android:name=".wifi.RequestToggleWiFiActivity"
            android:theme="@android:style/Theme.DeviceDefault.Light.Dialog.Alert"
            android:excludeFromRecents="true"
            android:permission="android.permission.CHANGE_WIFI_STATE">
            <intent-filter>
                <action android:name="android.net.wifi.action.REQUEST_ENABLE" />
                <action android:name="android.net.wifi.action.REQUEST_DISABLE" />
                <category android:name="android.intent.category.DEFAULT" />
            </intent-filter>
        </activity>

        <activity
            android:name=".wifi.WifiDialogActivity"
            android:label=""
            android:theme="@style/Transparent"
            android:excludeFromRecents="true"
            android:documentLaunchMode="always"
            android:exported="true"
            android:permission="android.permission.CHANGE_WIFI_STATE"
            android:configChanges="orientation|keyboardHidden|screenSize">
            <intent-filter>
                <action android:name="com.android.settings.WIFI_DIALOG" />
                <category android:name="android.intent.category.DEFAULT" />
            </intent-filter>
        </activity>

        <activity
            android:name=".wifi.NetworkRequestDialogActivity"
            android:theme="@style/Transparent"
            android:excludeFromRecents="true"
            android:launchMode="singleTop"
            android:taskAffinity=".wifi.NetworkRequestDialogActivity"
            android:exported="true"
            android:permission="android.permission.NETWORK_SETTINGS">
            <intent-filter>
                <action android:name="com.android.settings.wifi.action.NETWORK_REQUEST" />
                <category android:name="android.intent.category.DEFAULT" />
            </intent-filter>
        </activity>

        <receiver
            android:name=".wifi.slice.ConnectToWifiHandler"
            android:exported="false" />

        <activity
            android:name=".sim.SimDialogActivity"
            android:theme="@style/Theme.AlertDialog"
            android:label="@string/sim_settings_title"
            android:launchMode="singleTop"
            android:excludeFromRecents="true">
            <intent-filter>
                <action android:name="android.intent.action.MAIN" />
            </intent-filter>
        </activity>

        <activity
            android:name=".flashlight.FlashlightHandleActivity"
            android:theme="@android:style/Theme.NoDisplay"
            android:excludeFromRecents="true"
            android:exported="true"
            android:label="@string/power_flashlight"/>

        <activity
            android:name="Settings$WifiCallingSettingsActivity"
            android:label="@string/wifi_calling_settings_title">
            <intent-filter>
                <action android:name="android.intent.action.MAIN" />
                <action android:name="android.settings.WIFI_CALLING_SETTINGS" />
                <category android:name="android.intent.category.DEFAULT" />
                <category android:name="android.intent.category.VOICE_LAUNCH" />
            </intent-filter>
            <meta-data android:name="com.android.settings.FRAGMENT_CLASS"
                       android:value="com.android.settings.wifi.calling.WifiCallingSettings" />
            <meta-data android:name="com.android.settings.PRIMARY_PROFILE_CONTROLLED"
                       android:value="true" />
        </activity>

        <activity android:name=".wifi.calling.WifiCallingSuggestionActivity"
                  android:label="@string/wifi_calling_settings_title"
                  android:icon="@drawable/ic_suggestion_wireless">
            <intent-filter>
                <action android:name="android.intent.action.MAIN" />
                <category android:name="com.android.settings.suggested.category.FIRST_IMPRESSION" />
            </intent-filter>
            <meta-data android:name="com.android.settings.FRAGMENT_CLASS"
                       android:value="com.android.settings.wifi.calling.WifiCallingSettings" />
            <meta-data android:name="com.android.settings.dismiss"
                android:value="10,14,30" />
            <meta-data android:name="com.android.settings.title"
                android:resource="@string/wifi_calling_suggestion_title" />
            <meta-data android:name="com.android.settings.summary"
                android:resource="@string/wifi_calling_suggestion_summary" />
        </activity>

        <provider
            android:name=".search.SettingsSearchIndexablesProvider"
            android:authorities="com.android.settings"
            android:multiprocess="false"
            android:grantUriPermissions="true"
            android:permission="android.permission.READ_SEARCH_INDEXABLES"
            android:exported="true">
            <intent-filter>
                <action android:name="android.content.action.SEARCH_INDEXABLES_PROVIDER" />
            </intent-filter>
        </provider>

        <provider
            android:name=".dashboard.suggestions.SuggestionStateProvider"
            android:authorities="com.android.settings.suggestions.status"
            android:exported="true">
            <intent-filter>
                <action android:name="com.android.settings.action.SUGGESTION_STATE_PROVIDER" />
            </intent-filter>
        </provider>

        <activity
            android:name="Settings$OverlaySettingsActivity"
            android:label="@string/draw_overlay"
            android:parentActivityName="Settings">
            <intent-filter android:priority="1">
                <action android:name="android.settings.action.MANAGE_OVERLAY_PERMISSION" />
                <category android:name="android.intent.category.DEFAULT" />
            </intent-filter>
            <meta-data android:name="com.android.settings.FRAGMENT_CLASS"
                android:value="com.android.settings.applications.manageapplications.ManageApplications" />
        </activity>

        <activity
            android:name="Settings$AppDrawOverlaySettingsActivity"
            android:label="@string/draw_overlay"
            android:parentActivityName="Settings">
            <intent-filter android:priority="1">
                <action android:name="android.settings.action.MANAGE_OVERLAY_PERMISSION" />
                <category android:name="android.intent.category.DEFAULT" />
                <data android:scheme="package" />
            </intent-filter>
            <meta-data android:name="com.android.settings.FRAGMENT_CLASS"
                android:value="com.android.settings.applications.appinfo.DrawOverlayDetails" />
        </activity>

        <activity
            android:name="Settings$WriteSettingsActivity"
            android:label="@string/write_settings_title"
            android:parentActivityName="Settings">
            <intent-filter android:priority="1">
                <action android:name="android.settings.action.MANAGE_WRITE_SETTINGS" />
                <category android:name="android.intent.category.DEFAULT" />
            </intent-filter>
            <meta-data android:name="com.android.settings.FRAGMENT_CLASS"
                android:value="com.android.settings.applications.manageapplications.ManageApplications" />
        </activity>

        <activity
            android:name="Settings$AppWriteSettingsActivity"
            android:label="@string/write_settings_title"
            android:parentActivityName="Settings">
            <intent-filter android:priority="1">
                <action android:name="android.settings.action.MANAGE_WRITE_SETTINGS" />
                <category android:name="android.intent.category.DEFAULT" />
                <data android:scheme="package" />
            </intent-filter>
            <meta-data android:name="com.android.settings.FRAGMENT_CLASS"
                       android:value="com.android.settings.applications.appinfo.WriteSettingsDetails" />
        </activity>

        <activity
            android:name="Settings$ManageExternalSourcesActivity"
            android:label="@string/install_other_apps"
            android:parentActivityName="Settings">
            <intent-filter android:priority="1">
                <action android:name="android.settings.MANAGE_UNKNOWN_APP_SOURCES" />
                <category android:name="android.intent.category.DEFAULT" />
            </intent-filter>
            <meta-data android:name="com.android.settings.FRAGMENT_CLASS"
                android:value="com.android.settings.applications.manageapplications.ManageApplications" />
        </activity>

        <activity android:name="Settings$ManageAppExternalSourcesActivity"
                  android:label="@string/install_other_apps">
            <intent-filter android:priority="1">
                <action android:name="android.settings.MANAGE_UNKNOWN_APP_SOURCES" />
                <category android:name="android.intent.category.DEFAULT" />
                <data android:scheme="package" />
            </intent-filter>
            <meta-data android:name="com.android.settings.FRAGMENT_CLASS"
                       android:value="com.android.settings.applications.appinfo.ExternalSourcesDetails" />
        </activity>

        <activity android:name=".enterprise.ActionDisabledByAdminDialog"
                android:theme="@style/Transparent"
                android:taskAffinity="com.android.settings.enterprise"
                android:excludeFromRecents="true"
                android:launchMode="singleTop">
            <intent-filter android:priority="1">
                <action android:name="android.settings.SHOW_ADMIN_SUPPORT_DETAILS" />
                <category android:name="android.intent.category.DEFAULT" />
            </intent-filter>
        </activity>

        <!-- Keep compatibility with old WebView-picker implementation -->
        <activity-alias android:name=".WebViewImplementation"
                  android:targetActivity="Settings$WebViewAppPickerActivity"
                  android:exported="true"
                  android:excludeFromRecents="true"
                  android:theme="@*android:style/Theme.DeviceDefault.Light.Dialog.Alert">
            <intent-filter>
                <action android:name="android.settings.WEBVIEW_SETTINGS" />
                <category android:name="android.intent.category.DEFAULT" />
            </intent-filter>
            <meta-data android:name="com.android.settings.PRIMARY_PROFILE_CONTROLLED"
                android:value="true" />
            <meta-data android:name="com.android.settings.FRAGMENT_CLASS"
                android:value="com.android.settings.webview.WebViewAppPicker" />
        </activity-alias>

        <provider
            android:name=".backup.BackupSettingsContentProvider"
            android:authorities="com.android.settings.backup.BackupSettingsContentProvider"
	    android:exported="true">
        </provider>

        <activity android:name=".backup.UserBackupSettingsActivity"
                  android:label="@string/privacy_settings_title"
                  android:icon="@drawable/ic_settings_backup">
            <intent-filter>
                <action android:name="android.intent.action.MAIN" />
                <category android:name="android.intent.category.DEFAULT" />
                <category android:name="android.intent.category.VOICE_LAUNCH" />
            </intent-filter>
            <!-- Mark the activity as a dynamic setting -->
            <intent-filter>
                <action android:name="com.android.settings.action.IA_SETTINGS" />
            </intent-filter>
            <!-- Tell Settings app which category it belongs to -->
            <meta-data android:name="com.android.settings.category"
                       android:value="com.android.settings.category.ia.system" />
            <meta-data android:name="com.android.settings.summary_uri"
		       android:value="content://com.android.settings.backup.BackupSettingsContentProvider/summary" />
            <meta-data android:name="com.android.settings.order" android:value="-60"/>
        </activity>

        <activity
            android:name="Settings$AutomaticStorageManagerSettingsActivity"
            android:exported="@bool/config_storage_manager_settings_enabled"
            android:label="@string/automatic_storage_manager_settings"
            android:parentActivityName="Settings">
            <intent-filter android:priority="1">
                <action android:name="android.settings.STORAGE_MANAGER_SETTINGS" />
                <category android:name="android.intent.category.DEFAULT" />
            </intent-filter>
            <meta-data android:name="com.android.settings.FRAGMENT_CLASS"
                       android:value="com.android.settings.deletionhelper.AutomaticStorageManagerSettings" />
        </activity>

        <!-- Show app-level advanced power usage details (app passed in as extras) -->
        <activity
            android:name=".fuelgauge.AdvancedPowerUsageDetailActivity"
            android:excludeFromRecents="true"
            android:launchMode="singleInstance"
            android:theme="@android:style/Theme.NoDisplay">
            <intent-filter>
                <action android:name="android.settings.APP_BATTERY_SETTINGS" />
                <category android:name="android.intent.category.DEFAULT" />
                <data android:scheme="package" />
            </intent-filter>
        </activity>

        <activity
            android:name=".Settings$AppAndNotificationDashboardActivity"
            android:label="@string/app_and_notification_dashboard_title"
            android:icon="@drawable/ic_homepage_apps"
            android:parentActivityName="Settings"
            android:exported="true">
            <meta-data android:name="com.android.settings.FRAGMENT_CLASS"
                       android:value="com.android.settings.applications.AppAndNotificationDashboardFragment"/>
        </activity>

        <activity
            android:name=".Settings$AccountDashboardActivity"
            android:label="@string/account_dashboard_title"
            android:icon="@drawable/ic_homepage_accounts"
            android:parentActivityName="Settings">
            <intent-filter android:priority="1">
                <action android:name="android.settings.SYNC_SETTINGS" />
                <category android:name="android.intent.category.DEFAULT" />
            </intent-filter>
            <intent-filter android:priority="53">
                <action android:name="android.intent.action.MAIN" />
                <category android:name="com.android.settings.SHORTCUT" />
            </intent-filter>
            <meta-data android:name="com.android.settings.FRAGMENT_CLASS"
                       android:value="com.android.settings.accounts.AccountDashboardFragment"/>
            <meta-data android:name="com.android.settings.PRIMARY_PROFILE_CONTROLLED"
                       android:value="true" />
        </activity>

        <activity
            android:name=".Settings$SystemDashboardActivity"
            android:label="@string/header_category_system"
            android:icon="@drawable/ic_homepage_system_dashboard"
            android:parentActivityName="Settings">
            <intent-filter android:priority="70">
                <action android:name="android.intent.action.MAIN" />
                <category android:name="com.android.settings.SHORTCUT" />
            </intent-filter>
            <meta-data android:name="com.android.settings.FRAGMENT_CLASS"
                       android:value="com.android.settings.system.SystemDashboardFragment"/>
        </activity>

        <activity android:name=".support.SupportDashboardActivity"
                  android:label="@string/page_tab_title_support"
                  android:icon="@drawable/ic_homepage_support"
                  android:theme="@android:style/Theme.DeviceDefault.Light.Panel"
                  android:enabled="@bool/config_support_enabled">
            <intent-filter>
                <action android:name="com.android.settings.action.SUPPORT_SETTINGS" />
                <category android:name="android.intent.category.DEFAULT" />
            </intent-filter>
        </activity>

        <service
            android:name=".SettingsDumpService"
            android:exported="true"
            android:permission="android.permission.DUMP" />

        <!-- Quick Settings tiles for Developer Options -->
        <service
            android:name=".development.qstile.DevelopmentTiles$ShowLayout"
            android:label="@string/debug_layout"
            android:icon="@drawable/tile_icon_show_layout"
            android:permission="android.permission.BIND_QUICK_SETTINGS_TILE"
            android:enabled="false">
            <intent-filter>
                <action android:name="android.service.quicksettings.action.QS_TILE" />
            </intent-filter>
        </service>
        <service
            android:name=".development.qstile.DevelopmentTiles$GPUProfiling"
            android:label="@string/track_frame_time"
            android:icon="@drawable/tile_icon_graphics"
            android:permission="android.permission.BIND_QUICK_SETTINGS_TILE"
            android:enabled="false">
            <intent-filter>
                <action android:name="android.service.quicksettings.action.QS_TILE" />
            </intent-filter>
        </service>
        <service
            android:name=".development.qstile.DevelopmentTiles$ForceRTL"
            android:label="@string/force_rtl_layout_all_locales"
            android:icon="@drawable/tile_icon_force_rtl"
            android:permission="android.permission.BIND_QUICK_SETTINGS_TILE"
            android:enabled="false">
            <intent-filter>
                <action android:name="android.service.quicksettings.action.QS_TILE" />
            </intent-filter>
        </service>
        <service
            android:name=".development.qstile.DevelopmentTiles$AnimationSpeed"
            android:label="@string/window_animation_scale_title"
            android:icon="@drawable/tile_icon_animation_speed"
            android:permission="android.permission.BIND_QUICK_SETTINGS_TILE"
            android:enabled="false">
            <intent-filter>
                <action android:name="android.service.quicksettings.action.QS_TILE" />
            </intent-filter>
        </service>

        <service
            android:name=".development.qstile.DevelopmentTiles$WinscopeTrace"
            android:label="@string/winscope_trace_quick_settings_title"
            android:icon="@drawable/tile_icon_winscope_trace"
            android:permission="android.permission.BIND_QUICK_SETTINGS_TILE"
            android:enabled="false">
            <intent-filter>
                <action android:name="android.service.quicksettings.action.QS_TILE" />
            </intent-filter>
        </service>

        <service
            android:name=".development.qstile.DevelopmentTiles$SensorsOff"
            android:label="@string/sensors_off_quick_settings_title"
            android:icon="@drawable/tile_icon_sensors_off"
            android:permission="android.permission.BIND_QUICK_SETTINGS_TILE"
            android:enabled="false">
            <intent-filter>
                <action android:name="android.service.quicksettings.action.QS_TILE" />
            </intent-filter>
        </service>

        <activity
            android:name=".HelpTrampoline"
            android:exported="true"
            android:theme="@style/Transparent"
            android:permission="android.permission.DUMP"
            android:excludeFromRecents="true"
            android:enabled="@bool/config_has_help" />

        <activity android:name=".applications.autofill.AutofillPickerActivity"
                android:excludeFromRecents="true"
                android:launchMode="singleInstance"
                android:exported="false">
        </activity>

        <activity android:name=".applications.autofill.AutofillPickerTrampolineActivity"
                android:theme="@android:style/Theme.NoDisplay"
                android:excludeFromRecents="true"
                android:launchMode="singleInstance"
                android:label="@string/autofill_app">
            <intent-filter android:priority="1">
                <action android:name="android.settings.REQUEST_SET_AUTOFILL_SERVICE" />
                <category android:name="android.intent.category.DEFAULT" />
                <data android:scheme="package" />
            </intent-filter>
        </activity>

        <activity android:name="Settings$AdvancedConnectedDeviceActivity"
                  android:label="@string/connected_device_connections_title"
                  android:parentActivityName="Settings$ConnectedDeviceDashboardActivity">
            <intent-filter android:priority="1">
                <action android:name="android.settings.NFC_SETTINGS" />
                <category android:name="android.intent.category.DEFAULT" />
            </intent-filter>
            <intent-filter android:priority="1">
                <action android:name="com.android.settings.ADVANCED_CONNECTED_DEVICE_SETTINGS" />
                <category android:name="android.intent.category.DEFAULT" />
            </intent-filter>
            <meta-data android:name="com.android.settings.FRAGMENT_CLASS"
                       android:value="com.android.settings.connecteddevice.AdvancedConnectedDeviceDashboardFragment" />
            <meta-data android:name="com.android.settings.PRIMARY_PROFILE_CONTROLLED"
                       android:value="true" />
        </activity>

        <activity android:name="Settings$BluetoothDeviceDetailActivity"
                  android:label="@string/device_details_title"
                  android:permission="android.permission.BLUETOOTH_PRIVILEGED"
                  android:parentActivityName="Settings$ConnectedDeviceDashboardActivity">
            <intent-filter android:priority="1">
                <action android:name="com.android.settings.BLUETOOTH_DEVICE_DETAIL_SETTINGS" />
                <category android:name="android.intent.category.DEFAULT" />
            </intent-filter>
            <meta-data android:name="com.android.settings.FRAGMENT_CLASS"
                       android:value="com.android.settings.bluetooth.BluetoothDeviceDetailsFragment" />
        </activity>

        <activity android:name=".panel.SettingsPanelActivity"
            android:label="@string/settings_panel_title"
            android:theme="@style/Theme.Panel"
            android:launchMode="singleInstance"
            android:excludeFromRecents="true"
            android:exported="true">
                 <intent-filter>
                     <action android:name="android.settings.panel.action.INTERNET_CONNECTIVITY" />
                     <category android:name="android.intent.category.DEFAULT" />
                 </intent-filter>
                <intent-filter>
                    <action android:name="android.settings.panel.action.NFC" />
                    <category android:name="android.intent.category.DEFAULT" />
                </intent-filter>
                <intent-filter>
                    <action android:name="android.settings.panel.action.WIFI" />
                    <category android:name="android.intent.category.DEFAULT" />
                </intent-filter>
                <intent-filter>
                    <action android:name="android.settings.panel.action.VOLUME" />
                    <category android:name="android.intent.category.DEFAULT" />
                </intent-filter>
        </activity>

        <activity-alias
            android:name="MediaOutputSlice"
            android:label="@string/media_output_panel_title"
            android:permission="android.permission.BLUETOOTH_PRIVILEGED"
            android:targetActivity=".panel.SettingsPanelActivity">
                <intent-filter>
                    <action android:name="com.android.settings.panel.action.MEDIA_OUTPUT" />
                    <category android:name="android.intent.category.DEFAULT" />
                </intent-filter>
        </activity-alias>

        <provider android:name=".slices.SettingsSliceProvider"
                  android:authorities="com.android.settings.slices;android.settings.slices"
                  android:exported="true"
                  android:grantUriPermissions="true" />

        <receiver
            android:name=".slices.SliceBroadcastReceiver"
            android:exported="false" />

        <receiver
            android:name=".slices.SliceRelayReceiver"
            android:permission="android.permission.MANAGE_SLICE_PERMISSIONS"
            android:exported="true" />

        <!-- Couldn't be triggered from outside of settings. Statsd can trigger it because we send
             PendingIntent to it-->
        <receiver android:name=".fuelgauge.batterytip.AnomalyDetectionReceiver"
                  android:exported="false" />

        <receiver android:name=".fuelgauge.batterytip.AnomalyConfigReceiver">
            <intent-filter>
                <action android:name="android.app.action.STATSD_STARTED"/>
                <action android:name="android.intent.action.BOOT_COMPLETED"/>
            </intent-filter>
        </receiver>

        <service android:name=".fuelgauge.batterytip.AnomalyCleanupJobService"
                 android:permission="android.permission.BIND_JOB_SERVICE" />

        <service android:name=".fuelgauge.batterytip.AnomalyConfigJobService"
                 android:permission="android.permission.BIND_JOB_SERVICE" />

        <service android:name=".fuelgauge.batterytip.AnomalyDetectionJobService"
                 android:permission="android.permission.BIND_JOB_SERVICE" />

        <provider
            android:name=".homepage.contextualcards.CardContentProvider"
            android:authorities="com.android.settings.homepage.CardContentProvider"
            android:exported="true"
            android:permission="android.permission.WRITE_SETTINGS_HOMEPAGE_DATA" />

        <provider
            android:name=".homepage.contextualcards.SettingsContextualCardProvider"
            android:authorities="com.android.settings.homepage.contextualcards"
            android:permission="android.permission.WRITE_SETTINGS_HOMEPAGE_DATA"
            android:exported="true">
            <intent-filter>
                <action android:name="android.content.action.SETTINGS_HOMEPAGE_DATA"/>
            </intent-filter>
        </provider>

        <activity
            android:name=".wifi.dpp.WifiDppConfiguratorActivity">
            <intent-filter>
                <action android:name="android.settings.WIFI_DPP_CONFIGURATOR_QR_CODE_SCANNER"/>
                <action android:name="android.settings.WIFI_DPP_CONFIGURATOR_QR_CODE_GENERATOR"/>
                <category android:name="android.intent.category.DEFAULT"/>
            </intent-filter>
            <intent-filter>
                <action android:name="android.settings.PROCESS_WIFI_EASY_CONNECT_URI"/>
                <category android:name="android.intent.category.DEFAULT"/>
                <data android:scheme="DPP"/>
            </intent-filter>
        </activity>

        <activity
            android:name=".wifi.dpp.WifiDppEnrolleeActivity">
            <intent-filter>
                <action android:name="android.settings.WIFI_DPP_ENROLLEE_QR_CODE_SCANNER"/>
                <category android:name="android.intent.category.DEFAULT"/>
            </intent-filter>
        </activity>

        <activity android:name=".homepage.contextualcards.ContextualCardFeedbackDialog"
                  android:theme="@android:style/Theme.DeviceDefault.Light.Dialog.Alert" />

        <activity
            android:name="Settings$WifiCallingDisclaimerActivity"
            android:label="@string/wifi_calling_settings_title"
            android:taskAffinity="com.android.settings">
            <intent-filter>
                <action android:name="android.intent.action.MAIN" />
                <category android:name="android.intent.category.DEFAULT" />
            </intent-filter>
            <meta-data android:name="com.android.settings.FRAGMENT_CLASS"
                android:value="com.android.settings.wifi.calling.WifiCallingDisclaimerFragment" />
        </activity>

        <activity android:name="Settings$BatterySaverScheduleSettingsActivity"
            android:label="@string/battery_saver_schedule_settings_title"
            android:parentActivityName="Settings">
            <intent-filter>
                <action android:name="com.android.settings.BATTERY_SAVER_SCHEDULE_SETTINGS" />
                <category android:name="android.intent.category.DEFAULT" />
            </intent-filter>
            <meta-data android:name="com.android.settings.FRAGMENT_CLASS"
                android:value="com.android.settings.fuelgauge.batterysaver.BatterySaverScheduleSettings" />
        </activity>

        <activity android:name="Settings$GlobalActionsPanelSettingsActivity"
            android:label="@string/global_actions_panel_title">
            <intent-filter>
                <action android:name="com.android.settings.GLOBAL_ACTIONS_PANEL_SETTINGS" />
                <category android:name="android.intent.category.DEFAULT" />
            </intent-filter>
            <meta-data android:name="com.android.settings.FRAGMENT_CLASS"
                android:value="com.android.settings.gestures.GlobalActionsPanelSettings" />
        </activity>

        <!-- This is the longest AndroidManifest.xml ever. -->
    </application>
</manifest><|MERGE_RESOLUTION|>--- conflicted
+++ resolved
@@ -2704,7 +2704,12 @@
                 android:resource="@xml/file_paths" />
         </provider>
 
-<<<<<<< HEAD
+        <provider
+            android:name=".deviceinfo.legal.ModuleLicenseProvider"
+            android:authorities="com.android.settings.module_licenses"
+            android:grantUriPermissions="true"
+            android:exported="false"/>
+
         <activity
             android:name="Settings$SimSettingsActivity"
             android:label="@string/sim_settings_title"
@@ -2725,13 +2730,6 @@
             <meta-data android:name="com.android.settings.FRAGMENT_CLASS"
                 android:value="com.android.settings.sim.SimSettings" />
         </activity>
-=======
-        <provider
-            android:name=".deviceinfo.legal.ModuleLicenseProvider"
-            android:authorities="com.android.settings.module_licenses"
-            android:grantUriPermissions="true"
-            android:exported="false"/>
->>>>>>> 0ab6fbdb
 
         <activity android:name=".sim.SimPreferenceDialog"
             android:theme="@style/Theme.AlertDialog"
