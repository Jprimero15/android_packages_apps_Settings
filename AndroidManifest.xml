<manifest xmlns:android="http://schemas.android.com/apk/res/android"
        xmlns:androidprv="http://schemas.android.com/apk/prv/res/android"
        package="com.android.settings"
        coreApp="true"
        android:sharedUserId="android.uid.system">

    <original-package android:name="com.android.settings" />

    <uses-permission android:name="android.permission.REQUEST_NETWORK_SCORES" />
    <uses-permission android:name="android.permission.WRITE_MEDIA_STORAGE" />
    <uses-permission android:name="android.permission.WRITE_EXTERNAL_STORAGE" />
    <uses-permission android:name="android.permission.READ_EXTERNAL_STORAGE" />
    <uses-permission android:name="android.permission.WRITE_SETTINGS" />
    <uses-permission android:name="android.permission.WRITE_SECURE_SETTINGS" />
    <uses-permission android:name="android.permission.DEVICE_POWER" />
    <uses-permission android:name="android.permission.CHANGE_CONFIGURATION" />
    <uses-permission android:name="android.permission.MOUNT_UNMOUNT_FILESYSTEMS" />
    <uses-permission android:name="android.permission.VIBRATE" />
    <uses-permission android:name="android.permission.BLUETOOTH" />
    <uses-permission android:name="android.permission.BLUETOOTH_ADMIN" />
    <uses-permission android:name="android.permission.BLUETOOTH_PRIVILEGED" />
    <uses-permission android:name="android.permission.NFC" />
    <uses-permission android:name="android.permission.HARDWARE_TEST" />
    <uses-permission android:name="android.permission.CALL_PHONE" />
    <uses-permission android:name="android.permission.MODIFY_AUDIO_SETTINGS" />
    <uses-permission android:name="android.permission.MASTER_CLEAR" />
    <uses-permission android:name="com.google.android.googleapps.permission.GOOGLE_AUTH" />
    <uses-permission android:name="android.permission.ACCESS_DOWNLOAD_MANAGER" />
    <uses-permission android:name="android.permission.READ_CONTACTS" />
    <uses-permission android:name="android.permission.WRITE_CONTACTS" />
    <uses-permission android:name="android.permission.ACCESS_NETWORK_STATE" />
    <uses-permission android:name="android.permission.LOCAL_MAC_ADDRESS" />
    <uses-permission android:name="android.permission.ACCESS_WIFI_STATE" />
    <uses-permission android:name="com.android.certinstaller.INSTALL_AS_USER" />
    <uses-permission android:name="android.permission.CHANGE_WIFI_STATE" />
    <uses-permission android:name="android.permission.TETHER_PRIVILEGED" />
    <uses-permission android:name="android.permission.FOREGROUND_SERVICE"/>
    <uses-permission android:name="android.permission.INTERNET" />
    <uses-permission android:name="android.permission.CLEAR_APP_USER_DATA" />
    <uses-permission android:name="android.permission.READ_PHONE_STATE" />
    <uses-permission android:name="android.permission.MODIFY_PHONE_STATE" />
    <uses-permission android:name="android.permission.ACCESS_FINE_LOCATION"/>
    <uses-permission android:name="android.permission.WRITE_APN_SETTINGS"/>
    <uses-permission android:name="android.permission.ACCESS_CHECKIN_PROPERTIES"/>
    <uses-permission android:name="android.permission.READ_USER_DICTIONARY"/>
    <uses-permission android:name="android.permission.WRITE_USER_DICTIONARY"/>
    <uses-permission android:name="android.permission.FORCE_STOP_PACKAGES"/>
    <uses-permission android:name="android.permission.PACKAGE_USAGE_STATS"/>
    <uses-permission android:name="android.permission.BATTERY_STATS"/>
    <uses-permission android:name="com.android.launcher.permission.READ_SETTINGS" />
    <uses-permission android:name="com.android.launcher.permission.WRITE_SETTINGS" />
    <uses-permission android:name="android.permission.MOVE_PACKAGE" />
    <uses-permission android:name="android.permission.USE_CREDENTIALS" />
    <uses-permission android:name="android.permission.BACKUP" />
    <uses-permission android:name="android.permission.READ_SYNC_STATS" />
    <uses-permission android:name="android.permission.READ_SYNC_SETTINGS" />
    <uses-permission android:name="android.permission.WRITE_SYNC_SETTINGS" />
    <uses-permission android:name="android.permission.READ_DEVICE_CONFIG" />
    <uses-permission android:name="android.permission.STATUS_BAR" />
    <uses-permission android:name="android.permission.MANAGE_USB" />
    <uses-permission android:name="android.permission.MANAGE_DEBUGGING" />
    <uses-permission android:name="android.permission.SET_POINTER_SPEED" />
    <uses-permission android:name="android.permission.SET_KEYBOARD_LAYOUT" />
    <uses-permission android:name="android.permission.INTERACT_ACROSS_USERS_FULL" />
    <uses-permission android:name="android.permission.COPY_PROTECTED_DATA" />
    <uses-permission android:name="android.permission.MANAGE_USERS" />
    <uses-permission android:name="android.permission.MANAGE_PROFILE_AND_DEVICE_OWNERS" />
    <uses-permission android:name="android.permission.READ_PROFILE" />
    <uses-permission android:name="android.permission.CONFIGURE_WIFI_DISPLAY" />
    <uses-permission android:name="android.permission.CONFIGURE_DISPLAY_COLOR_MODE" />
    <uses-permission android:name="android.permission.CONTROL_DISPLAY_COLOR_TRANSFORMS" />
    <uses-permission android:name="android.permission.SET_TIME" />
    <uses-permission android:name="android.permission.ACCESS_NOTIFICATIONS" />
    <uses-permission android:name="android.permission.REBOOT" />
    <uses-permission android:name="android.permission.RECEIVE_BOOT_COMPLETED" />
    <uses-permission android:name="android.permission.MANAGE_DEVICE_ADMINS" />
    <uses-permission android:name="android.permission.READ_SEARCH_INDEXABLES" />
    <uses-permission android:name="android.permission.BIND_SETTINGS_SUGGESTIONS_SERVICE" />
    <uses-permission android:name="android.permission.OEM_UNLOCK_STATE" />
    <uses-permission android:name="android.permission.MANAGE_USER_OEM_UNLOCK_STATE" />
    <uses-permission android:name="android.permission.OVERRIDE_WIFI_CONFIG" />
    <uses-permission android:name="android.permission.MANAGE_FINGERPRINT" />
    <uses-permission android:name="android.permission.USE_BIOMETRIC" />
    <uses-permission android:name="android.permission.USE_BIOMETRIC_INTERNAL" />
    <uses-permission android:name="android.permission.USER_ACTIVITY" />
    <uses-permission android:name="android.permission.CHANGE_APP_IDLE_STATE" />
    <uses-permission android:name="android.permission.PEERS_MAC_ADDRESS"/>
    <uses-permission android:name="android.permission.MANAGE_NOTIFICATIONS"/>
    <uses-permission android:name="android.permission.DELETE_PACKAGES"/>
    <uses-permission android:name="android.permission.REQUEST_DELETE_PACKAGES" />
    <uses-permission android:name="android.permission.MANAGE_APP_OPS_RESTRICTIONS"/>
    <uses-permission android:name="android.permission.MANAGE_APP_OPS_MODES" />
    <uses-permission android:name="android.permission.HIDE_NON_SYSTEM_OVERLAY_WINDOWS"/>
    <uses-permission android:name="android.permission.READ_PRINT_SERVICES" />
    <uses-permission android:name="android.permission.NETWORK_SETTINGS" />
    <uses-permission android:name="android.permission.TEST_BLACKLISTED_PASSWORD" />
    <uses-permission android:name="android.permission.USE_RESERVED_DISK" />
    <uses-permission android:name="android.permission.MANAGE_SCOPED_ACCESS_DIRECTORY_PERMISSIONS" />
    <uses-permission android:name="android.permission.CAMERA" />
    <uses-permission android:name="android.permission.MEDIA_CONTENT_CONTROL" />

    <application android:label="@string/settings_label"
            android:icon="@drawable/ic_launcher_settings"
            android:theme="@style/Theme.Settings"
            android:hardwareAccelerated="true"
            android:requiredForAllUsers="true"
            android:supportsRtl="true"
            android:backupAgent="com.android.settings.backup.SettingsBackupHelper"
            android:usesCleartextTraffic="true"
            android:defaultToDeviceProtectedStorage="true"
            android:directBootAware="true"
            android:appComponentFactory="androidx.core.app.CoreComponentFactory">

        <uses-library android:name="org.apache.http.legacy" />
        <!-- Settings -->

        <activity android:name=".homepage.SettingsHomepageActivity"
                  android:label="@string/settings_label_launcher"
                  android:theme="@style/Theme.Settings.Home"
                  android:taskAffinity="com.android.settings.root"
                  android:launchMode="singleTask">
            <intent-filter android:priority="1">
                <action android:name="android.settings.SETTINGS" />
                <category android:name="android.intent.category.DEFAULT" />
            </intent-filter>
            <meta-data android:name="com.android.settings.PRIMARY_PROFILE_CONTROLLED"
                       android:value="true" />
        </activity>

        <activity android:name=".network.telephony.MobileNetworkActivity"
                  android:label="@string/network_settings_title"
                  android:theme="@style/Theme.Settings.Home"
                  android:launchMode="singleTask">
            <intent-filter android:priority="1">
                <action android:name="android.settings.NETWORK_OPERATOR_SETTINGS" />
                <action android:name="android.settings.DATA_ROAMING_SETTINGS" />
                <action android:name="android.settings.MMS_MESSAGE_SETTING" />
                <category android:name="android.intent.category.DEFAULT" />
            </intent-filter>
        </activity>

        <!-- Alias for launcher activity only, as this belongs to each profile. -->
        <activity-alias android:name="Settings"
                android:label="@string/settings_label_launcher"
                android:taskAffinity="com.android.settings.root"
                android:launchMode="singleTask"
                android:targetActivity=".homepage.SettingsHomepageActivity">
            <intent-filter>
                <action android:name="android.intent.action.MAIN" />
                <category android:name="android.intent.category.DEFAULT" />
                <category android:name="android.intent.category.LAUNCHER" />
            </intent-filter>
            <meta-data android:name="android.app.shortcuts" android:resource="@xml/shortcuts"/>
        </activity-alias>

        <receiver android:name=".SettingsInitialize">
            <intent-filter>
                <action android:name="android.intent.action.USER_INITIALIZE"/>
                <action android:name="android.intent.action.PRE_BOOT_COMPLETED"/>
            </intent-filter>
        </receiver>

        <activity android:name=".SubSettings"
                android:parentActivityName="Settings"/>

        <activity android:name=".Settings$CreateShortcutActivity"
                  android:label="@string/settings_shortcut">
            <intent-filter>
                <action android:name="android.intent.action.CREATE_SHORTCUT" />
                <category android:name="android.intent.category.DEFAULT" />
            </intent-filter>
            <meta-data
                android:name="com.android.settings.FRAGMENT_CLASS"
                android:value="com.android.settings.shortcut.CreateShortcut" />
        </activity>

        <!-- Wireless Controls -->
        <activity
            android:name=".Settings$NetworkDashboardActivity"
            android:label="@string/network_dashboard_title"
            android:icon="@drawable/ic_homepage_network"
            android:parentActivityName="Settings">
            <intent-filter android:priority="1">
                <action android:name="android.settings.WIRELESS_SETTINGS" />
                <action android:name="android.settings.AIRPLANE_MODE_SETTINGS" />
                <category android:name="android.intent.category.DEFAULT" />
            </intent-filter>
            <intent-filter>
                <action android:name="android.intent.action.MAIN" />
                <category android:name="android.intent.category.DEFAULT" />
                <category android:name="android.intent.category.VOICE_LAUNCH" />
            </intent-filter>
            <meta-data android:name="com.android.settings.FRAGMENT_CLASS"
                android:value="com.android.settings.network.NetworkDashboardFragment"/>
            <meta-data android:name="com.android.settings.PRIMARY_PROFILE_CONTROLLED"
                android:value="true" />
        </activity>

        <activity android:name=".Settings$MobileNetworkListActivity"
                  android:label="@string/network_settings_title"
                  android:parentActivityName="Settings$NetworkDashboardActivity">
            <intent-filter android:priority="1">
                <action android:name="android.settings.MOBILE_NETWORK_LIST" />
                <category android:name="android.intent.category.DEFAULT" />
            </intent-filter>
            <meta-data android:name="com.android.settings.FRAGMENT_CLASS"
                       android:value="com.android.settings.network.MobileNetworkListFragment"/>
            <meta-data android:name="com.android.settings.PRIMARY_PROFILE_CONTROLLED"
                       android:value="true" />
        </activity>

        <activity
            android:name=".Settings$ConnectedDeviceDashboardActivity"
            android:label="@string/connected_devices_dashboard_title"
            android:icon="@drawable/ic_homepage_connected_device"
            android:parentActivityName="Settings">
            <intent-filter android:priority="1">
                <action android:name="android.settings.BLUETOOTH_SETTINGS" />
                <category android:name="android.intent.category.DEFAULT" />
            </intent-filter>
            <meta-data android:name="com.android.settings.FRAGMENT_CLASS"
                android:value="com.android.settings.connecteddevice.ConnectedDeviceDashboardFragment"/>
            <meta-data android:name="com.android.settings.PRIMARY_PROFILE_CONTROLLED"
                android:value="true" />
        </activity>

        <activity android:name="AirplaneModeVoiceActivity"
                android:label="@string/wireless_networks_settings_title"
                android:theme="@*android:style/Theme.DeviceDefault.Light.Voice"
                android:exported="true">
            <intent-filter>
                <action android:name="android.settings.VOICE_CONTROL_AIRPLANE_MODE" />
                <category android:name="android.intent.category.DEFAULT" />
                <category android:name="android.intent.category.VOICE" />
            </intent-filter>
        </activity>

        <activity android:name=".search.SearchResultTrampoline"
                  android:theme="@android:style/Theme.NoDisplay"
                  android:excludeFromRecents="true"
                  android:exported="true">
            <intent-filter>
                <action android:name="com.android.settings.SEARCH_RESULT_TRAMPOLINE" />
                <category android:name="android.intent.category.DEFAULT" />
            </intent-filter>
        </activity>

        <activity
            android:name="Settings$WifiSettingsActivity"
            android:label="@string/wifi_settings"
            android:icon="@drawable/ic_settings_wireless"
            android:configChanges="orientation|keyboardHidden|screenSize"
            android:parentActivityName="Settings">
            <intent-filter android:priority="1">
                <action android:name="android.settings.WIFI_SETTINGS" />
                <category android:name="android.intent.category.DEFAULT" />
            </intent-filter>
            <intent-filter android:priority="1">
                <action android:name="android.intent.action.MAIN" />
                <category android:name="com.android.settings.SHORTCUT" />
            </intent-filter>
            <meta-data android:name="com.android.settings.FRAGMENT_CLASS"
                android:value="com.android.settings.wifi.WifiSettings" />
            <meta-data android:name="com.android.settings.PRIMARY_PROFILE_CONTROLLED"
                android:value="true" />
        </activity>

        <activity
            android:name="Settings$WifiSettings2Activity"
            android:label="@string/wifi_settings"
            android:icon="@drawable/ic_settings_wireless"
            android:configChanges="orientation|keyboardHidden|screenSize"
            android:parentActivityName="Settings">
            <intent-filter android:priority="1">
                <action android:name="android.settings.WIFI_SETTINGS2" />
                <category android:name="android.intent.category.DEFAULT" />
            </intent-filter>
            <intent-filter android:priority="1">
                <action android:name="android.intent.action.MAIN" />
                <category android:name="com.android.settings.SHORTCUT" />
            </intent-filter>
            <meta-data android:name="com.android.settings.FRAGMENT_CLASS"
                       android:value="com.android.settings.wifi.WifiSettings2" />
            <meta-data android:name="com.android.settings.PRIMARY_PROFILE_CONTROLLED"
                       android:value="true" />
        </activity>

        <activity
            android:name=".wifi.WifiPickerActivity"
            android:parentActivityName="Settings">
            <intent-filter android:priority="1">
                <action android:name="android.net.wifi.PICK_WIFI_NETWORK" />
                <category android:name="android.intent.category.DEFAULT" />
            </intent-filter>
            <meta-data android:name="com.android.settings.PRIMARY_PROFILE_CONTROLLED"
                android:value="true" />
        </activity>

        <activity
            android:name="Settings$ConfigureWifiSettingsActivity"
            android:label="@string/wifi_configure_settings_preference_title"
            android:icon="@drawable/ic_settings_wireless"
            android:configChanges="orientation|keyboardHidden|screenSize"
            android:parentActivityName="Settings">
            <intent-filter android:priority="1">
                <action android:name="android.settings.WIFI_IP_SETTINGS" />
                <category android:name="android.intent.category.DEFAULT" />
            </intent-filter>
            <intent-filter>
                <action android:name="android.intent.action.MAIN" />
                <category android:name="android.intent.category.VOICE_LAUNCH" />
                <category android:name="android.intent.category.DEFAULT" />
            </intent-filter>
            <meta-data android:name="com.android.settings.FRAGMENT_CLASS"
                android:value="com.android.settings.wifi.ConfigureWifiSettings" />
            <meta-data android:name="com.android.settings.PRIMARY_PROFILE_CONTROLLED"
                android:value="true" />
        </activity>

        <activity
            android:name="Settings$SavedAccessPointsSettingsActivity"
            android:label="@string/wifi_saved_access_points_label"
            android:icon="@drawable/ic_settings_wireless"
            android:configChanges="orientation|keyboardHidden|screenSize"
            android:parentActivityName="Settings">
            <intent-filter android:priority="1">
                <action android:name="android.settings.WIFI_SAVED_NETWORK_SETTINGS" />
                <category android:name="android.intent.category.DEFAULT" />
            </intent-filter>
            <meta-data android:name="com.android.settings.FRAGMENT_CLASS"
                android:value="com.android.settings.wifi.savedaccesspoints.SavedAccessPointsWifiSettings" />
            <meta-data android:name="com.android.settings.PRIMARY_PROFILE_CONTROLLED"
                android:value="true" />
        </activity>

        <activity android:name=".Settings$WifiInfoActivity">
            <intent-filter>
                <action android:name="android.intent.action.MAIN"/>
                <category android:name="android.intent.category.DEVELOPMENT_PREFERENCE" />
                <category android:name="android.intent.category.DEFAULT" />
            </intent-filter>
            <meta-data android:name="com.android.settings.FRAGMENT_CLASS"
                       android:value="com.android.settings.wifi.WifiInfo" />
        </activity>

        <activity android:name=".wifi.WifiConfigInfo">
            <intent-filter>
                <action android:name="android.intent.action.MAIN"/>
                <category android:name="android.intent.category.DEVELOPMENT_PREFERENCE" />
                <category android:name="android.intent.category.DEFAULT" />
            </intent-filter>
        </activity>

        <activity android:name=".Settings$WifiAPITestActivity">
            <intent-filter>
                <action android:name="android.intent.action.MAIN"/>
                <category android:name="android.intent.category.DEVELOPMENT_PREFERENCE" />
                <category android:name="android.intent.category.DEFAULT" />
            </intent-filter>
            <meta-data android:name="com.android.settings.FRAGMENT_CLASS"
                       android:value="com.android.settings.wifi.WifiAPITest" />
        </activity>

        <activity android:name=".wifi.WifiStatusTest">
            <intent-filter>
                <action android:name="android.intent.action.MAIN"/>
                <category android:name="android.intent.category.DEVELOPMENT_PREFERENCE" />
                <category android:name="android.intent.category.DEFAULT" />
            </intent-filter>
        </activity>

        <activity android:name=".wifi.WifiNoInternetDialog"
                  android:clearTaskOnLaunch="true"
                  android:excludeFromRecents="true"
                  android:exported="true"
                  android:permission="android.permission.NETWORK_STACK"
                  android:theme="@*android:style/Theme.DeviceDefault.Light.Dialog.Alert">
            <intent-filter>
                <action android:name="android.net.conn.PROMPT_UNVALIDATED" />
                <category android:name="android.intent.category.DEFAULT" />
            </intent-filter>
            <intent-filter>
                <action android:name="android.net.conn.PROMPT_LOST_VALIDATION" />
                <category android:name="android.intent.category.DEFAULT" />
            </intent-filter>
            <meta-data android:name="com.android.settings.PRIMARY_PROFILE_CONTROLLED"
                android:value="true" />
        </activity>

        <!-- Runs in the phone process since it needs access to UiccController -->
        <activity android:name="Settings$ApnSettingsActivity"
                android:label="@string/apn_settings"
                android:launchMode="singleTask"
                android:configChanges="orientation|keyboardHidden|screenSize"
                android:parentActivityName="Settings$NetworkDashboardActivity"
                android:process="com.android.phone">
            <intent-filter android:priority="1">
                <action android:name="android.settings.APN_SETTINGS" />
                <category android:name="android.intent.category.DEFAULT" />
            </intent-filter>
            <intent-filter>
                <action android:name="android.intent.action.MAIN" />
                <category android:name="android.intent.category.DEFAULT" />
                <category android:name="android.intent.category.VOICE_LAUNCH" />
            </intent-filter>
            <meta-data android:name="com.android.settings.PRIMARY_PROFILE_CONTROLLED"
                android:value="true" />
            <meta-data android:name="com.android.settings.FRAGMENT_CLASS"
                       android:value="com.android.settings.network.ApnSettings" />
        </activity>

        <!-- Keep compatibility with old shortcuts. -->
        <activity-alias
            android:name="Settings$BluetoothSettingsActivity"
            android:label="@string/devices_title"
            android:targetActivity=".Settings$ConnectedDeviceDashboardActivity"
            android:exported="true">
            <intent-filter android:priority="10">
                <action android:name="android.intent.action.MAIN" />
                <category android:name="com.android.settings.SHORTCUT" />
            </intent-filter>
            <meta-data android:name="com.android.settings.FRAGMENT_CLASS"
                android:value="com.android.settings.connecteddevice.ConnectedDeviceDashboardFragment" />
        </activity-alias>

        <!-- Keep compatibility with old shortcuts. -->
        <activity-alias android:name=".bluetooth.BluetoothSettings"
                        android:label="@string/devices_title"
                        android:targetActivity="Settings$BluetoothSettingsActivity"
                        android:exported="true"
                        android:clearTaskOnLaunch="true">
            <meta-data android:name="com.android.settings.FRAGMENT_CLASS"
                       android:value="com.android.settings.connecteddevice.ConnectedDeviceDashboardFragment" />
        </activity-alias>

        <activity android:name="Settings$AssistGestureSettingsActivity"
            android:label="@string/assist_gesture_title"
            android:icon="@drawable/ic_settings_gestures">
            <intent-filter>
                <action android:name="android.settings.ASSIST_GESTURE_SETTINGS" />
                <category android:name="android.intent.category.DEFAULT" />
            </intent-filter>
            <meta-data android:name="com.android.settings.FRAGMENT_CLASS"
                android:value="com.android.settings.gestures.AssistGestureSettings" />
        </activity>

        <activity android:name="Settings$FaceSettingsActivity"
            android:label="@string/security_settings_face_preference_title"
            android:icon="@drawable/ic_face_header">
            <intent-filter>
                <action android:name="android.settings.FACE_SETTINGS" />
                <category android:name="android.intent.category.DEFAULT" />
            </intent-filter>
            <meta-data android:name="com.android.settings.FRAGMENT_CLASS"
                android:value="com.android.settings.biometrics.face.FaceSettings" />
        </activity>

        <activity android:name="Settings$FingerprintSettingsActivity"
                  android:label="@string/security_settings_fingerprint_preference_title"
                  android:icon="@drawable/ic_fingerprint_header">
            <intent-filter>
                <action android:name="android.settings.FINGERPRINT_SETTINGS" />
                <category android:name="android.intent.category.DEFAULT" />
            </intent-filter>
            <meta-data android:name="com.android.settings.FRAGMENT_CLASS"
                       android:value="com.android.settings.biometrics.fingerprint.FingerprintSettings$FingerprintSettingsFragment" />
        </activity>

        <activity android:name=".bluetooth.DevicePickerActivity"
                android:label="@string/device_picker"
                android:configChanges="orientation|keyboardHidden|screenSize"
                android:clearTaskOnLaunch="true">
            <intent-filter>
                <action android:name="android.bluetooth.devicepicker.action.LAUNCH" />
                <category android:name="android.intent.category.DEFAULT" />
            </intent-filter>
        </activity>

        <service android:name=".wifi.tether.TetherService"
            android:exported="true"
            android:permission="android.permission.TETHER_PRIVILEGED" />

        <activity android:name=".network.TetherProvisioningActivity"
            android:exported="true"
            android:permission="android.permission.TETHER_PRIVILEGED"
            android:excludeFromRecents="true"
            android:theme="@style/Theme.ProvisioningActivity">
            <intent-filter android:priority="1">
                <action android:name="android.settings.TETHER_PROVISIONING_UI" />
                <category android:name="android.intent.category.DEFAULT" />
            </intent-filter>
        </activity>

        <activity
            android:name="Settings$TetherSettingsActivity"
            android:label="@string/tether_settings_title_all"
            android:icon="@drawable/ic_settings_wireless"
            android:parentActivityName="Settings">
            <intent-filter>
                <action android:name="android.intent.action.MAIN" />
                <category android:name="android.intent.category.DEFAULT" />
                <category android:name="android.intent.category.VOICE_LAUNCH" />
            </intent-filter>
            <meta-data android:name="com.android.settings.FRAGMENT_CLASS"
                android:value="com.android.settings.TetherSettings" />
        </activity>

        <activity
            android:name="Settings$WifiTetherSettingsActivity"
            android:label="@string/wifi_hotspot_checkbox_text"
            android:icon="@drawable/ic_wifi_tethering"
            android:parentActivityName="Settings">
            <intent-filter>
                <action android:name="com.android.settings.WIFI_TETHER_SETTINGS" />
                <category android:name="android.intent.category.DEFAULT" />
            </intent-filter>
            <intent-filter android:priority="4">
                <action android:name="android.intent.action.MAIN" />
                <category android:name="com.android.settings.SHORTCUT" />
            </intent-filter>
            <meta-data android:name="com.android.settings.FRAGMENT_CLASS"
                android:value="com.android.settings.wifi.tether.WifiTetherSettings" />
        </activity>


        <!-- Keep compatibility with old shortcuts. -->
        <activity-alias android:name=".TetherSettings"
                  android:label="@string/tether_settings_title_all"
                  android:clearTaskOnLaunch="true"
                  android:exported="true"
                  android:targetActivity="Settings$TetherSettingsActivity">
            <meta-data android:name="com.android.settings.FRAGMENT_CLASS"
                android:value="com.android.settings.TetherSettings" />
        </activity-alias>

        <activity android:name="Settings$WifiP2pSettingsActivity"
                  android:parentActivityName="Settings">
            <intent-filter>
                <action android:name="android.intent.action.MAIN" />
                <category android:name="android.intent.category.DEFAULT" />
                <category android:name="android.intent.category.VOICE_LAUNCH" />
            </intent-filter>
            <meta-data android:name="com.android.settings.FRAGMENT_CLASS"
                android:value="com.android.settings.wifi.p2p.WifiP2pSettings" />
        </activity>

        <activity
            android:name="Settings$VpnSettingsActivity"
            android:label="@string/vpn_settings_title"
            android:icon="@drawable/ic_settings_wireless"
            android:parentActivityName="Settings">
            <intent-filter android:priority="1">
                <action android:name="android.settings.VPN_SETTINGS" />
                <action android:name="android.net.vpn.SETTINGS" />
                <category android:name="android.intent.category.DEFAULT" />
            </intent-filter>
            <intent-filter android:priority="5">
                <action android:name="android.intent.action.MAIN" />
                <category android:name="com.android.settings.SHORTCUT" />
            </intent-filter>
            <meta-data android:name="com.android.settings.FRAGMENT_CLASS"
                android:value="com.android.settings.vpn2.VpnSettings" />
            <meta-data android:name="com.android.settings.PRIMARY_PROFILE_CONTROLLED"
                android:value="true" />
        </activity>

        <activity
            android:name="Settings$DataSaverSummaryActivity"
            android:label="@string/data_saver_title"
            android:parentActivityName="Settings">
            <intent-filter android:priority="1">
                <action android:name="android.settings.DATA_SAVER_SETTINGS" />
                <category android:name="android.intent.category.DEFAULT" />
            </intent-filter>
            <meta-data android:name="com.android.settings.FRAGMENT_CLASS"
                       android:value="com.android.settings.datausage.DataSaverSummary" />
        </activity>

        <activity
            android:name="Settings$DateTimeSettingsActivity"
            android:label="@string/date_and_time"
            android:icon="@drawable/ic_settings_date_time"
            android:parentActivityName="Settings">
            <intent-filter android:priority="1">
                <action android:name="android.settings.DATE_SETTINGS" />
                <category android:name="android.intent.category.DEFAULT" />
            </intent-filter>
            <intent-filter>
                <action android:name="android.intent.action.MAIN" />
                <action android:name="android.intent.action.QUICK_CLOCK" />
                <category android:name="android.intent.category.VOICE_LAUNCH" />
                <category android:name="android.intent.category.DEFAULT" />
            </intent-filter>
            <meta-data android:name="com.android.settings.FRAGMENT_CLASS"
                android:value="com.android.settings.datetime.DateTimeSettings" />
            <meta-data android:name="com.android.settings.PRIMARY_PROFILE_CONTROLLED"
                android:value="true" />
        </activity>

        <activity
            android:name="Settings$LocalePickerActivity"
            android:label="@string/language_picker_title"
            android:icon="@drawable/ic_settings_language"
            android:parentActivityName="Settings$LanguageAndInputSettingsActivity">
            <intent-filter android:priority="1">
                <action android:name="android.settings.LOCALE_SETTINGS" />
                <category android:name="android.intent.category.DEFAULT" />
            </intent-filter>
            <intent-filter>
                <action android:name="android.intent.action.MAIN" />
                <category android:name="android.intent.category.DEFAULT" />
                <category android:name="android.intent.category.VOICE_LAUNCH" />
            </intent-filter>
            <meta-data android:name="com.android.settings.FRAGMENT_CLASS"
                android:value="com.android.settings.localepicker.LocaleListEditor" />
            <meta-data android:name="com.android.settings.PRIMARY_PROFILE_CONTROLLED"
                android:value="true" />
        </activity>

        <activity android:name=".localepicker.LocalePickerWithRegionActivity"
                  android:excludeFromRecents="true"
                  android:configChanges="orientation|keyboardHidden|screenSize"
                  android:exported="false">
        </activity>

        <activity
            android:name=".Settings$LanguageAndInputSettingsActivity"
            android:label="@string/language_settings"
            android:icon="@drawable/ic_settings_language"
            android:parentActivityName="Settings">
            <intent-filter>
                <action android:name="android.intent.action.MAIN" />
                <category android:name="android.intent.category.VOICE_LAUNCH" />
                <category android:name="android.intent.category.DEFAULT" />
            </intent-filter>
            <meta-data android:name="com.android.settings.FRAGMENT_CLASS"
                       android:value="com.android.settings.language.LanguageAndInputSettings"/>
            <meta-data android:name="com.android.settings.PRIMARY_PROFILE_CONTROLLED"
                       android:value="true"/>
        </activity>

        <activity android:name="Settings$AvailableVirtualKeyboardActivity"
            android:label="@string/available_virtual_keyboard_category">
            <intent-filter android:priority="1">
                <action android:name="android.settings.INPUT_METHOD_SETTINGS" />
                <category android:name="android.intent.category.DEFAULT" />
            </intent-filter>
            <meta-data android:name="com.android.settings.FRAGMENT_CLASS"
                android:value="com.android.settings.inputmethod.AvailableVirtualKeyboardFragment" />
        </activity>

        <activity
            android:name="Settings$ManageAssistActivity"
            android:label="@string/assist_and_voice_input_title">
            <intent-filter android:priority="1">
                <action android:name="android.settings.VOICE_INPUT_SETTINGS" />
                <category android:name="android.intent.category.DEFAULT" />
            </intent-filter>
            <meta-data android:name="com.android.settings.FRAGMENT_CLASS"
                android:value="com.android.settings.applications.assist.ManageAssist" />
        </activity>

        <activity android:name="Settings$KeyboardLayoutPickerActivity"
            android:label="@string/keyboard_layout_picker_title"
            android:clearTaskOnLaunch="true"
            android:exported="true">
            <meta-data android:name="com.android.settings.FRAGMENT_CLASS"
                android:value="com.android.settings.inputmethod.KeyboardLayoutPickerFragment" />
        </activity>

        <activity android:name="Settings$PhysicalKeyboardActivity"
            android:label="@string/physical_keyboard_title"
            android:clearTaskOnLaunch="true">
            <intent-filter android:priority="1">
                <action android:name="android.settings.HARD_KEYBOARD_SETTINGS" />
                <category android:name="android.intent.category.DEFAULT" />
            </intent-filter>
            <meta-data android:name="com.android.settings.FRAGMENT_CLASS"
                android:value="com.android.settings.inputmethod.PhysicalKeyboardFragment" />
        </activity>

        <!-- Keep compatibility with old shortcuts. -->
        <activity-alias android:name="LanguageSettings"
                android:label="@string/language_input_gesture_title"
                android:clearTaskOnLaunch="true"
                android:exported="true"
                android:targetActivity="Settings$LanguageAndInputSettingsActivity">
            <meta-data android:name="com.android.settings.FRAGMENT_CLASS"
                android:value="com.android.settings.language.LanguageAndInputSettings" />
        </activity-alias>

        <activity
            android:name="Settings$SpellCheckersSettingsActivity"
            android:label="@string/spellcheckers_settings_title"
            android:parentActivityName="Settings">
            <intent-filter>
                <action android:name="android.intent.action.MAIN" />
                <category android:name="android.intent.category.VOICE_LAUNCH" />
                <category android:name="android.intent.category.DEFAULT" />
            </intent-filter>
            <meta-data android:name="com.android.settings.FRAGMENT_CLASS"
                android:value="com.android.settings.inputmethod.SpellCheckersSettings" />
        </activity>

        <activity android:name=".inputmethod.InputMethodAndSubtypeEnablerActivity"
                android:label=""
                android:clearTaskOnLaunch="true">
            <intent-filter android:priority="1">
                <action android:name="android.settings.INPUT_METHOD_SUBTYPE_SETTINGS" />
                <category android:name="android.intent.category.DEFAULT" />
            </intent-filter>
            <intent-filter>
                <action android:name="android.intent.action.MAIN" />
                <category android:name="android.intent.category.VOICE_LAUNCH" />
                <category android:name="android.intent.category.DEFAULT" />
            </intent-filter>
        </activity>

        <activity
            android:name="Settings$UserDictionarySettingsActivity"
            android:label="@string/user_dict_settings_title"
            android:parentActivityName="Settings">
            <intent-filter android:priority="1">
                <action android:name="android.settings.USER_DICTIONARY_SETTINGS" />
                <category android:name="android.intent.category.DEFAULT" />
            </intent-filter>
            <intent-filter>
                <action android:name="android.intent.action.MAIN" />
                <category android:name="android.intent.category.DEFAULT" />
                <category android:name="android.intent.category.VOICE_LAUNCH" />
            </intent-filter>
            <meta-data android:name="com.android.settings.FRAGMENT_CLASS"
                android:value="com.android.settings.inputmethod.UserDictionaryList" />
        </activity>

        <activity android:name=".inputmethod.UserDictionaryAddWordActivity"
                  android:visibleToInstantApps="true"
                  android:label="@string/user_dict_settings_title"
                  android:theme="@*android:style/Theme.DeviceDefault.Settings.Dialog.NoActionBar"
                  android:windowSoftInputMode="stateVisible"
                  android:noHistory="true"
                  android:excludeFromRecents="true">
            <intent-filter android:priority="1">
                <action android:name="com.android.settings.USER_DICTIONARY_INSERT" />
                <category android:name="android.intent.category.DEFAULT" />
            </intent-filter>
        </activity>

        <activity
            android:name="Settings$ZenModeSettingsActivity"
            android:label="@string/zen_mode_settings_title"
            android:icon="@drawable/ic_notifications"
            android:exported="true">
            <intent-filter android:priority="1">
                <action android:name="android.settings.ZEN_MODE_SETTINGS" />
                <category android:name="android.intent.category.DEFAULT" />
            </intent-filter>
            <intent-filter android:priority="1">
                <action android:name="android.settings.ZEN_MODE_PRIORITY_SETTINGS" />
                <category android:name="android.intent.category.DEFAULT" />
            </intent-filter>
            <intent-filter android:priority="41">
                <action android:name="android.intent.action.MAIN" />
                <category android:name="com.android.settings.SHORTCUT" />
            </intent-filter>
            <meta-data android:name="com.android.settings.FRAGMENT_CLASS"
                android:value="com.android.settings.notification.ZenModeSettings" />
            <meta-data android:name="com.android.settings.PRIMARY_PROFILE_CONTROLLED"
                android:value="true" />
        </activity>

        <activity
            android:name=".notification.ZenSuggestionActivity"
            android:label="@string/zen_mode_settings_title"
            android:icon="@drawable/ic_suggestion_dnd"
            android:theme="@android:style/Theme.NoDisplay">
            <intent-filter>
                <action android:name="android.intent.action.MAIN" />
                <category android:name="com.android.settings.suggested.category.ZEN" />
            </intent-filter>
            <intent-filter>
                <action android:name="android.intent.action.MAIN" />
                <category android:name="com.android.settings.suggested.category.FIRST_IMPRESSION" />
            </intent-filter>

            <meta-data android:name="com.android.settings.dismiss"
                       android:value="0" />
            <meta-data android:name="com.android.settings.title"
                       android:resource="@string/zen_suggestion_title" />
            <meta-data android:name="com.android.settings.summary"
                       android:resource="@string/zen_suggestion_summary" />
        </activity>

        <activity
            android:name=".notification.ZenOnboardingActivity"
            android:label="@string/zen_onboarding_dnd_visual_disturbances_header"
            android:icon="@drawable/ic_notifications"
            android:theme="@*android:style/Theme.DeviceDefault.Settings.Dialog.NoActionBar"
            android:exported="true"
            android:parentActivityName="Settings">
            <intent-filter android:priority="1">
                <action android:name="android.settings.ZEN_MODE_ONBOARDING" />
                <category android:name="android.intent.category.DEFAULT" />
            </intent-filter>
        </activity>
        <activity
            android:name="Settings$ZenModeAutomationSettingsActivity"
            android:label="@string/zen_mode_automation_settings_title"
            android:icon="@drawable/ic_notifications"
            android:exported="true"
            android:parentActivityName="Settings$ZenModeSettingsActivity">
            <intent-filter android:priority="1">
                <action android:name="android.settings.ZEN_MODE_AUTOMATION_SETTINGS" />
                <category android:name="android.intent.category.DEFAULT" />
            </intent-filter>
            <intent-filter android:priority="1">
                <action android:name="android.settings.ACTION_CONDITION_PROVIDER_SETTINGS" />
                <category android:name="android.intent.category.DEFAULT" />
            </intent-filter>
            <meta-data android:name="com.android.settings.FRAGMENT_CLASS"
                       android:value="com.android.settings.notification.ZenModeAutomationSettings" />
            <meta-data android:name="com.android.settings.PRIMARY_PROFILE_CONTROLLED"
                       android:value="true" />
        </activity>

        <activity android:name="Settings$WallpaperSettingsActivity"
                  android:label="@string/wallpaper_settings_fragment_title"
                  android:icon="@drawable/ic_wallpaper"
                  android:exported="true">
            <meta-data android:name="com.android.settings.FRAGMENT_CLASS"
                       android:value="com.android.settings.wallpaper.WallpaperTypeSettings" />
        </activity>

        <activity android:name=".wallpaper.WallpaperSuggestionActivity"
                  android:label="@string/wallpaper_settings_title"
                  android:icon="@drawable/ic_wallpaper"
                  android:theme="@android:style/Theme.NoDisplay">
            <intent-filter>
                <action android:name="android.intent.action.MAIN" />
                <category android:name="com.android.settings.suggested.category.FIRST_IMPRESSION" />
            </intent-filter>
            <intent-filter>
                <action android:name="android.intent.action.MAIN" />
                <category android:name="com.android.settings.suggested.category.PERSONALIZE" />
            </intent-filter>
            <meta-data android:name="com.android.settings.title"
                       android:resource="@string/wallpaper_suggestion_title" />
            <meta-data android:name="com.android.settings.summary"
                       android:resource="@string/wallpaper_suggestion_summary" />
            <meta-data android:name="com.android.settings.dismiss"
                       android:value="3,7,30" />
            <meta-data android:name="com.android.settings.icon_tintable" android:value="true" />
        </activity>

        <activity android:name=".wallpaper.StyleSuggestionActivity"
                  android:label="@string/style_suggestion_title"
                  android:icon="@drawable/ic_theme"
                  android:theme="@android:style/Theme.NoDisplay">
            <intent-filter>
                <action android:name="android.intent.action.MAIN" />
                <category android:name="com.android.settings.suggested.category.FIRST_IMPRESSION" />
            </intent-filter>
            <meta-data android:name="com.android.settings.title"
                       android:resource="@string/style_suggestion_title" />
            <meta-data android:name="com.android.settings.summary"
                       android:resource="@string/style_suggestion_summary" />
            <meta-data android:name="com.android.settings.dismiss"
                       android:value="3,7,30" />
            <meta-data android:name="com.android.settings.icon_tintable" android:value="true" />
        </activity>

        <activity
            android:name="Settings$ZenModeScheduleRuleSettingsActivity"
            android:exported="true"
            android:parentActivityName="Settings$ZenModeAutomationSettingsActivity">
            <intent-filter android:priority="1">
                <action android:name="android.settings.ZEN_MODE_SCHEDULE_RULE_SETTINGS" />
                <category android:name="android.intent.category.DEFAULT" />
            </intent-filter>
            <intent-filter>
                <action android:name="android.intent.action.MAIN" />
                <category android:name="android.intent.category.DEFAULT" />
            </intent-filter>
            <meta-data android:name="com.android.settings.FRAGMENT_CLASS"
                android:value="com.android.settings.notification.ZenModeScheduleRuleSettings" />
            <meta-data android:name="com.android.settings.PRIMARY_PROFILE_CONTROLLED"
                android:value="true" />
        </activity>

        <activity
            android:name="Settings$ZenModeEventRuleSettingsActivity"
            android:exported="true"
            android:parentActivityName="Settings$ZenModeAutomationSettingsActivity">
            <intent-filter android:priority="1">
                <action android:name="android.settings.ZEN_MODE_EVENT_RULE_SETTINGS" />
                <category android:name="android.intent.category.DEFAULT" />
            </intent-filter>
            <meta-data android:name="com.android.settings.FRAGMENT_CLASS"
                android:value="com.android.settings.notification.ZenModeEventRuleSettings" />
            <meta-data android:name="com.android.settings.PRIMARY_PROFILE_CONTROLLED"
                android:value="true" />
        </activity>

        <activity
            android:name="Settings$DisplaySettingsActivity"
            android:label="@string/display_settings"
            android:icon="@drawable/ic_homepage_display"
            android:parentActivityName="Settings">
            <intent-filter android:priority="1">
                <action android:name="com.android.settings.DISPLAY_SETTINGS" />
                <action android:name="android.settings.DISPLAY_SETTINGS" />
                <category android:name="android.intent.category.DEFAULT" />
            </intent-filter>
            <intent-filter android:priority="30">
                <action android:name="android.intent.action.MAIN" />
                <category android:name="com.android.settings.SHORTCUT" />
            </intent-filter>
            <meta-data android:name="com.android.settings.FRAGMENT_CLASS"
                android:value="com.android.settings.DisplaySettings" />
            <meta-data android:name="com.android.settings.PRIMARY_PROFILE_CONTROLLED"
                android:value="true" />
        </activity>

        <!-- Keep compatibility with old shortcuts. -->
        <activity-alias android:name="DisplaySettings"
                android:label="@string/display_settings"
                android:exported="true"
                android:targetActivity="Settings$DisplaySettingsActivity">
            <meta-data android:name="com.android.settings.FRAGMENT_CLASS"
                android:value="com.android.settings.DisplaySettings" />
        </activity-alias>
            <activity android:name="Settings$SMQQtiFeedbackActivity"
                android:label="@string/qtifeedback_settings_title"
                android:icon="@drawable/ic_settings_qti_feedback"
                android:enabled="false"
                android:taskAffinity="">
            <intent-filter>
                <action android:name="android.intent.action.MAIN" />
                <category android:name="android.intent.category.DEFAULT" />
            </intent-filter>
            <intent-filter android:priority="250">
                <action android:name="com.android.settings.action.SETTINGS" />
            </intent-filter>
            <meta-data android:name="com.android.settings.category"
                android:value="com.android.settings.category.ia.system" />
            <meta-data android:name="com.android.settings.FRAGMENT_CLASS"
                android:value="@string/qtifeedback_intent_action" />
            <meta-data android:name="com.android.settings.PRIMARY_PROFILE_CONTROLLED"
                android:value="true" />
            <meta-data android:name="com.android.settings.summary"
                android:resource="@string/qtifeedback_settings_subtitle" />
        </activity>

        <activity
            android:name="Settings$NightDisplaySettingsActivity"
            android:label="@string/night_display_title"
            android:enabled="@*android:bool/config_nightDisplayAvailable"
            android:icon="@drawable/ic_settings_night_display">
            <intent-filter android:priority="32">
                <action android:name="android.intent.action.MAIN" />
                <category android:name="com.android.settings.SHORTCUT" />
            </intent-filter>
            <intent-filter android:priority="1">
                <action android:name="android.settings.NIGHT_DISPLAY_SETTINGS" />
                <category android:name="android.intent.category.DEFAULT" />
            </intent-filter>
            <meta-data android:name="com.android.settings.FRAGMENT_CLASS"
                android:value="com.android.settings.display.NightDisplaySettings" />
            <meta-data android:name="com.android.settings.PRIMARY_PROFILE_CONTROLLED"
                android:value="true" />
        </activity>

        <activity
            android:name="Settings$NightDisplaySuggestionActivity"
            android:enabled="@*android:bool/config_nightDisplayAvailable"
            android:icon="@drawable/ic_suggestion_night_display">
            <intent-filter>
                <action android:name="android.intent.action.MAIN" />
                <category android:name="com.android.settings.suggested.category.FIRST_IMPRESSION" />
            </intent-filter>
            <meta-data android:name="com.android.settings.dismiss"
                android:value="6,10,30" />
            <meta-data android:name="com.android.settings.title"
                android:resource="@string/night_display_suggestion_title" />
            <meta-data android:name="com.android.settings.summary"
                android:resource="@string/night_display_suggestion_summary" />
            <meta-data android:name="com.android.settings.PRIMARY_PROFILE_CONTROLLED"
                android:value="true" />
            <meta-data android:name="com.android.settings.FRAGMENT_CLASS"
                android:value="com.android.settings.display.NightDisplaySettings" />
        </activity>

        <activity android:name=".Settings$MyDeviceInfoActivity"
                  android:label="@string/about_settings"
                  android:icon="@drawable/ic_homepage_about">
            <intent-filter android:priority="1">
                <action android:name="android.settings.DEVICE_INFO_SETTINGS" />
                <action android:name="android.settings.DEVICE_NAME" />
                <category android:name="android.intent.category.DEFAULT" />
            </intent-filter>
            <intent-filter android:priority="71">
                <action android:name="android.intent.action.MAIN" />
                <category android:name="com.android.settings.SHORTCUT" />
            </intent-filter>
            <meta-data android:name="com.android.settings.FRAGMENT_CLASS"
                       android:value="com.android.settings.deviceinfo.aboutphone.MyDeviceInfoFragment" />
            <meta-data android:name="com.android.settings.PRIMARY_PROFILE_CONTROLLED"
                       android:value="true" />
        </activity>

        <activity
            android:name="SettingsLicenseActivity"
            android:label="@string/settings_license_activity_title"
            android:configChanges="orientation|screenSize"
            android:parentActivityName="Settings">
            <intent-filter android:priority="1">
                <action android:name="android.settings.LICENSE" />
                <category android:name="android.intent.category.DEFAULT" />
            </intent-filter>
            <meta-data android:name="com.android.settings.PRIMARY_PROFILE_CONTROLLED"
                android:value="true" />
        </activity>

        <activity android:name=".Settings$ModuleLicensesActivity"
                  android:label="@string/module_license_title">
            <intent-filter>
                <action android:name="android.settings.MODULE_LICENSES" />
                <category android:name="android.intent.category.DEFAULT" />
            </intent-filter>
            <meta-data android:name="com.android.settings.FRAGMENT_CLASS"
                       android:value="com.android.settings.deviceinfo.legal.ModuleLicensesDashboard" />
            <meta-data android:name="com.android.settings.PRIMARY_PROFILE_CONTROLLED"
                       android:value="true" />
        </activity>

        <activity
            android:name="Settings$ManageApplicationsActivity"
            android:label="@string/applications_settings">
            <intent-filter android:priority="1">
                <action android:name="android.settings.APPLICATION_SETTINGS" />
                <action android:name="android.settings.MANAGE_APPLICATIONS_SETTINGS" />
                <action android:name="android.settings.MANAGE_ALL_APPLICATIONS_SETTINGS" />
                <category android:name="android.intent.category.DEFAULT" />
            </intent-filter>
            <intent-filter android:priority="20">
                <action android:name="android.intent.action.MAIN" />
                <category android:name="com.android.settings.SHORTCUT" />
            </intent-filter>
            <meta-data android:name="com.android.settings.FRAGMENT_CLASS"
                android:value="com.android.settings.applications.manageapplications.ManageApplications" />
            <meta-data android:name="com.android.settings.PRIMARY_PROFILE_CONTROLLED"
                android:value="true" />
        </activity>

        <!-- Keep compatibility with old shortcuts. -->
        <activity-alias android:name=".applications.ManageApplications"
                        android:label="@string/applications_settings"
                        android:exported="true"
                        android:targetActivity="Settings$ManageApplicationsActivity">
            <meta-data android:name="com.android.settings.FRAGMENT_CLASS"
                       android:value="com.android.settings.applications.manageapplications.ManageApplications" />
        </activity-alias>

        <activity
            android:name="Settings$ManageDomainUrlsActivity"
            android:label="@string/domain_urls_title">
            <intent-filter>
                <action android:name="android.settings.MANAGE_DOMAIN_URLS" />
                <category android:name="android.intent.category.DEFAULT" />
            </intent-filter>
            <meta-data android:name="com.android.settings.FRAGMENT_CLASS"
                       android:value="com.android.settings.applications.managedomainurls.ManageDomainUrls" />
        </activity>

        <activity android:name="Settings$AppMemoryUsageActivity"
                  android:label="@string/app_list_memory_use"
                  android:icon="@drawable/ic_settings_memory">
            <intent-filter>
                <action android:name="android.settings.APP_MEMORY_USAGE" />
                <category android:name="android.intent.category.DEFAULT" />
            </intent-filter>
            <meta-data android:name="com.android.settings.FRAGMENT_CLASS"
                       android:value="com.android.settings.applications.ProcessStatsUi" />
        </activity>

        <activity
            android:name="Settings$HighPowerApplicationsActivity"
            android:label="@string/high_power_apps"
            android:parentActivityName="Settings">
            <intent-filter android:priority="1">
                <action android:name="android.settings.IGNORE_BATTERY_OPTIMIZATION_SETTINGS" />
                <category android:name="android.intent.category.DEFAULT" />
            </intent-filter>
            <meta-data android:name="com.android.settings.FRAGMENT_CLASS"
                android:value="com.android.settings.applications.manageapplications.ManageApplications" />
            <meta-data android:name="com.android.settings.PRIMARY_PROFILE_CONTROLLED"
                android:value="true" />
        </activity>

        <activity
            android:name=".datausage.AppDataUsageActivity"
            android:noHistory="true">
            <intent-filter android:priority="1">
                <action android:name="android.settings.IGNORE_BACKGROUND_DATA_RESTRICTIONS_SETTINGS" />
                <category android:name="android.intent.category.DEFAULT" />
                <data android:scheme="package" />
            </intent-filter>
        </activity>

        <activity
            android:name=".fuelgauge.RequestIgnoreBatteryOptimizations"
            android:label="@string/high_power_apps"
            android:theme="@*android:style/Theme.DeviceDefault.Light.Dialog.Alert">
            <intent-filter android:priority="1">
                <action android:name="android.settings.REQUEST_IGNORE_BATTERY_OPTIMIZATIONS" />
                <category android:name="android.intent.category.DEFAULT" />
                <data android:scheme="package" />
            </intent-filter>
        </activity>

        <activity
            android:name=".slices.SliceDeepLinkSpringBoard"
            android:excludeFromRecents="true"
            android:theme="@android:style/Theme.NoDisplay"
            android:permission="android.permission.MODIFY_PHONE_STATE">
            <intent-filter>
                <action android:name="android.intent.action.VIEW" />
                <category android:name="android.intent.category.DEFAULT" />
                <category android:name="android.intent.category.BROWSABLE" />
                <data android:scheme="settings"
                      android:host="com.android.settings.slices" />
            </intent-filter>
        </activity>

        <!-- Provide direct entry into manage apps showing running services.
             This is for compatibility with old shortcuts. -->
        <activity-alias android:name=".RunningServices"
                android:label="@string/runningservices_settings_title"
                android:exported="true"
                android:targetActivity="Settings$ManageApplicationsActivity">
            <meta-data android:name="com.android.settings.FRAGMENT_CLASS"
                android:value="com.android.settings.applications.manageapplications.ManageApplications" />
        </activity-alias>

        <!-- Provide direct entry into manage apps showing storage usage for apps.
             This is for compatibility with old shortcuts. -->
        <activity-alias android:name=".applications.StorageUse"
                android:label="@string/storageuse_settings_title"
                android:exported="true"
                android:targetActivity="Settings$ManageApplicationsActivity">
            <meta-data android:name="com.android.settings.FRAGMENT_CLASS"
                android:value="com.android.settings.applications.manageapplications.ManageApplications" />
        </activity-alias>

        <!-- Still need a top-level activity for showing app details.  Aliasing
             trick is so the code that is now a fragment can still be called
             InstalledAppDetails. -->
        <activity android:name=".applications.InstalledAppDetailsTop"
                  android:label="@string/application_info_label"
                  android:exported="true" />

        <!-- Keep compatibility with old shortcuts. -->
        <activity-alias android:name=".applications.InstalledAppDetails"
                android:label="@string/application_info_label"
                android:exported="true"
                android:targetActivity=".applications.InstalledAppDetailsTop">
            <intent-filter android:priority="1">
                <action android:name="android.settings.APPLICATION_DETAILS_SETTINGS" />
                <category android:name="android.intent.category.DEFAULT" />
                <data android:scheme="package" />
            </intent-filter>
        </activity-alias>

        <activity android:name=".applications.InstalledAppOpenByDefaultActivity"
                  android:label="@string/application_info_label"
                  android:permission="android.permission.OPEN_APP_OPEN_BY_DEFAULT_SETTINGS"
                  android:exported="true">
            <intent-filter android:priority="1">
                <action android:name="com.android.settings.APP_OPEN_BY_DEFAULT_SETTINGS" />
                <category android:name="android.intent.category.DEFAULT" />
                <data android:scheme="package" />
            </intent-filter>
        </activity>

        <!-- Provide direct entry into manage apps showing running services. -->
        <activity android:name="Settings$RunningServicesActivity"
                android:label="@string/runningservices_settings_title"
                android:parentActivityName="Settings">
            <intent-filter>
                <action android:name="android.intent.action.MAIN" />
                <category android:name="android.intent.category.DEFAULT" />
                <category android:name="android.intent.category.MONKEY" />
                <category android:name="android.intent.category.VOICE_LAUNCH" />
            </intent-filter>
            <meta-data android:name="com.android.settings.FRAGMENT_CLASS"
                android:value="com.android.settings.applications.manageapplications.ManageApplications" />
            <meta-data android:name="com.android.settings.PRIMARY_PROFILE_CONTROLLED"
                android:value="true" />
        </activity>

        <!-- Provide direct entry into manage apps showing storage usage of apps. -->
        <activity
            android:name="Settings$StorageUseActivity"
            android:label="@string/storageuse_settings_title"
            android:parentActivityName="Settings">
            <intent-filter android:priority="1">
                <action android:name="android.intent.action.MANAGE_PACKAGE_STORAGE" />
                <category android:name="android.intent.category.DEFAULT" />
            </intent-filter>
            <intent-filter>
                <action android:name="android.intent.action.MAIN" />
                <category android:name="android.intent.category.DEFAULT" />
                <category android:name="android.intent.category.MONKEY" />
                <category android:name="android.intent.category.VOICE_LAUNCH" />
            </intent-filter>
            <meta-data android:name="com.android.settings.FRAGMENT_CLASS"
                android:value="com.android.settings.applications.manageapplications.ManageApplications" />
            <meta-data android:name="com.android.settings.PRIMARY_PROFILE_CONTROLLED"
                android:value="true" />
        </activity>

        <activity
            android:name="Settings$NotificationStationActivity"
            android:label="@string/notification_log_title"
            android:parentActivityName="Settings">
            <intent-filter android:priority="22">
                <action android:name="android.intent.action.MAIN" />
                <category android:name="com.android.settings.SHORTCUT" />
            </intent-filter>
            <meta-data android:name="com.android.settings.FRAGMENT_CLASS"
                android:value="com.android.settings.notification.NotificationStation" />
        </activity>

        <activity android:name=".notification.ZenModeVoiceActivity"
                android:theme="@*android:style/Theme.DeviceDefault.Settings.Dialog.NoActionBar"
                android:label="@string/zen_mode_settings_title">
            <intent-filter>
                <action android:name="android.settings.VOICE_CONTROL_DO_NOT_DISTURB_MODE" />
                <category android:name="android.intent.category.DEFAULT" />
                <category android:name="android.intent.category.VOICE" />
            </intent-filter>
        </activity>

        <activity
            android:name="Settings$LocationSettingsActivity"
            android:label="@string/location_settings_title"
            android:icon="@drawable/ic_homepage_location"
            android:configChanges="orientation|keyboardHidden|screenSize">
            <intent-filter android:priority="1">
                <action android:name="android.settings.LOCATION_SOURCE_SETTINGS" />
                <category android:name="android.intent.category.DEFAULT" />
            </intent-filter>
            <intent-filter android:priority="52">
                <action android:name="android.intent.action.MAIN" />
                <category android:name="com.android.settings.SHORTCUT" />
            </intent-filter>
            <meta-data android:name="com.android.settings.FRAGMENT_CLASS"
                android:value="com.android.settings.location.LocationSettings" />
            <meta-data android:name="com.android.settings.PRIMARY_PROFILE_CONTROLLED"
                android:value="true" />
        </activity>
        <activity
            android:name="Settings$ScanningSettingsActivity"
            android:label="@string/location_scanning_screen_title"
            android:icon="@drawable/ic_homepage_location"
            android:configChanges="orientation|keyboardHidden|screenSize"
            android:parentActivityName="Settings">
            <intent-filter android:priority="1">
                <action android:name="android.settings.LOCATION_SCANNING_SETTINGS" />
                <category android:name="android.intent.category.DEFAULT" />
            </intent-filter>
            <meta-data android:name="com.android.settings.FRAGMENT_CLASS"
                android:value="com.android.settings.location.ScanningSettings" />
            <meta-data android:name="com.android.settings.PRIMARY_PROFILE_CONTROLLED"
                android:value="true" />
        </activity>

        <activity
            android:name=".Settings$SecurityDashboardActivity"
            android:label="@string/security_settings_title"
            android:icon="@drawable/ic_homepage_security"
            android:configChanges="orientation|keyboardHidden|screenSize"
            android:parentActivityName="Settings">
            <intent-filter android:priority="1">
                <action android:name="android.settings.SECURITY_SETTINGS" />
                <action android:name="android.credentials.UNLOCK" />
                <category android:name="android.intent.category.DEFAULT" />
            </intent-filter>
            <intent-filter>
                <action android:name="android.intent.action.MAIN" />
                <category android:name="android.intent.category.DEFAULT" />
                <category android:name="android.intent.category.VOICE_LAUNCH" />
            </intent-filter>
            <meta-data android:name="com.android.settings.FRAGMENT_CLASS"
                android:value="com.android.settings.security.SecuritySettings" />
            <meta-data android:name="com.android.settings.PRIMARY_PROFILE_CONTROLLED"
                android:value="true" />
        </activity>

        <activity android:name="MonitoringCertInfoActivity"
                android:label=""
                android:theme="@style/Transparent"
                android:excludeFromRecents="true">
            <intent-filter android:priority="1">
                <action android:name="com.android.settings.MONITORING_CERT_INFO" />
                <category android:name="android.intent.category.DEFAULT" />
            </intent-filter>
        </activity>

        <activity
            android:name="Settings$TrustedCredentialsSettingsActivity"
            android:label="@string/trusted_credentials"
            android:icon="@drawable/ic_settings_security"
            android:parentActivityName="Settings">
            <intent-filter android:priority="1">
                <action android:name="com.android.settings.TRUSTED_CREDENTIALS" />
                <action android:name="com.android.settings.TRUSTED_CREDENTIALS_USER" />
                <category android:name="android.intent.category.DEFAULT" />
            </intent-filter>
            <meta-data android:name="com.android.settings.FRAGMENT_CLASS"
                android:value="com.android.settings.TrustedCredentialsSettings" />
            <meta-data android:name="com.android.settings.PRIMARY_PROFILE_CONTROLLED"
                android:value="true" />
        </activity>

        <activity android:name="Settings$PrivacySettingsActivity"
                android:label="@string/privacy_settings_title"
                android:icon="@drawable/ic_settings_backup"
                android:configChanges="orientation|keyboardHidden|screenSize"
                android:parentActivityName="Settings">
            <intent-filter>
                <action android:name="android.intent.action.MAIN" />
                <category android:name="android.intent.category.DEFAULT" />
                <category android:name="android.intent.category.VOICE_LAUNCH" />
            </intent-filter>
            <meta-data android:name="com.android.settings.FRAGMENT_CLASS"
                android:value="com.android.settings.backup.PrivacySettings" />
            <meta-data android:name="com.android.settings.PRIMARY_PROFILE_CONTROLLED"
                android:value="true" />
        </activity>

        <activity android:name="Settings$PrivacyDashboardActivity"
                  android:label="@string/privacy_dashboard_title"
                  android:icon="@drawable/ic_settings_privacy">
            <intent-filter>
                <action android:name="android.settings.PRIVACY_SETTINGS" />
                <category android:name="android.intent.category.DEFAULT" />
            </intent-filter>
            <intent-filter android:priority="1">
                <action android:name="android.settings.REQUEST_ENABLE_CONTENT_CAPTURE" />
                <category android:name="android.intent.category.DEFAULT" />
            </intent-filter>
            <meta-data android:name="com.android.settings.FRAGMENT_CLASS"
                       android:value="com.android.settings.privacy.PrivacyDashboardFragment" />
            <meta-data android:name="com.android.settings.PRIMARY_PROFILE_CONTROLLED"
                       android:value="true" />
        </activity>

        <activity android:name="SetFullBackupPassword"
                  android:label="@string/local_backup_password_title"
                  android:exported="false" />

        <activity android:name=".security.CredentialStorage"
                android:theme="@style/Transparent"
                android:launchMode="singleTop"
                android:configChanges="orientation|keyboardHidden|screenSize">
            <intent-filter android:priority="1">
                <action android:name="com.android.credentials.INSTALL" />
                <action android:name="com.android.credentials.RESET" />
                <category android:name="android.intent.category.DEFAULT" />
            </intent-filter>
        </activity>

        <activity
            android:name="Settings$DeviceAdminSettingsActivity"
            android:label="@string/device_admin_settings_title"
            android:parentActivityName="Settings">
            <intent-filter>
                <action android:name="android.intent.action.MAIN" />
                <category android:name="android.intent.category.DEFAULT" />
                <category android:name="android.intent.category.VOICE_LAUNCH" />
            </intent-filter>
            <meta-data android:name="com.android.settings.FRAGMENT_CLASS"
                android:value="com.android.settings.applications.specialaccess.deviceadmin.DeviceAdminSettings" />
        </activity>

        <!-- Keep compatibility with old shortcuts. -->
        <activity-alias android:name="DeviceAdminSettings"
                android:label="@string/device_admin_settings_title"
                android:exported="true"
                android:targetActivity="Settings$DeviceAdminSettingsActivity">
            <meta-data android:name="com.android.settings.FRAGMENT_CLASS"
                android:value="com.android.settings.applications.specialaccess.deviceadmin.DeviceAdminSettings" />
        </activity-alias>

        <activity android:name=".applications.specialaccess.deviceadmin.DeviceAdminAdd"
                  android:label="@string/device_admin_add_title"
                  android:clearTaskOnLaunch="true">
            <intent-filter>
                <action android:name="android.app.action.ADD_DEVICE_ADMIN" />
                <category android:name="android.intent.category.DEFAULT" />
            </intent-filter>
        </activity>

        <activity android:name=".applications.specialaccess.deviceadmin.ProfileOwnerAdd"
                  android:excludeFromRecents="true"
                  android:theme="@style/Transparent"
                  android:clearTaskOnLaunch="true">
            <intent-filter android:priority="1000">
                <action android:name="android.app.action.SET_PROFILE_OWNER" />
                <category android:name="android.intent.category.DEFAULT" />
            </intent-filter>
        </activity>

        <activity
            android:name="Settings$UsageAccessSettingsActivity"
            android:label="@string/usage_access_title">
            <intent-filter android:priority="1">
                <action android:name="android.settings.USAGE_ACCESS_SETTINGS" />
                <category android:name="android.intent.category.DEFAULT" />
            </intent-filter>
            <meta-data android:name="com.android.settings.FRAGMENT_CLASS"
                android:value="com.android.settings.applications.manageapplications.ManageApplications" />
        </activity>

        <activity
            android:name="Settings$AppUsageAccessSettingsActivity"
            android:label="@string/usage_access_title"
            android:parentActivityName="Settings">
            <intent-filter>
                <action android:name="android.settings.USAGE_ACCESS_SETTINGS"/>
                <category android:name="android.intent.category.DEFAULT"/>
                <data android:scheme="package"/>
            </intent-filter>
            <meta-data
                android:name="com.android.settings.FRAGMENT_CLASS"
                android:value="com.android.settings.applications.UsageAccessDetails"/>
        </activity>

        <activity android:name="Settings$IccLockSettingsActivity"
                android:label="@string/sim_lock_settings"
                android:process="com.android.phone">
            <intent-filter>
                <action android:name="android.intent.action.MAIN" />
                <category android:name="android.intent.category.DEFAULT" />
                <category android:name="android.intent.category.VOICE_LAUNCH" />
            </intent-filter>
            <meta-data android:name="com.android.settings.FRAGMENT_CLASS"
                android:value="com.android.settings.IccLockSettings" />
        </activity>

        <activity
            android:name="Settings$AccessibilitySettingsActivity"
            android:label="@string/accessibility_settings"
            android:icon="@drawable/ic_homepage_accessibility"
            android:configChanges="orientation|keyboardHidden|screenSize"
            android:parentActivityName="Settings">
            <intent-filter android:priority="1">
                <action android:name="android.settings.ACCESSIBILITY_SETTINGS" />
                <category android:name="android.intent.category.DEFAULT" />
            </intent-filter>
            <intent-filter android:priority="60">
                <action android:name="android.intent.action.MAIN" />
                <category android:name="com.android.settings.SHORTCUT" />
            </intent-filter>
            <meta-data android:name="com.android.settings.FRAGMENT_CLASS"
                android:value="com.android.settings.accessibility.AccessibilitySettings" />
            <meta-data android:name="com.android.settings.PRIMARY_PROFILE_CONTROLLED"
                android:value="true" />
        </activity>

        <activity
            android:name="Settings$AccessibilityDetailsSettingsActivity"
            android:label="@string/accessibility_settings"
            android:permission="android.permission.OPEN_ACCESSIBILITY_DETAILS_SETTINGS">
            <intent-filter android:priority="1">
                <action android:name="android.settings.ACCESSIBILITY_DETAILS_SETTINGS" />
                <category android:name="android.intent.category.DEFAULT" />
            </intent-filter>
            <meta-data android:name="com.android.settings.FRAGMENT_CLASS"
                android:value="com.android.settings.accessibility.AccessibilityDetailsSettingsFragment" />
            <meta-data android:name="com.android.settings.PRIMARY_PROFILE_CONTROLLED"
                android:value="true" />
        </activity>

        <activity android:name=".accessibility.AccessibilitySettingsForSetupWizardActivity"
                android:icon="@drawable/ic_accessibility_suggestion"
                android:label="@string/vision_settings_title"
                android:theme="@style/GlifV3Theme.Light">
            <intent-filter android:priority="1">
                <action android:name="android.settings.ACCESSIBILITY_SETTINGS_FOR_SUW" />
                <category android:name="android.intent.category.DEFAULT" />
            </intent-filter>
            <meta-data android:name="com.android.settings.FRAGMENT_CLASS"
                android:value="com.android.settings.accessibility.AccessibilitySettingsForSetupWizard" />
            <meta-data android:name="com.android.settings.PRIMARY_PROFILE_CONTROLLED"
                android:value="true" />
        </activity>

        <activity-alias
            android:name=".FontSizeSettingsForSetupWizardActivity"
            android:exported="true"
            android:targetActivity=".accessibility.AccessibilitySettingsForSetupWizardActivity">
            <intent-filter>
                <action android:name="android.intent.action.MAIN" />
                <category android:name="com.android.settings.suggested.category.DISPLAY_SETTINGS" />
            </intent-filter>
            <meta-data android:name="com.android.settings.title"
                android:resource="@string/vision_settings_suggestion_title" />
            <meta-data android:name="com.android.settings.icon_tintable"
                android:value="true" />
            <meta-data android:name="com.android.settings.FRAGMENT_CLASS"
                android:value="com.android.settings.accessibility.AccessibilitySettingsForSetupWizard" />
        </activity-alias>

        <activity
            android:name="Settings$AccessibilityDaltonizerSettingsActivity"
            android:label="@string/accessibility_display_daltonizer_preference_title"
            android:parentActivityName="Settings">
            <intent-filter android:priority="1">
                <action android:name="com.android.settings.ACCESSIBILITY_COLOR_SPACE_SETTINGS" />
                <category android:name="android.intent.category.DEFAULT" />
            </intent-filter>
            <intent-filter>
                <action android:name="android.intent.action.MAIN" />
                <category android:name="android.intent.category.DEFAULT" />
            </intent-filter>
            <meta-data android:name="com.android.settings.FRAGMENT_CLASS"
                android:value="com.android.settings.accessibility.ToggleDaltonizerPreferenceFragment" />
            <meta-data android:name="com.android.settings.PRIMARY_PROFILE_CONTROLLED"
                android:value="true" />
        </activity>

        <activity
            android:name="Settings$CaptioningSettingsActivity"
            android:label="@string/accessibility_captioning_title"
            android:parentActivityName="Settings">
            <intent-filter android:priority="1">
                <action android:name="android.settings.CAPTIONING_SETTINGS" />
                <category android:name="android.intent.category.DEFAULT" />
            </intent-filter>
            <meta-data android:name="com.android.settings.FRAGMENT_CLASS"
                android:value="com.android.settings.accessibility.CaptionPropertiesFragment" />
            <meta-data android:name="com.android.settings.PRIMARY_PROFILE_CONTROLLED"
                android:value="true" />
        </activity>

        <activity
            android:name=".SettingsTutorialDialogWrapperActivity"
            android:theme="@style/Theme.AlertDialog"
            android:exported="false"/>

        <activity
            android:name="Settings$TextToSpeechSettingsActivity"
            android:label="@string/tts_settings">
            <intent-filter android:priority="1">
                <action android:name="com.android.settings.TTS_SETTINGS" />
                <category android:name="android.intent.category.DEFAULT" />
            </intent-filter>
            <meta-data android:name="com.android.settings.FRAGMENT_CLASS"
                android:value="com.android.settings.tts.TextToSpeechSettings" />
            <meta-data android:name="com.android.settings.PRIMARY_PROFILE_CONTROLLED"
                android:value="true" />
        </activity>

        <activity
            android:name="Settings$EnterprisePrivacySettingsActivity"
            android:label="@string/enterprise_privacy_settings"
            android:parentActivityName="Settings">
            <intent-filter>
                <action android:name="android.settings.ENTERPRISE_PRIVACY_SETTINGS" />
                <category android:name="android.intent.category.DEFAULT" />
            </intent-filter>
            <meta-data android:name="com.android.settings.FRAGMENT_CLASS"
                android:value="com.android.settings.enterprise.EnterprisePrivacySettings" />
        </activity>

        <!-- Lock screen settings -->
        <activity android:name=".password.ConfirmDeviceCredentialActivity"
            android:exported="true"
            android:taskAffinity="com.android.settings.workmode"
            android:theme="@android:style/Theme.Translucent.NoTitleBar">
            <intent-filter android:priority="1">
                <action android:name="android.app.action.CONFIRM_DEVICE_CREDENTIAL" />
                <action android:name="android.app.action.CONFIRM_FRP_CREDENTIAL" />
                <category android:name="android.intent.category.DEFAULT" />
            </intent-filter>
        </activity>
        <!-- Activity alias for compatibility -->
        <activity-alias android:name=".ConfirmDeviceCredentialActivity"
            android:targetActivity=".password.ConfirmDeviceCredentialActivity"
            android:exported="true" />

        <!-- Note this must not be exported since it authenticates the given user -->
        <activity android:name=".password.ConfirmDeviceCredentialActivity$InternalActivity"
            android:exported="false"
            android:permission="android.permission.MANAGE_USERS"
            android:taskAffinity="com.android.settings.workmode"
            android:theme="@android:style/Theme.Translucent.NoTitleBar">
            <intent-filter android:priority="1">
                <action android:name="android.app.action.CONFIRM_DEVICE_CREDENTIAL_WITH_USER" />
                <category android:name="android.intent.category.DEFAULT" />
            </intent-filter>
        </activity>

        <activity android:name=".SetupRedactionInterstitial"
            android:enabled="false"
            android:exported="true"
            android:theme="@style/SudThemeGlif.DayNight"
            android:label="@string/lock_screen_notifications_interstitial_title"
            android:icon="@drawable/ic_suggested_notifications">
            <intent-filter>
                <action android:name="android.intent.action.MAIN" />
                <category android:name="com.android.settings.suggested.category.LOCK_SCREEN_REDACTION" />
            </intent-filter>
            <meta-data android:name="com.android.settings.require_user_type"
                       android:value="primary" />
            <meta-data android:name="com.android.settings.title"
                       android:resource="@string/notification_suggestion_title" />
            <meta-data android:name="com.android.settings.summary"
                       android:resource="@string/notification_suggestion_summary" />
            <meta-data android:name="com.android.settings.icon_tintable" android:value="true" />
        </activity>

        <activity android:name=".notification.RedactionInterstitial"
            android:theme="@style/GlifTheme.Light" />

        <activity android:name=".notification.RedactionSettingsStandalone"
                  android:exported="true">
            <intent-filter android:priority="1">
                <action android:name="android.settings.ACTION_APP_NOTIFICATION_REDACTION" />
                <category android:name="android.intent.category.DEFAULT" />
            </intent-filter>
        </activity>

        <activity android:name=".password.ConfirmLockPattern"
            android:theme="@style/GlifTheme.Light"/>

        <activity android:name=".password.ConfirmLockPassword"
            android:windowSoftInputMode="stateHidden|adjustResize"
            android:theme="@style/GlifTheme.Light"/>

        <activity android:name=".biometrics.face.FaceEnrollIntroduction"
            android:exported="false"
            android:screenOrientation="portrait"/>

        <activity android:name=".biometrics.face.FaceEnrollEducation"
            android:exported="false"
            android:screenOrientation="portrait"/>

        <activity android:name=".biometrics.face.FaceEnrollEnrolling"
            android:exported="false"
            android:screenOrientation="portrait"/>

        <activity android:name=".biometrics.face.FaceEnrollFinish"
            android:exported="false"
            android:screenOrientation="portrait"/>

        <!-- Must not be exported -->
        <activity android:name=".biometrics.BiometricEnrollActivity$InternalActivity"
            android:exported="false"
            android:theme="@style/GlifTheme.Light"/>

        <activity android:name=".biometrics.BiometricEnrollActivity"
            android:exported="true"
            android:theme="@style/GlifTheme.Light">
            <intent-filter>
                <action android:name="android.settings.BIOMETRIC_ENROLL" />
                <category android:name="android.intent.category.DEFAULT" />
            </intent-filter>
        </activity>

        <activity android:name=".biometrics.fingerprint.FingerprintSettings" android:exported="false"/>
        <activity android:name=".biometrics.fingerprint.FingerprintEnrollFindSensor" android:exported="false"/>
        <activity android:name=".biometrics.fingerprint.FingerprintEnrollEnrolling" android:exported="false"/>
        <activity android:name=".biometrics.fingerprint.FingerprintEnrollFinish" android:exported="false"/>
        <activity android:name=".biometrics.fingerprint.FingerprintEnrollIntroduction"
            android:exported="true"
            android:theme="@style/GlifTheme.Light">
            <intent-filter>
                <action android:name="android.settings.FINGERPRINT_ENROLL" />
                <category android:name="android.intent.category.DEFAULT" />
            </intent-filter>
        </activity>

        <activity android:name=".biometrics.fingerprint.SetupFingerprintEnrollFindSensor" android:exported="false"/>
        <activity android:name=".biometrics.fingerprint.SetupFingerprintEnrollEnrolling" android:exported="false"/>
        <activity android:name=".biometrics.fingerprint.SetupFingerprintEnrollFinish" android:exported="false"/>
        <activity android:name=".biometrics.fingerprint.SetupFingerprintEnrollIntroduction"
            android:exported="true"
            android:permission="android.permission.MANAGE_FINGERPRINT"
            android:theme="@style/GlifTheme.Light">
            <intent-filter>
                <action android:name="android.settings.FINGERPRINT_SETUP" />
                <category android:name="android.intent.category.DEFAULT" />
            </intent-filter>
        </activity>

        <activity android:name=".biometrics.fingerprint.FingerprintSuggestionActivity"
            android:exported="true"
            android:permission="android.permission.MANAGE_FINGERPRINT"
            android:icon="@drawable/ic_suggestion_fingerprint"
            android:theme="@style/GlifTheme.Light">
            <meta-data android:name="com.android.settings.require_feature"
                android:value="android.hardware.fingerprint" />
            <meta-data android:name="com.android.settings.title"
                android:resource="@string/suggestion_additional_fingerprints" />
            <meta-data android:name="com.android.settings.summary"
                android:resource="@string/suggestion_additional_fingerprints_summary" />
        </activity>

        <activity-alias android:name=".SetupFingerprintSuggestionActivity"
            android:enabled="false"
            android:exported="true"
            android:targetActivity=".biometrics.fingerprint.FingerprintSuggestionActivity">
            <intent-filter>
                <action android:name="android.intent.action.MAIN" />
                <category android:name="com.android.settings.suggested.category.FINGERPRINT_ENROLL" />
            </intent-filter>
            <meta-data android:name="com.android.settings.require_feature"
                       android:value="android.hardware.fingerprint" />
            <meta-data android:name="com.android.settings.title"
                       android:resource="@string/suggestion_additional_fingerprints" />
            <meta-data android:name="com.android.settings.summary"
                       android:resource="@string/suggestion_additional_fingerprints_summary" />
            <meta-data android:name="com.android.settings.icon_tintable" android:value="true" />
        </activity-alias>

        <!-- Note this must not be exported since it returns the password in the intent -->
        <activity android:name=".password.ConfirmLockPattern$InternalActivity"
            android:exported="false"
            android:theme="@style/GlifTheme.Light"/>

        <!-- Note this must not be exported since it returns the password in the intent -->
        <activity android:name=".password.ConfirmLockPassword$InternalActivity"
            android:exported="false"
            android:windowSoftInputMode="adjustResize"
            android:theme="@style/GlifTheme.Light"/>

        <activity android:name=".password.SetupChooseLockGeneric"
            android:theme="@style/GlifTheme.Light"
            android:label="@string/lock_settings_picker_title">
            <intent-filter android:priority="1">
                <action android:name="com.android.settings.SETUP_LOCK_SCREEN" />
                <category android:name="android.intent.category.DEFAULT" />
            </intent-filter>
        </activity>

        <activity android:name=".password.SetupChooseLockGeneric$InternalActivity"
            android:theme="@style/GlifTheme.Light"
            android:exported="false"
            android:excludeFromRecents="true" />

        <activity android:name=".password.ChooseLockGeneric"
            android:label="@string/lockpassword_choose_lock_generic_header"
            android:excludeFromRecents="true"
            android:exported="false" />

        <activity android:name=".password.SetNewPasswordActivity"
            android:theme="@android:style/Theme.NoDisplay"
            android:excludeFromRecents="true" >
            <intent-filter android:priority="1">
                <action android:name="android.app.action.SET_NEW_PASSWORD" />
                <action android:name="android.app.action.SET_NEW_PARENT_PROFILE_PASSWORD" />
                <category android:name="android.intent.category.DEFAULT" />
            </intent-filter>
            <meta-data android:name="com.android.settings.PRIMARY_PROFILE_CONTROLLED"
                android:value="true" />
        </activity>

        <activity android:name=".password.ScreenLockSuggestionActivity"
            android:icon="@drawable/ic_suggestion_security">
            <intent-filter android:priority="1">
                <action android:name="android.intent.action.MAIN" />
                <category android:name="com.android.settings.suggested.category.FIRST_IMPRESSION" />
            </intent-filter>
            <meta-data android:name="com.android.settings.dismiss" android:value="14" />
            <meta-data android:name="com.android.settings.title"
                       android:resource="@string/suggested_lock_settings_title" />
            <meta-data android:name="com.android.settings.summary"
                       android:resource="@string/suggested_lock_settings_summary" />
            <meta-data android:name="com.android.settings.icon_tintable" android:value="true" />
        </activity>

        <activity android:name=".biometrics.fingerprint.FingerprintEnrollSuggestionActivity"
            android:icon="@drawable/ic_suggestion_fingerprint">
            <intent-filter android:priority="2">
                <action android:name="android.intent.action.MAIN" />
                <category android:name="com.android.settings.suggested.category.FIRST_IMPRESSION" />
            </intent-filter>
            <meta-data android:name="com.android.settings.dismiss" android:value="14" />
            <meta-data android:name="com.android.settings.require_feature"
                android:value="android.hardware.fingerprint" />
            <meta-data android:name="com.android.settings.title"
                android:resource="@string/suggested_fingerprint_lock_settings_title" />
            <meta-data android:name="com.android.settings.summary"
                android:resource="@string/suggested_fingerprint_lock_settings_summary" />
            <meta-data android:name="com.android.settings.icon_tintable" android:value="true" />
        </activity>

        <activity android:name=".password.ChooseLockGeneric$InternalActivity"
            android:exported="false"
            android:label="@string/lockpassword_choose_lock_generic_header"
            android:excludeFromRecents="true" />

        <activity android:name=".password.SetupChooseLockPattern"
            android:exported="false"
            android:theme="@style/GlifTheme.Light" />

        <activity android:name=".password.ChooseLockPattern"
            android:exported="false"
            android:theme="@style/GlifTheme.Light" />

        <activity android:name=".password.SetupChooseLockPassword"
            android:exported="false"
            android:theme="@style/GlifTheme.Light"
            android:windowSoftInputMode="stateVisible|adjustResize" />

        <activity android:name=".password.ChooseLockPassword"
            android:exported="false"
            android:theme="@style/GlifTheme.Light"
            android:windowSoftInputMode="stateVisible|adjustResize"/>

        <activity android:name=".SetupEncryptionInterstitial"
            android:label="@string/encryption_interstitial_header"
            android:theme="@style/GlifTheme.Light"/>

        <activity android:name=".EncryptionInterstitial"
            android:theme="@style/GlifTheme.Light" />

        <activity
            android:name=".Settings$StorageDashboardActivity"
            android:label="@string/storage_settings"
            android:icon="@drawable/ic_homepage_storage"
            android:parentActivityName="Settings">
            <intent-filter android:priority="1">
                <action android:name="android.settings.INTERNAL_STORAGE_SETTINGS" />
                <action android:name="android.settings.MEMORY_CARD_SETTINGS" />
                <category android:name="android.intent.category.DEFAULT" />
            </intent-filter>
            <intent-filter android:priority="50">
                <action android:name="android.intent.action.MAIN" />
                <category android:name="com.android.settings.SHORTCUT" />
            </intent-filter>
            <meta-data android:name="com.android.settings.FRAGMENT_CLASS"
                android:value="com.android.settings.deviceinfo.StorageSettings" />
            <meta-data android:name="com.android.settings.PRIMARY_PROFILE_CONTROLLED"
                android:value="true" />
        </activity>

        <activity
            android:name="Settings$PrivateVolumeSettingsActivity"
            android:label="@string/storage_settings_title">
            <meta-data android:name="com.android.settings.FRAGMENT_CLASS"
                       android:value="com.android.settings.deviceinfo.PrivateVolumeSettings" />
        </activity>

        <activity
            android:name="Settings$PublicVolumeSettingsActivity"
            android:label="@string/storage_settings_title"
            android:parentActivityName="Settings">
            <intent-filter>
                <action android:name="android.provider.action.DOCUMENT_ROOT_SETTINGS" />
                <category android:name="android.intent.category.DEFAULT" />
                <data
                    android:scheme="content"
                    android:host="com.android.externalstorage.documents"
                    android:mimeType="vnd.android.document/root" />
            </intent-filter>
            <meta-data android:name="com.android.settings.FRAGMENT_CLASS"
                android:value="com.android.settings.deviceinfo.PublicVolumeSettings" />
        </activity>

        <activity
            android:name="Settings$PrivateVolumeForgetActivity"
            android:label="@string/storage_settings_title"
            android:exported="true"
            android:permission="android.permission.MOUNT_UNMOUNT_FILESYSTEMS">
            <meta-data android:name="com.android.settings.FRAGMENT_CLASS"
                android:value="com.android.settings.deviceinfo.PrivateVolumeForget" />
        </activity>

        <!-- Exported for SystemUI to launch into -->
        <activity android:name=".deviceinfo.StorageWizardInit"
                android:theme="@style/GlifV3Theme.Light"
                android:exported="true"
                android:permission="android.permission.MOUNT_UNMOUNT_FILESYSTEMS" />
        <activity android:name=".deviceinfo.StorageWizardFormatProgress"
                android:theme="@style/GlifV3Theme.Light"
                android:exported="false" />
        <activity android:name=".deviceinfo.StorageWizardFormatSlow"
                android:theme="@style/GlifV3Theme.Light"
                android:exported="false" />
        <activity android:name=".deviceinfo.StorageWizardMigrateConfirm"
                android:theme="@style/GlifV3Theme.Light"
                android:exported="false" />
        <activity android:name=".deviceinfo.StorageWizardMigrateProgress"
                android:theme="@style/GlifV3Theme.Light"
                android:exported="true"
                android:permission="android.permission.MOUNT_UNMOUNT_FILESYSTEMS" />
        <activity android:name=".deviceinfo.StorageWizardReady"
                android:theme="@style/GlifV3Theme.Light"
                android:exported="true"
                android:permission="android.permission.MOUNT_UNMOUNT_FILESYSTEMS" />

        <activity android:name=".deviceinfo.StorageWizardMoveConfirm"
                android:theme="@style/GlifV3Theme.Light"
                android:exported="false" />
        <activity android:name=".deviceinfo.StorageWizardMoveProgress"
                android:theme="@style/GlifV3Theme.Light"
                android:exported="true"
                android:permission="android.permission.MOUNT_UNMOUNT_FILESYSTEMS" />

        <!-- Exported for SystemUI to trigger -->
        <receiver android:name=".deviceinfo.StorageUnmountReceiver"
                android:exported="true"
                android:permission="android.permission.MOUNT_UNMOUNT_FILESYSTEMS" />

        <activity android:name="Settings$ApnEditorActivity"
                android:configChanges="orientation|keyboardHidden|screenSize"
                android:label="@string/apn_edit">
            <intent-filter>
                <action android:name="android.intent.action.VIEW" />
                <action android:name="android.intent.action.EDIT" />
                <category android:name="android.intent.category.DEFAULT" />
                <data android:mimeType="vnd.android.cursor.item/telephony-carrier" />
            </intent-filter>

            <intent-filter>
                <action android:name="android.intent.action.INSERT" />
                <category android:name="android.intent.category.DEFAULT" />
                <data android:mimeType="vnd.android.cursor.dir/telephony-carrier" />
            </intent-filter>
            <meta-data android:name="com.android.settings.FRAGMENT_CLASS"
                       android:value="com.android.settings.network.ApnEditor" />
        </activity>

        <activity
            android:name="Settings$DevelopmentSettingsDashboardActivity"
            android:label="@string/development_settings_title"
            android:icon="@drawable/ic_settings_development"
            android:parentActivityName="Settings"
            android:enabled="false">
            <intent-filter android:priority="1">
                <action android:name="android.settings.APPLICATION_DEVELOPMENT_SETTINGS" />
                <action android:name="com.android.settings.APPLICATION_DEVELOPMENT_SETTINGS" />
                <category android:name="android.intent.category.DEFAULT" />
            </intent-filter>
            <intent-filter>
                <action android:name="com.android.settings.action.SETTINGS" />
            </intent-filter>
            <meta-data android:name="com.android.settings.order" android:value="-40"/>
            <meta-data android:name="com.android.settings.category"
                       android:value="com.android.settings.category.ia.system" />
            <meta-data android:name="com.android.settings.summary"
                       android:resource="@string/summary_empty"/>
            <meta-data android:name="com.android.settings.FRAGMENT_CLASS"
                       android:value="com.android.settings.development.DevelopmentSettingsDashboardFragment" />
            <meta-data android:name="com.android.settings.PRIMARY_PROFILE_CONTROLLED"
                       android:value="true" />
        </activity>

        <!-- The opposite of DevelopmentSettingsActivity, it's no-op and only enabled when the real
             activity is disabled to be CTS compliant. -->
        <activity
            android:name=".development.DevelopmentSettingsDisabledActivity"
            android:icon="@drawable/ic_settings_development"
            android:label="@string/development_settings_title"
            android:excludeFromRecents="true"
            android:theme="@style/Transparent">
            <intent-filter android:priority="-1">
                <action android:name="android.settings.APPLICATION_DEVELOPMENT_SETTINGS" />
                <action android:name="com.android.settings.APPLICATION_DEVELOPMENT_SETTINGS" />
                <category android:name="android.intent.category.DEFAULT" />
            </intent-filter>
        </activity>

        <activity
            android:name="Settings$PrintSettingsActivity"
            android:label="@string/print_settings"
            android:icon="@drawable/ic_settings_print"
            android:parentActivityName="Settings">
            <intent-filter android:priority="1">
                <action android:name="android.settings.ACTION_PRINT_SETTINGS" />
                <category android:name="android.intent.category.DEFAULT" />
            </intent-filter>
            <intent-filter>
                <action android:name="android.intent.action.MAIN" />
                <category android:name="android.intent.category.DEFAULT" />
                <category android:name="android.intent.category.VOICE_LAUNCH" />
            </intent-filter>
            <meta-data android:name="com.android.settings.FRAGMENT_CLASS"
                android:value="com.android.settings.print.PrintSettingsFragment" />
        </activity>

        <activity android:name="Settings$PrintJobSettingsActivity"
                android:label="@string/print_print_job"
                android:parentActivityName="Settings$PrintSettingsActivity">
            <intent-filter android:priority="1">
                <action android:name="android.settings.ACTION_PRINT_SETTINGS" />
                <category android:name="android.intent.category.DEFAULT" />
                <data android:scheme="printjob" android:pathPattern="*" />
            </intent-filter>
            <meta-data android:name="com.android.settings.FRAGMENT_CLASS"
                android:value="com.android.settings.print.PrintJobSettingsFragment" />
        </activity>

        <activity android:name=".development.AppPicker"
                  android:label="@string/select_application"
                  android:theme="@android:style/Theme.DeviceDefault.Light.Dialog" />

        <activity android:name="Settings$WebViewAppPickerActivity"
                  android:label="@string/select_webview_provider_dialog_title" />

        <activity android:name=".bluetooth.BluetoothPairingDialog"
                  android:excludeFromRecents="true"
                  android:windowSoftInputMode="stateVisible|adjustResize"
                  android:theme="@style/Theme.AlertDialog"
                  android:taskAffinity=".bluetooth.BluetoothPairingDialog">
            <intent-filter android:priority="1">
                <action android:name="android.bluetooth.device.action.PAIRING_REQUEST" />
                <category android:name="android.intent.category.DEFAULT" />
            </intent-filter>
        </activity>

        <activity android:name=".bluetooth.RequestPermissionActivity"
                  android:excludeFromRecents="true"
                  android:permission="android.permission.BLUETOOTH"
                  android:theme="@style/Theme.BluetoothPermission">
            <intent-filter android:priority="1">
                <action android:name="android.bluetooth.adapter.action.REQUEST_DISCOVERABLE" />
                <action android:name="android.bluetooth.adapter.action.REQUEST_ENABLE" />
                <action android:name="android.bluetooth.adapter.action.REQUEST_DISABLE" />
                <category android:name="android.intent.category.DEFAULT" />
            </intent-filter>
        </activity>

        <activity android:name=".wifi.WifiScanModeActivity"
                  android:excludeFromRecents="true"
                  android:theme="@style/Transparent">
            <intent-filter android:priority="1">
                <action android:name="android.net.wifi.action.REQUEST_SCAN_ALWAYS_AVAILABLE" />
                <category android:name="android.intent.category.DEFAULT" />
            </intent-filter>
        </activity>

        <activity android:name=".Settings$UsbDetailsActivity"
                  android:excludeFromRecents="true"
                  android:permission="android.permission.MANAGE_USB"
                  android:exported="true">
            <meta-data android:name="com.android.settings.FRAGMENT_CLASS"
                android:value="com.android.settings.connecteddevice.usb.UsbDetailsFragment"/>
        </activity>

        <activity android:name=".RemoteBugreportActivity"
                  android:excludeFromRecents="true"
                  android:exported="true"
                  android:permission="android.permission.DUMP"
                  android:theme="@style/Theme.AlertDialog">
            <intent-filter>
                <action android:name="android.settings.SHOW_REMOTE_BUGREPORT_DIALOG" />
                <category android:name="android.intent.category.DEFAULT" />
            </intent-filter>
        </activity>

        <activity android:name=".bluetooth.RequestPermissionHelperActivity"
                  android:label="@string/bluetooth_pairing_request"
                  android:excludeFromRecents="true"
                  android:permission="android.permission.BLUETOOTH"
                  android:theme="@*android:style/Theme.DeviceDefault.Light.Dialog.Alert">
        </activity>

        <service android:name=".bluetooth.BluetoothPairingService" />

        <receiver android:name=".bluetooth.BluetoothPairingRequest">
            <intent-filter>
                <action android:name="android.bluetooth.device.action.PAIRING_REQUEST" />
            </intent-filter>
        </receiver>

        <receiver android:name=".bluetooth.BluetoothPermissionRequest"
                  android:permission="android.permission.BLUETOOTH_ADMIN">
            <intent-filter>
                <action android:name="android.bluetooth.device.action.CONNECTION_ACCESS_REQUEST" />
                <action android:name="android.bluetooth.device.action.CONNECTION_ACCESS_CANCEL" />
            </intent-filter>
        </receiver>

        <activity android:name=".bluetooth.BluetoothPermissionActivity"
                  android:label="@string/bluetooth_connection_permission_request"
                  android:excludeFromRecents="true"
                  android:permission="android.permission.BLUETOOTH_ADMIN"
                  android:theme="@android:style/Theme.DeviceDefault.Light.Dialog.Alert">
            <intent-filter android:priority="1">
                <action android:name="android.bluetooth.device.action.CONNECTION_ACCESS_REQUEST" />
                <action android:name="android.bluetooth.device.action.CONNECTION_ACCESS_CANCEL" />
                <category android:name="android.intent.category.DEFAULT" />
            </intent-filter>
        </activity>

        <activity android:name="ActivityPicker"
                android:label="@string/activity_picker_label"
                android:theme="@*android:style/Theme.DeviceDefault.Light.Dialog.Alert"
                android:finishOnCloseSystemDialogs="true">
            <intent-filter android:priority="1">
                <action android:name="android.intent.action.PICK_ACTIVITY" />
                <category android:name="android.intent.category.DEFAULT" />
            </intent-filter>
        </activity>

        <!-- NFC settings -->
        <activity
            android:name="Settings$AndroidBeamSettingsActivity"
            android:label="@string/android_beam_settings_title"
            android:parentActivityName="Settings">
            <intent-filter android:priority="1">
                <action android:name="android.settings.NFCSHARING_SETTINGS" />
                <category android:name="android.intent.category.DEFAULT" />
            </intent-filter>
            <meta-data android:name="com.android.settings.FRAGMENT_CLASS"
                android:value="com.android.settings.nfc.AndroidBeam" />
            <meta-data android:name="com.android.settings.PRIMARY_PROFILE_CONTROLLED"
                android:value="true" />
        </activity>

        <activity
            android:name="Settings$WifiDisplaySettingsActivity"
            android:label="@string/wifi_display_settings_title"
            android:icon="@drawable/ic_cast_24dp"
            android:parentActivityName="Settings">
            <intent-filter android:priority="1">
                <action android:name="android.settings.CAST_SETTINGS" />
                <category android:name="android.intent.category.DEFAULT" />
            </intent-filter>
            <meta-data android:name="com.android.settings.FRAGMENT_CLASS"
                android:value="com.android.settings.wfd.WifiDisplaySettings" />
        </activity>

        <activity android:name="Settings$TestingSettingsActivity" android:label="@string/testing">
            <meta-data android:name="com.android.settings.FRAGMENT_CLASS"
                android:value="com.android.settings.TestingSettings" />
        </activity>

        <receiver android:name=".TestingSettingsBroadcastReceiver">
            <intent-filter>
                 <action android:name="android.provider.Telephony.SECRET_CODE" />
                 <data android:scheme="android_secret_code" android:host="4636" />
            </intent-filter>
       </receiver>

        <!-- Standard picker for widgets -->
        <activity android:name="AppWidgetPickActivity"
                android:label="@string/widget_picker_title"
                android:theme="@*android:style/Theme.DeviceDefault.Light.Dialog.Alert"
                android:finishOnCloseSystemDialogs="true">
            <intent-filter android:priority="1">
                <action android:name="android.appwidget.action.APPWIDGET_PICK" />
                <category android:name="android.intent.category.DEFAULT" />
            </intent-filter>
        </activity>

        <activity android:name="AllowBindAppWidgetActivity"
                android:theme="@*android:style/Theme.DeviceDefault.Light.Dialog.Alert"
                android:finishOnCloseSystemDialogs="true"
                android:excludeFromRecents="true">
            <intent-filter android:priority="1">
                <action android:name="android.appwidget.action.APPWIDGET_BIND" />
                <category android:name="android.intent.category.DEFAULT" />
            </intent-filter>
        </activity>

        <activity android:name="UsageStatsActivity"
                  android:label="@string/usage_stats_label"
                  android:parentActivityName="Settings">
            <intent-filter>
                <action android:name="android.intent.action.MAIN" />
                <category android:name="android.intent.category.DEVELOPMENT_PREFERENCE" />
            </intent-filter>
        </activity>

        <activity
            android:name="Settings$PowerUsageSummaryActivity"
            android:label="@string/power_usage_summary_title"
            android:icon="@drawable/ic_settings_battery"
            android:parentActivityName="Settings">
            <intent-filter android:priority="1">
                <action android:name="android.intent.action.POWER_USAGE_SUMMARY" />
                <category android:name="android.intent.category.DEFAULT" />
            </intent-filter>
            <intent-filter android:priority="51">
                <action android:name="android.intent.action.MAIN" />
                <category android:name="com.android.settings.SHORTCUT" />
            </intent-filter>
            <meta-data android:name="com.android.settings.FRAGMENT_CLASS"
                android:value="com.android.settings.fuelgauge.PowerUsageSummary" />
        </activity>

        <activity
            android:name="Settings$BatterySaverSettingsActivity"
            android:label="@string/battery_saver"
            android:icon="@drawable/ic_settings_battery"
            android:parentActivityName="Settings">
            <intent-filter android:priority="1">
                <action android:name="android.settings.BATTERY_SAVER_SETTINGS" />
                <category android:name="android.intent.category.DEFAULT" />
            </intent-filter>
            <meta-data android:name="com.android.settings.FRAGMENT_CLASS"
                android:value="com.android.settings.fuelgauge.batterysaver.BatterySaverSettings" />
            <meta-data android:name="com.android.settings.PRIMARY_PROFILE_CONTROLLED"
                android:value="true" />
        </activity>

        <activity android:name=".fuelgauge.BatterySaverModeVoiceActivity"
                android:label="@string/power_usage_summary_title"
                android:theme="@*android:style/Theme.DeviceDefault.Light.Voice"
                android:exported="true">
            <intent-filter>
                <action android:name="android.settings.VOICE_CONTROL_BATTERY_SAVER_MODE" />
                <category android:name="android.intent.category.DEFAULT" />
                <category android:name="android.intent.category.VOICE" />
            </intent-filter>
        </activity>

        <activity
            android:name="Settings$AccountSyncSettingsActivity"
            android:label="@string/account_sync_settings_title"
            android:parentActivityName="Settings">
            <intent-filter android:priority="1">
                <action android:name="android.settings.ACCOUNT_SYNC_SETTINGS" />
                <category android:name="android.intent.category.DEFAULT" />
            </intent-filter>
            <meta-data android:name="com.android.settings.FRAGMENT_CLASS"
                android:value="com.android.settings.accounts.AccountSyncSettings" />
            <meta-data android:name="com.android.settings.PRIMARY_PROFILE_CONTROLLED"
                android:value="true" />
        </activity>
        <activity
            android:name="Settings$ManagedProfileSettingsActivity"
            android:label="@string/managed_profile_settings_title"
            android:parentActivityName="Settings"
            android:permission="android.permission.MANAGE_USERS">
            <intent-filter android:priority="1">
                <action android:name="android.settings.MANAGED_PROFILE_SETTINGS" />
                <category android:name="android.intent.category.DEFAULT" />
            </intent-filter>
            <meta-data android:name="com.android.settings.FRAGMENT_CLASS"
                android:value="com.android.settings.accounts.ManagedProfileSettings" />
        </activity>

        <activity
            android:name="com.android.settings.accounts.AddAccountSettings"
            android:theme="@android:style/Theme.Translucent.NoTitleBar"
            android:configChanges="orientation|keyboardHidden|screenSize"
            android:label="@string/header_add_an_account"
            android:parentActivityName="Settings">
            <intent-filter android:priority="1">
                <action android:name="android.settings.ADD_ACCOUNT_SETTINGS" />
                <category android:name="android.intent.category.DEFAULT" />
            </intent-filter>
            <meta-data android:name="com.android.settings.PRIMARY_PROFILE_CONTROLLED"
                android:value="true" />
        </activity>

        <activity android:name="Settings$ChooseAccountActivity"
            android:label="@string/header_add_an_account"
            android:configChanges="orientation|keyboardHidden|screenSize">
            <meta-data android:name="com.android.settings.FRAGMENT_CLASS"
                       android:value="com.android.settings.accounts.ChooseAccountFragment" />
        </activity>

        <activity android:name=".CryptKeeper"
                  androidprv:systemUserOnly="true"
                  android:immersive="true"
                  android:launchMode="singleTop"
                  android:excludeFromRecents="true"
                  android:theme="@style/Theme.CryptKeeper"
                  android:configChanges="mnc|mcc|keyboard|keyboardHidden|uiMode"
                  android:windowSoftInputMode="adjustResize"
                  android:screenOrientation="nosensor"
                  android:process=":CryptKeeper">
            <intent-filter android:priority="10">
                <action android:name="android.intent.action.MAIN" />
                <category android:name="android.intent.category.HOME" />
                <category android:name="android.intent.category.DEFAULT" />
            </intent-filter>
        </activity>

        <!-- Triggered when user-selected home app isn't encryption aware -->
        <activity android:name=".FallbackHome"
                  android:excludeFromRecents="true"
                  android:label=""
                  android:screenOrientation="nosensor"
                  android:taskAffinity="com.android.settings.FallbackHome"
                  android:theme="@style/FallbackHome">
            <intent-filter android:priority="-1000">
                <action android:name="android.intent.action.MAIN" />
                <category android:name="android.intent.category.HOME" />
                <category android:name="android.intent.category.DEFAULT" />
            </intent-filter>
        </activity>

        <activity android:name=".CryptKeeper$FadeToBlack"
            android:immersive="true"
            android:launchMode="singleTop"
            android:theme="@style/CryptKeeperBlankTheme"
        />

        <activity android:name=".CryptKeeperConfirm$Blank"
            android:immersive="true"
            android:launchMode="singleTop"
            android:theme="@style/CryptKeeperBlankTheme"
        />

        <!-- Pseudo-activity used to provide an intent-filter entry point to encryption settings -->
        <activity android:name="Settings$CryptKeeperSettingsActivity"
                android:label="@string/crypt_keeper_encrypt_title">
            <intent-filter android:priority="1">
                <action android:name="android.app.action.START_ENCRYPTION" />
                <category android:name="android.intent.category.DEFAULT" />
            </intent-filter>
            <meta-data android:name="com.android.settings.FRAGMENT_CLASS"
                android:value="com.android.settings.security.CryptKeeperSettings" />
        </activity>

        <activity
            android:name="Settings$DataUsageSummaryActivity"
            android:label="@string/data_usage_summary_title"
            android:icon="@drawable/ic_settings_data_usage"
            android:parentActivityName="Settings">
            <intent-filter android:priority="1">
                <action android:name="android.settings.DATA_USAGE_SETTINGS" />
                <category android:name="android.intent.category.DEFAULT" />
            </intent-filter>
            <intent-filter android:priority="3">
                <action android:name="android.intent.action.MAIN" />
                <category android:name="com.android.settings.SHORTCUT" />
            </intent-filter>
            <meta-data android:name="com.android.settings.FRAGMENT_CLASS"
                android:value="com.android.settings.datausage.DataUsageSummary" />
        </activity>
        <activity
            android:name="Settings$MobileDataUsageListActivity"
            android:label="@string/cellular_data_usage">
            <intent-filter android:priority="1">
                <action android:name="android.settings.MOBILE_DATA_USAGE" />
                <category android:name="android.intent.category.DEFAULT" />
            </intent-filter>
            <meta-data android:name="com.android.settings.FRAGMENT_CLASS"
                       android:value="com.android.settings.datausage.DataUsageList" />
        </activity>

        <activity
            android:name="Settings$DreamSettingsActivity"
            android:label="@string/screensaver_settings_title"
            android:icon="@drawable/ic_settings_display"
            android:parentActivityName="Settings">
            <intent-filter android:priority="1">
                <action android:name="android.settings.DREAM_SETTINGS" />
                <category android:name="android.intent.category.DEFAULT" />
            </intent-filter>
            <meta-data android:name="com.android.settings.FRAGMENT_CLASS"
                android:value="com.android.settings.dream.DreamSettings" />
            <meta-data android:name="com.android.settings.PRIMARY_PROFILE_CONTROLLED"
                android:value="true" />
        </activity>

        <activity
            android:name="Settings$UserSettingsActivity"
            android:label="@string/user_settings_title"
            android:icon="@drawable/ic_settings_multiuser"
            android:parentActivityName="Settings">
            <intent-filter android:priority="1">
                <action android:name="android.settings.USER_SETTINGS" />
                <category android:name="android.intent.category.DEFAULT" />
            </intent-filter>
            <intent-filter>
                <action android:name="com.android.settings.action.SETTINGS" />
            </intent-filter>
            <meta-data android:name="com.android.settings.order" android:value="-45"/>
            <meta-data android:name="com.android.settings.category"
                       android:value="com.android.settings.category.ia.system" />
            <meta-data android:name="com.android.settings.summary_uri"
                       android:value="content://com.android.settings.dashboard.SummaryProvider/user" />
            <meta-data android:name="com.android.settings.FRAGMENT_CLASS"
                       android:value="com.android.settings.users.UserSettings" />
            <meta-data android:name="com.android.settings.PRIMARY_PROFILE_CONTROLLED"
                       android:value="true" />
        </activity>

        <activity
            android:name="Settings$PaymentSettingsActivity"
            android:label="@string/nfc_payment_settings_title"
            android:icon="@drawable/ic_settings_nfc_payment"
            android:parentActivityName="Settings">
            <intent-filter android:priority="1">
                <action android:name="android.settings.NFC_PAYMENT_SETTINGS" />
                <category android:name="android.intent.category.DEFAULT" />
            </intent-filter>
            <intent-filter>
                <action android:name="android.intent.action.MAIN" />
                <category android:name="android.intent.category.DEFAULT" />
            </intent-filter>
            <meta-data android:name="com.android.settings.FRAGMENT_CLASS"
                android:value="com.android.settings.nfc.PaymentSettings" />
            <meta-data android:name="com.android.settings.PRIMARY_PROFILE_CONTROLLED"
                android:value="true" />
        </activity>

        <activity android:name=".nfc.PaymentDefaultDialog"
                  android:label="@string/nfc_payment_set_default_label"
                  android:excludeFromRecents="true"
                  android:theme="@android:style/Theme.DeviceDefault.Light.Dialog.Alert">
            <intent-filter android:priority="1">
                <action android:name="android.nfc.cardemulation.action.ACTION_CHANGE_DEFAULT" />
                <category android:name="android.intent.category.DEFAULT" />
            </intent-filter>
            <meta-data android:name="com.android.settings.PRIMARY_PROFILE_CONTROLLED"
                android:value="true" />
        </activity>

        <activity android:name=".nfc.HowItWorks"
                  android:label="@string/nfc_payment_settings_title"
                  android:parentActivityName="Settings$PaymentSettingsActivity"
                  android:excludeFromRecents="true">
        </activity>

        <activity
            android:name="Settings$NotificationAccessSettingsActivity"
            android:label="@string/manage_notification_access_title"
            android:parentActivityName="Settings">
            <intent-filter android:priority="1">
                <action android:name="android.settings.ACTION_NOTIFICATION_LISTENER_SETTINGS" />
                <category android:name="android.intent.category.DEFAULT" />
            </intent-filter>
            <meta-data android:name="com.android.settings.FRAGMENT_CLASS"
                       android:value="com.android.settings.notification.NotificationAccessSettings" />
        </activity>

        <activity
            android:name="Settings$NotificationAssistantSettingsActivity"
            android:label="@string/notification_assistant_title"
            android:parentActivityName="Settings">
            <intent-filter android:priority="1">
                <action android:name="android.settings.NOTIFICATION_ASSISTANT_SETTINGS" />
                <category android:name="android.intent.category.DEFAULT" />
            </intent-filter>
            <meta-data android:name="com.android.settings.FRAGMENT_CLASS"
                       android:value="com.android.settings.notification.NotificationAssistantPicker" />
        </activity>

        <activity
            android:name="Settings$VrListenersSettingsActivity"
            android:label="@string/vr_listeners_title"
            android:parentActivityName="Settings">
            <intent-filter android:priority="1">
                <action android:name="android.settings.VR_LISTENER_SETTINGS" />
                <category android:name="android.intent.category.DEFAULT" />
            </intent-filter>
            <meta-data android:name="com.android.settings.FRAGMENT_CLASS"
                       android:value="com.android.settings.applications.specialaccess.vrlistener.VrListenerSettings" />
        </activity>

        <activity
            android:name="Settings$PictureInPictureSettingsActivity"
            android:label="@string/picture_in_picture_title"
            android:parentActivityName="Settings">
            <intent-filter android:priority="1">
                <action android:name="android.settings.PICTURE_IN_PICTURE_SETTINGS" />
                <category android:name="android.intent.category.DEFAULT" />
            </intent-filter>
            <intent-filter>
                <action android:name="android.intent.action.MAIN" />
                <category android:name="android.intent.category.DEFAULT" />
            </intent-filter>
            <meta-data android:name="com.android.settings.FRAGMENT_CLASS"
                android:value="com.android.settings.applications.specialaccess.pictureinpicture.PictureInPictureSettings" />
        </activity>

        <activity
            android:name="Settings$AppPictureInPictureSettingsActivity"
            android:label="@string/picture_in_picture_title"
            android:parentActivityName="Settings">
            <intent-filter>
                <action android:name="android.settings.PICTURE_IN_PICTURE_SETTINGS" />
                <category android:name="android.intent.category.DEFAULT" />
                <data android:scheme="package" />
            </intent-filter>
            <meta-data android:name="com.android.settings.FRAGMENT_CLASS"
                android:value="com.android.settings.applications.specialaccess.pictureinpicture.PictureInPictureDetails" />
        </activity>

        <activity
            android:name="Settings$ZenAccessDetailSettingsActivity"
            android:label="@string/manage_zen_access_title"
            android:excludeFromRecents="true">
            <intent-filter>
                <action android:name="android.settings.NOTIFICATION_POLICY_ACCESS_DETAIL_SETTINGS" />
                <category android:name="android.intent.category.DEFAULT" />
                <data android:scheme="package" />
            </intent-filter>
            <meta-data android:name="com.android.settings.FRAGMENT_CLASS"
                       android:value="com.android.settings.applications.specialaccess.zenaccess.ZenAccessDetails" />
        </activity>

        <activity
            android:name="Settings$ZenAccessSettingsActivity"
            android:label="@string/manage_zen_access_title"
            android:parentActivityName="Settings">
            <intent-filter android:priority="1">
                <action android:name="android.settings.NOTIFICATION_POLICY_ACCESS_SETTINGS" />
                <category android:name="android.intent.category.DEFAULT" />
            </intent-filter>
            <meta-data android:name="com.android.settings.FRAGMENT_CLASS"
                       android:value="com.android.settings.notification.ZenAccessSettings" />
        </activity>

        <activity
            android:name="Settings$ConfigureNotificationSettingsActivity"
            android:label="@string/configure_notification_settings"
            android:exported="true"
            android:parentActivityName="Settings">
            <intent-filter android:priority="1">
                <action android:name="android.settings.NOTIFICATION_SETTINGS" />
                <category android:name="android.intent.category.DEFAULT" />
            </intent-filter>
            <intent-filter android:priority="21">
                <action android:name="android.intent.action.MAIN" />
                <category android:name="com.android.settings.SHORTCUT" />
            </intent-filter>
            <meta-data android:name="com.android.settings.FRAGMENT_CLASS"
                android:value="com.android.settings.notification.ConfigureNotificationSettings" />
            <meta-data android:name="com.android.settings.PRIMARY_PROFILE_CONTROLLED"
                android:value="true" />
        </activity>

        <activity
            android:name="Settings$AppBubbleNotificationSettingsActivity"
            android:label="@string/bubbles_app_toggle_title"
            android:parentActivityName="Settings$NotificationAppListActivity">
            <intent-filter android:priority="1">
                <action android:name="android.settings.APP_NOTIFICATION_BUBBLE_SETTINGS" />
                <category android:name="android.intent.category.DEFAULT" />
            </intent-filter>
            <meta-data android:name="com.android.settings.FRAGMENT_CLASS"
                       android:value="com.android.settings.notification.AppBubbleNotificationSettings" />
        </activity>

        <activity
            android:name="Settings$SoundSettingsActivity"
            android:label="@string/sound_settings"
            android:icon="@drawable/ic_homepage_sound"
            android:exported="true"
            android:parentActivityName="Settings">
            <intent-filter android:priority="1">
                <action android:name="com.android.settings.SOUND_SETTINGS" />
                <action android:name="android.settings.SOUND_SETTINGS" />
                <action android:name="android.settings.ACTION_OTHER_SOUND_SETTINGS" />
                <category android:name="android.intent.category.DEFAULT" />
            </intent-filter>
            <intent-filter android:priority="40">
                <action android:name="android.intent.action.MAIN" />
                <category android:name="com.android.settings.SHORTCUT" />
            </intent-filter>
            <meta-data android:name="com.android.settings.FRAGMENT_CLASS"
                android:value="com.android.settings.notification.SoundSettings" />
            <meta-data android:name="com.android.settings.PRIMARY_PROFILE_CONTROLLED"
                android:value="true" />
        </activity>

        <!-- Show apps for which application-level notification settings are applicable -->
        <activity android:name="Settings$NotificationAppListActivity"
                  android:label="@string/app_notifications_title"
                  android:icon="@drawable/ic_notifications"
                  android:exported="true">
            <intent-filter android:priority="1">
                <action android:name="android.settings.ALL_APPS_NOTIFICATION_SETTINGS" />
                <category android:name="android.intent.category.DEFAULT" />
            </intent-filter>
            <meta-data android:name="com.android.settings.FRAGMENT_CLASS"
                       android:value="com.android.settings.applications.manageapplications.ManageApplications" />
        </activity>

        <!-- Show application-level notification settings (app passed in as extras) -->
        <activity android:name="Settings$AppNotificationSettingsActivity"
                android:exported="true">
            <intent-filter android:priority="1">
                <action android:name="android.settings.APP_NOTIFICATION_SETTINGS" />
                <category android:name="android.intent.category.DEFAULT" />
            </intent-filter>
            <meta-data android:name="com.android.settings.FRAGMENT_CLASS"
                android:value="com.android.settings.notification.AppNotificationSettings" />
        </activity>

        <!-- Show channel-level notification settings (channel passed in as extras) -->
        <activity android:name="Settings$ChannelNotificationSettingsActivity"
                  android:label="@string/notification_channel_title"
                  android:exported="true">
            <intent-filter android:priority="1">
                <action android:name="android.settings.CHANNEL_NOTIFICATION_SETTINGS" />
                <category android:name="android.intent.category.DEFAULT" />
            </intent-filter>
            <meta-data android:name="com.android.settings.FRAGMENT_CLASS"
                       android:value="com.android.settings.notification.ChannelNotificationSettings" />
        </activity>

        <!-- Show Manual (from settings item) -->
        <activity
            android:name="ManualDisplayActivity"
            android:label="@string/manual"
            android:parentActivityName="Settings"
            android:enabled="@bool/config_show_manual">
            <intent-filter>
                <action android:name="android.settings.SHOW_MANUAL" />
                <category android:name="android.intent.category.DEFAULT" />
            </intent-filter>
            <meta-data android:name="com.android.settings.PRIMARY_PROFILE_CONTROLLED"
                android:value="true" />
        </activity>

        <!-- Show regulatory info (from settings item or dialing "*#07#") -->
        <activity
            android:name="RegulatoryInfoDisplayActivity"
            android:label="@string/regulatory_labels"
            android:parentActivityName="Settings"
            android:enabled="@bool/config_show_regulatory_info">
            <intent-filter>
                <action android:name="android.settings.SHOW_REGULATORY_INFO" />
                <category android:name="android.intent.category.DEFAULT" />
            </intent-filter>
            <meta-data android:name="com.android.settings.PRIMARY_PROFILE_CONTROLLED"
                android:value="true" />
        </activity>

        <!-- Confirmation dialog for enabling notification access from CompanionDeviceManager -->
        <activity android:name=".notification.NotificationAccessConfirmationActivity"
                  android:theme="@android:style/Theme.DeviceDefault.Light.Dialog.Alert" />

        <receiver android:name="com.android.settingslib.bluetooth.BluetoothDiscoverableTimeoutReceiver">
            <intent-filter>
                <action android:name="android.bluetooth.intent.DISCOVERABLE_TIMEOUT" />
            </intent-filter>
        </receiver>

        <!-- Watch for ContactsContract.Profile changes and update the user's photo.  -->
        <receiver android:name=".users.ProfileUpdateReceiver">
            <intent-filter>
                <action android:name="android.provider.Contacts.PROFILE_CHANGED" />
            </intent-filter>
        </receiver>

        <receiver android:name=".sim.SimSelectNotification">
            <intent-filter>
                <action android:name="android.telephony.action.PRIMARY_SUBSCRIPTION_LIST_CHANGED"/>
                <action android:name="android.settings.ENABLE_MMS_DATA_REQUEST"/>
            </intent-filter>
        </receiver>

        <provider
            android:name="androidx.core.content.FileProvider"
            android:authorities="com.android.settings.files"
            android:grantUriPermissions="true"
            android:exported="false">
            <meta-data
                android:name="android.support.FILE_PROVIDER_PATHS"
                android:resource="@xml/file_paths" />
        </provider>

        <provider
            android:name=".deviceinfo.legal.ModuleLicenseProvider"
            android:authorities="com.android.settings.module_licenses"
            android:grantUriPermissions="true"
            android:exported="false"/>

<<<<<<< HEAD
        <activity
            android:name="Settings$SimSettingsActivity"
            android:label="@string/sim_settings_title"
            android:icon="@drawable/ic_settings_sim"
            android:parentActivityName="Settings">
            <intent-filter>
                <action android:name="android.intent.action.MAIN" />
                <category android:name="android.intent.category.DEFAULT" />
            </intent-filter>
            <intent-filter>
                <action android:name="com.android.settings.action.SETTINGS" />
            </intent-filter>
            <meta-data android:name="com.android.settings.order" android:value="-2"/>
            <meta-data android:name="com.android.settings.category"
                android:value="com.android.settings.category.ia.wireless" />
            <meta-data android:name="com.android.settings.summary"
                android:resource="@string/summary_empty"/>
            <meta-data android:name="com.android.settings.FRAGMENT_CLASS"
                android:value="com.android.settings.sim.SimSettings" />
        </activity>

        <activity android:name=".sim.SimPreferenceDialog"
            android:theme="@style/Theme.AlertDialog"
            android:excludeFromRecents="true" />

=======
>>>>>>> 18817b31
        <activity
            android:name=".wifi.RequestToggleWiFiActivity"
            android:theme="@android:style/Theme.DeviceDefault.Light.Dialog.Alert"
            android:excludeFromRecents="true"
            android:permission="android.permission.CHANGE_WIFI_STATE">
            <intent-filter>
                <action android:name="android.net.wifi.action.REQUEST_ENABLE" />
                <action android:name="android.net.wifi.action.REQUEST_DISABLE" />
                <category android:name="android.intent.category.DEFAULT" />
            </intent-filter>
        </activity>

        <activity
            android:name=".wifi.WifiDialogActivity"
            android:label=""
            android:theme="@style/Transparent"
            android:excludeFromRecents="true"
            android:documentLaunchMode="always"
            android:exported="true"
            android:permission="android.permission.CHANGE_WIFI_STATE"
            android:configChanges="orientation|keyboardHidden|screenSize">
            <intent-filter>
                <action android:name="com.android.settings.WIFI_DIALOG" />
                <category android:name="android.intent.category.DEFAULT" />
            </intent-filter>
        </activity>

        <activity
            android:name=".wifi.NetworkRequestDialogActivity"
            android:theme="@style/Theme.AlertDialog"
            android:excludeFromRecents="true"
            android:launchMode="singleTop"
            android:taskAffinity=".wifi.NetworkRequestDialogActivity"
            android:exported="true"
            android:permission="android.permission.MAINLINE_WIFI_STACK">
            <intent-filter>
                <action android:name="com.android.settings.wifi.action.NETWORK_REQUEST" />
                <category android:name="android.intent.category.DEFAULT" />
            </intent-filter>
        </activity>

        <receiver
            android:name=".wifi.slice.ConnectToWifiHandler"
            android:exported="false" />

        <activity
            android:name=".sim.SimDialogActivity"
            android:theme="@style/Theme.AlertDialog"
            android:label="@string/sim_settings_title"
            android:launchMode="singleTop"
            android:excludeFromRecents="true">
            <intent-filter>
                <action android:name="android.intent.action.MAIN" />
            </intent-filter>
        </activity>

        <activity
            android:name=".flashlight.FlashlightHandleActivity"
            android:theme="@android:style/Theme.NoDisplay"
            android:excludeFromRecents="true"
            android:exported="true"
            android:label="@string/power_flashlight"/>

        <activity
            android:name="Settings$WifiCallingSettingsActivity"
            android:label="@string/wifi_calling_settings_title">
            <intent-filter>
                <action android:name="android.intent.action.MAIN" />
                <action android:name="android.settings.WIFI_CALLING_SETTINGS" />
                <category android:name="android.intent.category.DEFAULT" />
                <category android:name="android.intent.category.VOICE_LAUNCH" />
            </intent-filter>
            <meta-data android:name="com.android.settings.FRAGMENT_CLASS"
                       android:value="com.android.settings.wifi.calling.WifiCallingSettings" />
            <meta-data android:name="com.android.settings.PRIMARY_PROFILE_CONTROLLED"
                       android:value="true" />
        </activity>

        <activity android:name=".wifi.calling.WifiCallingSuggestionActivity"
                  android:label="@string/wifi_calling_settings_title"
                  android:icon="@drawable/ic_suggestion_wireless">
            <intent-filter>
                <action android:name="android.intent.action.MAIN" />
                <category android:name="com.android.settings.suggested.category.FIRST_IMPRESSION" />
            </intent-filter>
            <meta-data android:name="com.android.settings.FRAGMENT_CLASS"
                       android:value="com.android.settings.wifi.calling.WifiCallingSettings" />
            <meta-data android:name="com.android.settings.dismiss"
                android:value="10,14,30" />
            <meta-data android:name="com.android.settings.title"
                android:resource="@string/wifi_calling_suggestion_title" />
            <meta-data android:name="com.android.settings.summary"
                android:resource="@string/wifi_calling_suggestion_summary" />
        </activity>

        <provider
            android:name=".search.SettingsSearchIndexablesProvider"
            android:authorities="com.android.settings"
            android:multiprocess="false"
            android:grantUriPermissions="true"
            android:permission="android.permission.READ_SEARCH_INDEXABLES"
            android:exported="true">
            <intent-filter>
                <action android:name="android.content.action.SEARCH_INDEXABLES_PROVIDER" />
            </intent-filter>
        </provider>

        <provider
            android:name=".dashboard.suggestions.SuggestionStateProvider"
            android:authorities="com.android.settings.suggestions.status"
            android:exported="true">
            <intent-filter>
                <action android:name="com.android.settings.action.SUGGESTION_STATE_PROVIDER" />
            </intent-filter>
        </provider>

        <activity
            android:name="Settings$OverlaySettingsActivity"
            android:label="@string/draw_overlay"
            android:parentActivityName="Settings">
            <intent-filter android:priority="1">
                <action android:name="android.settings.action.MANAGE_OVERLAY_PERMISSION" />
                <category android:name="android.intent.category.DEFAULT" />
            </intent-filter>
            <meta-data android:name="com.android.settings.FRAGMENT_CLASS"
                android:value="com.android.settings.applications.manageapplications.ManageApplications" />
        </activity>

        <activity
            android:name="Settings$AppDrawOverlaySettingsActivity"
            android:label="@string/draw_overlay"
            android:parentActivityName="Settings">
            <intent-filter android:priority="1">
                <action android:name="android.settings.action.MANAGE_OVERLAY_PERMISSION" />
                <category android:name="android.intent.category.DEFAULT" />
                <data android:scheme="package" />
            </intent-filter>
            <meta-data android:name="com.android.settings.FRAGMENT_CLASS"
                android:value="com.android.settings.applications.appinfo.DrawOverlayDetails" />
        </activity>

        <activity
            android:name="Settings$WriteSettingsActivity"
            android:label="@string/write_settings_title"
            android:parentActivityName="Settings">
            <intent-filter android:priority="1">
                <action android:name="android.settings.action.MANAGE_WRITE_SETTINGS" />
                <category android:name="android.intent.category.DEFAULT" />
            </intent-filter>
            <meta-data android:name="com.android.settings.FRAGMENT_CLASS"
                android:value="com.android.settings.applications.manageapplications.ManageApplications" />
        </activity>

        <activity
            android:name="Settings$AppWriteSettingsActivity"
            android:label="@string/write_settings_title"
            android:parentActivityName="Settings">
            <intent-filter android:priority="1">
                <action android:name="android.settings.action.MANAGE_WRITE_SETTINGS" />
                <category android:name="android.intent.category.DEFAULT" />
                <data android:scheme="package" />
            </intent-filter>
            <meta-data android:name="com.android.settings.FRAGMENT_CLASS"
                       android:value="com.android.settings.applications.appinfo.WriteSettingsDetails" />
        </activity>

        <activity
            android:name="Settings$ManageExternalSourcesActivity"
            android:label="@string/install_other_apps"
            android:parentActivityName="Settings">
            <intent-filter android:priority="1">
                <action android:name="android.settings.MANAGE_UNKNOWN_APP_SOURCES" />
                <category android:name="android.intent.category.DEFAULT" />
            </intent-filter>
            <meta-data android:name="com.android.settings.FRAGMENT_CLASS"
                android:value="com.android.settings.applications.manageapplications.ManageApplications" />
        </activity>

        <activity android:name="Settings$ManageAppExternalSourcesActivity"
                  android:label="@string/install_other_apps">
            <intent-filter android:priority="1">
                <action android:name="android.settings.MANAGE_UNKNOWN_APP_SOURCES" />
                <category android:name="android.intent.category.DEFAULT" />
                <data android:scheme="package" />
            </intent-filter>
            <meta-data android:name="com.android.settings.FRAGMENT_CLASS"
                       android:value="com.android.settings.applications.appinfo.ExternalSourcesDetails" />
        </activity>

        <activity android:name=".enterprise.ActionDisabledByAdminDialog"
                android:theme="@style/Transparent"
                android:taskAffinity="com.android.settings.enterprise"
                android:excludeFromRecents="true"
                android:launchMode="singleTop">
            <intent-filter android:priority="1">
                <action android:name="android.settings.SHOW_ADMIN_SUPPORT_DETAILS" />
                <category android:name="android.intent.category.DEFAULT" />
            </intent-filter>
        </activity>

        <!-- Keep compatibility with old WebView-picker implementation -->
        <activity-alias android:name=".WebViewImplementation"
                  android:targetActivity="Settings$WebViewAppPickerActivity"
                  android:exported="true"
                  android:excludeFromRecents="true"
                  android:theme="@*android:style/Theme.DeviceDefault.Light.Dialog.Alert">
            <intent-filter>
                <action android:name="android.settings.WEBVIEW_SETTINGS" />
                <category android:name="android.intent.category.DEFAULT" />
            </intent-filter>
            <meta-data android:name="com.android.settings.PRIMARY_PROFILE_CONTROLLED"
                android:value="true" />
            <meta-data android:name="com.android.settings.FRAGMENT_CLASS"
                android:value="com.android.settings.webview.WebViewAppPicker" />
        </activity-alias>

        <provider
            android:name=".dashboard.SummaryProvider"
            android:authorities="com.android.settings.dashboard.SummaryProvider">
        </provider>

        <activity android:name=".backup.UserBackupSettingsActivity"
                  android:label="@string/privacy_settings_title"
                  android:icon="@drawable/ic_settings_backup">
            <intent-filter>
                <action android:name="android.intent.action.MAIN" />
                <category android:name="android.intent.category.DEFAULT" />
                <category android:name="android.intent.category.VOICE_LAUNCH" />
            </intent-filter>
            <!-- Mark the activity as a dynamic setting -->
            <intent-filter>
                <action android:name="com.android.settings.action.IA_SETTINGS" />
            </intent-filter>
            <!-- Tell Settings app which category it belongs to -->
            <meta-data android:name="com.android.settings.category"
                       android:value="com.android.settings.category.ia.system" />
            <meta-data android:name="com.android.settings.summary_uri"
		       android:value="content://com.android.settings.dashboard.SummaryProvider/backup" />
            <meta-data android:name="com.android.settings.order" android:value="-60"/>
        </activity>

        <activity
            android:name="Settings$AutomaticStorageManagerSettingsActivity"
            android:exported="@bool/config_storage_manager_settings_enabled"
            android:label="@string/automatic_storage_manager_settings"
            android:parentActivityName="Settings">
            <intent-filter android:priority="1">
                <action android:name="android.settings.STORAGE_MANAGER_SETTINGS" />
                <category android:name="android.intent.category.DEFAULT" />
            </intent-filter>
            <meta-data android:name="com.android.settings.FRAGMENT_CLASS"
                       android:value="com.android.settings.deletionhelper.AutomaticStorageManagerSettings" />
        </activity>

        <!-- Show app-level advanced power usage details (app passed in as extras) -->
        <activity
            android:name=".fuelgauge.AdvancedPowerUsageDetailActivity"
            android:excludeFromRecents="true"
            android:launchMode="singleInstance"
            android:theme="@android:style/Theme.NoDisplay">
            <intent-filter>
                <action android:name="android.settings.APP_BATTERY_SETTINGS" />
                <category android:name="android.intent.category.DEFAULT" />
                <data android:scheme="package" />
            </intent-filter>
        </activity>

        <activity
            android:name=".Settings$AppAndNotificationDashboardActivity"
            android:label="@string/app_and_notification_dashboard_title"
            android:icon="@drawable/ic_homepage_apps"
            android:parentActivityName="Settings"
            android:exported="true">
            <meta-data android:name="com.android.settings.FRAGMENT_CLASS"
                       android:value="com.android.settings.applications.AppAndNotificationDashboardFragment"/>
        </activity>

        <activity
            android:name=".Settings$AccountDashboardActivity"
            android:label="@string/account_dashboard_title"
            android:icon="@drawable/ic_homepage_accounts"
            android:parentActivityName="Settings">
            <intent-filter android:priority="1">
                <action android:name="android.settings.SYNC_SETTINGS" />
                <category android:name="android.intent.category.DEFAULT" />
            </intent-filter>
            <intent-filter android:priority="53">
                <action android:name="android.intent.action.MAIN" />
                <category android:name="com.android.settings.SHORTCUT" />
            </intent-filter>
            <meta-data android:name="com.android.settings.FRAGMENT_CLASS"
                       android:value="com.android.settings.accounts.AccountDashboardFragment"/>
            <meta-data android:name="com.android.settings.PRIMARY_PROFILE_CONTROLLED"
                       android:value="true" />
        </activity>

        <activity
            android:name=".Settings$SystemDashboardActivity"
            android:label="@string/header_category_system"
            android:icon="@drawable/ic_homepage_system_dashboard"
            android:parentActivityName="Settings">
            <intent-filter android:priority="70">
                <action android:name="android.intent.action.MAIN" />
                <category android:name="com.android.settings.SHORTCUT" />
            </intent-filter>
            <meta-data android:name="com.android.settings.FRAGMENT_CLASS"
                       android:value="com.android.settings.system.SystemDashboardFragment"/>
        </activity>

        <activity android:name=".support.SupportDashboardActivity"
                  android:label="@string/page_tab_title_support"
                  android:icon="@drawable/ic_homepage_support"
                  android:theme="@android:style/Theme.DeviceDefault.Light.Panel"
                  android:enabled="@bool/config_support_enabled">
            <intent-filter>
                <action android:name="com.android.settings.action.SUPPORT_SETTINGS" />
                <category android:name="android.intent.category.DEFAULT" />
            </intent-filter>
        </activity>

        <service
            android:name=".SettingsDumpService"
            android:exported="true"
            android:permission="android.permission.DUMP" />

        <!-- Quick Settings tiles for Developer Options -->
        <service
            android:name=".development.qstile.DevelopmentTiles$ShowLayout"
            android:label="@string/debug_layout"
            android:icon="@drawable/tile_icon_show_layout"
            android:permission="android.permission.BIND_QUICK_SETTINGS_TILE"
            android:enabled="false">
            <intent-filter>
                <action android:name="android.service.quicksettings.action.QS_TILE" />
            </intent-filter>
            <meta-data android:name="android.service.quicksettings.BOOLEAN_TILE"
                       android:value="true"/>
        </service>
        <service
            android:name=".development.qstile.DevelopmentTiles$GPUProfiling"
            android:label="@string/track_frame_time"
            android:icon="@drawable/tile_icon_graphics"
            android:permission="android.permission.BIND_QUICK_SETTINGS_TILE"
            android:enabled="false">
            <intent-filter>
                <action android:name="android.service.quicksettings.action.QS_TILE" />
            </intent-filter>
            <meta-data android:name="android.service.quicksettings.BOOLEAN_TILE"
                       android:value="true"/>
        </service>
        <service
            android:name=".development.qstile.DevelopmentTiles$ForceRTL"
            android:label="@string/force_rtl_layout_all_locales"
            android:icon="@drawable/tile_icon_force_rtl"
            android:permission="android.permission.BIND_QUICK_SETTINGS_TILE"
            android:enabled="false">
            <intent-filter>
                <action android:name="android.service.quicksettings.action.QS_TILE" />
            </intent-filter>
            <meta-data android:name="android.service.quicksettings.BOOLEAN_TILE"
                       android:value="true"/>
        </service>
        <service
            android:name=".development.qstile.DevelopmentTiles$AnimationSpeed"
            android:label="@string/window_animation_scale_title"
            android:icon="@drawable/tile_icon_animation_speed"
            android:permission="android.permission.BIND_QUICK_SETTINGS_TILE"
            android:enabled="false">
            <intent-filter>
                <action android:name="android.service.quicksettings.action.QS_TILE" />
            </intent-filter>
            <meta-data android:name="android.service.quicksettings.BOOLEAN_TILE"
                       android:value="true"/>
        </service>

        <service
            android:name=".development.qstile.DevelopmentTiles$WinscopeTrace"
            android:label="@string/winscope_trace_quick_settings_title"
            android:icon="@drawable/tile_icon_winscope_trace"
            android:permission="android.permission.BIND_QUICK_SETTINGS_TILE"
            android:enabled="false">
            <intent-filter>
                <action android:name="android.service.quicksettings.action.QS_TILE" />
            </intent-filter>
            <meta-data android:name="android.service.quicksettings.BOOLEAN_TILE"
                       android:value="true"/>
        </service>

        <service
            android:name=".development.qstile.DevelopmentTiles$SensorsOff"
            android:label="@string/sensors_off_quick_settings_title"
            android:icon="@drawable/tile_icon_sensors_off"
            android:permission="android.permission.BIND_QUICK_SETTINGS_TILE"
            android:enabled="false">
            <intent-filter>
                <action android:name="android.service.quicksettings.action.QS_TILE" />
            </intent-filter>
            <meta-data android:name="android.service.quicksettings.BOOLEAN_TILE"
                       android:value="true"/>
        </service>

        <activity
            android:name=".HelpTrampoline"
            android:exported="true"
            android:theme="@style/Transparent"
            android:permission="android.permission.DUMP"
            android:excludeFromRecents="true"
            android:enabled="@bool/config_has_help" />

        <activity android:name=".applications.autofill.AutofillPickerActivity"
                android:excludeFromRecents="true"
                android:launchMode="singleInstance"
                android:exported="false">
        </activity>

        <activity android:name=".applications.autofill.AutofillPickerTrampolineActivity"
                android:theme="@android:style/Theme.NoDisplay"
                android:excludeFromRecents="true"
                android:launchMode="singleInstance"
                android:label="@string/autofill_app">
            <intent-filter android:priority="1">
                <action android:name="android.settings.REQUEST_SET_AUTOFILL_SERVICE" />
                <category android:name="android.intent.category.DEFAULT" />
                <data android:scheme="package" />
            </intent-filter>
        </activity>

        <activity android:name="Settings$AdvancedConnectedDeviceActivity"
                  android:label="@string/connected_device_connections_title"
                  android:parentActivityName="Settings$ConnectedDeviceDashboardActivity">
            <intent-filter android:priority="1">
                <action android:name="android.settings.NFC_SETTINGS" />
                <category android:name="android.intent.category.DEFAULT" />
            </intent-filter>
            <intent-filter android:priority="1">
                <action android:name="com.android.settings.ADVANCED_CONNECTED_DEVICE_SETTINGS" />
                <category android:name="android.intent.category.DEFAULT" />
            </intent-filter>
            <meta-data android:name="com.android.settings.FRAGMENT_CLASS"
                       android:value="com.android.settings.connecteddevice.AdvancedConnectedDeviceDashboardFragment" />
            <meta-data android:name="com.android.settings.PRIMARY_PROFILE_CONTROLLED"
                       android:value="true" />
        </activity>

        <activity android:name="Settings$BluetoothDeviceDetailActivity"
                  android:label="@string/device_details_title"
                  android:permission="android.permission.BLUETOOTH_PRIVILEGED"
                  android:parentActivityName="Settings$ConnectedDeviceDashboardActivity">
            <intent-filter android:priority="1">
                <action android:name="com.android.settings.BLUETOOTH_DEVICE_DETAIL_SETTINGS" />
                <category android:name="android.intent.category.DEFAULT" />
            </intent-filter>
            <meta-data android:name="com.android.settings.FRAGMENT_CLASS"
                       android:value="com.android.settings.bluetooth.BluetoothDeviceDetailsFragment" />
            <meta-data android:name="com.android.settings.PRIMARY_PROFILE_CONTROLLED"
                       android:value="true" />
        </activity>

        <activity android:name=".panel.SettingsPanelActivity"
            android:label="@string/settings_panel_title"
            android:theme="@style/Theme.Panel"
            android:launchMode="singleInstance"
            android:excludeFromRecents="true"
            android:exported="true">
                 <intent-filter>
                     <action android:name="android.settings.panel.action.INTERNET_CONNECTIVITY" />
                     <category android:name="android.intent.category.DEFAULT" />
                 </intent-filter>
                <intent-filter>
                    <action android:name="android.settings.panel.action.NFC" />
                    <category android:name="android.intent.category.DEFAULT" />
                </intent-filter>
                <intent-filter>
                    <action android:name="android.settings.panel.action.WIFI" />
                    <category android:name="android.intent.category.DEFAULT" />
                </intent-filter>
                <intent-filter>
                    <action android:name="android.settings.panel.action.VOLUME" />
                    <category android:name="android.intent.category.DEFAULT" />
                </intent-filter>
        </activity>

        <activity-alias
            android:name="MediaOutputSlice"
            android:label="@string/media_output_panel_title"
            android:permission="android.permission.BLUETOOTH_PRIVILEGED"
            android:targetActivity=".panel.SettingsPanelActivity">
                <intent-filter>
                    <action android:name="com.android.settings.panel.action.MEDIA_OUTPUT" />
                    <category android:name="android.intent.category.DEFAULT" />
                </intent-filter>
        </activity-alias>

        <provider android:name=".slices.SettingsSliceProvider"
                  android:authorities="com.android.settings.slices;android.settings.slices"
                  android:exported="true"
                  android:grantUriPermissions="true" />

        <receiver
            android:name=".slices.SliceBroadcastReceiver"
            android:exported="false" />

        <receiver
            android:name=".slices.SliceRelayReceiver"
            android:permission="android.permission.MANAGE_SLICE_PERMISSIONS"
            android:exported="true" />

        <!-- Couldn't be triggered from outside of settings. Statsd can trigger it because we send
             PendingIntent to it-->
        <receiver android:name=".fuelgauge.batterytip.AnomalyDetectionReceiver"
                  android:exported="false" />

        <receiver android:name=".fuelgauge.batterytip.AnomalyConfigReceiver">
            <intent-filter>
                <action android:name="android.app.action.STATSD_STARTED"/>
                <action android:name="android.intent.action.BOOT_COMPLETED"/>
            </intent-filter>
        </receiver>

        <service android:name=".fuelgauge.batterytip.AnomalyCleanupJobService"
                 android:permission="android.permission.BIND_JOB_SERVICE" />

        <service android:name=".fuelgauge.batterytip.AnomalyConfigJobService"
                 android:permission="android.permission.BIND_JOB_SERVICE" />

        <service android:name=".fuelgauge.batterytip.AnomalyDetectionJobService"
                 android:permission="android.permission.BIND_JOB_SERVICE" />

        <provider
            android:name=".homepage.contextualcards.CardContentProvider"
            android:authorities="com.android.settings.homepage.CardContentProvider"
            android:exported="true"
            android:permission="android.permission.WRITE_SETTINGS_HOMEPAGE_DATA" />

        <provider
            android:name=".homepage.contextualcards.SettingsContextualCardProvider"
            android:authorities="com.android.settings.homepage.contextualcards"
            android:permission="android.permission.WRITE_SETTINGS_HOMEPAGE_DATA"
            android:exported="true">
            <intent-filter>
                <action android:name="android.content.action.SETTINGS_HOMEPAGE_DATA"/>
            </intent-filter>
        </provider>

        <activity
            android:name=".wifi.dpp.WifiDppConfiguratorActivity">
            <intent-filter>
                <action android:name="android.settings.WIFI_DPP_CONFIGURATOR_QR_CODE_SCANNER"/>
                <action android:name="android.settings.WIFI_DPP_CONFIGURATOR_QR_CODE_GENERATOR"/>
                <category android:name="android.intent.category.DEFAULT"/>
            </intent-filter>
            <intent-filter>
                <action android:name="android.settings.PROCESS_WIFI_EASY_CONNECT_URI"/>
                <category android:name="android.intent.category.DEFAULT"/>
                <data android:scheme="DPP"/>
            </intent-filter>
        </activity>

        <activity
            android:name=".wifi.dpp.WifiDppEnrolleeActivity">
            <intent-filter>
                <action android:name="android.settings.WIFI_DPP_ENROLLEE_QR_CODE_SCANNER"/>
                <category android:name="android.intent.category.DEFAULT"/>
            </intent-filter>
        </activity>

        <activity android:name=".homepage.contextualcards.ContextualCardFeedbackDialog"
                  android:theme="@android:style/Theme.DeviceDefault.Light.Dialog.Alert" />

        <activity android:name=".homepage.contextualcards.FaceReEnrollDialog"
                  android:theme="@android:style/Theme.DeviceDefault.Light.Dialog.Alert" />

        <activity
            android:name="Settings$WifiCallingDisclaimerActivity"
            android:label="@string/wifi_calling_settings_title"
            android:taskAffinity="com.android.settings">
            <intent-filter>
                <action android:name="android.intent.action.MAIN" />
                <category android:name="android.intent.category.DEFAULT" />
            </intent-filter>
            <meta-data android:name="com.android.settings.FRAGMENT_CLASS"
                android:value="com.android.settings.wifi.calling.WifiCallingDisclaimerFragment" />
        </activity>

        <activity android:name="Settings$BatterySaverScheduleSettingsActivity"
            android:label="@string/battery_saver_schedule_settings_title"
            android:parentActivityName="Settings">
            <intent-filter>
                <action android:name="com.android.settings.BATTERY_SAVER_SCHEDULE_SETTINGS" />
                <category android:name="android.intent.category.DEFAULT" />
            </intent-filter>
            <meta-data android:name="com.android.settings.FRAGMENT_CLASS"
                android:value="com.android.settings.fuelgauge.batterysaver.BatterySaverScheduleSettings" />
        </activity>

        <activity android:name="Settings$GlobalActionsPanelSettingsActivity"
            android:label="@string/global_actions_panel_title">
            <intent-filter>
                <action android:name="com.android.settings.GLOBAL_ACTIONS_PANEL_SETTINGS" />
                <category android:name="android.intent.category.DEFAULT" />
            </intent-filter>
            <meta-data android:name="com.android.settings.FRAGMENT_CLASS"
                android:value="com.android.settings.gestures.GlobalActionsPanelSettings" />
        </activity>

        <!-- This is the longest AndroidManifest.xml ever. -->
    </application>
</manifest><|MERGE_RESOLUTION|>--- conflicted
+++ resolved
@@ -2671,7 +2671,6 @@
             android:grantUriPermissions="true"
             android:exported="false"/>
 
-<<<<<<< HEAD
         <activity
             android:name="Settings$SimSettingsActivity"
             android:label="@string/sim_settings_title"
@@ -2693,12 +2692,6 @@
                 android:value="com.android.settings.sim.SimSettings" />
         </activity>
 
-        <activity android:name=".sim.SimPreferenceDialog"
-            android:theme="@style/Theme.AlertDialog"
-            android:excludeFromRecents="true" />
-
-=======
->>>>>>> 18817b31
         <activity
             android:name=".wifi.RequestToggleWiFiActivity"
             android:theme="@android:style/Theme.DeviceDefault.Light.Dialog.Alert"
