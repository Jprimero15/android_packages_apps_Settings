--- conflicted
+++ resolved
@@ -3443,7 +3443,17 @@
                        android:value="true" />
         </activity>
 
-<<<<<<< HEAD
+        <activity android:name="Settings$MediaControlsSettingsActivity"
+                  android:exported="true"
+                  android:label="@strings/media_controls_title">
+            <intent-filter>
+                <action android:name="android.settings.ACTION_MEDIA_CONTROLS_SETTINGS" />
+                <category android:name="android.intent.category.DEFAULT" />
+            </intent-filter>
+            <meta-data android:name="com.android.settings.FRAGMENT_CLASS"
+                       android:value="com.android.settings.sound.MediaControlsSettings" />
+        </activity>
+
        <activity android:name=".network.telephony.UserPLMNListActivity"
            android:label="@string/uplmn_settings_title"
            android:configChanges="orientation|screenSize|keyboardHidden">
@@ -3459,19 +3469,6 @@
                 <action android:name="android.intent.action.MAIN" />
             </intent-filter>
         </activity>
-=======
-        <activity android:name="Settings$MediaControlsSettingsActivity"
-                  android:exported="true"
-                  android:label="@strings/media_controls_title">
-            <intent-filter>
-                <action android:name="android.settings.ACTION_MEDIA_CONTROLS_SETTINGS" />
-                <category android:name="android.intent.category.DEFAULT" />
-            </intent-filter>
-            <meta-data android:name="com.android.settings.FRAGMENT_CLASS"
-                       android:value="com.android.settings.sound.MediaControlsSettings" />
-        </activity>
-
->>>>>>> 1a82a90d
         <!-- This is the longest AndroidManifest.xml ever. -->
     </application>
 </manifest>