--- conflicted
+++ resolved
@@ -4409,11 +4409,7 @@
         errorLine2="                                                                                                                                                                         ~~~~~~~~~~~~~~~~~~~">
         <location
             file="res/values-en-rXC/strings.xml"
-<<<<<<< HEAD
-            line="3150"
-=======
             line="3152"
->>>>>>> ae4e50df
             column="170"/>
     </issue>
 
@@ -4429,11 +4425,7 @@
         errorLine2="                                                               ~~~~~~~~~~~~~~~~~~~">
         <location
             file="res/values-en-rAU/strings.xml"
-<<<<<<< HEAD
-            line="3171"
-=======
             line="3157"
->>>>>>> ae4e50df
             column="64"/>
     </issue>
 
@@ -4449,11 +4441,7 @@
         errorLine2="                                                               ~~~~~~~~~~~~~~~~~~~">
         <location
             file="res/values-en-rCA/strings.xml"
-<<<<<<< HEAD
-            line="3171"
-=======
             line="3157"
->>>>>>> ae4e50df
             column="64"/>
     </issue>
 
@@ -4469,11 +4457,7 @@
         errorLine2="                                                               ~~~~~~~~~~~~~~~~~~~">
         <location
             file="res/values-en-rGB/strings.xml"
-<<<<<<< HEAD
-            line="3171"
-=======
             line="3157"
->>>>>>> ae4e50df
             column="64"/>
     </issue>
 
@@ -4489,11 +4473,7 @@
         errorLine2="                                                               ~~~~~~~~~~~~~~~~~~~">
         <location
             file="res/values-en-rIN/strings.xml"
-<<<<<<< HEAD
-            line="3171"
-=======
             line="3157"
->>>>>>> ae4e50df
             column="64"/>
     </issue>
 
@@ -4509,11 +4489,7 @@
         errorLine2="                                   ~~~~~~~~~~~~~~~~~~~">
         <location
             file="res/values/strings.xml"
-<<<<<<< HEAD
-            line="7164"
-=======
             line="7160"
->>>>>>> ae4e50df
             column="36"/>
     </issue>
 
