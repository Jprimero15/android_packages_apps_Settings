<?xml version="1.0" encoding="UTF-8"?>
<!-- 
  ~ Copyright (C) 2022 The Android Open Source Project
  ~
  ~ Licensed under the Apache License, Version 2.0 (the "License");
  ~ you may not use this file except in compliance with the License.
  ~ You may obtain a copy of the License at
  ~
  ~      http://www.apache.org/licenses/LICENSE-2.0
  ~
  ~ Unless required by applicable law or agreed to in writing, software
  ~ distributed under the License is distributed on an "AS IS" BASIS,
  ~ WITHOUT WARRANTIES OR CONDITIONS OF ANY KIND, either express or implied.
  ~ See the License for the specific language governing permissions and
  ~ limitations under the License.
 -->

<resources xmlns:android="http://schemas.android.com/apk/res/android"
    xmlns:xliff="urn:oasis:names:tc:xliff:document:1.2">
    <string name="bluetooth_disconnect_all_profiles" product="default" msgid="5845431621920557637">"የእርስዎን ስልክ ከ<xliff:g id="DEVICE_NAME">%1$s</xliff:g> ግንኙነቱ ይቋረጣል።"</string>
    <string name="bluetooth_disconnect_all_profiles" product="tablet" msgid="4247757468465328774">"የእርስዎ ጡባዊ ከ<xliff:g id="DEVICE_NAME">%1$s</xliff:g> ግንኙነቱ ይቋረጣል።"</string>
    <string name="bluetooth_disconnect_all_profiles" product="device" msgid="1632553419566947403">"የእርስዎ መሣሪያ ከ<xliff:g id="DEVICE_NAME">%1$s</xliff:g> ግንኙነቱ ያቋረጣል።"</string>
    <string name="bluetooth_footer_mac_message" product="default" msgid="1640339352473051542">"የስልክ የብሉቱዝ አድራሻ፦ <xliff:g id="BLUETOOTH_MAC_ADDRESS">%1$s</xliff:g>"</string>
    <string name="bluetooth_footer_mac_message" product="tablet" msgid="7338607486971997745">"የጡባዊ የብሉቱዝ አድራሻ፦ <xliff:g id="BLUETOOTH_MAC_ADDRESS">%1$s</xliff:g>"</string>
    <string name="bluetooth_footer_mac_message" product="device" msgid="8944917742814573320">"የመሣሪያ የብሉቱዝ አድራሻ፦ <xliff:g id="BLUETOOTH_MAC_ADDRESS">%1$s</xliff:g>"</string>
    <string name="bluetooth_ask_discovery" product="tablet" msgid="7430581669309228387">"<xliff:g id="APP_NAME">%1$s</xliff:g> ጡባዊዎን ለ<xliff:g id="TIMEOUT">%2$d</xliff:g> ሰከንዶች ያህል ለሌሎች የብሉቱዝ መሣሪያዎች እንዲታይ ይፈልጋል።"</string>
    <string name="bluetooth_ask_discovery" product="default" msgid="3947027393224406367">"<xliff:g id="APP_NAME">%1$s</xliff:g> ስልክዎን ለ<xliff:g id="TIMEOUT">%2$d</xliff:g> ሰከንዶች ያህል ለሌሎች የብሉቱዝ መሣሪያዎች እንዲታይ ይፈልጋል።"</string>
    <string name="bluetooth_ask_discovery_no_name" product="tablet" msgid="440976482246291783">"አንድ መተግበሪያ ጡባዊዎን ለ<xliff:g id="TIMEOUT">%1$d</xliff:g> ሰከንዶች ያህል ለሌሎች የብሉቱዝ መሣሪያዎች እንዲታይ ሊያደርገው ይፈልጋል።"</string>
    <string name="bluetooth_ask_discovery_no_name" product="default" msgid="5164413774312648842">"አንድ መተግበሪያ ስልክዎን ለ<xliff:g id="TIMEOUT">%1$d</xliff:g> ሰከንዶች ያህል ለሌሎች የብሉቱዝ መሣሪያዎች እንዲታይ ሊያደርገው ይፈልጋል።"</string>
    <string name="bluetooth_ask_lasting_discovery" product="tablet" msgid="750347558570909906">"<xliff:g id="APP_NAME">%1$s</xliff:g> ጡባዊዎን ለሌሎች የብሉቱዝ መሣሪያዎች እንዲታይ ሊያደርገው ይፈልጋል። ይሄን በኋላ ላይ በብሉቱዝ ቅንብሮች ውስጥ ሊቀይሩት ይችላሉ።"</string>
    <string name="bluetooth_ask_lasting_discovery" product="default" msgid="5844129004156080891">"<xliff:g id="APP_NAME">%1$s</xliff:g> ስልክዎን ለሌሎች የብሉቱዝ መሣሪያዎች እንዲታይ ሊያደርገው ይፈልጋል። ይሄን በኋላ ላይ በብሉቱዝ ቅንብሮች ውስጥ ሊቀይሩት ይችላሉ።"</string>
    <string name="bluetooth_ask_lasting_discovery_no_name" product="tablet" msgid="1062185767225450964">"አንድ መተግበሪያ ጡባዊዎን ለሌሎች የብሉቱዝ መሣሪያዎች እንዲታይ ሊያደርገው ይፈልጋል። ይሄን በኋላ ላይ በብሉቱዝ ቅንብሮች ውስጥ ሊቀይሩት ይችላሉ።"</string>
    <string name="bluetooth_ask_lasting_discovery_no_name" product="default" msgid="7909547303183236140">"አንድ መተግበሪያ ስልክዎን ለሌሎች የብሉቱዝ መሣሪያዎች እንዲታይ ሊያደርገው ይፈልጋል። ይሄን በኋላ ላይ በብሉቱዝ ቅንብሮች ውስጥ ሊቀይሩት ይችላሉ።"</string>
    <string name="bluetooth_ask_enablement_and_discovery" product="tablet" msgid="6187874232925632790">"<xliff:g id="APP_NAME">%1$s</xliff:g> ብሉቱዝን አብርቶ ጡባዊዎ ለ<xliff:g id="TIMEOUT">%2$d</xliff:g> ሰከንዶች ለሌሎች መሣሪያዎች እንዲታይ ሊያደርገው ይፈልጋል።"</string>
    <string name="bluetooth_ask_enablement_and_discovery" product="default" msgid="1018495685727482700">"<xliff:g id="APP_NAME">%1$s</xliff:g> ብሉቱዝን አብርቶ ስልክዎ ለ<xliff:g id="TIMEOUT">%2$d</xliff:g> ሰከንዶች ለሌሎች መሣሪያዎች እንዲታይ ሊያደርገው ይፈልጋል።"</string>
    <string name="bluetooth_ask_enablement_and_discovery_no_name" product="tablet" msgid="3469927640700478737">"አንድ መተግበሪያ ብሉቱዝን አብርቶ ጡባዊዎን ለ<xliff:g id="TIMEOUT">%1$d</xliff:g> ሰከንዶች ያህል ለሌሎች መሣሪያዎች እንዲታይ ሊያደርገው ይፈልጋል።"</string>
    <string name="bluetooth_ask_enablement_and_discovery_no_name" product="default" msgid="4847493437698663706">"አንድ መተግበሪያ ብሉቱዝን አብርቶ ስልክዎን ለ<xliff:g id="TIMEOUT">%1$d</xliff:g> ሰከንዶች ያህል ለሌሎች መሣሪያዎች እንዲታይ ሊያደርገው ይፈልጋል።"</string>
    <string name="bluetooth_ask_enablement_and_lasting_discovery" product="tablet" msgid="487436507630570730">"<xliff:g id="APP_NAME">%1$s</xliff:g> ብሉቱዝን አብርቶ ጡባዊዎን ለሌሎች መሣሪያዎች እንዲታይ ሊያደርገው ይፈልጋል። ይህን በኋላ ላይ በብሉቱዝ ቅንብሮች ውስጥ መቀየር ይችላሉ።"</string>
    <string name="bluetooth_ask_enablement_and_lasting_discovery" product="default" msgid="5169934906530139494">"<xliff:g id="APP_NAME">%1$s</xliff:g> ብሉቱዝን አብርቶ ስልክዎን ለሌሎች መሣሪያዎች እንዲታይ ሊያደርገው ይፈልጋል። ይህን በኋላ ላይ በብሉቱዝ ቅንብሮች ውስጥ መቀየር ይችላሉ።"</string>
    <string name="bluetooth_ask_enablement_and_lasting_discovery_no_name" product="tablet" msgid="505214056751470551">"አንድ መተግበሪያ ብሉቱዝን አብርቶ ጡባዊዎን ለሌሎች መሣሪያዎች እንዲታይ ሊያደርገው ይፈልጋል። ይሄን በኋላ ላይ በብሉቱዝ ቅንብሮች ውስጥ ሊቀይሩት ይችላሉ።"</string>
    <string name="bluetooth_ask_enablement_and_lasting_discovery_no_name" product="default" msgid="6187216564831513193">"አንድ መተግበሪያ ብሉቱዝን አብርቶ ስልክዎን ለሌሎች መሣሪያዎች እንዲታይ ሊያደርገው ይፈልጋል። ይሄን በኋላ ላይ በብሉቱዝ ቅንብሮች ውስጥ ሊቀይሩት ይችላሉ።"</string>
    <string name="encryption_and_credential_settings_summary" product="default" msgid="3741475436042800617">"ስልክ ተመስጥሯል"</string>
    <string name="not_encrypted_summary" product="default" msgid="330652312169527734">"ስልክ አልተመሰጠረም"</string>
    <string name="encryption_and_credential_settings_summary" product="tablet" msgid="2220021007677215054">"መሣሪያ ተመሣጥሯል"</string>
    <string name="not_encrypted_summary" product="tablet" msgid="452970124282458862">"መሣሪያ አልተመሰጠረም"</string>
    <string name="security_settings_face_enroll_education_message_accessibility" product="default" msgid="5795890116575517967"></string>
    <string name="security_settings_face_enroll_education_message_accessibility" product="tablet" msgid="5795890116575517967"></string>
    <string name="security_settings_face_enroll_education_message_accessibility" product="device" msgid="5795890116575517967"></string>
    <string name="security_settings_face_enroll_introduction_accessibility_expanded" product="default" msgid="2221590003018953090"></string>
    <string name="security_settings_face_enroll_introduction_accessibility_expanded" product="tablet" msgid="2221590003018953090"></string>
    <string name="security_settings_face_enroll_introduction_accessibility_expanded" product="device" msgid="2221590003018953090"></string>
    <string name="security_settings_face_enroll_introduction_message" product="default" msgid="847716059867943459">"ስልክዎን ለመክፈት፣ ግዢዎችን ለመፍቀድ ወይም በመለያ ወደ መተግበሪያዎች ለመግባት መልክዎን ይጠቀሙ።"</string>
    <string name="security_settings_face_enroll_introduction_message" product="tablet" msgid="3976493376026067375">"ጡባዊዎን ለመክፈት፣ ግዢዎችን ለመፍቀድ ወይም በመለያ ወደ መተግበሪያዎች ለመግባት መልክዎን ይጠቀሙ።"</string>
    <string name="security_settings_face_enroll_introduction_message" product="device" msgid="6432265830098806034">"መሣሪያዎን ለመክፈት፣ ግዢዎችን ለመፍቀድ ወይም በመለያ ወደ መተግበሪያዎች ለመግባት መልክዎን ይጠቀሙ።"</string>
    <string name="security_settings_face_enroll_introduction_message_class3" product="default" msgid="6769683806920355534">"ስልክዎን ለመክፈት ወይም እንደ ወደ መተግበሪያዎ በመለያ ሲገቡ ወይም ግዢን ሲያጸድቁ ላሉ በመተግበሪያ ላይ ለሚደረጉ ማረጋገጫዎች መልክዎን ይጠቀሙ።"</string>
    <string name="security_settings_face_enroll_introduction_message_class3" product="tablet" msgid="5417577899153380426">"ጡባዊዎን ለመክፈት ወይም እንደ ወደ መተግበሪያዎ በመለያ ሲገቡ ወይም ግዢን ሲያጸድቁ ላሉ በመተግበሪያ ላይ ለሚደረጉ ማረጋገጫዎች መልክዎን ይጠቀሙ።"</string>
    <string name="security_settings_face_enroll_introduction_message_class3" product="device" msgid="3308243169735270987">"እንደ ወደ መተግበሪያዎች ሲገቡ ወይም ግዢን ሲያጸድቁ ላሉ የመተግበሪያዎች ማጽደቅ መሣሪያዎን ለመክፈት መልክዎን ይጠቀሙ።"</string>
    <string name="security_settings_face_enroll_introduction_consent_message_0" product="default" msgid="9086377203303858619">"ልጅዎ ስልካቸውን ለመክፈት ፊታቸውን እንዲጠቀሙ ይፍቀዱ"</string>
    <string name="security_settings_face_enroll_introduction_consent_message_0" product="tablet" msgid="4560949471246282574">"ልጅዎ ጡባዊያቸውን ለመክፈት ፊታቸውን እንዲጠቀሙ ይፍቀዱ"</string>
    <string name="security_settings_face_enroll_introduction_consent_message_0" product="device" msgid="1156063265854416046">"ልጅዎ መሣሪያቸውን ለመክፈት ፊታቸውን እንዲጠቀሙ ይፍቀዱ"</string>
    <string name="security_settings_face_enroll_introduction_consent_message_0_class3" product="default" msgid="5082581184108528408">"ልጅዎ ስልካቸውን ለመክፈት ወይም እነሱ መሆናቸውን ለማረጋገጥ መልካቸውን እንዲጠቀሙ ይፍቀዱ። ይህ የሚሆነው ወደ መተግበሪያዎች በመለያ ሲገቡ፣ ግዢን ሲያጸድቁ እና ሌሎችንም ሲያደርጉ ነው።"</string>
    <string name="security_settings_face_enroll_introduction_consent_message_0_class3" product="tablet" msgid="5932555218164668532">"ልጅዎ ጡባዊያቸውን ለመክፈት ወይም እነሱ መሆናቸውን ለማረጋገጥ መልካቸውን እንዲጠቀሙ ይፍቀዱ። ይህ የሚሆነው ወደ መተግበሪያዎች በመለያ ሲገቡ፣ ግዢን ሲያጸድቁ እና ሌሎችንም ሲያደርጉ ነው።"</string>
    <string name="security_settings_face_enroll_introduction_consent_message_0_class3" product="device" msgid="8943878265098867810">"ልጅዎ መሣሪያቸውን ለመክፈት ወይም እነሱ መሆናቸውን ለማረጋገጥ መልካቸውን እንዲጠቀሙ ይፍቀዱ። ይህ የሚሆነው ወደ መተግበሪያዎች በመለያ ሲገቡ፣ ግዢን ሲያጸድቁ እና ሌሎችንም ሲያደርጉ ነው።"</string>
    <string name="security_settings_face_enroll_introduction_consent_message" product="default" msgid="3698558920963989416">"የልጅዎን ስልክ ለመክፈት መልካቸውን መጠቀሙ ከጠንካራ ስርዓተ ጥለት ወይም ፒን ያነሰ ደህንነት ሊኖረው ይችላል።"</string>
    <string name="security_settings_face_enroll_introduction_consent_message" product="tablet" msgid="2689983368730833505">"የልጅዎን ጡባዊ ለመክፈት መልካቸውን መጠቀሙ ከጠንካራ ስርዓተ ጥለት ወይም ፒን ያነሰ ደህንነት ሊኖረው ይችላል።"</string>
    <string name="security_settings_face_enroll_introduction_consent_message" product="device" msgid="5768077532130409820">"የልጅዎን መሣሪያ ለመክፈት መልካቸውን መጠቀሙ ከጠንካራ ስርዓተ ጥለት ወይም ፒን ያነሰ ደህንነት ሊኖረው ይችላል።"</string>
    <string name="security_settings_face_enroll_introduction_info_looking" product="default" msgid="6532489273492650716"></string>
    <string name="security_settings_face_enroll_introduction_info_looking" product="tablet" msgid="6532489273492650716"></string>
    <string name="security_settings_face_enroll_introduction_info_looking" product="device" msgid="6532489273492650716"></string>
    <string name="security_settings_face_enroll_introduction_info_consent_looking" product="default" msgid="5741230674977518758"></string>
    <string name="security_settings_face_enroll_introduction_info_consent_looking" product="tablet" msgid="5741230674977518758"></string>
    <string name="security_settings_face_enroll_introduction_info_consent_looking" product="device" msgid="5741230674977518758"></string>
    <string name="security_settings_face_enroll_introduction_info_consent_less_secure" product="default" msgid="9108545933856688526"></string>
    <string name="security_settings_face_enroll_introduction_info_consent_less_secure" product="tablet" msgid="9108545933856688526"></string>
    <string name="security_settings_face_enroll_introduction_info_consent_less_secure" product="device" msgid="9108545933856688526"></string>
    <string name="security_settings_face_enroll_introduction_info_less_secure" product="default" msgid="8122442762352835480"></string>
    <string name="security_settings_face_enroll_introduction_info_less_secure" product="tablet" msgid="8122442762352835480"></string>
    <string name="security_settings_face_enroll_introduction_info_less_secure" product="device" msgid="8122442762352835480"></string>
    <string name="security_settings_face_enroll_introduction_info_gaze" product="default" msgid="762967108645858948"></string>
    <string name="security_settings_face_enroll_introduction_info_gaze" product="tablet" msgid="762967108645858948"></string>
    <string name="security_settings_face_enroll_introduction_info_gaze" product="device" msgid="762967108645858948"></string>
    <string name="security_settings_face_enroll_introduction_info_consent_gaze" product="default" msgid="4344820870381904205"></string>
    <string name="security_settings_face_enroll_introduction_info_consent_gaze" product="tablet" msgid="4344820870381904205"></string>
    <string name="security_settings_face_enroll_introduction_info_consent_gaze" product="device" msgid="4344820870381904205"></string>
    <string name="security_settings_face_enroll_introduction_how_message" product="default" msgid="8933211744361765188"></string>
    <string name="security_settings_face_enroll_introduction_how_message" product="tablet" msgid="8933211744361765188"></string>
    <string name="security_settings_face_enroll_introduction_how_message" product="device" msgid="8933211744361765188"></string>
    <string name="security_settings_face_enroll_introduction_how_consent_message" product="default" msgid="5091057232082857733"></string>
    <string name="security_settings_face_enroll_introduction_how_consent_message" product="tablet" msgid="5091057232082857733"></string>
    <string name="security_settings_face_enroll_introduction_how_consent_message" product="device" msgid="5091057232082857733"></string>
    <string name="security_settings_face_enroll_introduction_control_message" product="default" msgid="5648868145191337026"></string>
    <string name="security_settings_face_enroll_introduction_control_message" product="tablet" msgid="5648868145191337026"></string>
    <string name="security_settings_face_enroll_introduction_control_message" product="device" msgid="5648868145191337026"></string>
    <string name="security_settings_face_enroll_introduction_control_consent_message" product="default" msgid="6983939010814873996"></string>
    <string name="security_settings_face_enroll_introduction_control_consent_message" product="tablet" msgid="6983939010814873996"></string>
    <string name="security_settings_face_enroll_introduction_control_consent_message" product="device" msgid="6983939010814873996"></string>
    <string name="security_settings_face_settings_footer" product="default" msgid="3036403896485044957">"ስልክዎን ለመክፈት ወይም እንደ በመለያ ሲገቡ ወይም ግዢን ሲያጸድቁ ላሉ በመተግበሪያ ውስጥ ለሚደረጉ ማረጋገጫዎች መልክዎን ይጠቀሙ።\n\nከግምት ውስጥ ያስገቡ፦\nበአንድ ጊዜ ማዋቀር የሚችሉት አንድ መልክ ብቻ ነው። ሌላ መልክ ለማከል አሁን ያለውን ይሰርዙ።\n\nስልኩን መመልከት ሳያስቡት ሊከፍተው ይችላል።\n\nየሆነ ሰው ስልክዎን ፊትዎ ላይ ቢይዘው ሊከፈት ይችላል።\n\nስልክዎ እንደ መንታ ወንድም/እህት ያለ እርስዎን በጣም በሚመስል ሰው ሊከፈት ይችላል።"</string>
    <string name="security_settings_face_settings_footer" product="tablet" msgid="3467711032275909082">"ጡባዊዎን ለመክፈት ወይም እንደ በመለያ ሲገቡ ወይም ግዢን ሲያጸድቁ ላሉ በመተግበሪያ ውስጥ ለሚደረጉ ማረጋገጫዎች መልክዎን ይጠቀሙ።\n\nከግምት ውስጥ ያስገቡ፦\nበአንድ ጊዜ ማዋቀር የሚችሉት አንድ መልክ ብቻ ነው። ሌላ መልክ ለማከል አሁን ያለውን ይሰርዙ።\n\nጡባዊውን መመልከት ሳያስቡት ሊከፍተው ይችላል።\n\nየሆነ ሰው ጡባዊዎን ፊትዎ ላይ ቢይዘው ሊከፈት ይችላል።\n\nጡባዊዎ እንደ መንታ ወንድም/እህት ያለ እርስዎን በጣም በሚመስል ሰው ሊከፈት ይችላል።"</string>
    <string name="security_settings_face_settings_footer" product="device" msgid="6237815625247917310">"መሣሪያዎን ለመክፈት ወይም እንደ በመለያ ሲገቡ ወይም ግዢን ሲያጸድቁ ላሉ በመተግበሪያ ውስጥ ለሚደረጉ ማረጋገጫዎች መልክዎን ይጠቀሙ።\n\nከግምት ውስጥ ያስገቡ፦\nበአንድ ጊዜ ማዋቀር የሚችሉት አንድ መልክ ብቻ ነው። ሌላ መልክ ለማከል አሁን ያለውን ይሰርዙ።\n\nመሣሪያውን መመልከት ሳያስቡት ሊከፍተው ይችላል።\n\nየሆነ ሰው መሣሪያዎን ፊትዎ ላይ ቢይዘው ሊከፈት ይችላል።\n\nመሣሪያዎ እንደ መንታ ወንድም/እህት ያለ እርስዎን በጣም በሚመስል ሰው ሊከፈት ይችላል።"</string>
    <string name="security_settings_face_settings_footer_attention_not_supported" product="default" msgid="8266896471278294942">"ስልክዎን ለመክፈት ወይም እንደ በመለያ ሲገቡ ወይም ግዢን ሲያጸድቁ ላሉ በመተግበሪያ ውስጥ ለሚደረጉ ማረጋገጫዎች መልክዎን ይጠቀሙ።\n\nከግምት ውስጥ ያስገቡ፦\nበአንድ ጊዜ ማዋቀር የሚችሉት አንድ መልክ ብቻ ነው። ሌላ መልክ ለማከል አሁን ያለውን ይሰርዙ።\n\nስልኩን መመልከት ሳያስቡት ሊከፍተው ይችላል።\n\nአይኖችዎ ቢዘጉ እንኳ የሆነ ሰው ስልክዎን ፊትዎ ላይ ቢይዘው ሊከፈት ይችላል።\n\nስልክዎ እንደ መንታ ወንድም/እህት ያለ እርስዎን በጣም በሚመስል ሰው ሊከፈት ይችላል።"</string>
    <string name="security_settings_face_settings_footer_attention_not_supported" product="tablet" msgid="6932278790700490818">"ጡባዊዎን ለመክፈት ወይም እንደ በመለያ ሲገቡ ወይም ግዢን ሲያጸድቁ ላሉ በመተግበሪያ ውስጥ ለሚደረጉ ማረጋገጫዎች መልክዎን ይጠቀሙ።\n\nከግምት ውስጥ ያስገቡ፦\nበአንድ ጊዜ ማዋቀር የሚችሉት አንድ መልክ ብቻ ነው። ሌላ መልክ ለማከል አሁን ያለውን ይሰርዙ።\n\nጡባዊውን መመልከት ሳያስቡት ሊከፍተው ይችላል።\n\nአይኖችዎ ቢዘጉ እንኳ የሆነ ሰው ጡባዊዎን ፊትዎ ላይ ቢይዘው ሊከፈት ይችላል።\n\nጡባዊዎ እንደ መንታ ወንድም/እህት ያለ እርስዎን በጣም በሚመስል ሰው ሊከፈት ይችላል።"</string>
    <string name="security_settings_face_settings_footer_attention_not_supported" product="device" msgid="2559602951942339212">"መሣሪያዎን ለመክፈት ወይም እንደ በመለያ ሲገቡ ወይም ግዢን ሲያጸድቁ ላሉ በመተግበሪያ ውስጥ ለሚደረጉ ማረጋገጫዎች መልክዎን ይጠቀሙ።\n\nከግምት ውስጥ ያስገቡ፦\nበአንድ ጊዜ ማዋቀር የሚችሉት አንድ መልክ ብቻ ነው። ሌላ መልክ ለማከል አሁን ያለውን ይሰርዙ።\n\nመሣሪያውን መመልከት ሳያስቡት ሊከፍተው ይችላል።\n\nአይኖችዎ ቢዘጉ እንኳ የሆነ ሰው መሣሪያዎን ፊትዎ ላይ ቢይዘው ሊከፈት ይችላል።\n\nመሣሪያዎ እንደ መንታ ወንድም/እህት ያለ እርስዎን በጣም በሚመስል ሰው ሊከፈት ይችላል።"</string>
    <string name="security_settings_face_settings_footer_class3" product="default" msgid="7050076350282827484">"ስልክዎን ለመክፈት ወይም እንደ በመተግበሪያዎች ሲገቡ ወይም ግዢ ሲያጸድቁ እርስዎ መሆንዎን ለማረጋገጥ መልክዎን ይጠቀሙ።\n\nከግምት ውስጥ ያስገቡ፦\nበአንድ ጊዜ ማዋቀር የሚችሉት አንድ መልክ ብቻ ነው። ሌላ መልክ ለማከል አሁን ያለውን ይሰርዙ።\n\nስልኩን መመልከት ሳያስቡት ሊከፍተው ይችላል።\n\nየሆነ ሰው ስልክዎን ፊትዎ ላይ ቢይዘው ሊከፈት ይችላል።\n\nስልክዎ እንደ መንታ ወንድም/እህት ያለ እርስዎን በጣም በሚመስል ሰው ሊከፈት ይችላል።"</string>
    <string name="security_settings_face_settings_footer_class3" product="tablet" msgid="8013245173915280810">"ጡባዊዎን ለመክፈት ወይም እንደ በመተግበሪያዎች ሲገቡ ወይም ግዢ ሲያጸድቁ እርስዎ መሆንዎን ለማረጋገጥ መልክዎን ይጠቀሙ።\n\nከግምት ውስጥ ያስገቡ፦\nበአንድ ጊዜ ማዋቀር የሚችሉት አንድ መልክ ብቻ ነው። ሌላ መልክ ለማከል አሁን ያለውን ይሰርዙ።\n\nጡባዊውን መመልከት ሳያስቡት ሊከፍተው ይችላል።\n\nየሆነ ሰው ጡባዊዎን ፊትዎ ላይ ቢይዘው ሊከፈት ይችላል።\n\nጡባዊዎ እንደ መንታ ወንድም/እህት ያለ እርስዎን በጣም በሚመስል ሰው ሊከፈት ይችላል።"</string>
    <string name="security_settings_face_settings_footer_class3" product="device" msgid="4411845832787210264">"መሣሪያዎን ለመክፈት ወይም እንደ በመተግበሪያዎች ሲገቡ ወይም ግዢ ሲያጸድቁ እርስዎ መሆንዎን ለማረጋገጥ መልክዎን ይጠቀሙ።\n\nከግምት ውስጥ ያስገቡ፦\nበአንድ ጊዜ ማዋቀር የሚችሉት አንድ መልክ ብቻ ነው። ሌላ መልክ ለማከል አሁን ያለውን ይሰርዙ።\n\nመሣሪያውን መመልከት ሳያስቡት ሊከፍተው ይችላል።\n\nየሆነ ሰው መሣሪያዎን ፊትዎ ላይ ቢይዘው ሊከፈት ይችላል።\n\nመሣሪያዎ እንደ መንታ ወንድም/እህት ያለ እርስዎን በጣም በሚመስል ሰው ሊከፈት ይችላል።"</string>
    <string name="security_settings_face_settings_footer_class3_attention_not_supported" product="default" msgid="5512898803063743303">"ስልክዎን ለመክፈት ወይም እንደ በመተግበሪያዎች ሲገቡ ወይም ግዢ ሲያጸድቁ እርስዎ መሆንዎን ለማረጋገጥ መልክዎን ይጠቀሙ።\n\nከግምት ውስጥ ያስገቡ፦\nበአንድ ጊዜ ማዋቀር የሚችሉት አንድ መልክ ብቻ ነው። ሌላ መልክ ለማከል አሁን ያለውን ይሰርዙ።\n\nስልኩን መመልከት ሳያስቡት ሊከፍተው ይችላል።\n\nአይኖችዎ ቢዘጉ እንኳ የሆነ ሰው ስልክዎን ፊትዎ ላይ ቢይዘው ሊከፈት ይችላል።\n\nስልክዎ እንደ መንታ ወንድም/እህት ያለ እርስዎን በጣም በሚመስል ሰው ሊከፈት ይችላል።"</string>
    <string name="security_settings_face_settings_footer_class3_attention_not_supported" product="tablet" msgid="6790505667764631343">"ጡባዊዎን ለመክፈት ወይም እንደ በመተግበሪያዎች ሲገቡ ወይም ግዢ ሲያጸድቁ እርስዎ መሆንዎን ለማረጋገጥ መልክዎን ይጠቀሙ።\n\nከግምት ውስጥ ያስገቡ፦\nበአንድ ጊዜ ማዋቀር የሚችሉት አንድ መልክ ብቻ ነው። ሌላ መልክ ለማከል አሁን ያለውን ይሰርዙ።\n\nጡባዊውን መመልከት ሳያስቡት ሊከፍተው ይችላል።\n\nአይኖችዎ ቢዘጉ እንኳ የሆነ ሰው ጡባዊዎን ፊትዎ ላይ ቢይዘው ሊከፈት ይችላል።\n\nጡባዊዎ እንደ መንታ ወንድም/እህት ያለ እርስዎን በጣም በሚመስል ሰው ሊከፈት ይችላል።"</string>
    <string name="security_settings_face_settings_footer_class3_attention_not_supported" product="device" msgid="7858917821957779752">"መሣሪያዎን ለመክፈት ወይም እንደ በመተግበሪያዎች ሲገቡ ወይም ግዢ ሲያጸድቁ እርስዎ መሆንዎን ለማረጋገጥ መልክዎን ይጠቀሙ።\n\nከግምት ውስጥ ያስገቡ፦\nበአንድ ጊዜ ማዋቀር የሚችሉት አንድ መልክ ብቻ ነው። ሌላ መልክ ለማከል አሁን ያለውን ይሰርዙ።\n\nመሣሪያውን መመልከት ሳያስቡት ሊከፍተው ይችላል።\n\nአይኖችዎ ቢዘጉ እንኳ የሆነ ሰው መሣሪያዎን ፊትዎ ላይ ቢይዘው ሊከፈት ይችላል።\n\nመሣሪያዎ እንደ መንታ ወንድም/እህት ያለ እርስዎን በጣም በሚመስል ሰው ሊከፈት ይችላል።"</string>
    <string name="security_settings_fingerprint_enroll_introduction_v3_message" msgid="2145273491174234191">"እንደ ወደ መተግበሪያዎች ሲገቡ ወይም ግዢን ሲያጸድቁ የእርስዎን <xliff:g id="DEVICENAME">%s</xliff:g> ለመክፈት ወይም እርስዎ እንደሆኑ ለማረጋገጥ አሻራዎን ይጠቀሙ።"</string>
    <string name="security_settings_fingerprint_enroll_introduction_consent_message" product="default" msgid="5101253231118659496">"ልጅዎ ስልካቸውን ለመክፈት ወይም እነሱ መሆናቸውን እንዲያረጋግጡ የጣት አሻራቸውን እንዲጠቀሙ ይፍቀዱ። ይህ የሚሆነው ወደ መተግበሪያዎች ሲገቡ፣ ግዢን ሲያጸድቁ እና ሌሎችም ሲያደርጉ ነው"</string>
    <string name="security_settings_fingerprint_enroll_introduction_consent_message" product="tablet" msgid="3063978167545799342">"ልጅዎ ጡባዊያቸውን ለመክፈት ወይም እርሳቸው መሆናቸውን ለማረጋገጥ የጣት አሻራቸውን እንዲጠቀሙ ይፍቀዱ። ይህ የሚሆነው ወደ መተግበሪያዎች ሲገቡ፣ ግዢን ሲያጸድቁ እና ሌሎችንም ሲያደርጉ ነው።"</string>
    <string name="security_settings_fingerprint_enroll_introduction_consent_message" product="device" msgid="4399560001732497632">"ልጅዎ መሣሪያቸውን ለመክፈት ወይም እርሳቸው መሆናቸውን ለማረጋገጥ የጣት አሻራቸውን እንዲጠቀሙ ይፍቀዱ። ይህ የሚሆነው ወደ መተግበሪያዎች ሲገቡ፣ ግዢን ሲያጸድቁ እና ሌሎችንም ሲያደርጉ ነው።"</string>
    <string name="security_settings_fingerprint_v2_enroll_introduction_footer_message_1" product="default" msgid="8488497844109768268">"ስልክዎን ለመክፈት የጣት አሻራዎን መጠቀሙ ከጠንካራ ስርዓተ ጥለት ወይም ፒን ያነሰ ደህንነቱ የተጠበቀ ሊሆን ይችላል"</string>
    <string name="security_settings_fingerprint_v2_enroll_introduction_footer_message_1" product="tablet" msgid="5688664190282817312">"ጡባዊዎን ለመክፈት የጣት አሻራዎን መጠቀም ከጠንካራ ስርዓተ ጥለት ወይም ፒን ያነሰ ደህንነት ሊኖረው ይችላል"</string>
    <string name="security_settings_fingerprint_v2_enroll_introduction_footer_message_1" product="device" msgid="2814616139536479018">"መሣሪያዎን ለመክፈት የጣት አሻራዎን መጠቀም ከጠንካራ ስርዓተ ጥለት ወይም ፒን ያነሰ ደህንነት ሊኖረው ይችላል"</string>
    <string name="security_settings_fingerprint_v2_enroll_introduction_footer_message_3" product="default" msgid="3334689370761542152">"Pixel Imprintን ሲጠቀሙ ምስሎች የጣት አሻራዎን ሞዴል ለማዘመን ጥቅም ላይ ይውላሉ። የጣት አሻራዎን ሞዴል ለመፍጠር ስራ ላይ የዋሉ ምስሎች በጭራሽ አይከማቹም፣ ነገር ግን የጣት አሻራ ሞዴሉ በስልክዎ ላይ ደህንነቱ በተጠበቀ ሁኔታ የሚከማች ሲሆን በጭራሽ ከስልኩ አይወጣም። ሁሉም ሂደቶች በስልክዎ ላይ ደህንነቱ በተጠበቀ ሁኔታ ይከሰታል።"</string>
    <string name="security_settings_fingerprint_v2_enroll_introduction_footer_message_3" product="tablet" msgid="6142978289780449828">"Pixel Imprintን ሲጠቀሙ ምስሎች የጣት አሻራዎን ሞዴል ለማዘመን ስራ ላይ ይውላሉ። የጣት አሻራዎን ሞዴል ለመፍጠር ስራ ላይ የዋሉ ምስሎች በጭራሽ አይከማቹም፣ ነገር ግን የጣት አሻራ ሞዴሉ በጡባዊዎ ላይ ደህንነቱ በተጠበቀ ሁኔታ የሚከማች ነው እና በጭራሽ ከጡባዊው አይወጣም። ሁሉም ማሰናዳት በጡባዊዎ ላይ ደህንነቱ በተጠበቀ ሁኔታ ይከናወናል።"</string>
    <string name="security_settings_fingerprint_v2_enroll_introduction_footer_message_3" product="device" msgid="9221017777932077429">"Pixel Imprintን ሲጠቀሙ ምስሎች የጣት አሻራዎን ሞዴል ለማዘመን ስራ ላይ ይውላሉ። የጣት አሻራዎን ሞዴል ለመፍጠር ስራ ላይ የዋሉ ምስሎች በጭራሽ አይከማቹም፣ ነገር ግን የጣት አሻራ ሞዴሉ በመሣሪያዎ ላይ ደህንነቱ በተጠበቀ ሁኔታ የሚከማች ነው እና በጭራሽ ከመሣሪያው አይወጣም። ሁሉም ማሰናዳት በመሣሪያዎ ላይ ደህንነቱ በተጠበቀ ሁኔታ ይከናወናል።"</string>
    <string name="security_settings_fingerprint_v2_enroll_introduction_footer_message_consent_3" product="default" msgid="6804981319922169283">"Pixel Imprintን ሲጠቀሙ ምስሎች የጣት አሻራዎን ሞዴል ለማዘመን ስራ ላይ ይውላሉ። የልጅዎን የጣት አሻራ ሞዴል ለመፍጠር ስራ ላይ የዋሉ ምስሎች በጭራሽ አይከማቹም፣ ነገር ግን የጣት አሻራ ሞዴሉ በስልኩ ላይ ደህንነቱ በተጠበቀ ሁኔታ የሚከማች ሲሆን በጭራሽ ከስልኩ አይወጣም። ሁሉም ሂደቶች በስልኩ ላይ ደህንነቱ በተጠበቀ ሁኔታ ይከሰታል።"</string>
    <string name="security_settings_fingerprint_v2_enroll_introduction_footer_message_consent_3" product="tablet" msgid="1426913673720862863">"Pixel Imprintን ሲጠቀሙ ምስሎች የጣት አሻራቸውን ሞዴል ለማዘመን ስራ ላይ ይውላሉ። የልጅዎን የጣት አሻራ ሞዴል ለመፍጠር ስራ ላይ የዋሉ ምስሎች በጭራሽ አይከማቹም፣ ነገር ግን የጣት አሻራ ሞዴሉ በጡባዊው ላይ ደህንነቱ በተጠበቀ ሁኔታ የሚከማች ነው እና በጭራሽ ከጡባዊው አይወጣም። ሁሉም ማሰናዳት በጡባዊው ላይ ደህንነቱ በተጠበቀ ሁኔታ ይከናወናል።"</string>
    <string name="security_settings_fingerprint_v2_enroll_introduction_footer_message_consent_3" product="device" msgid="2631789126811300879">"Pixel Imprintን ሲጠቀሙ ምስሎች የጣት አሻራቸውን ሞዴል ለማዘመን ስራ ላይ ይውላሉ። የልጅዎን የጣት አሻራ ሞዴል ለመፍጠር ስራ ላይ የዋሉ ምስሎች በጭራሽ አይከማቹም፣ ነገር ግን የጣት አሻራ ሞዴሉ በመሣሪያው ላይ ደህንነቱ በተጠበቀ ሁኔታ የሚከማች ነው እና በጭራሽ ከመሣሪያው አይወጣም። ሁሉም ማሰናዳት በመሣሪያው ላይ ደህንነቱ በተጠበቀ ሁኔታ ይከናወናል።"</string>
    <string name="security_settings_fingerprint_v2_enroll_introduction_footer_message_4" product="default" msgid="1354488801088258040">"የጣት አሻራዎን ምስሎች እና ሞዴል መሰረዝ ወይም በቅንብሮች ውስጥ በማንኛውም ጊዜ በጣት አሻራ መከፈትን ማጥፋት ይችላሉ። የጣት አሻራ ምስሎች እና ሞዴሎች እስኪሰርዟቸው ድረስ በስልኩ ላይ ይቀመጣሉ።"</string>
    <string name="security_settings_fingerprint_v2_enroll_introduction_footer_message_4" product="tablet" msgid="8207309581266022275">"እርስዎ በማንኛውም ጊዜ በቅንብሮች ውስጥ የጣት አሻራዎን ምስሎች እና ሞዴል መሰረዝ ወይም በጣት አሻራ መከፈትን ማጥፋት ይችላሉ። የጣት አሻራ ምስሎች እና ሞዴሎች እስኪሰርዟቸው ድረስ በጡባዊው ላይ ይከማቻሉ።"</string>
    <string name="security_settings_fingerprint_v2_enroll_introduction_footer_message_4" product="device" msgid="2498580070051496133">"እርስዎ በማንኛውም ጊዜ በቅንብሮች ውስጥ የጣት አሻራዎን ምስሎች እና ሞዴል መሰረዝ ወይም በጣት አሻራ መከፈትን ማጥፋት ይችላሉ። የጣት አሻራ ምስሎች እና ሞዴሎች እስኪሰርዟቸው ድረስ በመሣሪያው ላይ ይከማቻሉ።"</string>
    <string name="security_settings_fingerprint_v2_enroll_introduction_footer_message_consent_4" product="default" msgid="5003753461032107715">"እርስዎ እና ልጅዎ የጣት አሻራቸውን ምስሎች እና ሞዴል መሰረዝ ወይም በቅንብሮች ውስጥ በማንኛውም ጊዜ በጣት አሻራ መክፈቻን ማጥፋት ትችላላችሁ። የጣት አሻራ ምስሎች እና ሞዴሎች እስኪሰረዙ ድረስ በስልኩ ላይ ይቀመጣሉ።"</string>
    <string name="security_settings_fingerprint_v2_enroll_introduction_footer_message_consent_4" product="tablet" msgid="8772005555323461143">"እርስዎ እና ልጅዎ በማንኛውም ጊዜ በቅንብሮች ውስጥ የጣት አሻራቸውን ምስሎች እና ሞዴል መሰረዝ ወይም በጣት አሻራ መክፈቻን ማጥፋት ትችላላችሁ። የጣት አሻራ ምስሎች እና ሞዴሎች እስኪሰረዙ ድረስ በጡባዊው ላይ ይቀመጣሉ።"</string>
    <string name="security_settings_fingerprint_v2_enroll_introduction_footer_message_consent_4" product="device" msgid="7254955922685507093">"እርስዎ እና ልጅዎ በማንኛውም ጊዜ በቅንብሮች ውስጥ የጣት አሻራቸውን ምስሎች እና ሞዴል መሰረዝ ወይም በጣት አሻራ መክፈቻን ማጥፋት ትችላላችሁ። የጣት አሻራ ምስሎች እና ሞዴሎች እስኪሰረዙ ድረስ በመሣሪያው ላይ ይቀመጣሉ።"</string>
    <string name="security_settings_fingerprint_v2_enroll_introduction_footer_message_5" product="default" msgid="6272159089589340181">"የእርስዎ ስልክ ለምሳሌ የሆነ ሰው በግድ ወደ እርስዎ ጣት ቢያስጠጋው እርስዎ ሳይፈለጉ ሊከፈት ይችላል።"</string>
    <string name="security_settings_fingerprint_v2_enroll_introduction_footer_message_5" product="tablet" msgid="2420109998272019149">"የእርስዎ ጡባዊ እርስዎ ሳይፈልጉ ሊከፈት ይችላል፣ ለምሳሌ የሆነ ሰው ወደ ጣትዎ አስጠግቶ ቢይዘው።"</string>
    <string name="security_settings_fingerprint_v2_enroll_introduction_footer_message_5" product="device" msgid="5915844445830045866">"የእርስዎ መሣሪያ ለምሳሌ የሆነ ሰው ወደ ጣትዎ አስጠግቶ ቢይዘው እርስዎ ሳይፈልጉ ሊከፈት ይችላል።"</string>
    <string name="security_settings_fingerprint_v2_enroll_introduction_footer_message_consent_5" product="default" msgid="6556725426776167791">"ልጅዎ ሳይፈልጉ ስልካቸው ሊከፈት ይችላል፣ ለምሳሌ የሆነ ሰው ስልኩን ወደ ጣታቸው ቢያስጠጋው።"</string>
    <string name="security_settings_fingerprint_v2_enroll_introduction_footer_message_consent_5" product="tablet" msgid="5156581794964551571">"ልጅዎ ሳይፈልጉ ጡባዊያቸው መከፈት ይችላል፣ ለምሳሌ የሆነ ሰው ጡባዊውን ጣታቸው ላይ ቢይዘው።"</string>
    <string name="security_settings_fingerprint_v2_enroll_introduction_footer_message_consent_5" product="device" msgid="8309101436391515400">"ልጅዎ ሳይፈልጉ መሣሪያቸው መከፈት ይችላል፣ ለምሳሌ የሆነ ሰው መሣሪያውን ጣታቸው ላይ ቢይዘው።"</string>
    <string name="security_settings_fingerprint_v2_home_screen_text" product="tablet" msgid="5074447304036758639">"ጡባዊዎን ለመክፈት ወይም እንደ በመለያ ወደ መተግበሪያዎች ሲገቡ ባለ ጊዜ ላይ እርስዎ መሆንዎን ለማረጋገጥ የጣት አሻራዎን ይጠቀሙ።"</string>
    <string name="security_settings_fingerprint_v2_home_screen_text" product="device" msgid="7398339851724524558">"መሣሪያዎን ለመክፈት ወይም እንደ በመለያ ወደ መተግበሪያዎች ሲገቡ ባለ ጊዜ ላይ እርስዎ መሆንዎን ለማረጋገጥ የጣት አሻራዎን ይጠቀሙ።"</string>
    <string name="security_settings_fingerprint_v2_home_screen_text" product="default" msgid="5376408603508393038">"ስልክዎን ለመክፈት ወይም እንደ በመለያ ወደ መተግበሪያዎች ሲገቡ ባለ ጊዜ ላይ እርስዎ መሆንዎን ለማረጋገጥ የጣት አሻራዎን ይጠቀሙ።"</string>
    <string name="biometric_settings_hand_back_to_guardian" product="tablet" msgid="9034560319613439593">"ጡባዊውን መልሰው ለወላጅዎ ይስጡ"</string>
    <string name="biometric_settings_hand_back_to_guardian" product="device" msgid="2149647165743006307">"መሣሪያውን መልሰው ለወላጅዎ ይስጡ"</string>
    <string name="biometric_settings_hand_back_to_guardian" product="default" msgid="2060265104488529949">"ስልኩን መልሰው ለወላጅዎ ይስጡት"</string>
    <string name="lock_screen_intro_skip_dialog_text_frp" product="tablet" msgid="7526137517192538870">"የመሣሪያ ጥበቃ ባህሪያት አይበሩም። ይህ ጡባዊ ቢጠፋ፣ ቢሰረቅ ወይም ዳግም እንዲቀናበር ቢደረግ ሌሎች እንዳይጠቀሙበት መከላከል አይችሉም።"</string>
    <string name="lock_screen_intro_skip_dialog_text_frp" product="device" msgid="1350434793163709209">"የመሣሪያ ጥበቃ ባህሪያት አይበሩም። ይህ መሣሪያ ቢጠፋ፣ ቢሰረቅ ወይም ዳግም እንዲቀናበር ቢደረግ ሌሎች እንዳይጠቀሙበት መከላከል አይችሉም።"</string>
    <string name="lock_screen_intro_skip_dialog_text_frp" product="default" msgid="8367731653387033354">"የመሣሪያ ጥበቃ ባህሪያት አይበሩም። ይህ ስልክ ቢጠፋ፣ ቢሰረቅ ወይም ዳግም እንዲቀናበር ቢደረግ ሌሎች እንዳይጠቀሙበት መከላከል አይችሉም።"</string>
    <string name="lock_screen_intro_skip_dialog_text" product="tablet" msgid="1957425614489669582">"የመሣሪያ ጥበቃ ባህሪያት አይበሩም። ይህ ጡባዊ ቢጠፋ ወይም ቢሰረቅ ሌሎች እንዳይጠቀሙበት መከላከል አይችሉም።"</string>
    <string name="lock_screen_intro_skip_dialog_text" product="device" msgid="7427748422888413977">"የመሣሪያ ጥበቃ ባህሪያት አይበሩም። ይህ መሣሪያ ቢጠፋ ወይም ቢሰረቅ ሌሎች እንዳይጠቀሙበት መከላከል አይችሉም።"</string>
    <string name="lock_screen_intro_skip_dialog_text" product="default" msgid="8970036878014302990">"የመሣሪያ ጥበቃ ባህሪያት አይበሩም። ይህ ስልክ ቢጠፋ ወይም ቢሰረቅ ሌሎች እንዳይጠቀሙበት መከላከል አይችሉም።"</string>
    <string name="security_settings_sfps_enroll_find_sensor_message" product="tablet" msgid="2006739081527422127">"የጣት አሻራ ዳሳሹ በማብሪያ/ማጥፊያ ቁልፉ ላይ ነው። በጡባዊው ጫፍ ላይ ከፍ ካለው የድምፅ አዝራር ቀጥሎ ያለው ጠፍጣፋ አዝራር ነው።"</string>
    <string name="security_settings_sfps_enroll_find_sensor_message" product="device" msgid="1209233633252372907">"የጣት አሻራ ዳሳሹ በማብሪያ/ማጥፊያ ቁልፉ ላይ ነው። በመሣሪያው ጫፍ ላይ ከፍ ካለው የድምፅ አዝራር ቀጥሎ ያለው ጠፍጣፋ አዝራር ነው።"</string>
    <string name="security_settings_sfps_enroll_find_sensor_message" product="default" msgid="6862493139500275821">"የጣት አሻራ ዳሳሹ በማብሪያ/ማጥፊያ ቁልፉ ላይ ነው። በስልኩ ጫፍ ላይ ከፍ ካለው የድምፅ አዝራር ቀጥሎ ያለው ጠፍጣፋ አዝራር ነው።"</string>
    <string name="security_settings_fingerprint_enroll_finish_v2_message" product="tablet" msgid="2012126789397819713">"አሁን የእርስዎን ጡባዊ ለመክፈት ወይም ለምሳሌ ወደ መተግበሪያዎች ሲገቡ ወይም አንድን ግዢ ሲያጸድቁ እርስዎ መሆንዎን ለማረጋገጥ የጣት አሻራዎን መጠቀም ይችላሉ"</string>
    <string name="security_settings_fingerprint_enroll_finish_v2_message" product="device" msgid="7119860465479161782">"አሁን የእርስዎን መሣሪያ ለመክፈት ወይም ለምሳሌ ወደ መተግበሪያዎች በመለያ ሲገቡ ወይም አንድን ግዢ ሲያጸድቁ እርስዎ መሆንዎን ለማረጋገጥ የጣት አሻራዎን መጠቀም ይችላሉ"</string>
    <string name="security_settings_fingerprint_enroll_finish_v2_message" product="default" msgid="8255422287180693200">"አሁን የእርስዎን ስልክ ለመክፈት ወይም ለምሳሌ ወደ መተግበሪያዎች ሲገቡ ወይም አንድን ግዢ ሲያጸድቁ እርስዎ መሆንዎን ለማረጋገጥ የጣት አሻራዎን መጠቀም ይችላሉ"</string>
    <string name="security_settings_fingerprint_enroll_finish_v2_add_fingerprint_message" product="tablet" msgid="7814892482046294464">"አሁን የእርስዎን ጡባዊ ለመክፈት ወይም ለምሳሌ ወደ መተግበሪያዎች በመለያ ሲገቡ ወይም አንድን ግዢ ሲያጸድቁ እርስዎ መሆንዎን ለማረጋገጥ የጣት አሻራዎን መጠቀም ይችላሉ። \n\nጡባዊዎን በተለያዩ መንገዶች በሚይዙበት ጊዜ ለመክፈት ቀላል እንዲሆን ሌላ የጣት አሻራ ያክሉ።"</string>
    <string name="security_settings_fingerprint_enroll_finish_v2_add_fingerprint_message" product="device" msgid="8418220207105495988">"አሁን የእርስዎን መሣሪያ ለመክፈት ወይም ለምሳሌ ወደ መተግበሪያዎች በመለያ ሲገቡ ወይም አንድን ግዢ ሲያጸድቁ እርስዎ መሆንዎን ለማረጋገጥ የጣት አሻራዎን መጠቀም ይችላሉ።\n\nመሣሪያዎን በተለያዩ መንገዶች ሲይዙት ለመክፈት ቀላል እንዲሆን ሌላ የጣት አሻራ ያክሉ።"</string>
    <string name="security_settings_fingerprint_enroll_finish_v2_add_fingerprint_message" product="default" msgid="3545300825124248359">"አሁን የእርስዎን ስልክ ለመክፈት ወይም ለምሳሌ ወደ መተግበሪያዎች በመለያ ሲገቡ ወይም አንድን ግዢ ሲያጸድቁ እርስዎ መሆንዎን ለማረጋገጥ የጣት አሻራዎን መጠቀም ይችላሉ።\n\nስልክዎን በተለያዩ መንገዶች ሲይዙት ለመክፈት ቀላል እንዲሆን ሌላ የጣት አሻራ ያክሉ።"</string>
    <string name="lock_screen_pin_skip_message" product="tablet" msgid="2125894016330764666">"ጡባዊው ከጠፋ ወይም ከተሰረቀ ፒን ይጠብቀዋል"</string>
    <string name="lock_screen_pattern_skip_message" product="tablet" msgid="7022124791463099454">"ጡባዊው ከጠፋ ወይም ከተሰረቀ ሥርዓተ ጥለት ይጠብቀዋል"</string>
    <string name="lock_screen_password_skip_message" product="tablet" msgid="7117050321575989041">"ጡባዊው ከጠፋ ወይም ከተሰረቀ የይለፍ ቃል ይጠብቀዋል"</string>
    <string name="lock_screen_pin_skip_message" product="device" msgid="6028521833666812314">"መሣሪያው ከጠፋ ወይም ከተሰረቀ ፒን ይጠብቀዋል"</string>
    <string name="lock_screen_pattern_skip_message" product="device" msgid="8959252397804630340">"መሣሪያው ከጠፋ ወይም ከተሰረቀ ሥርዓተ ጥለት ይጠብቀዋል"</string>
    <string name="lock_screen_password_skip_message" product="device" msgid="1659302203398339496">"መሣሪያው ከጠፋ ወይም ከተሰረቀ የይለፍ ቃል ይጠብቀዋል"</string>
    <string name="lock_screen_pin_skip_message" product="default" msgid="1488786078805713892">"ስልኩ ከጠፋ ወይም ከተሰረቀ ፒን ይጠብቀዋል"</string>
    <string name="lock_screen_pattern_skip_message" product="default" msgid="827145253475892869">"ስልኩ ከጠፋ ወይም ከተሰረቀ ሥርዓተ ጥለት ይጠብቀዋል"</string>
    <string name="lock_screen_password_skip_message" product="default" msgid="8112387870039469467">"ስልኩ ከጠፋ ወይም ከተሰረቀ የይለፍ ቃል ይጠብቀዋል"</string>
    <string name="lock_screen_pin_skip_fingerprint_message" product="tablet" msgid="2645508906847445498">"በጣት አሻራ መክፈቻን ለማዋቀር ፒን ያስፈልጋል።\n\nጡባዊው ከጠፋ ወይም ከተሰረቀ ፒን ይጠብቀዋል።"</string>
    <string name="lock_screen_pattern_skip_fingerprint_message" product="tablet" msgid="2792582623472935881">"በጣት አሻራ መክፈቻን ለማዋቀር ስርዓተ ጥለት ያስፈልጋል።\n\nጡባዊው ከጠፋ ወይም ከተሰረቀ ስርዓተ ጥለት ይጠብቀዋል።"</string>
    <string name="lock_screen_password_skip_fingerprint_message" product="tablet" msgid="1541137095940752409">"በጣት አሻራ መክፈቻን ለማዋቀር የይለፍ ቃል ያስፈልጋል።\n\nጡባዊው ከጠፋ ወይም ከተሰረቀ የይለፍ ቃል ይጠብቀዋል።"</string>
    <string name="lock_screen_pin_skip_fingerprint_message" product="device" msgid="7716542198483220546">"በጣት አሻራ መክፈቻን ለማዋቀር ፒን ያስፈልጋል።\n\nመሣሪያው ከጠፋ ወይም ከተሰረቀ ፒን ይጠብቀዋል።"</string>
    <string name="lock_screen_pattern_skip_fingerprint_message" product="device" msgid="9028476635257602198">"በጣት አሻራ መክፈቻን ለማዋቀር ስርዓተ ጥለት ያስፈልጋል።\n\nመሣሪያው ከጠፋ ወይም ከተሰረቀ ስርዓተ ጥለት ይጠብቀዋል።"</string>
    <string name="lock_screen_password_skip_fingerprint_message" product="device" msgid="4616434834130322527">"በጣት አሻራ መክፈቻን ለማዋቀር የይለፍ ቃል ያስፈልጋል።\n\nመሣሪያው ከጠፋ ወይም ከተሰረቀ የይለፍ ቃል ይጠብቀዋል።"</string>
    <string name="lock_screen_pin_skip_fingerprint_message" product="default" msgid="3396830571282413409">"በጣት አሻራ መክፈቻን ለማዋቀር ፒን ያስፈልጋል።\n\nስልኩ ከጠፋ ወይም ከተሰረቀ ፒን ይጠብቀዋል።"</string>
    <string name="lock_screen_pattern_skip_fingerprint_message" product="default" msgid="2952431330433118050">"በጣት አሻራ መክፈቻን ለማዋቀር ስርዓተ ጥለት ያስፈልጋል።\n\nስልኩ ከጠፋ ወይም ከተሰረቀ ስርዓተ ጥለት ይጠብቀዋል።"</string>
    <string name="lock_screen_password_skip_fingerprint_message" product="default" msgid="8499384469890032816">"በጣት አሻራ መክፈቻን ለማዋቀር የይለፍ ቃል ያስፈልጋል።\n\nስልኩ ከጠፋ ወይም ከተሰረቀ የይለፍ ቃል ይጠብቀዋል።"</string>
    <string name="lock_screen_pin_skip_face_message" product="tablet" msgid="657464034320090412">"በመልክ መክፈትን ለማዋቀር ፒን ያስፈልጋል።\n\nጡባዊው ከጠፋ ወይም ከተሰረቀ ፒን ይጠብቀዋል።"</string>
    <string name="lock_screen_pattern_skip_face_message" product="tablet" msgid="1057921621902514520">"በመልክ መክፈትን ለማዋቀር ስርዓተ ጥለት ያስፈልጋል።\n\nጡባዊው ከጠፋ ወይም ከተሰረቀ ስርዓተ ጥለት ይጠብቀዋል።"</string>
    <string name="lock_screen_password_skip_face_message" product="tablet" msgid="7178731554533608255">"በመልክ መክፈትን ለማዋቀር የይለፍ ቃል ያስፈልጋል።\n\nጡባዊው ከጠፋ ወይም ከተሰረቀ የይለፍ ቃል ይጠብቀዋል።"</string>
    <string name="lock_screen_pin_skip_face_message" product="device" msgid="1932467886606343431">"በመልክ መክፈትን ለማዋቀር ፒን ያስፈልጋል።\n\nመሣሪያው ከጠፋ ወይም ከተሰረቀ ፒን ይጠብቀዋል።"</string>
    <string name="lock_screen_pattern_skip_face_message" product="device" msgid="3670112640345602511">"በመልክ መክፈትን ለማዋቀር ስርዓተ ጥለት ያስፈልጋል።\n\nመሣሪያው ከጠፋ ወይም ከተሰረቀ ስርዓተ ጥለት ይጠብቀዋል።"</string>
    <string name="lock_screen_password_skip_face_message" product="device" msgid="256847653854178247">"በመልክ መክፈትን ለማዋቀር የይለፍ ቃል ያስፈልጋል።\n\nመሣሪያው ከጠፋ ወይም ከተሰረቀ የይለፍ ቃል ይጠብቀዋል።"</string>
    <string name="lock_screen_pin_skip_face_message" product="default" msgid="358903382559327157">"በመልክ መክፈትን ለማዋቀር ፒን ያስፈልጋል።\n\nስልኩ ከጠፋ ወይም ከተሰረቀ ፒን ይጠብቀዋል።"</string>
    <string name="lock_screen_pattern_skip_face_message" product="default" msgid="6400426500859622964">"በመልክ መክፈትን ለማዋቀር ስርዓተ ጥለት ያስፈልጋል።\n\nስልኩ ከጠፋ ወይም ከተሰረቀ ስርዓተ ጥለት ይጠብቀዋል።"</string>
    <string name="lock_screen_password_skip_face_message" product="default" msgid="1555954661782997039">"በመልክ መክፈትን ለማዋቀር የይለፍ ቃል ያስፈልጋል።\n\nስልኩ ከጠፋ ወይም ከተሰረቀ የይለፍ ቃል ይጠብቀዋል።"</string>
    <string name="lock_screen_pin_skip_biometrics_message" product="tablet" msgid="3792419626110520922">"በመልክ መክፈት እና በጣት አሻራ መክፈቻን ለማዋቀር ፒን ያስፈልጋል።\n\nጡባዊው ከጠፋ ወይም ከተሰረቀ ፒን ይጠብቀዋል።"</string>
    <string name="lock_screen_pattern_skip_biometrics_message" product="tablet" msgid="2937217199563914791">"በመልክ መክፈት እና በጣት አሻራ መክፈቻን ለማዋቀር ስርዓተ ጥለት ያስፈልጋል።\n\nጡባዊው ከጠፋ ወይም ከተሰረቀ ስርዓተ ጥለት ይጠብቀዋል።"</string>
    <string name="lock_screen_password_skip_biometrics_message" product="tablet" msgid="1988360407507443804">"በመልክ መክፈት እና በጣት አሻራ መክፈቻን ለማዋቀር የይለፍ ቃል ያስፈልጋል።\n\nጡባዊው ከጠፋ ወይም ከተሰረቀ የይለፍ ቃል ይጠብቀዋል።"</string>
    <string name="lock_screen_pin_skip_biometrics_message" product="device" msgid="4423227124669516582">"በመልክ መክፈት እና በጣት አሻራ መክፈቻን ለማዋቀር ፒን ያስፈልጋል።\n\nመሣሪያው ከጠፋ ወይም ከተሰረቀ ፒን ይጠብቀዋል።"</string>
    <string name="lock_screen_pattern_skip_biometrics_message" product="device" msgid="6409777941433213751">"በመልክ መክፈት እና በጣት አሻራ መክፈቻን ለማዋቀር ስርዓተ ጥለት ያስፈልጋል።\n\nመሣሪያው ከጠፋ ወይም ከተሰረቀ ስርዓተ ጥለት ይጠብቀዋል።"</string>
    <string name="lock_screen_password_skip_biometrics_message" product="device" msgid="7939217127900065677">"በመልክ መክፈት እና በጣት አሻራ መክፈቻን ለማዋቀር የይለፍ ቃል ያስፈልጋል።\n\nመሣሪያው ከጠፋ ወይም ከተሰረቀ የይለፍ ቃል ይጠብቀዋል።"</string>
    <string name="lock_screen_pin_skip_biometrics_message" product="default" msgid="2717938545326672010">"በመልክ መክፈት እና በጣት አሻራ መክፈቻን ለማዋቀር ፒን ያስፈልጋል።\n\nስልኩ ከጠፋ ወይም ከተሰረቀ ፒን ይጠብቀዋል።"</string>
    <string name="lock_screen_pattern_skip_biometrics_message" product="default" msgid="6067309080610183546">"በመልክ መክፈት እና በጣት አሻራ መክፈቻን ለማዋቀር ስርዓተ ጥለት ያስፈልጋል።\n\nስልኩ ከጠፋ ወይም ከተሰረቀ ስርዓተ ጥለት ይጠብቀዋል።"</string>
    <string name="lock_screen_password_skip_biometrics_message" product="default" msgid="4739690336878613804">"በመልክ መክፈት እና በጣት አሻራ መክፈቻን ለማዋቀር የይለፍ ቃል ያስፈልጋል።\n\nስልኩ ከጠፋ ወይም ከተሰረቀ የይለፍ ቃል ይጠብቀዋል።"</string>
    <string name="fingerprint_v2_delete_message" product="default" msgid="8723083814238510088">"ይህ በስልክዎ ላይ የተከማቹት የጣት አሻራ ምስሎችን እና ከ«<xliff:g id="FINGERPRINT_ID">%1$s</xliff:g>» ጋር የተጎዳኘውን ሞዴል ይሰርዛል"</string>
    <string name="fingerprint_v2_delete_message" product="tablet" msgid="527375244730792698">"ይህ በጡባዊዎ ላይ የተከማቹት የጣት አሻራ ምስሎችን እና ከ«<xliff:g id="FINGERPRINT_ID">%1$s</xliff:g>» ጋር የተጎዳኘውን ሞዴል ይሰርዛል"</string>
    <string name="fingerprint_v2_delete_message" product="device" msgid="4549780655045100171">"ይህ በመሣሪያዎ ላይ ከተከማቸው «<xliff:g id="FINGERPRINT_ID">%1$s</xliff:g>» ጋር የተጎዳኙ የጣት አሻራ ምስሎችን እና ሞዴልን ይሰርዛል"</string>
    <string name="fingerprint_last_delete_message" product="default" msgid="3187410175262625294">"ስልክዎን ለመክፈት ወይም በመተግበሪያዎች ውስጥ እርስዎ መሆንዎን ለማረጋገጥ የጣት አሻራዎን መጠቀም አይችሉም።"</string>
    <string name="fingerprint_last_delete_message" product="tablet" msgid="8618307419148004587">"ጡባዊዎን ለመክፈት ወይም በመተግበሪያዎች ውስጥ እርስዎ መሆንዎን ለማረጋገጥ የጣት አሻራዎን መጠቀም አይችሉም።"</string>
    <string name="fingerprint_last_delete_message" product="device" msgid="3910012280858587242">"መሣሪያዎን ለመክፈት ወይም በመተግበሪያዎች ውስጥ እርስዎ መሆንዎን ለማረጋገጥ የጣት አሻራዎን መጠቀም አይችሉም።"</string>
    <string name="fingerprint_unlock_title" product="default" msgid="3224008661274975980">"የእርስዎን የጣት አሻራ በመጠቀም ስልክዎን መክፈት ይችላሉ። ለደህንነት ሲባል ይህ አማራጭ የመጠባበቂያ ማያ ገፅ መቆለፊያ ያስፈልገዋል።"</string>
    <string name="fingerprint_unlock_title" product="tablet" msgid="6920040586231644124">"የእርስዎን የጣት አሻራ በመጠቀም ጡባዊዎን መክፈት ይችላሉ። ለደህንነት ሲባል ይህ አማራጭ ምትኬ ማያ ገፅ መቆለፊያ ያስፈልገዋል።"</string>
    <string name="fingerprint_unlock_title" product="device" msgid="1469790269368691678">"የእርስዎን የጣት አሻራ በመጠቀም መሣሪያዎን መክፈት ይችላሉ። ለደህንነት ሲባል ይህ አማራጭ ምትኬ ማያ ገፅ መቆለፊያ ያስፈልገዋል።"</string>
    <string name="face_unlock_title" product="default" msgid="6204354389041615791">"የእርስዎን መልክ በመጠቀም ስልክዎን መክፈት ይችላሉ። ለደህንነት ሲባል ይህ አማራጭ ምትኬ ማያ ገፅ መቆለፊያ ያስፈልገዋል።"</string>
    <string name="face_unlock_title" product="tablet" msgid="4555222073942524251">"የእርስዎን ጡባዊ በመጠቀም ስልክዎን መክፈት ይችላሉ። ለደህንነት ሲባል ይህ አማራጭ ምትኬ ማያ ገፅ መቆለፊያ ያስፈልገዋል።"</string>
    <string name="face_unlock_title" product="device" msgid="5627632794198729685">"የእርስዎን መልክ በመጠቀም መሣሪያዎን መክፈት ይችላሉ። ለደህንነት ሲባል ይህ አማራጭ ምትኬ ማያ ገፅ መቆለፊያ ያስፈልገዋል።"</string>
    <string name="biometrics_unlock_title" product="default" msgid="8270390834627826090">"የእርስዎን መልክ ወይም የጣት አሻራ በመጠቀም ስልክዎን መክፈት ይችላሉ። ለደህንነት ሲባል ይህ አማራጭ ምትኬ የማያ ገፅ መቆለፊያ ያስፈልገዋል።"</string>
    <string name="biometrics_unlock_title" product="tablet" msgid="4239121143654305269">"የእርስዎን መልክ ወይም የጣት አሻራ በመጠቀም ጡባዊዎን መክፈት ይችላሉ። ለደህንነት ሲባል ይህ አማራጭ ምትኬ የማያ ገፅ መቆለፊያ ያስፈልገዋል።"</string>
    <string name="biometrics_unlock_title" product="device" msgid="3342994085226864170">"የእርስዎን መልክ ወይም የጣት አሻራ በመጠቀም መሣሪያዎን መክፈት ይችላሉ። ለደህንነት ሲባል ይህ አማራጭ ምትኬ የማያ ገፅ መቆለፊያ ያስፈልገዋል።"</string>
    <string name="encrypt_title" product="tablet" msgid="8915795247786124547">"ጡባዊ አመስጥር"</string>
    <string name="encrypt_title" product="default" msgid="511146128799853404">"ስልክ አመስጥር"</string>
    <string name="suggested_lock_settings_summary" product="tablet" msgid="8821254377043173267">"ጡባዊን ለመጠበቅ የማያ ገፅ ቁልፍን ያቀናብሩ"</string>
    <string name="suggested_lock_settings_summary" product="device" msgid="4863929838844014122">"መሣሪያን ለመጠበቅ የማያ ገፅ ቁልፍን ያቀናብሩ"</string>
    <string name="suggested_lock_settings_summary" product="default" msgid="8050809409337082738">"ስልክን ለመጠበቅ የማያ ገፅ ቁልፍን ያቀናብሩ"</string>
    <string name="suggested_fingerprint_lock_settings_summary" product="tablet" msgid="8565330205932332157"></string>
    <string name="suggested_fingerprint_lock_settings_summary" product="device" msgid="8565330205932332157"></string>
    <string name="suggested_fingerprint_lock_settings_summary" product="default" msgid="8565330205932332157"></string>
    <string name="setup_lock_settings_picker_title" product="tablet" msgid="7615280976565002421">"ለጡባዊዎ ጥበቃ ያድርጉ"</string>
    <string name="setup_lock_settings_picker_title" product="device" msgid="701531571481098327">"ለመሣሪያዎ ጥበቃ ያድርጉ"</string>
    <string name="setup_lock_settings_picker_title" product="default" msgid="9097195832806088530">"ለእርስዎ ስልክ ጥበቃ ይድርጉ"</string>
    <string name="setup_lock_settings_picker_message" product="tablet" msgid="5570255431873198678">"የመሣሪያ ጥበቃ ባህሪያትን በማግበር ሌሎች ይህን ጡባዊ ያለእርስዎ ፈቃድ እንዳይጠቀሙበት ይከልክሉ። መጠቀም የሚፈልጉትን የማያ ገፅ መቆለፊያ ይምረጡ።"</string>
    <string name="setup_lock_settings_picker_message" product="device" msgid="437860817089616245">"የመሣሪያ ጥበቃ ማድረጊያ ባሕሪዎችን በማግበር ያለ እርስዎ ፈቃድ ሌሎች ይህን መሣሪያ እንዳይጠቀሙ ይከላከሉዋቸው። መጠቀም የሚፈልጉትን ማያ ገፅ መቆለፊያ ይምረጡ።"</string>
    <string name="setup_lock_settings_picker_message" product="default" msgid="343440740226992914">"የመሣሪያ ጥበቃ ባህሪያትን በማግበር ሌሎች ይህን ስልክ ያለእርስዎ ፈቃድ እንዳይጠቀሙበት ይከልክሉ። መጠቀም የሚፈልጉትን የማያ ገፅ መቆለፊያ ይምረጡ።"</string>
    <string name="bluetooth_unpair_dialog_body" product="default" msgid="176620413491664050">"የእርስዎ ስልክ ከእንግዲህ ከ<xliff:g id="DEVICE_NAME">%1$s</xliff:g> ጋር አይጣመርም"</string>
    <string name="bluetooth_unpair_dialog_body" product="tablet" msgid="8098078685596880647">"የእርስዎ ጡባዊ ከእንግዲህ ከ<xliff:g id="DEVICE_NAME">%1$s</xliff:g> ጋር አይጣመርም"</string>
    <string name="bluetooth_unpair_dialog_body" product="device" msgid="563640675231461703">"የእርስዎ መሣሪያ ከእንግዲህ ከ<xliff:g id="DEVICE_NAME">%1$s</xliff:g> ጋር አይጣመርም"</string>
    <string name="nfc_secure_toggle_summary" product="default" msgid="3515508978581011683">"ማያ ገፅ ሲከፈት ብቻ የNFCን እንዲጠቀም ይፍቀዱ"</string>
    <string name="wifi_add_app_single_network_summary" product="default" msgid="7742934005022827107">"<xliff:g id="APPNAME">%1$s</xliff:g> አውታረ መረብ ወደ የእርስዎ ስልክ ማስቀመጥ ይፈልጋል"</string>
    <string name="wifi_add_app_single_network_summary" product="tablet" msgid="93466057231937113">"<xliff:g id="APPNAME">%1$s</xliff:g> አንድ አውታረ መረብ ወደ የእርስዎ ጡባዊ ማስቀመጥ ይፈልጋል"</string>
    <string name="wifi_add_app_networks_summary" product="default" msgid="7014504084783236696">"<xliff:g id="APPNAME">%1$s</xliff:g> እነዚህን አውታረ መረቦች ወደ የእርስዎ ስልክ ማስቀመጥ ይፈልጋል"</string>
    <string name="wifi_add_app_networks_summary" product="tablet" msgid="6433255556506891439">"<xliff:g id="APPNAME">%1$s</xliff:g> እነዚህን አውታረ መረቦች ወደ የእርስዎ ጡባዊ ማስቀመጥ ይፈልጋል"</string>
    <string name="auto_rotate_screen_summary" product="default" msgid="5562937346878935483">"ስልክዎን በቁም ፎቶ እና የመሬት ገጽታዎች መካከል ሲያንቀሳቅሱ የማያ ገጹን አቀማመጠ ገፅ በራስ-ሰር ያስተካክሉ"</string>
    <string name="auto_rotate_screen_summary" product="tablet" msgid="3163709742477804994">"ጡባዊዎን በቁም ፎቶ እና የመሬት ገጽታ መካከል ሲያንቀሳቅሱ የማያ ገጹን አቀማመጠ ገፅ በራስ-ሰር ያስተካክሉ"</string>
    <string name="sim_lock_on" product="tablet" msgid="227481196121403470">"ጡባዊ ለመጠቀም ፒን  ጠይቅ"</string>
    <string name="sim_lock_on" product="default" msgid="6896034657274595838">"ስልክ ለመጠቀም ፒን  ጠይቅ"</string>
    <string name="sim_lock_off" product="tablet" msgid="4619320846576958981">"ጡባዊ ለመጠቀም ፒን  ጠይቅ"</string>
    <string name="sim_lock_off" product="default" msgid="2064502270875375541">"ስልክ ለመጠቀም ፒን  ጠይቅ"</string>
    <string name="status_number" product="tablet" msgid="6746773328312218158">"MDN"</string>
    <string name="status_number" product="default" msgid="2333455505912871374">"የስልክ ቁጥር"</string>
    <string name="status_number_sim_slot" product="tablet" msgid="2190552731606069787">"MDN (የሲም ማስገቢያ %1$d)"</string>
    <string name="status_number_sim_slot" product="default" msgid="1333171940376236656">"የስልክ ቁጥር (የሲም ማስገቢያ %1$d)"</string>
    <string name="status_number_sim_status" product="tablet" msgid="9003886361856568694">"MDN በሲም ላይ"</string>
    <string name="status_number_sim_status" product="default" msgid="7536755538266735352">"ስልክ ቁጥር በሲም ላይ"</string>
    <string name="storage_wizard_init_v2_internal_title" product="tablet" msgid="2049551739429034707">"ኤስዲ ካርድን ለውስጣዊ ማህደረ ትውስታ ቅርጸት ይስሩበት"</string>
    <string name="storage_wizard_init_v2_internal_summary" product="tablet" msgid="6130017080675241337">"በዚህ ጡባዊ ላይ ብቻ ለመጠቀም መተግበሪያዎችን እና ሚዲያን ያከማቹ። &lt;a href=https://support.google.com/android/answer/12153449&gt;አንድ ኤስዲ ካርድን ስለማቀናበር የበለጠ ይወቁ&lt;/a&gt;።"</string>
    <string name="storage_wizard_init_v2_internal_action" product="tablet" msgid="560506072518373839">"ቅርጸት"</string>
    <string name="storage_wizard_init_v2_internal_title" product="default" msgid="2049551739429034707">"ኤስዲ ካርድን ለውስጣዊ ማህደረ ትውስታ ቅርጸት ይስሩበት"</string>
    <string name="storage_wizard_init_v2_internal_summary" product="default" msgid="4395040788668914783">"በዚህ ስልክ ላይ ብቻ ለመጠቀም መተግበሪያዎችን እና ሚዲያን ያስቀምጡ። &lt;a href=https://support.google.com/android/answer/12153449&gt;አንድ ኤስዲ ካርድን ስለማቀናበር የበለጠ ይወቁ&lt;/a&gt;።"</string>
    <string name="storage_wizard_init_v2_internal_action" product="default" msgid="560506072518373839">"ቅርጸት"</string>
    <string name="storage_wizard_migrate_v2_body" product="tablet" msgid="7539293889421540797">"ፋይሎችን፣ ማህደረ መረጃን እና የተወሰኑ መተግበሪያዎችን ወደዚህ <xliff:g id="NAME">^1</xliff:g> ማንቀሳቀስ ይችላሉ። \n\nይህ እንቅስቃሴ ከእርስዎ ጡባዊ ማከማቻ <xliff:g id="SIZE">^2</xliff:g> ነፃ ያደርጋል እና ወደ <xliff:g id="DURATION">^3</xliff:g> ገደማ መውሰድ አለበት።"</string>
    <string name="storage_wizard_migrate_v2_body" product="default" msgid="3807501187945770401">"ፋይሎችን፣ ማህደረ መረጃን እና የተወሰኑ መተግበሪያዎችን ወደዚህ <xliff:g id="NAME">^1</xliff:g> ማንቀሳቀስ ይችላሉ። \n\nይህ እንቅስቃሴ ከእርስዎ ስልክ ማከማቻ <xliff:g id="SIZE">^2</xliff:g> ነፃ ያደርጋል እና ወደ <xliff:g id="DURATION">^3</xliff:g> ገደማ መውሰድ አለበት።"</string>
    <string name="storage_wizard_migrate_v2_checklist_battery" product="tablet" msgid="5326017162943304749">"ይህ ጡባዊ ኃይል መሙላቱን ይቀጥሉ"</string>
    <string name="storage_wizard_migrate_v2_checklist_battery" product="default" msgid="8041162611685970218">"ይህ ስልክ ኃይል መሙላቱን ይቀጥሉ"</string>
    <string name="main_clear_desc" product="tablet" msgid="5778614597513856716">"ይህ የሚከተሉትንም ጨምሮ ሁሉንም ውሂብ ከእርስዎ ጡባዊ "<b>"ውስጣዊ ማከማቻ"</b>" ይሰርዛል፦\n\n"<li>"የእርስዎ Google መለያ"</li>\n<li>"የሥርዓት እና መተግበሪያ ውሂብ እና ቅንብሮች"</li>\n<li>"የወረዱ መተግበሪያዎች"</li></string>
    <string name="main_clear_desc" product="default" msgid="1888412491866186706">"ይሄ የሚከተሉትንም ጨምሮ ሁሉንም ውሂብ ከስልክዎ "<b>"ውስጣዊ ማከማቻ"</b>" ይደመስሰዋል፦\n\n"<li>"የእርስዎ Google መለያ"</li>\n<li>"የስርዓት እና መተግበሪያ ውሂብና ቅንብሮች"</li>\n<li>"የወረዱ መተግበሪያዎች"</li></string>
    <string name="main_clear_accounts" product="default" msgid="3604029744509330786">\n\n"እርስዎ በአሁኑ ጊዜ ውደሚከተሉት መለያዎች ገብተዋል፦\n"</string>
    <string name="main_clear_other_users_present" product="default" msgid="7750368595882863399">\n\n"በዚህ መሣሪያ ላይ ያሉ ሌሎች ተጠቃሚዎች አሉ።\n"</string>
    <string name="main_clear_desc_erase_external_storage" product="nosdcard" msgid="5834269984459195918">"ሙዚቃ፣ ምስሎች እና ሌላ ተጠቃሚ ውሂብን \n\nለማጥራት "<b>"የዩኤስቢ ማከማቻ"</b>" መደምሰስ አለበት።"</string>
    <string name="main_clear_desc_erase_external_storage" product="default" msgid="2891180770413959600">\n\n" ሙዚቃ፣ ምስሎች እና ሌላ የተጠቃሚ ውሂብን ለማጥፋት"<b>" የኤስዲ ካርድ "</b>" መደምሰስ አለበት።"</string>
    <string name="erase_external_storage" product="nosdcard" msgid="217149161941522642">"USB ማከማቻ አጥፋ"</string>
    <string name="erase_external_storage" product="default" msgid="645024170825543458">"የSD ካርድ አጥፋ"</string>
    <string name="erase_external_storage_description" product="nosdcard" msgid="6285187323873212966">"እንደ ሙዚቃ እና ፎቶዎች፣ ሁሉንም ውሂብ በውስጥ USB ማከማቻ አጥፋ።"</string>
    <string name="erase_external_storage_description" product="default" msgid="3294267929524578503">"እንደ ሙዚቃ እና ፎቶዎች፣ ሁሉንም ውሂብ በSD ካርድ ላይ አጥፋ።"</string>
    <string name="main_clear_button_text" product="tablet" msgid="3763748694468489783">"ሁሉንም ውሂብ ደምስስ"</string>
    <string name="main_clear_button_text" product="default" msgid="3763748694468489783">"ሁሉንም ውሂብ ደምስስ"</string>
    <string name="usb_tethering_subtext" product="default" msgid="5969806206311342779">"የስልክ በይነመረብ ግንኙነትን በዩኤስቢ በኩል አጋራ"</string>
    <string name="usb_tethering_subtext" product="tablet" msgid="4550828946207155142">"የጡባዊ በይነመረብ ግንኙነትን በዩኤስቢ በኩል አጋራ"</string>
    <string name="bluetooth_tethering_subtext" product="tablet" msgid="1339730853653511849">"የጡባዊ በይነመረብ ግንኙነትን በብሉቱዝ በኩል አጋራ"</string>
    <string name="bluetooth_tethering_subtext" product="default" msgid="3638886236597805392">"የስልክ በይነመረብ ግንኙነትን በብሉቱዝ በኩል አጋራ"</string>
    <string name="ethernet_tethering_subtext" product="default" msgid="8652438909365718644">"የስልክ በይነመረብ ግንኙነትን በዩኤስቢ ኢተርኔት በኩል አጋራ"</string>
    <string name="ethernet_tethering_subtext" product="tablet" msgid="2227710549796706455">"የጡባዊ በይነመረብ ግንኙነትን በኢተርኔት በኩል አጋራ"</string>
    <string name="about_settings" product="tablet" msgid="1471390492111370330">"ስለጡባዊ"</string>
    <string name="about_settings" product="default" msgid="2621311564780208250">"ስለስልክ"</string>
    <string name="about_settings" product="device" msgid="7595574154492383452">"ስለመሣሪያ"</string>
    <string name="about_settings" product="emulator" msgid="1099246296173401003">"ስለ ተገመተ መሣሪያ"</string>
    <string name="install_all_warning" product="tablet" msgid="1732116924846572063">"የእርስዎ ጡባዊ እና የግል ውሂብ ባልታወቁ መተግበሪያዎች ለሚፈጸም ጥቃት ይበልጥ ተጋላጭ ናቸው። ከዚህ ምንጭ የመጡ መተግበሪያዎችን በመጫን እነሱን በመጠቀምዎ በጡባዊዎ ላይ ለሚከሰት ማንኛውም ጉዳት ወይም ለውሂብ መጥፋት ኃላፊነቱን የሚወስዱት እርስዎ መሆኑን ተስማምተዋል።"</string>
    <string name="install_all_warning" product="default" msgid="4597256179485325694">"የእርስዎ ስልክ እና የግል ውሂብ ባልታወቁ መተግበሪያዎች ለሚፈጸም ጥቃት ይበልጥ ተጋላጭ ናቸው። ከዚህ ምንጭ የመጡ መተግበሪያዎችን በመጫን እነሱን በመጠቀምዎ በስልክዎ ላይ ለሚከሰት ማንኛውም ጉዳት ወይም ለውሂብ መጥፋት ኃላፊነቱን የሚወስዱት እርስዎ መሆኑን ተስማምተዋል።"</string>
    <string name="install_all_warning" product="device" msgid="6293002353591632851">"የእርስዎ መሣሪያ እና የግል ውሂብ ባልታወቁ መተግበሪያዎች ለሚፈጸም ጥቃት ይበልጥ ተጋላጭ ናቸው። ከዚህ ምንጭ የመጡ መተግበሪያዎችን በመጫን እነሱን በመጠቀምዎ በመሣሪያዎ ላይ ለሚከሰት ማንኛውም ጉዳት ወይም የውሂብ መጥፋት ኃላፊነቱን የሚወስዱት እርስዎ መሆኑን ተስማምተዋል።"</string>
    <string name="runningservicedetails_stop_dlg_text" product="tablet" msgid="6321057186549848774">"ይህን የስርዓት አገልግሎት ለማቆም በእርግጥ ይፈልጋሉ? ከፈለጉ፣ አጥፍተውት እንደገና እስኪያበሩት አንዳንድ የጡባዊዎ ገጽታዎች በትክክል መስራት ያቆማሉ።"</string>
    <string name="runningservicedetails_stop_dlg_text" product="default" msgid="6869998550403667737">"ይህን አገልግሎት ለማቆም ከፈለግክ አጥፍተህ እንደገና እስክታበራው ድረስ አንዳንድ የስልክህ ገጽታዎች በትክክል መስራት ያቆማሉ ።"</string>
    <string name="testing_phone_info" product="tablet" msgid="8267746802132630741">"የጡባዊ መረጃ"</string>
    <string name="testing_phone_info" product="default" msgid="7507506297352160191">"የስልክ መረጃ"</string>
    <string name="accessibility_text_reading_confirm_dialog_message" product="default" msgid="1773409172676594981">"የማሳያ መጠንዎ እና የጽሑፍ ምርጫዎችዎ ወደ ስልኩ የመጀመሪያ ቅንብሮች ዳግም ይቀናበራሉ"</string>
    <string name="accessibility_text_reading_confirm_dialog_message" product="tablet" msgid="2547948891207211388">"የማሳያ መጠንዎ እና የጽሁፍ ምርጫዎችዎ ወደ ጡባዊው የመጀመሪያ ቅንብሮች ዳግም ይጀምራሉ"</string>
    <string name="accessibility_daltonizer_about_intro_text" product="default" msgid="5234458848997942613">"ቀለሞች በስልክዎ ላይ እንዴት እንደሚታዩ ያስተካክሉ"</string>
    <string name="accessibility_daltonizer_about_intro_text" product="tablet" msgid="5300401841391736534">"ቀለሞች በጡባዊዎ ላይ እንዴት እንደሚታዩ ያስተካክሉ"</string>
    <string name="reduce_bright_colors_preference_summary" product="default" msgid="2025941326724094318">"ከስልክዎ ዝቅተኛ ብሩህነት ባሻገር ማያ ገጹን ደብዛዛ ያድርጉ"</string>
    <string name="reduce_bright_colors_preference_summary" product="tablet" msgid="3106979202311807559">"ከጡባዊዎ አነስተኛ ብሩህነት ባሻገር ማያ ገጹን ደብዛዛ ያድርጉ"</string>
    <string name="reduce_bright_colors_preference_subtitle" product="default" msgid="9162440023310121356">"ተጨማሪ ደብዛዛ በሚከተለው ጊዜ ጠቃሚ ሊሆን ይችላል፡- &lt;ol&gt; &lt;li&gt; የስልክዎ ነባሪ ዝቅተኛ ብሩህነት አሁንም በጣም ብሩህ ሲሆን&lt;/li&gt; &lt;li&gt; ስልክዎን በጨለማ ሁኔታዎች ውስጥ ሲጠቀሙ፣ ለምሳሌ ማታ ላይ ወይም በጨለማ ክፍል ውስጥ ከመተኛትዎ በፊት&lt;/li&gt; &lt;/ol&gt;"</string>
    <string name="reduce_bright_colors_preference_subtitle" product="tablet" msgid="5747242697890472822">"ተጨማሪ ደብዛዛ በሚከተለው ጊዜ ጠቃሚ ሊሆን ይችላል፡- &lt;ol&gt; &lt;li&gt; የጡባዊዎ ነባሪ ዝቅተኛ ብሩህነት አሁንም በጣም ብሩህ ሲሆን&lt;/li&gt; &lt;li&gt; ጡባዊዎን በጨለማ ሁኔታዎች ውስጥ ለምሳሌ ማታ ወይም በጨለማ ክፍል ውስጥ ከመተኛትዎ በፊት ሲጠቀሙ ነው&lt;/li&gt; &lt;/ol&gt;"</string>
    <string name="battery_tip_summary_summary" product="default" msgid="1880496476760792933">"ስልክ የታወቀ የዳራ ባትሪ አጠቃቀም አለው"</string>
    <string name="battery_tip_summary_summary" product="tablet" msgid="865695079664997057">"ጡባዊ የታወቀ የዳራ ባትሪ አጠቃቀም አለው"</string>
    <string name="battery_tip_summary_summary" product="device" msgid="45436555475195632">"መሣሪያ የታወቀ የዳራ ባትሪ አጠቃቀም አለው"</string>
    <string name="battery_tip_limited_temporarily_dialog_msg" product="default" msgid="4134817691837413711">"እንደ ከፍተኛ የሙቀት መጠኖች እና ረጅም የኃይል መሙያ ጊዜያት ባሉ በተወሰኑ ሁኔታዎች ላይ የባትሪ ጤናን ለመጠበቅ ለማገዝ ባትሪ መሙላት በ<xliff:g id="PERCENT">%1$s</xliff:g> የተገደበ ሊሆን ይችላል።\n\nእነዚያ ሁኔታዎች ሲያበቁ ስልክዎ በራስ-ሰር በመደበኛ ሁኔታ ኃይል ይሞላል።"</string>
    <string name="battery_tip_limited_temporarily_dialog_msg" product="tablet" msgid="9123428127699951337">"እንደ ከፍተኛ የሙቀት መጠኖች እና ረጅም የኃይል መሙያ ጊዜያት ባሉ በተወሰኑ ሁኔታዎች ላይ የባትሪ ጤናን ለመጠበቅ ለማገዝ ባትሪ መሙላት በ<xliff:g id="PERCENT">%1$s</xliff:g> የተገደበ ሊሆን ይችላል።\n\nእነዚያ ሁኔታዎች ሲያበቁ ስልክዎ በራስ-ሰር በመደበኛ ሁኔታ ኃይል ይሞላል።"</string>
    <string name="battery_tip_dialog_message" product="default" msgid="7183790460600610222">"መሳሪያዎን ከተለመደው ይልቅ የበለጠ በመጠቀምዎ ባትሪዎ በተለምዶ ከሚያልቅበት ጊዜ ቀደም ብሎ ሊያልቅ ይችላል። \n\nአብዛኛውን ባትሪ በመጠቀም ላይ ያሉ መተግበሪያዎች፦"</string>
    <string name="battery_tip_dialog_message" product="tablet" msgid="2702706858728966181">"መሳሪያዎን ከተለመደው ይልቅ የበለጠ በመጠቀምዎ ባትሪዎ በተለምዶ ከሚያልቅበት ጊዜ ቀደም ብሎ ሊያልቅ ይችላል። \n\nአብዛኛውን ባትሪ በመጠቀም ላይ ያሉ መተግበሪያዎች፦"</string>
    <string name="battery_tip_dialog_message" product="device" msgid="6488208467377974021">"መሳሪያዎን ከተለመደው ይልቅ የበለጠ በመጠቀምዎ ባትሪዎ በተለምዶ ከሚያልቅበት ጊዜ ቀደም ብሎ ሊያልቅ ይችላል። \n\nአብዛኛውን ባትሪ በመጠቀም ላይ ያሉ መተግበሪያዎች፦"</string>
    <string name="battery_tip_dialog_summary_message" product="default" msgid="5760208650901831793">"የእርስዎ መተግበሪያዎች መደበኛ የባትሪ መጠንን በመጠቀም ላይ ናቸው። መተግበሪያዎች ከልክ በላይ ብዙ ባትሪ የሚጠቀሙ ከሆነ፣ የእርስዎ ስልክ እርስዎ የሚወስዱዋቸውን እርምጃዎች ጥቆማ ይሰጣል።\n\nባትሪ እየጨረሱ ያሉ ከሆነ ባትሪ ቆጣቢን ሁልጊዜ ማብራት ይችላሉ።"</string>
    <string name="battery_tip_dialog_summary_message" product="tablet" msgid="236339248261391160">"የእርስዎ መተግበሪያዎች መደበኛ የባትሪ መጠንን በመጠቀም ላይ ናቸው። መተግበሪያዎች ከልክ በላይ ብዙ ባትሪ የሚጠቀሙ ከሆነ፣ የእርስዎ ጡባዊ እርስዎ የሚወስዱዋቸውን እርምጃዎች ጥቆማ ይሰጣል።\n\nባትሪ እየጨረሱ ያሉ ከሆነ ባትሪ ቆጣቢን ሁልጊዜ ማብራት ይችላሉ።"</string>
    <string name="battery_tip_dialog_summary_message" product="device" msgid="7885502661524685786">"የእርስዎ መተግበሪያዎች መደበኛ የባትሪ መጠንን በመጠቀም ላይ ናቸው። መተግበሪያዎች ከልክ በላይ ብዙ ባትሪ የሚጠቀሙ ከሆነ፣ የእርስዎ መሣሪያ እርስዎ የሚወስዱዋቸውን እርምጃዎች ጥቆማ ይሰጣል።\n\nባትሪ እየጨረሱ ያሉ ከሆነ ባትሪ ቆጣቢን ሁልጊዜ ማብራት ይችላሉ።"</string>
    <string name="smart_battery_summary" product="default" msgid="1210637215867635435">"ብዙውን ጊዜ ለማይጠቀሙባቸው መተግበሪያዎች ባትሪ ይገድቡ"</string>
    <string name="battery_usage_screen_footer" product="default" msgid="8872101342490341865">"ስልኩ ኃይል እየሞላ ሳለ የባትሪ አጠቃቀም እና የማያ ገፅ ጊዜ አይለኩም"</string>
    <string name="battery_usage_screen_footer" product="tablet" msgid="1876984641036532124">"ጡባዊው ኃይል እየሞላ ሳለ የባትሪ አጠቃቀም እና የማያ ገፅ ጊዜ አይለኩም"</string>
    <string name="battery_usage_screen_footer" product="device" msgid="6488857833906266507">"መሣሪያው ኃይል እየሞላ ሳለ የባትሪ አጠቃቀም እና የማያ ገፅ ጊዜ አይለኩም"</string>
    <string name="credentials_install_summary" product="nosdcard" msgid="8585932964626513863">"ከማከማቻ ምስክሮች ጫን"</string>
    <string name="credentials_install_summary" product="default" msgid="879796378361350092">"ከ SD ካርድ ምስክሮችንጫን"</string>
    <string name="really_remove_account_message" product="tablet" msgid="5134483498496943623">"ይህን መለያ ማስወገድ ሁሉንም መልዕክቶቹን፣ እውቂያዎቹን፣ እና ከጡባዊው ውስጥ ሌላ ውሂብ ይሰርዛል!"</string>
    <string name="really_remove_account_message" product="default" msgid="6681864753604250818">"ይህን መለያ ማስወገድ ሁሉንም መልዕክቶቹን፣ እውቂያዎቹን፣ እና ከስልኩ ውስጥ ያለ ሌላ ውሂብን ይሰርዛል!"</string>
    <string name="really_remove_account_message" product="device" msgid="1482438683708606820">"ይህን መለያ ማስወገድ ሁሉንም መልዕክቶቹ፣ እውቂያዎቹ እና ሌላ ውሂቡ ከስልኩ ላይ ይሰርዛቸዋል!"</string>
    <string name="data_usage_auto_sync_on_dialog" product="tablet" msgid="7137933271689383781">"ድር ላይ በመለያዎችዎ ላይ የሚያደርጓቸው ማንኛቸውም ለውጦች በራስ-ሰር ወደ ጡባዊዎ ይቀዳሉ።\n\nአንዳንድ መለያዎች እንዲሁም በጡባዊ ላይ የሚያደርጓቸውን ማንኛቸውም ለውጦች ወደ ድሩ ሊቀዱት ይችላሉ። የGoogle መለያ በዚህ መንገድ ነው የሚሰራው።"</string>
    <string name="data_usage_auto_sync_on_dialog" product="default" msgid="7207326473052484970">"ድር ላይ በመለያዎችዎ ላይ የሚያደርጓቸው ማንኛቸውም ለውጦች በራስ-ሰር ወደ ስልክዎ ይቀዳሉ።\n\nአንዳንድ መለያዎች እንዲሁም በስልክ ላይ የሚያደርጓቸውን ማንኛቸውም ለውጦች ወደ ድሩ ሊቀዱት ይችላሉ። የGoogle መለያ በዚህ መንገድ ነው የሚሰራው።"</string>
    <string name="data_usage_limit_dialog_mobile" product="tablet" msgid="5609616352941038118">"ጡባዊዎ አንዴ ያዘጋጁት የውሂብ ገደብ ላይ ሲደርስ የተንቀሳቃሽ ስልክ ውሂቡን ያጠፋዋል።\n\nየውሂብ አጠቃቀም የሚለካው በስልክዎ፣ እና የአገልግሎት አቅራቢዎ አጠቃቀም በተለየ መልኩ ሊቆጥር የሚችል እንደመሆኑ መጠን ቆጠብ ያለ ገደብ ማዘጋጀቱን ያስቡበት።"</string>
    <string name="data_usage_limit_dialog_mobile" product="default" msgid="4552449053646826676">"ስልክዎ አንዴ ያዘጋጁት የውሂብ ገደብ ላይ ሲደርስ የተንቀሳቃሽ ስልክ ውሂቡን ያጠፋዋል።\n\nየውሂብ አጠቃቀም የሚለካው በስልክዎ፣ እና የአገልግሎት አቅራቢዎ አጠቃቀም በተለየ መልኩ ሊቆጥር የሚችል እንደመሆኑ መጠን ቆጠብ ያለ ገደብ ማዘጋጀቱን ያስቡበት።"</string>
    <string name="user_settings_footer_text" product="device" msgid="8543171604218174424">"አዲስ ተጠቃሚዎችን በማከል መሣሪያዎን ያጋሩ። እያንዳንዱ ተጠቃሚ በመሣሪያዎ ላይ ለመነሻ ገጾች፣ ለመለያዎች፣ ለመተግበሪያዎች፣ ለቅንብሮች እና ለተጨማሪ ነገሮች የግል ቦታ አለው።"</string>
    <string name="user_settings_footer_text" product="tablet" msgid="4749331578207116797">"አዲስ ተጠቃሚዎችን በማከል ጡባዊዎን ያጋሩ። እያንዳንዱ ተጠቃሚ በጡባዊዎ ላይ ለመነሻ ገጾች፣ ለመለያዎች፣ ለመተግበሪያዎች፣ ለቅንብሮች እና ለተጨማሪ ነገሮች የግል ቦታ አለው።"</string>
    <string name="user_settings_footer_text" product="default" msgid="5440172971747221370">"አዲስ ተጠቃሚዎችን በማከል ስልክዎን ያጋሩ። እያንዳንዱ ተጠቃሚ በስልክዎ ላይ ለመነሻ ገጾች፣ ለመለያዎች፣ ለመተግበሪያዎች፣ ለቅንብሮች እና ለተጨማሪ ነገሮች የግል ቦታ አለው።"</string>
    <string name="user_cannot_manage_message" product="tablet" msgid="5566619500245432179">"የጡባዊው ባለቤት ብቻ ነው ተጠቃሚዎችን ማስተዳደር የሚችለው።"</string>
    <string name="user_cannot_manage_message" product="default" msgid="8596259161937605316">"የስልኩ ባለቤት ብቻ ነው ተጠቃሚዎችን ማስተዳደር የሚችለው።"</string>
    <string name="user_confirm_remove_self_message" product="tablet" msgid="6880861846664267876">"በዚህ ጡባዊ ላይ ቦታዎን እና ውሂብዎን ያጣሉ። ይህን እርምጃ መቀልበስ አይችሉም።"</string>
    <string name="user_confirm_remove_self_message" product="default" msgid="3209762447055039706">"በዚህ ስልክ ላይ ቦታዎን እና ውሂብዎን ያጣሉ። ይህን እርምጃ መቀልበስ አይችሉም።"</string>
    <string name="support_summary" product="default" msgid="2044721479256103419">"የእገዛ ጽሁፍ፣ ስልክ &amp; ውይይት"</string>
    <string name="support_summary" product="tablet" msgid="2588832599234347108">"የእገዛ ጽሑፎች፣ መሣሪያ እና ውይይት"</string>
    <string name="support_summary" product="device" msgid="6821511162132497205">"የእገዛ ጽሑፎች፣ መሣሪያ እና ውይይት"</string>
    <string name="ambient_display_title" product="default" msgid="8027137727044125809">"ስልኩን ለመመልከት ሁለቴ መታ ያድርጉ"</string>
    <string name="ambient_display_title" product="tablet" msgid="2347746118188465334">"ጡባዊውን ለመመልከት ሁለቴ መታ ያድርጉ"</string>
    <string name="ambient_display_title" product="device" msgid="6306105102175823199">"መሣሪያውን ለመመልከት ሁለቴ መታ ያድርጉ"</string>
    <string name="ambient_display_pickup_title" product="default" msgid="6753194901596847876">"ስልኩን ለማረጋገጥ ያንሱ"</string>
    <string name="ambient_display_pickup_title" product="tablet" msgid="1166999144900082897">"ጡባዊውን ለማረጋገጥ ያንሱ"</string>
    <string name="ambient_display_pickup_title" product="device" msgid="2091669267677915975">"መሣሪያውን ለማረጋገጥ ያንሱ"</string>
    <string name="ambient_display_pickup_summary" product="default" msgid="135853288202686097">"ጊዜን፣ ማሳወቂያዎችን እና ሌላ መረጃን ለማረጋገጥ የእርስዎን ስልክ ያንሱት።"</string>
    <string name="ambient_display_pickup_summary" product="tablet" msgid="1638055271563107384">"ጊዜን፣ ማሳወቂያዎችን እና ሌላ መረጃን ለማረጋገጥ የእርስዎን ጡባዊ ያንሱት።"</string>
    <string name="ambient_display_pickup_summary" product="device" msgid="964509644539692482">"ጊዜን፣ ማሳወቂያዎችን እና ሌላ መረጃን ለማረጋገጥ የእርስዎን መሣሪያ ያንሱት።"</string>
    <string name="ambient_display_tap_screen_title" product="default" msgid="4098147293617084955">"ስልክ ላይ ምልክት ያድርጉ"</string>
    <string name="ambient_display_tap_screen_title" product="tablet" msgid="7748346447393988408">"ጡባዊ ላይ ምልክት ያድርጉ"</string>
    <string name="ambient_display_tap_screen_title" product="device" msgid="5710618387229771616">"መሣሪያ ላይ ምልክት ያድርጉ"</string>
    <string name="fingerprint_swipe_for_notifications_summary" product="default" msgid="9220919404923939167">"የእርስዎን ማሳወቂያዎች ለመመልከት በስልክዎ ጀርባ ላይ ባለው የጣት አሻራ ዳሳሽ ላይ ወደ ታች ጠረግ ያድርጉት"</string>
    <string name="fingerprint_swipe_for_notifications_summary" product="tablet" msgid="8352977484297938140">"የእርስዎን ማሳወቂያዎች ለመፈተሽ በጡባዊዎ ጀርባ ላይ ባለው የጣት አሻራ ዳሳሽ ላይ ወደ ታች ጠረግ ያድርጉት"</string>
    <string name="fingerprint_swipe_for_notifications_summary" product="device" msgid="3599811593791756084">"የእርስዎን ማሳወቂያዎች ለመፈተሽ በመሣሪያዎ ጀርባ ላይ ባለው የጣት አሻራ ዳሳሽ ላይ ወደ ታች ጠረግ ያድርጉት"</string>
    <string name="no_5g_in_dsds_text" product="default" msgid="5094072105248383976">"2 ሲሞችን በሚጠቀሙበት ጊዜ ይህ ስልክ በ4ጂ ይገደባል። "<annotation id="url">"የበለጠ ለመረዳት"</annotation></string>
    <string name="no_5g_in_dsds_text" product="tablet" msgid="9078652902370178468">"2 ሲሞችን በሚጠቀሙበት ጊዜ ይህ ጡባዊ በ4ጂ ይገደባል። "<annotation id="url">"የበለጠ ለመረዳት"</annotation></string>
    <string name="no_5g_in_dsds_text" product="device" msgid="2081735896122371350">"2 ሲሞችን በሚጠቀሙበት ጊዜ ይህ መሣሪያ በ4ጂ ይገደባል። "<annotation id="url">"የበለጠ ለመረዳት"</annotation></string>
    <string name="reset_internet_text" product="default" msgid="8672305377652449075">"ይህ የስልክ ጥሪዎን ይጨርሳል"</string>
    <string name="reset_internet_text" product="tablet" msgid="8672305377652449075">"ይህ የስልክ ጥሪዎን ይጨርሳል"</string>
    <string name="lockpassword_confirm_your_pattern_details_frp" product="default" msgid="8795084788352126815">"የእርስዎ ስልክ ወደ የፋብሪካ ቅንብሮች ዳግም ተጀምሯል። ይህን ስልክ ለመጠቀም የእርስዎን ቀዳሚ ስርዓተ-ጥለት ያስገቡ።"</string>
    <string name="lockpassword_confirm_your_pattern_details_frp" product="tablet" msgid="1816846183732787701">"የእርስዎ ጡባዊ ወደ የፋብሪካ ቅንብሮች ዳግም ተጀምሯል። ይህን ጡባዊ ለመጠቀም የእርስዎን ቀዳሚ ስርዓተ ጥለት ያስገቡ።"</string>
    <string name="lockpassword_confirm_your_pattern_details_frp" product="device" msgid="7897925268003690167">"የእርስዎ መሣሪያ ወደ የፋብሪካ ቅንብሮች ዳግም ተጀምሯል። ይህን መሣሪያ ለመጠቀም የእርስዎን ቀዳሚ ስርዓተ ጥለት ያስገቡ።"</string>
    <string name="lockpassword_confirm_your_pin_details_frp" product="default" msgid="2027547169650312092">"የእርስዎ ስልክ ወደ የፋብሪካ ቅንብሮች ዳግም ተጀምሯል። ይህን ስልክ ለመጠቀም የእርስዎን ቀዳሚ ፒን ያስገቡ።"</string>
    <string name="lockpassword_confirm_your_pin_details_frp" product="tablet" msgid="8264086895022779707">"የእርስዎ ጡባዊ ወደ የፋብሪካ ቅንብሮች ዳግም ተጀምሯል። ይህን ጡባዊ ለመጠቀም የእርስዎን ቀዳሚ ፒን ያስገቡ።"</string>
    <string name="lockpassword_confirm_your_pin_details_frp" product="device" msgid="1654340132011802578">"የእርስዎ መሣሪያ ወደ የፋብሪካ ቅንብሮች ዳግም ተጀምሯል። ይህን መሣሪያ ለመጠቀም የእርስዎን ቀዳሚ ፒን ያስገቡ።"</string>
    <string name="lockpassword_confirm_your_password_details_frp" product="default" msgid="1465326741724776281">"የእርስዎ ስልክ ወደ የፋብሪካ ቅንብሮች ዳግም ተጀምሯል። ይህን ስልክ ለመጠቀም ቀዳሚውን ይለፍ ቃልዎን ያስገቡ።"</string>
    <string name="lockpassword_confirm_your_password_details_frp" product="tablet" msgid="1333164951750797865">"የእርስዎ ጡባዊ ወደ የፋብሪካ ቅንብሮች ዳግም ተጀምሯል። ይህን ጡባዊ ለመጠቀም የእርስዎን ቀዳሚ የይለፍ ቃል ያስገቡ።"</string>
    <string name="lockpassword_confirm_your_password_details_frp" product="device" msgid="116667646012224967">"የእርስዎ መሣሪያ ወደ የፋብሪካ ቅንብሮች ዳግም ተጀምሯል። ይህን መሣሪያ ለመጠቀም የእርስዎን ቀዳሚ የይለፍ ቃል ያስገቡ።"</string>
    <string name="battery_tip_incompatible_charging_message" product="default" msgid="5315451445653379744">"ባትሪው ኃይል በዝግታ በመሙላት ላይ ነው ወይም አይሞላም። ገመዱ እና የኃይል አስማሚው ከስልክዎ ጋር እንደሚሰሩ ይፈትሹ"</string>
    <string name="battery_tip_incompatible_charging_message" product="device" msgid="7265524281090787927">"ባትሪው ኃይል በዝግታ በመሙላት ላይ ነው ወይም አይሞላም። ገመዱ እና የኃይል አስማሚው ከእርስዎ መሣሪያ ጋር እንደሚሰሩ ይፈትሹ"</string>
    <string name="battery_tip_incompatible_charging_message" product="tablet" msgid="174383022413708569">"ባትሪው ኃይል በዝግታ በመሙላት ላይ ነው ወይም አይሞላም። ገመዱ እና የኃይል አስማሚው ከጡባዊዎ ጋር እንደሚሰሩ ይፈትሹ"</string>
    <string name="lockscreen_trivial_controls_summary" product="default" msgid="42562533085885152">"ስልክዎን ሳይከፍቱ"</string>
    <string name="lockscreen_trivial_controls_summary" product="tablet" msgid="9052068482124729345">"ጡባዊዎን ሳይክፍቱ"</string>
    <string name="auto_rotate_summary_a11y" product="default" msgid="2813368383309985185">"ስልክዎን በቁም ፎቶ እና በወርድ መካከል ሲያንቀሳቅሱ"</string>
    <string name="auto_rotate_summary_a11y" product="tabled" msgid="4708833814245913981">"ጡባዊዎን በቁም ፎቶ እና በወርድ መካከል ሲያንቀሳቅሱ"</string>
<<<<<<< HEAD
    <!-- no translation found for daltonizer_feature_summary (3940653889277283702) -->
    <skip />
    <!-- no translation found for daltonizer_feature_summary (4006596881671077623) -->
    <skip />
=======
    <string name="daltonizer_feature_summary" product="default" msgid="3940653889277283702">"ቀለሞች በስልክዎ ላይ እንዴት እንደሚታዩ ያስተካክሉ"</string>
    <string name="daltonizer_feature_summary" product="tablet" msgid="4006596881671077623">"ቀለሞች በጡባዊዎ ላይ እንዴት እንደሚታዩ ያስተካክሉ"</string>
>>>>>>> 834e69f5
</resources><|MERGE_RESOLUTION|>--- conflicted
+++ resolved
@@ -354,13 +354,6 @@
     <string name="lockscreen_trivial_controls_summary" product="tablet" msgid="9052068482124729345">"ጡባዊዎን ሳይክፍቱ"</string>
     <string name="auto_rotate_summary_a11y" product="default" msgid="2813368383309985185">"ስልክዎን በቁም ፎቶ እና በወርድ መካከል ሲያንቀሳቅሱ"</string>
     <string name="auto_rotate_summary_a11y" product="tabled" msgid="4708833814245913981">"ጡባዊዎን በቁም ፎቶ እና በወርድ መካከል ሲያንቀሳቅሱ"</string>
-<<<<<<< HEAD
-    <!-- no translation found for daltonizer_feature_summary (3940653889277283702) -->
-    <skip />
-    <!-- no translation found for daltonizer_feature_summary (4006596881671077623) -->
-    <skip />
-=======
     <string name="daltonizer_feature_summary" product="default" msgid="3940653889277283702">"ቀለሞች በስልክዎ ላይ እንዴት እንደሚታዩ ያስተካክሉ"</string>
     <string name="daltonizer_feature_summary" product="tablet" msgid="4006596881671077623">"ቀለሞች በጡባዊዎ ላይ እንዴት እንደሚታዩ ያስተካክሉ"</string>
->>>>>>> 834e69f5
 </resources>