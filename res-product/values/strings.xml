--- conflicted
+++ resolved
@@ -738,12 +738,9 @@
     <string name="daltonizer_feature_summary" product="default">Adjust how colors display on your phone</string>
     <!-- The daltonizer feature summary display as a subtext as an item in a list. -->
     <string name="daltonizer_feature_summary" product="tablet">Adjust how colors display on your tablet</string>
-<<<<<<< HEAD
-=======
 
     <!--  Warning text about the visibility of device name on phone. [CHAR LIMIT=NONE] -->
     <string name="about_phone_device_name_warning" product="default">Your device name is visible to apps on your phone. It may also be seen by other people when you connect to Bluetooth devices, connect to a Wi-Fi network or set up a Wi-Fi hotspot.</string>
     <!--  Warning text about the visibility of device name on tablet. [CHAR LIMIT=NONE] -->
     <string name="about_phone_device_name_warning" product="tablet">Your device name is visible to apps on your tablet. It may also be seen by other people when you connect to Bluetooth devices, connect to a Wi-Fi network or set up a Wi-Fi hotspot.</string>
->>>>>>> a938e152
 </resources>