/*
 * Copyright (C) 2016 The Android Open Source Project
 *
 * Licensed under the Apache License, Version 2.0 (the "License");
 * you may not use this file except in compliance with the License.
 * You may obtain a copy of the License at
 *
 *      http://www.apache.org/licenses/LICENSE-2.0
 *
 * Unless required by applicable law or agreed to in writing, software
 * distributed under the License is distributed on an "AS IS" BASIS,
 * WITHOUT WARRANTIES OR CONDITIONS OF ANY KIND, either express or implied.
 * See the License for the specific language governing permissions and
 * limitations under the License.
 */

package com.android.settings.applications;

import android.app.admin.DevicePolicyManager;
import android.content.ComponentName;
import android.content.Context;
import android.content.Intent;
import android.content.pm.ComponentInfo;
import android.content.pm.IPackageManager;
import android.content.pm.PackageManager;
import android.content.pm.ResolveInfo;
import android.content.pm.UserInfo;
import android.location.LocationManager;
import android.os.RemoteException;
import android.os.UserManager;
import android.telecom.DefaultDialerManager;
import android.text.TextUtils;
import android.util.ArraySet;

import com.android.internal.telephony.SmsApplication;
<<<<<<< HEAD
=======
import com.android.internal.telephony.euicc.EuiccConnector;
>>>>>>> 490ac798
import com.android.settings.R;

import java.util.ArrayList;
import java.util.List;
import java.util.Set;

public class ApplicationFeatureProviderImpl implements ApplicationFeatureProvider {

    protected final Context mContext;
    private final PackageManager mPm;
    private final IPackageManager mPms;
    private final DevicePolicyManager mDpm;
    private final UserManager mUm;

    public ApplicationFeatureProviderImpl(Context context, PackageManager pm,
            IPackageManager pms, DevicePolicyManager dpm) {
        mContext = context.getApplicationContext();
        mPm = pm;
        mPms = pms;
        mDpm = dpm;
        mUm = UserManager.get(mContext);
    }

    @Override
    public void calculateNumberOfPolicyInstalledApps(boolean async, NumberOfAppsCallback callback) {
        final CurrentUserAndManagedProfilePolicyInstalledAppCounter counter =
                new CurrentUserAndManagedProfilePolicyInstalledAppCounter(mContext, mPm, callback);
        if (async) {
            counter.execute();
        } else {
            counter.executeInForeground();
        }
    }

    @Override
    public void listPolicyInstalledApps(ListOfAppsCallback callback) {
        final CurrentUserPolicyInstalledAppLister lister =
                new CurrentUserPolicyInstalledAppLister(mPm, mUm, callback);
        lister.execute();
    }

    @Override
    public void calculateNumberOfAppsWithAdminGrantedPermissions(String[] permissions,
            boolean async, NumberOfAppsCallback callback) {
        final CurrentUserAndManagedProfileAppWithAdminGrantedPermissionsCounter counter =
                new CurrentUserAndManagedProfileAppWithAdminGrantedPermissionsCounter(mContext,
                        permissions, mPm, mPms, mDpm, callback);
        if (async) {
            counter.execute();
        } else {
            counter.executeInForeground();
        }
    }

    @Override
    public void listAppsWithAdminGrantedPermissions(String[] permissions,
            ListOfAppsCallback callback) {
        final CurrentUserAppWithAdminGrantedPermissionsLister lister =
                new CurrentUserAppWithAdminGrantedPermissionsLister(permissions, mPm, mPms, mDpm,
                        mUm, callback);
        lister.execute();
    }

    @Override
    public List<UserAppInfo> findPersistentPreferredActivities(int userId, Intent[] intents) {
        final List<UserAppInfo> preferredActivities = new ArrayList<>();
        final Set<UserAppInfo> uniqueApps = new ArraySet<>();
        final UserInfo userInfo = mUm.getUserInfo(userId);
        for (final Intent intent : intents) {
            try {
                final ResolveInfo resolveInfo =
                        mPms.findPersistentPreferredActivity(intent, userId);
                if (resolveInfo != null) {
                    ComponentInfo componentInfo = null;
                    if (resolveInfo.activityInfo != null) {
                        componentInfo = resolveInfo.activityInfo;
                    } else if (resolveInfo.serviceInfo != null) {
                        componentInfo = resolveInfo.serviceInfo;
                    } else if (resolveInfo.providerInfo != null) {
                        componentInfo = resolveInfo.providerInfo;
                    }
                    if (componentInfo != null) {
                        UserAppInfo info = new UserAppInfo(userInfo, componentInfo.applicationInfo);
                        if (uniqueApps.add(info)) {
                            preferredActivities.add(info);
                        }
                    }
                }
            } catch (RemoteException exception) {
            }
        }
        return preferredActivities;
    }

    @Override
    public Set<String> getKeepEnabledPackages() {
        // Find current default phone/sms app. We should keep them enabled.
        final Set<String> keepEnabledPackages = new ArraySet<>();
        final String defaultDialer = DefaultDialerManager.getDefaultDialerApplication(mContext);
        if (!TextUtils.isEmpty(defaultDialer)) {
            keepEnabledPackages.add(defaultDialer);
        }
        final ComponentName defaultSms = SmsApplication.getDefaultSmsApplication(
                mContext, true /* updateIfNeeded */);
        if (defaultSms != null) {
            keepEnabledPackages.add(defaultSms.getPackageName());
        }

<<<<<<< HEAD
=======
        // Keep Euicc Service enabled.
        final ComponentInfo euicc = EuiccConnector.findBestComponent(mPm);
        if (euicc != null) {
            keepEnabledPackages.add(euicc.packageName);
        }

>>>>>>> 490ac798
        keepEnabledPackages.addAll(getEnabledPackageWhitelist());

        final LocationManager locationManager =
                (LocationManager) mContext.getSystemService(Context.LOCATION_SERVICE);
        final String locationHistoryPackage = locationManager.getExtraLocationControllerPackage();
        if (locationHistoryPackage != null) {
            keepEnabledPackages.add(locationHistoryPackage);
        }
        return keepEnabledPackages;
    }

    private Set<String> getEnabledPackageWhitelist() {
        final Set<String> keepEnabledPackages = new ArraySet<>();

        // Keep Settings intelligence enabled, otherwise search feature will be disabled.
        keepEnabledPackages.add(
                mContext.getString(R.string.config_settingsintelligence_package_name));

        // Keep Package Installer enabled.
        keepEnabledPackages.add(mContext.getString(R.string.config_package_installer_package_name));

        return keepEnabledPackages;
    }

    private static class CurrentUserAndManagedProfilePolicyInstalledAppCounter
            extends InstalledAppCounter {
        private NumberOfAppsCallback mCallback;

        CurrentUserAndManagedProfilePolicyInstalledAppCounter(Context context,
                PackageManager packageManager, NumberOfAppsCallback callback) {
            super(context, PackageManager.INSTALL_REASON_POLICY, packageManager);
            mCallback = callback;
        }

        @Override
        protected void onCountComplete(int num) {
            mCallback.onNumberOfAppsResult(num);
        }
    }

    private static class CurrentUserAndManagedProfileAppWithAdminGrantedPermissionsCounter
            extends AppWithAdminGrantedPermissionsCounter {
        private NumberOfAppsCallback mCallback;

        CurrentUserAndManagedProfileAppWithAdminGrantedPermissionsCounter(Context context,
                String[] permissions, PackageManager packageManager,
                IPackageManager packageManagerService,
                DevicePolicyManager devicePolicyManager, NumberOfAppsCallback callback) {
            super(context, permissions, packageManager, packageManagerService, devicePolicyManager);
            mCallback = callback;
        }

        @Override
        protected void onCountComplete(int num) {
            mCallback.onNumberOfAppsResult(num);
        }
    }

    private static class CurrentUserPolicyInstalledAppLister extends InstalledAppLister {
        private ListOfAppsCallback mCallback;

        CurrentUserPolicyInstalledAppLister(PackageManager packageManager,
                UserManager userManager, ListOfAppsCallback callback) {
            super(packageManager, userManager);
            mCallback = callback;
        }

        @Override
        protected void onAppListBuilt(List<UserAppInfo> list) {
            mCallback.onListOfAppsResult(list);
        }
    }

    private static class CurrentUserAppWithAdminGrantedPermissionsLister extends
            AppWithAdminGrantedPermissionsLister {
        private ListOfAppsCallback mCallback;

        CurrentUserAppWithAdminGrantedPermissionsLister(String[] permissions,
                PackageManager packageManager, IPackageManager packageManagerService,
                DevicePolicyManager devicePolicyManager, UserManager userManager,
                ListOfAppsCallback callback) {
            super(permissions, packageManager, packageManagerService, devicePolicyManager,
                    userManager);
            mCallback = callback;
        }

        @Override
        protected void onAppListBuilt(List<UserAppInfo> list) {
            mCallback.onListOfAppsResult(list);
        }
    }
}<|MERGE_RESOLUTION|>--- conflicted
+++ resolved
@@ -33,10 +33,7 @@
 import android.util.ArraySet;
 
 import com.android.internal.telephony.SmsApplication;
-<<<<<<< HEAD
-=======
 import com.android.internal.telephony.euicc.EuiccConnector;
->>>>>>> 490ac798
 import com.android.settings.R;
 
 import java.util.ArrayList;
@@ -145,15 +142,12 @@
             keepEnabledPackages.add(defaultSms.getPackageName());
         }
 
-<<<<<<< HEAD
-=======
         // Keep Euicc Service enabled.
         final ComponentInfo euicc = EuiccConnector.findBestComponent(mPm);
         if (euicc != null) {
             keepEnabledPackages.add(euicc.packageName);
         }
 
->>>>>>> 490ac798
         keepEnabledPackages.addAll(getEnabledPackageWhitelist());
 
         final LocationManager locationManager =
