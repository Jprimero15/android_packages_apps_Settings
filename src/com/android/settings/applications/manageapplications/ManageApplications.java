--- conflicted
+++ resolved
@@ -151,12 +151,8 @@
     private static final String EXTRA_HAS_ENTRIES = "hasEntries";
     private static final String EXTRA_HAS_BRIDGE = "hasBridge";
     private static final String EXTRA_FILTER_TYPE = "filterType";
-<<<<<<< HEAD
-    private static final String EXTRA_EXPAND_SEARCH_VIEW = "expand_search_view";
-=======
     @VisibleForTesting
     static final String EXTRA_EXPAND_SEARCH_VIEW = "expand_search_view";
->>>>>>> 490ac798
 
     // attributes used as keys when passing values to AppInfoDashboardFragment activity
     public static final String APP_CHG = "chg";
@@ -514,14 +510,9 @@
         outState.putBoolean(EXTRA_SHOW_SYSTEM, mShowSystem);
         outState.putBoolean(EXTRA_HAS_ENTRIES, mApplications.mHasReceivedLoadEntries);
         outState.putBoolean(EXTRA_HAS_BRIDGE, mApplications.mHasReceivedBridgeCallback);
-<<<<<<< HEAD
-        outState.putBoolean(EXTRA_EXPAND_SEARCH_VIEW, !mSearchView.isIconified());
-        outState.putInt(EXTRA_FILTER_TYPE, mFilter.getFilterType());
-=======
         if(mSearchView != null) {
             outState.putBoolean(EXTRA_EXPAND_SEARCH_VIEW, !mSearchView.isIconified());
         }
->>>>>>> 490ac798
         if (mApplications != null) {
             mApplications.onSaveInstanceState(outState);
         }
