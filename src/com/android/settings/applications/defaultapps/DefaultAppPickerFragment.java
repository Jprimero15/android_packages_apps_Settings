/*
 * Copyright (C) 2017 The Android Open Source Project
 *
 * Licensed under the Apache License, Version 2.0 (the "License");
 * you may not use this file except in compliance with the License.
 * You may obtain a copy of the License at
 *
 *      http://www.apache.org/licenses/LICENSE-2.0
 *
 * Unless required by applicable law or agreed to in writing, software
 * distributed under the License is distributed on an "AS IS" BASIS,
 * WITHOUT WARRANTIES OR CONDITIONS OF ANY KIND, either express or implied.
 * See the License for the specific language governing permissions and
 * limitations under the License.
 */

package com.android.settings.applications.defaultapps;

import android.app.Dialog;
import android.app.settings.SettingsEnums;
import android.content.Context;
import android.content.DialogInterface;
import android.content.pm.PackageManager;
import android.os.Bundle;
import android.text.TextUtils;

import androidx.appcompat.app.AlertDialog;
import androidx.fragment.app.DialogFragment;
import androidx.fragment.app.Fragment;
import androidx.fragment.app.FragmentActivity;

import com.android.settings.R;
import com.android.settings.core.instrumentation.InstrumentedDialogFragment;
import com.android.settings.fuelgauge.BatteryUtils;
import com.android.settings.widget.RadioButtonPickerFragment;
import com.android.settingslib.applications.DefaultAppInfo;
import com.android.settingslib.widget.CandidateInfo;
<<<<<<< HEAD
=======
import com.android.settingslib.widget.RadioButtonPreference;
>>>>>>> 490ac798

/**
 * A generic app picker fragment that shows a list of app as radio button group.
 */
public abstract class DefaultAppPickerFragment extends RadioButtonPickerFragment {

    protected PackageManager mPm;
    protected BatteryUtils mBatteryUtils;

    @Override
    public void onAttach(Context context) {
        super.onAttach(context);
        mPm = context.getPackageManager();
        mBatteryUtils = BatteryUtils.getInstance(context);
    }

    @Override
    public void onRadioButtonClicked(RadioButtonPreference selected) {
        final String selectedKey = selected.getKey();
        final CharSequence confirmationMessage = getConfirmationMessage(getCandidate(selectedKey));
        final FragmentActivity activity = getActivity();
        if (TextUtils.isEmpty(confirmationMessage)) {
            super.onRadioButtonClicked(selected);
        } else if (activity != null) {
            final DialogFragment fragment =
                    newConfirmationDialogFragment(selectedKey, confirmationMessage);
            fragment.show(activity.getSupportFragmentManager(), ConfirmationDialogFragment.TAG);
        }
    }

    @Override
    protected void onRadioButtonConfirmed(String selectedKey) {
        mMetricsFeatureProvider.action(
                mMetricsFeatureProvider.getAttribution(getActivity()),
                SettingsEnums.ACTION_SETTINGS_UPDATE_DEFAULT_APP,
                getMetricsCategory(),
                selectedKey,
<<<<<<< HEAD
                 0 /* value */);
=======
                0 /* value */);
>>>>>>> 490ac798
        super.onRadioButtonConfirmed(selectedKey);
    }

    @Override
    public void bindPreferenceExtra(RadioButtonPreference pref,
            String key, CandidateInfo info, String defaultKey, String systemDefaultKey) {
        if (!(info instanceof DefaultAppInfo)) {
            return;
        }
        if (TextUtils.equals(systemDefaultKey, key)) {
            pref.setSummary(R.string.system_app);
        } else if (!TextUtils.isEmpty(((DefaultAppInfo) info).summary)) {
            pref.setSummary(((DefaultAppInfo) info).summary);
        }
    }

    protected ConfirmationDialogFragment newConfirmationDialogFragment(String selectedKey,
            CharSequence confirmationMessage) {
        final ConfirmationDialogFragment fragment = new ConfirmationDialogFragment();
        fragment.init(this, selectedKey, confirmationMessage);
        return fragment;
    }

    protected CharSequence getConfirmationMessage(CandidateInfo info) {
        return null;
    }

    public static class ConfirmationDialogFragment extends InstrumentedDialogFragment
            implements DialogInterface.OnClickListener {

        public static final String TAG = "DefaultAppConfirm";
        public static final String EXTRA_KEY = "extra_key";
        public static final String EXTRA_MESSAGE = "extra_message";

        private DialogInterface.OnClickListener mCancelListener;

        @Override
        public int getMetricsCategory() {
            return SettingsEnums.DEFAULT_APP_PICKER_CONFIRMATION_DIALOG;
        }

        /**
         * Initializes the fragment.
         *
         * <p>Should be called after it's constructed.
         */
        public void init(DefaultAppPickerFragment parent, String key, CharSequence message) {
            final Bundle argument = new Bundle();
            argument.putString(EXTRA_KEY, key);
            argument.putCharSequence(EXTRA_MESSAGE, message);
            setArguments(argument);
            setTargetFragment(parent, 0);
        }

        // TODO: add test case for cancelListener
        public void setCancelListener(DialogInterface.OnClickListener cancelListener) {
            this.mCancelListener = cancelListener;
        }

        @Override
        public Dialog onCreateDialog(Bundle savedInstanceState) {
            final Bundle bundle = getArguments();
            final AlertDialog.Builder builder = new AlertDialog.Builder(getActivity())
                    .setMessage(bundle.getCharSequence(EXTRA_MESSAGE))
                    .setPositiveButton(android.R.string.ok, this)
                    .setNegativeButton(android.R.string.cancel, mCancelListener);
            return builder.create();
        }

        @Override
        public void onClick(DialogInterface dialog, int which) {
            final Fragment fragment = getTargetFragment();
            if (fragment instanceof DefaultAppPickerFragment) {
                final Bundle bundle = getArguments();
                ((DefaultAppPickerFragment) fragment).onRadioButtonConfirmed(
                        bundle.getString(EXTRA_KEY));
            }
        }
    }
}<|MERGE_RESOLUTION|>--- conflicted
+++ resolved
@@ -35,10 +35,7 @@
 import com.android.settings.widget.RadioButtonPickerFragment;
 import com.android.settingslib.applications.DefaultAppInfo;
 import com.android.settingslib.widget.CandidateInfo;
-<<<<<<< HEAD
-=======
 import com.android.settingslib.widget.RadioButtonPreference;
->>>>>>> 490ac798
 
 /**
  * A generic app picker fragment that shows a list of app as radio button group.
@@ -76,11 +73,7 @@
                 SettingsEnums.ACTION_SETTINGS_UPDATE_DEFAULT_APP,
                 getMetricsCategory(),
                 selectedKey,
-<<<<<<< HEAD
-                 0 /* value */);
-=======
                 0 /* value */);
->>>>>>> 490ac798
         super.onRadioButtonConfirmed(selectedKey);
     }
 
