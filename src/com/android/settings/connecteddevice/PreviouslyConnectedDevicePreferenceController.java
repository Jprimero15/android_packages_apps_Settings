--- conflicted
+++ resolved
@@ -94,19 +94,11 @@
         mSavedDockUpdater = FeatureFactory.getFeatureFactory().getDockUpdaterFeatureProvider()
                 .getSavedDockUpdater(context, this);
         mIntentFilter = new IntentFilter(BluetoothAdapter.ACTION_STATE_CHANGED);
-<<<<<<< HEAD
-        mBluetoothAdapter = BluetoothAdapter.getDefaultAdapter();
-        manager = Utils.getLocalBtManager(context);
-         if ( manager != null) {
-           mLocalAdapter = manager.getBluetoothAdapter();
-         }
-=======
         if (Flags.enableSavedDevicesOrderByRecency()) {
             mBluetoothAdapter = context.getSystemService(BluetoothManager.class).getAdapter();
         } else {
             mBluetoothAdapter = BluetoothAdapter.getDefaultAdapter();
         }
->>>>>>> 3191a2d6
     }
 
     @Override
@@ -139,13 +131,10 @@
         mContext.registerReceiver(mReceiver, mIntentFilter,
                 Context.RECEIVER_EXPORTED_UNAUDITED);
         mBluetoothDeviceUpdater.refreshPreference();
-<<<<<<< HEAD
         manager.getEventManager().registerCallback(this);
-=======
         if (Flags.enableSavedDevicesOrderByRecency()) {
             updatePreferenceGroup();
         }
->>>>>>> 3191a2d6
     }
 
     @Override
