--- conflicted
+++ resolved
@@ -30,16 +30,13 @@
 import androidx.preference.PreferenceScreen;
 import android.bluetooth.BluetoothAdapter;
 
-<<<<<<< HEAD
 import com.android.settingslib.bluetooth.BluetoothCallback;
 import com.android.settingslib.bluetooth.LocalBluetoothAdapter;
 import com.android.settingslib.bluetooth.LocalBluetoothManager;
 import com.android.settingslib.bluetooth.CachedBluetoothDevice;
 import com.android.settings.bluetooth.Utils;
-=======
 import com.android.settings.R;
 import com.android.settings.bluetooth.BluetoothDevicePreference;
->>>>>>> 0e05a9c7
 import com.android.settings.bluetooth.BluetoothDeviceUpdater;
 import com.android.settings.bluetooth.SavedBluetoothDeviceUpdater;
 import com.android.settings.connecteddevice.dock.DockUpdater;
@@ -91,15 +88,12 @@
 
         mSavedDockUpdater = FeatureFactory.getFactory(
                 context).getDockUpdaterFeatureProvider().getSavedDockUpdater(context, this);
-<<<<<<< HEAD
+        mIntentFilter = new IntentFilter(BluetoothAdapter.ACTION_STATE_CHANGED);
+        mBluetoothAdapter = BluetoothAdapter.getDefaultAdapter();
         manager = Utils.getLocalBtManager(context);
          if ( manager != null) {
            mLocalAdapter = manager.getBluetoothAdapter();
          }
-=======
-        mIntentFilter = new IntentFilter(BluetoothAdapter.ACTION_STATE_CHANGED);
-        mBluetoothAdapter = BluetoothAdapter.getDefaultAdapter();
->>>>>>> 0e05a9c7
     }
 
     @Override
@@ -128,23 +122,17 @@
     public void onStart() {
         mBluetoothDeviceUpdater.registerCallback();
         mSavedDockUpdater.registerCallback();
-<<<<<<< HEAD
+        mContext.registerReceiver(mReceiver, mIntentFilter);
         manager.getEventManager().registerCallback(this);
-=======
-        mContext.registerReceiver(mReceiver, mIntentFilter);
->>>>>>> 0e05a9c7
     }
 
     @Override
     public void onStop() {
         mBluetoothDeviceUpdater.unregisterCallback();
         mSavedDockUpdater.unregisterCallback();
-<<<<<<< HEAD
+        mContext.unregisterReceiver(mReceiver);
         manager.getEventManager().unregisterCallback(this);
 
-=======
-        mContext.unregisterReceiver(mReceiver);
->>>>>>> 0e05a9c7
     }
 
     public void init(DashboardFragment fragment) {
@@ -229,7 +217,7 @@
 
     @Override
     public void onBluetoothStateChanged(int bluetoothState) {
-        updatePreferenceVisiblity();
+        updatePreferenceVisibility();
     }
 
     @Override
@@ -283,21 +271,12 @@
     }
 
     @VisibleForTesting
-<<<<<<< HEAD
-    void updatePreferenceVisiblity() {
-        if ((mLocalAdapter != null) &&
-          (mLocalAdapter.getBluetoothState() == BluetoothAdapter.STATE_ON)) {
-            mPreferenceGroup.setVisible(mPreferenceSize > 0);
-        } else {
-            mPreferenceGroup.setVisible(false);
-=======
     void updatePreferenceVisibility() {
         if (mBluetoothAdapter != null && mBluetoothAdapter.isEnabled()) {
             mSeeAllPreference.setSummary("");
         } else {
             mSeeAllPreference.setSummary(
                     mContext.getString(R.string.connected_device_see_all_summary));
->>>>>>> 0e05a9c7
         }
     }
 
