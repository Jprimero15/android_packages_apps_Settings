/*
 * Copyright (C) 2018 The Android Open Source Project
 *
 * Licensed under the Apache License, Version 2.0 (the "License");
 * you may not use this file except in compliance with the License.
 * You may obtain a copy of the License at
 *
 *      http://www.apache.org/licenses/LICENSE-2.0
 *
 * Unless required by applicable law or agreed to in writing, software
 * distributed under the License is distributed on an "AS IS" BASIS,
 * WITHOUT WARRANTIES OR CONDITIONS OF ANY KIND, either express or implied.
 * See the License for the specific language governing permissions and
 * limitations under the License.
 */

package com.android.settings.connecteddevice.usb;

import static android.net.ConnectivityManager.TETHERING_USB;

import android.app.settings.SettingsEnums;
import android.content.Context;
import android.graphics.drawable.Drawable;
import android.hardware.usb.UsbManager;
import android.net.ConnectivityManager;
import android.os.Bundle;

import androidx.annotation.VisibleForTesting;

import com.android.settings.R;
import com.android.settings.Utils;
import com.android.settings.widget.RadioButtonPickerFragment;
import com.android.settingslib.widget.CandidateInfo;
import com.android.settingslib.widget.FooterPreference;
<<<<<<< HEAD
import com.android.settingslib.widget.FooterPreferenceMixinCompat;
=======
>>>>>>> 490ac798

import com.google.android.collect.Lists;

import java.util.List;

/**
 * Provides options for selecting the default USB mode.
 */
public class UsbDefaultFragment extends RadioButtonPickerFragment {
    @VisibleForTesting
    UsbBackend mUsbBackend;
    @VisibleForTesting
    ConnectivityManager mConnectivityManager;
    @VisibleForTesting
    OnStartTetheringCallback mOnStartTetheringCallback = new OnStartTetheringCallback();
    @VisibleForTesting
    long mPreviousFunctions;

    @Override
    public void onAttach(Context context) {
        super.onAttach(context);
        mUsbBackend = new UsbBackend(context);
        mConnectivityManager = context.getSystemService(ConnectivityManager.class);
    }

    @Override
    public void onCreatePreferences(Bundle savedInstanceState, String rootKey) {
        super.onCreatePreferences(savedInstanceState, rootKey);
<<<<<<< HEAD
        FooterPreferenceMixinCompat footer = new FooterPreferenceMixinCompat(this,
                this.getSettingsLifecycle());
        FooterPreference pref = footer.createFooterPreference();
        pref.setTitle(R.string.usb_default_info);
=======
        getPreferenceScreen().addPreference(new FooterPreference.Builder(getActivity()).setTitle(
                R.string.usb_default_info).build());
>>>>>>> 490ac798
    }

    @Override
    public int getMetricsCategory() {
        return SettingsEnums.USB_DEFAULT;
    }

    @Override
    protected int getPreferenceScreenResId() {
        return R.xml.usb_default_fragment;
    }

    @Override
    protected List<? extends CandidateInfo> getCandidates() {
        List<CandidateInfo> ret = Lists.newArrayList();
        for (final long option : UsbDetailsFunctionsController.FUNCTIONS_MAP.keySet()) {
            final String title = getContext().getString(
                    UsbDetailsFunctionsController.FUNCTIONS_MAP.get(option));
            final String key = UsbBackend.usbFunctionsToString(option);

            // Only show supported functions
            if (mUsbBackend.areFunctionsSupported(option)) {
                ret.add(new CandidateInfo(true /* enabled */) {
                    @Override
                    public CharSequence loadLabel() {
                        return title;
                    }

                    @Override
                    public Drawable loadIcon() {
                        return null;
                    }

                    @Override
                    public String getKey() {
                        return key;
                    }
                });
            }
        }
        return ret;
    }

    @Override
    protected String getDefaultKey() {
        return UsbBackend.usbFunctionsToString(mUsbBackend.getDefaultUsbFunctions());
    }

    @Override
    protected boolean setDefaultKey(String key) {
        long functions = UsbBackend.usbFunctionsFromString(key);
        mPreviousFunctions = mUsbBackend.getCurrentFunctions();
        if (!Utils.isMonkeyRunning()) {
            if (functions == UsbManager.FUNCTION_RNDIS) {
                // We need to have entitlement check for usb tethering, so use API in
                // ConnectivityManager.
                mConnectivityManager.startTethering(TETHERING_USB, true /* showProvisioningUi */,
                        mOnStartTetheringCallback);
            } else {
                mUsbBackend.setDefaultUsbFunctions(functions);
            }

        }
        return true;
    }

    @VisibleForTesting
    final class OnStartTetheringCallback extends
            ConnectivityManager.OnStartTetheringCallback {

        @Override
        public void onTetheringStarted() {
            super.onTetheringStarted();
            // Set default usb functions again to make internal data persistent
            mUsbBackend.setDefaultUsbFunctions(UsbManager.FUNCTION_RNDIS);
        }

        @Override
        public void onTetheringFailed() {
            super.onTetheringFailed();
            mUsbBackend.setDefaultUsbFunctions(mPreviousFunctions);
            updateCandidates();
        }
    }
}<|MERGE_RESOLUTION|>--- conflicted
+++ resolved
@@ -32,10 +32,6 @@
 import com.android.settings.widget.RadioButtonPickerFragment;
 import com.android.settingslib.widget.CandidateInfo;
 import com.android.settingslib.widget.FooterPreference;
-<<<<<<< HEAD
-import com.android.settingslib.widget.FooterPreferenceMixinCompat;
-=======
->>>>>>> 490ac798
 
 import com.google.android.collect.Lists;
 
@@ -64,15 +60,8 @@
     @Override
     public void onCreatePreferences(Bundle savedInstanceState, String rootKey) {
         super.onCreatePreferences(savedInstanceState, rootKey);
-<<<<<<< HEAD
-        FooterPreferenceMixinCompat footer = new FooterPreferenceMixinCompat(this,
-                this.getSettingsLifecycle());
-        FooterPreference pref = footer.createFooterPreference();
-        pref.setTitle(R.string.usb_default_info);
-=======
         getPreferenceScreen().addPreference(new FooterPreference.Builder(getActivity()).setTitle(
                 R.string.usb_default_info).build());
->>>>>>> 490ac798
     }
 
     @Override
