--- conflicted
+++ resolved
@@ -23,7 +23,6 @@
 import android.hardware.usb.UsbPortStatus;
 import android.net.ConnectivityManager;
 import android.os.UserManager;
-import android.os.SystemProperties;
 import android.support.annotation.VisibleForTesting;
 
 import com.android.settings.wrapper.UsbManagerWrapper;
@@ -34,22 +33,8 @@
  */
 public class UsbBackend {
 
-<<<<<<< HEAD
-    public static final int MODE_POWER_MASK  = 0x01;
-    public static final int MODE_POWER_SINK   = 0x00;
-    public static final int MODE_POWER_SOURCE = 0x01;
-
-    public static final int MODE_DATA_MASK  = 0x0f << 1;
-    public static final int MODE_DATA_NONE   = 0;
-    public static final int MODE_DATA_MTP    = 0x01 << 1;
-    public static final int MODE_DATA_PTP    = 0x01 << 2;
-    public static final int MODE_DATA_MIDI   = 0x01 << 3;
-    public static final int MODE_DATA_TETHER   = 0x01 << 4;
-    public static final int MODE_DATA_NONE_CTA = -1;
-=======
     static final int PD_ROLE_SWAP_TIMEOUT_MS = 3000;
     static final int NONPD_ROLE_SWAP_TIMEOUT_MS = 15000;
->>>>>>> 62eeb280
 
     private final boolean mFileTransferRestricted;
     private final boolean mFileTransferRestrictedBySystem;
@@ -66,13 +51,6 @@
     @Nullable
     private UsbPortStatus mPortStatus;
 
-<<<<<<< HEAD
-    private Context mContext;
-
-    private boolean mIsCTA = SystemProperties.getBoolean("persist.vendor.strict_op_enable", false);
-
-=======
->>>>>>> 62eeb280
     public UsbBackend(Context context) {
         this(context, new UserManagerWrapper(UserManager.get(context)), null);
     }
@@ -104,26 +82,8 @@
         return mUsbManagerWrapper.getCurrentFunctions();
     }
 
-<<<<<<< HEAD
-    private boolean isInPowerSourceMode() {
-        return getCurrentMode() == MODE_POWER_SOURCE;
-    }
-
-    private int getCurrentPowerMode() {
-        int powerMode = MODE_POWER_SINK;
-        if (mPort != null
-                && mPortStatus.getCurrentPowerRole() == UsbPort.POWER_ROLE_SOURCE) {
-            powerMode = MODE_POWER_SOURCE;
-        }
-        return powerMode;
-    }
-
-    public int getUsbDataMode() {
-        return mIsCTA ? MODE_DATA_NONE_CTA : usbFunctionToMode(mUsbManagerWrapper.getCurrentFunctions());
-=======
     public void setCurrentFunctions(long functions) {
         mUsbManager.setCurrentFunctions(functions);
->>>>>>> 62eeb280
     }
 
     public long getDefaultUsbFunctions() {
@@ -232,19 +192,6 @@
                 || (mTetheringRestrictedBySystem && ((functions & UsbManager.FUNCTION_RNDIS) != 0));
     }
 
-<<<<<<< HEAD
-    private void setUsbFunction(int mode) {
-        switch (mode) {
-            case MODE_DATA_NONE:
-                //Take MTP mode and data unlocked false as charging
-                if (mIsCTA && !isInPowerSourceMode()) {
-                    mUsbManager.setCurrentFunctions(modeToUsbFunction(MODE_DATA_MTP));
-                    break;
-                }
-            default:
-                mUsbManager.setCurrentFunctions(modeToUsbFunction(mode));
-                break;
-=======
     private void updatePorts() {
         mPort = null;
         mPortStatus = null;
@@ -262,7 +209,6 @@
                 mPortStatus = status;
                 break;
             }
->>>>>>> 62eeb280
         }
     }
 }