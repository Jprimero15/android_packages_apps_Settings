--- conflicted
+++ resolved
@@ -18,17 +18,14 @@
 import android.app.settings.SettingsEnums;
 import android.content.Context;
 import android.os.Bundle;
-<<<<<<< HEAD
 import android.os.SystemProperties;
 import android.sysprop.BluetoothProperties;
 import android.util.Log;
 import android.view.View;
-=======
 import android.text.TextUtils;
 import android.util.Log;
 
 import androidx.annotation.VisibleForTesting;
->>>>>>> d66c2a8f
 
 import androidx.fragment.app.Fragment;
 import androidx.preference.PreferenceScreen;
@@ -59,19 +56,16 @@
 
     private static final String TAG = "BluetoothDashboardFrag";
     private static final String KEY_BLUETOOTH_SCREEN_FOOTER = "bluetooth_screen_footer";
-<<<<<<< HEAD
+    private static final String SETTINGS_PACKAGE_NAME = "com.android.settings";
+    private static final String SYSTEMUI_PACKAGE_NAME = "com.android.systemui";
+    private static final String SLICE_ACTION = "com.android.settings.SEARCH_RESULT_TRAMPOLINE";
+    private static final boolean DEBUG = Log.isLoggable(TAG, Log.DEBUG);
     private static final String BLUETOOTH_ADV_AUDIO_MASK_PROP
                                                   = "persist.vendor.service.bt.adv_audio_mask";
     private static final String BLUETOOTH_BROADCAST_UI_PROP = "persist.bluetooth.broadcast_ui";
     private static final int BROADCAST_MASK = 0x04;
     private static boolean mBroadcastEnabled = false;
     private static boolean mBroadcastPropertyChecked = false;
-=======
-    private static final String SETTINGS_PACKAGE_NAME = "com.android.settings";
-    private static final String SYSTEMUI_PACKAGE_NAME = "com.android.systemui";
-    private static final String SLICE_ACTION = "com.android.settings.SEARCH_RESULT_TRAMPOLINE";
-    private static final boolean DEBUG = Log.isLoggable(TAG, Log.DEBUG);
->>>>>>> d66c2a8f
 
     private FooterPreference mFooterPreference;
     private SettingsMainSwitchBar mSwitchBar;
