--- conflicted
+++ resolved
@@ -18,18 +18,16 @@
 import android.app.settings.SettingsEnums;
 import android.content.Context;
 import android.os.Bundle;
-<<<<<<< HEAD
+import android.text.TextUtils;
+import android.util.Log;
+
+import androidx.annotation.VisibleForTesting;
+
 import android.os.SystemProperties;
 import android.sysprop.BluetoothProperties;
 import android.text.TextUtils;
 import android.util.Log;
 import android.view.View;
-=======
-import android.text.TextUtils;
-import android.util.Log;
-
-import androidx.annotation.VisibleForTesting;
->>>>>>> b420deb9
 
 import androidx.annotation.VisibleForTesting;
 import androidx.fragment.app.Fragment;
@@ -61,7 +59,10 @@
 
     private static final String TAG = "BluetoothDashboardFrag";
     private static final String KEY_BLUETOOTH_SCREEN_FOOTER = "bluetooth_screen_footer";
-<<<<<<< HEAD
+    private static final String SETTINGS_PACKAGE_NAME = "com.android.settings";
+    private static final String SYSTEMUI_PACKAGE_NAME = "com.android.systemui";
+    private static final String SLICE_ACTION = "com.android.settings.SEARCH_RESULT_TRAMPOLINE";
+    private static final boolean DEBUG = Log.isLoggable(TAG, Log.DEBUG);
     private static final String BLUETOOTH_ADV_AUDIO_MASK_PROP
                                                   = "persist.vendor.service.bt.adv_audio_mask";
     private static final String BLUETOOTH_BROADCAST_UI_PROP = "persist.bluetooth.broadcast_ui";
@@ -70,12 +71,6 @@
     private static final int BROADCAST_MASK = 0x04;
     private static boolean mBroadcastEnabled = false;
     private static boolean mBroadcastPropertyChecked = false;
-=======
->>>>>>> b420deb9
-    private static final String SETTINGS_PACKAGE_NAME = "com.android.settings";
-    private static final String SYSTEMUI_PACKAGE_NAME = "com.android.systemui";
-    private static final String SLICE_ACTION = "com.android.settings.SEARCH_RESULT_TRAMPOLINE";
-    private static final boolean DEBUG = Log.isLoggable(TAG, Log.DEBUG);
 
     private FooterPreference mFooterPreference;
     private SettingsMainSwitchBar mSwitchBar;
