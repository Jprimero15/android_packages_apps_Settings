/*
 * Copyright (C) 2016 The Android Open Source Project
 *
 * Licensed under the Apache License, Version 2.0 (the "License");
 * you may not use this file except in compliance with the License.
 * You may obtain a copy of the License at
 *
 *      http://www.apache.org/licenses/LICENSE-2.0
 *
 * Unless required by applicable law or agreed to in writing, software
 * distributed under the License is distributed on an "AS IS" BASIS,
 * WITHOUT WARRANTIES OR CONDITIONS OF ANY KIND, either express or implied.
 * See the License for the specific language governing permissions and
 * limitations under the License.
 */
package com.android.settings.network;

import static android.provider.SettingsSlicesContract.KEY_AIRPLANE_MODE;

import android.app.Activity;
import android.content.ContentResolver;
import android.content.Context;
import android.content.Intent;
import android.content.pm.PackageManager;
import android.database.ContentObserver;
import android.net.Uri;
import android.os.Handler;
import android.os.Looper;
import android.provider.SettingsSlicesContract;
import android.provider.Settings;
import android.telephony.TelephonyManager;

import androidx.annotation.VisibleForTesting;
import androidx.fragment.app.Fragment;
import androidx.preference.Preference;
import androidx.preference.PreferenceScreen;
import androidx.preference.SwitchPreference;

import com.android.settings.AirplaneModeEnabler;
import com.android.settings.R;
import com.android.settings.core.TogglePreferenceController;
import com.android.settings.slices.SliceBackgroundWorker;
import com.android.settingslib.core.lifecycle.LifecycleObserver;
import com.android.settingslib.core.lifecycle.events.OnDestroy;
import com.android.settingslib.core.lifecycle.events.OnStart;
import com.android.settingslib.core.lifecycle.events.OnStop;

import com.qti.extphone.ExtTelephonyManager;

import java.io.IOException;

public class AirplaneModePreferenceController extends TogglePreferenceController
        implements LifecycleObserver, OnStart, OnStop, OnDestroy,
        AirplaneModeEnabler.OnAirplaneModeChangedListener {

    public static final int REQUEST_CODE_EXIT_ECM = 1;
    public static final int REQUEST_CODE_EXIT_SCBM = 2;

    /**
     * Uri for Airplane mode Slice.
     */
    public static final Uri SLICE_URI = new Uri.Builder()
            .scheme(ContentResolver.SCHEME_CONTENT)
            .authority(SettingsSlicesContract.AUTHORITY)
            .appendPath(SettingsSlicesContract.PATH_SETTING_ACTION)
            .appendPath(SettingsSlicesContract.KEY_AIRPLANE_MODE)
            .build();

    private Fragment mFragment;
    private AirplaneModeEnabler mAirplaneModeEnabler;
    private SwitchPreference mAirplaneModePreference;

    public AirplaneModePreferenceController(Context context, String key) {
        super(context, key);

        if (isAvailable(mContext)) {
            mAirplaneModeEnabler = new AirplaneModeEnabler(mContext, this);
        }
    }

    public void setFragment(Fragment hostFragment) {
        mFragment = hostFragment;
    }

    @VisibleForTesting
    void setAirplaneModeEnabler(AirplaneModeEnabler airplaneModeEnabler) {
        mAirplaneModeEnabler = airplaneModeEnabler;
    }

    @Override
    public boolean handlePreferenceTreeClick(Preference preference) {
<<<<<<< HEAD
        if (KEY_AIRPLANE_MODE.equals(preference.getKey())) {
            if(mAirplaneModeEnabler.isInEcmMode()) {
                // In ECM mode launch ECM app dialog
                if (mFragment != null) {
                    mFragment.startActivityForResult(
                            new Intent(TelephonyManager.ACTION_SHOW_NOTICE_ECM_BLOCK_OTHERS, null),
                            REQUEST_CODE_EXIT_ECM);
                }
                return true;
            } else if(mAirplaneModeEnabler.isInScbm()) {
                // In SCBM mode launch SCBM app dialog
                if (mFragment != null) {
                    mFragment.startActivityForResult(
                            new Intent(ExtTelephonyManager.ACTION_SHOW_NOTICE_SCM_BLOCK_OTHERS,
                            null), REQUEST_CODE_EXIT_SCBM);
                }
                return true;
=======
        if (KEY_AIRPLANE_MODE.equals(preference.getKey()) && isAvailable()
                && mAirplaneModeEnabler.isInEcmMode()) {
            // In ECM mode launch ECM app dialog
            if (mFragment != null) {
                mFragment.startActivityForResult(
                        new Intent(TelephonyManager.ACTION_SHOW_NOTICE_ECM_BLOCK_OTHERS, null),
                        REQUEST_CODE_EXIT_ECM);
>>>>>>> 3795c04f
            }
        }
        return false;
    }

    @Override
    public Uri getSliceUri() {
        return SLICE_URI;
    }

    @Override
    public void displayPreference(PreferenceScreen screen) {
        super.displayPreference(screen);
        mAirplaneModePreference = screen.findPreference(getPreferenceKey());
    }

    public static boolean isAvailable(Context context) {
        return context.getResources().getBoolean(R.bool.config_show_toggle_airplane)
                && !context.getPackageManager().hasSystemFeature(PackageManager.FEATURE_LEANBACK);
    }

    @Override
    public boolean isPublicSlice() {
        return true;
    }

    @Override
    @AvailabilityStatus
    public int getAvailabilityStatus() {
        return isAvailable(mContext) ? AVAILABLE : UNSUPPORTED_ON_DEVICE;
    }

    @Override
    public int getSliceHighlightMenuRes() {
        return R.string.menu_key_network;
    }

    @Override
    public void onStart() {
        if (isAvailable()) {
            mAirplaneModeEnabler.start();
        }
    }

    @Override
    public void onStop() {
        if (isAvailable()) {
            mAirplaneModeEnabler.stop();
        }
    }

    @Override
    public void onDestroy() {
        if (isAvailable()) {
            mAirplaneModeEnabler.close();
        }
    }


    public void onActivityResult(int requestCode, int resultCode, Intent data) {
        if (requestCode == REQUEST_CODE_EXIT_ECM && isAvailable()) {
            final boolean isChoiceYes = (resultCode == Activity.RESULT_OK);
            // Set Airplane mode based on the return value and checkbox state
            mAirplaneModeEnabler.setAirplaneModeInEmergencyMode(isChoiceYes,
                    mAirplaneModePreference.isChecked());
        } else if (requestCode == REQUEST_CODE_EXIT_SCBM) {
            final boolean isChoiceYes = resultCode == Activity.RESULT_OK;
            // Set Airplane mode based on the return value and checkbox state
            mAirplaneModeEnabler.setAirplaneModeInEmergencyMode(isChoiceYes,
                    mAirplaneModePreference.isChecked());
        }
    }

    @Override
    public boolean isChecked() {
        return isAvailable() && mAirplaneModeEnabler.isAirplaneModeOn();
    }

    @Override
    public boolean setChecked(boolean isChecked) {
        if (isChecked() == isChecked) {
            return false;
        }
        if (isAvailable()) {
            mAirplaneModeEnabler.setAirplaneMode(isChecked);
        }
        return true;
    }

    @Override
    public void onAirplaneModeChanged(boolean isAirplaneModeOn) {
        if (mAirplaneModePreference != null) {
            mAirplaneModePreference.setChecked(isAirplaneModeOn);
        }
    }

    /**
     * According to slice framework, need override this function and provide background
     * worker class to support slice's dynamic update.
     */
    @Override
    public Class<? extends SliceBackgroundWorker> getBackgroundWorkerClass() {
        return AirplaneModeSliceWorker.class;
    }

    /**
     * Register content observer for URI Settings.Global.AIRPLANE_MODE_ON.
     * If changed, notify airplane mode slice do rebind.
     */
    public static class AirplaneModeSliceWorker extends SliceBackgroundWorker<Void> {
        private AirplaneModeContentObserver mContentObserver;

        public AirplaneModeSliceWorker(Context context, Uri uri) {
            super(context, uri);
            final Handler handler = new Handler(Looper.getMainLooper());
            mContentObserver = new AirplaneModeContentObserver(handler, this);
        }

        @Override
        protected void onSlicePinned() {
            mContentObserver.register(getContext());
        }

        @Override
        protected void onSliceUnpinned() {
            mContentObserver.unRegister(getContext());
        }

        @Override
        public void close() throws IOException {
            mContentObserver = null;
        }

        public void updateSlice() {
            notifySliceChange();
        }

        public class AirplaneModeContentObserver extends ContentObserver {
            private final AirplaneModeSliceWorker mSliceBackgroundWorker;

            public AirplaneModeContentObserver(Handler handler,
                                               AirplaneModeSliceWorker backgroundWorker) {
                super(handler);
                mSliceBackgroundWorker = backgroundWorker;
            }

            @Override
            public void onChange(boolean selfChange) {
                mSliceBackgroundWorker.updateSlice();
            }

            public void register(Context context) {
                final Uri airplaneModeUri = Settings.Global.getUriFor(
                        Settings.Global.AIRPLANE_MODE_ON);
                context.getContentResolver().registerContentObserver(airplaneModeUri,
                        false, this);
            }

            public void unRegister(Context context) {
                context.getContentResolver().unregisterContentObserver(this);
            }
        }
    }
}<|MERGE_RESOLUTION|>--- conflicted
+++ resolved
@@ -89,8 +89,7 @@
 
     @Override
     public boolean handlePreferenceTreeClick(Preference preference) {
-<<<<<<< HEAD
-        if (KEY_AIRPLANE_MODE.equals(preference.getKey())) {
+        if (KEY_AIRPLANE_MODE.equals(preference.getKey()) && isAvailable()) {
             if(mAirplaneModeEnabler.isInEcmMode()) {
                 // In ECM mode launch ECM app dialog
                 if (mFragment != null) {
@@ -107,15 +106,6 @@
                             null), REQUEST_CODE_EXIT_SCBM);
                 }
                 return true;
-=======
-        if (KEY_AIRPLANE_MODE.equals(preference.getKey()) && isAvailable()
-                && mAirplaneModeEnabler.isInEcmMode()) {
-            // In ECM mode launch ECM app dialog
-            if (mFragment != null) {
-                mFragment.startActivityForResult(
-                        new Intent(TelephonyManager.ACTION_SHOW_NOTICE_ECM_BLOCK_OTHERS, null),
-                        REQUEST_CODE_EXIT_ECM);
->>>>>>> 3795c04f
             }
         }
         return false;
