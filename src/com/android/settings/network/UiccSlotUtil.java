--- conflicted
+++ resolved
@@ -369,10 +369,7 @@
                     }
                     return true;
                 })
-<<<<<<< HEAD
-=======
                 .sorted(Comparator.comparingInt(UiccSlotMapping::getLogicalSlotIndex))
->>>>>>> 3e9e489c
                 .mapToInt(uiccSlotMapping -> uiccSlotMapping.getLogicalSlotIndex())
                 .findFirst()
                 .orElse(INVALID_LOGICAL_SLOT_ID);
