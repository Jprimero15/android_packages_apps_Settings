--- conflicted
+++ resolved
@@ -751,21 +751,19 @@
 
     private class PhoneCallStateTelephonyCallback extends TelephonyCallback implements
             TelephonyCallback.CallStateListener,
-<<<<<<< HEAD
+            TelephonyCallback.UserMobileDataStateListener,
             TelephonyCallback.ActiveDataSubscriptionIdListener {
+
+        private int mSubId;
+
+        public PhoneCallStateTelephonyCallback(int subId) {
+            mSubId = subId;
+        }
 
         private int mCallState = TelephonyManager.CALL_STATE_IDLE;
 
         public boolean isCallIdle() {
             return mCallState == TelephonyManager.CALL_STATE_IDLE;
-=======
-            TelephonyCallback.UserMobileDataStateListener {
-
-        private int mSubId;
-
-        public PhoneCallStateTelephonyCallback(int subId) {
-            mSubId = subId;
->>>>>>> 0560983c
         }
 
         @Override
@@ -779,18 +777,18 @@
         }
 
         @Override
-<<<<<<< HEAD
-        public void onActiveDataSubscriptionIdChanged(int subId) {
-            insertAvailableSubInfoToEntity(
-                    SubscriptionUtil.getSelectableSubscriptionInfoList(mContext));
-=======
         public void onUserMobileDataStateChanged(boolean enabled) {
             Log.d(TAG, "onUserMobileDataStateChanged enabled " + enabled + " on SUB " + mSubId);
             sExecutor.execute(() -> {
                 insertMobileNetworkInfo(mContext, mSubId,
                         getTelephonyManagerBySubId(mContext, mSubId));
             });
->>>>>>> 0560983c
+        }
+
+        @Override
+        public void onActiveDataSubscriptionIdChanged(int subId) {
+            insertAvailableSubInfoToEntity(
+                    SubscriptionUtil.getSelectableSubscriptionInfoList(mContext));
         }
     }
 
