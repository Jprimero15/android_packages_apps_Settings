/*
 * Copyright (C) 2008 The Android Open Source Project
 *
 * Licensed under the Apache License, Version 2.0 (the "License");
 * you may not use this file except in compliance with the License.
 * You may obtain a copy of the License at
 *
 *      http://www.apache.org/licenses/LICENSE-2.0
 *
 * Unless required by applicable law or agreed to in writing, software
 * distributed under the License is distributed on an "AS IS" BASIS,
 * WITHOUT WARRANTIES OR CONDITIONS OF ANY KIND, either express or implied.
 * See the License for the specific language governing permissions and
 * limitations under the License.
 */

package com.android.settings.network.apn;

import static com.android.settings.network.apn.ApnEditPageProviderKt.INSERT_URL;

import android.app.Activity;
import android.app.Dialog;
import android.app.ProgressDialog;
import android.app.settings.SettingsEnums;
import android.content.Context;
import android.content.Intent;
<<<<<<< HEAD
import android.content.IntentFilter;
import android.content.res.Resources.NotFoundException;
=======
>>>>>>> 1eed2c18
import android.database.Cursor;
import android.net.Uri;
import android.os.Bundle;
import android.os.PersistableBundle;
import android.os.UserHandle;
import android.os.UserManager;
import android.provider.Telephony;
import android.telephony.CarrierConfigManager;
<<<<<<< HEAD
import android.telephony.PhoneStateListener;
import android.telephony.PreciseDataConnectionState;
import android.telephony.ServiceState;
import android.telephony.SubscriptionInfo;
=======
>>>>>>> 1eed2c18
import android.telephony.SubscriptionManager;
import android.telephony.data.ApnSetting;
import android.text.TextUtils;
import android.util.Log;
import android.view.Menu;
import android.view.MenuInflater;
import android.view.MenuItem;
import android.view.MotionEvent;
import android.view.View;
import android.widget.Toast;

import androidx.annotation.NonNull;
import androidx.annotation.Nullable;
import androidx.lifecycle.LifecycleOwner;
import androidx.preference.Preference;
import androidx.preference.PreferenceGroup;
import com.android.ims.ImsManager;

import com.android.settings.R;
import com.android.settings.RestrictedSettingsFragment;
import com.android.settings.flags.Flags;
import com.android.settings.network.telephony.SubscriptionRepository;
import com.android.settings.spa.SpaActivity;
import com.android.settingslib.RestrictedLockUtils.EnforcedAdmin;
import com.android.settings.Utils;

import kotlin.Unit;

import java.util.ArrayList;
import java.util.HashMap;
import java.util.List;
import java.util.Map;
import java.util.Set;

/** Handle each different apn setting. */
public class ApnSettings extends RestrictedSettingsFragment
        implements Preference.OnPreferenceChangeListener {
    static final String TAG = "ApnSettings";

    public static final String APN_ID = "apn_id";
    public static final String APN_LIST = "apn_list";
    public static final String SUB_ID = "sub_id";
    public static final String MVNO_TYPE = "mvno_type";
    public static final String MVNO_MATCH_DATA = "mvno_match_data";

    private static final String[] CARRIERS_PROJECTION = new String[] {
            Telephony.Carriers._ID,
            Telephony.Carriers.NAME,
            Telephony.Carriers.APN,
            Telephony.Carriers.TYPE,
            Telephony.Carriers.MVNO_TYPE,
            Telephony.Carriers.MVNO_MATCH_DATA,
            Telephony.Carriers.EDITED_STATUS,
            Telephony.Carriers.BEARER,
            Telephony.Carriers.BEARER_BITMASK,
    };

    private static final int ID_INDEX = 0;
    private static final int NAME_INDEX = 1;
    private static final int APN_INDEX = 2;
    private static final int TYPES_INDEX = 3;
    private static final int MVNO_TYPE_INDEX = 4;
    private static final int MVNO_MATCH_DATA_INDEX = 5;
    private static final int EDITED_INDEX = 6;
    private static final int BEARER_INDEX = 7;
    private static final int BEARER_BITMASK_INDEX = 8;

    private static final int MENU_NEW = Menu.FIRST;
    private static final int MENU_RESTORE = Menu.FIRST + 1;

    private static final int DIALOG_RESTORE_DEFAULTAPN = 1001;

    private boolean mRestoreDefaultApnMode;

    private UserManager mUserManager;
    private int mSubId;
    private PreferredApnRepository mPreferredApnRepository;
    private String mMvnoType;
    private String mMvnoMatchData;

    private boolean mUnavailable;

    private boolean mHideImsApn;
    private boolean mAllowAddingApns;
    private boolean mHidePresetApnDetails;

    private String[] mHideApnsWithRule;
    private String[] mHideApnsWithIccidRule;
    private PersistableBundle mHideApnsGroupByIccid;
    private final static String INCLUDE_COMMON_RULES = "include_common_rules";
    private final static String APN_HIDE_RULE_STRINGS_ARRAY= "apn_hide_rule_strings_array";
    private final static String APN_HIDE_RULE_STRINGS_WITH_ICCIDS_ARRAY = "apn_hide_rule_strings_with_iccids_array";

    private final static String ACTION_VOLTE_ENABLED_STATE_CHANGED
            = "org.codeaurora.intent.action.ACTION_ENHANCE_4G_SWITCH";

    public ApnSettings() {
        super(UserManager.DISALLOW_CONFIG_MOBILE_NETWORKS);
    }

<<<<<<< HEAD
    private final PhoneStateListener mPhoneStateListener = new PhoneStateListener() {
        @Override
        public void onPreciseDataConnectionStateChanged(
                PreciseDataConnectionState dataConnectionState) {
            if (dataConnectionState.getState() == TelephonyManager.DATA_CONNECTED) {
                if (!mRestoreDefaultApnMode) {
                    fillList();
                } else {
                    showRestoreDefaultApnDialog();
                }
            }
        }
    };

    private final BroadcastReceiver mReceiver = new BroadcastReceiver() {
        @Override
        public void onReceive(Context context, Intent intent) {
            if (intent.getAction().equals(
                    TelephonyManager.ACTION_SUBSCRIPTION_CARRIER_IDENTITY_CHANGED)) {
                if (mRestoreDefaultApnMode) {
                    return;
                }
                final int extraSubId = intent.getIntExtra(TelephonyManager.EXTRA_SUBSCRIPTION_ID,
                        SubscriptionManager.INVALID_SUBSCRIPTION_ID);
                if (SubscriptionManager.isValidSubscriptionId(extraSubId)
                        && mPhoneId == SubscriptionUtil.getPhoneId(context, extraSubId)
                        && extraSubId != mSubId) {
                    // subscription has changed
                    mSubId = extraSubId;
                    mSubscriptionInfo = getSubscriptionInfo(mSubId);
                    restartPhoneStateListener(mSubId);
                }
                fillList();
            } else if (intent.getAction().equals(ACTION_VOLTE_ENABLED_STATE_CHANGED)) {
                if (!mRestoreDefaultApnMode) {
                    fillList();
                } else {
                    showRestoreDefaultApnDialog();
                }
            } else if (intent.getAction().equals(CarrierConfigManager.ACTION_CARRIER_CONFIG_CHANGED)) {
                loadCarrierConfig();
                if (!mRestoreDefaultApnMode) {
                    fillList();
                }
            }
        }
    };

    private void restartPhoneStateListener(int subId) {
        if (mRestoreDefaultApnMode) {
            return;
        }

        final TelephonyManager updatedTelephonyManager =
                mTelephonyManager.createForSubscriptionId(subId);

        // restart monitoring when subscription has been changed
        mTelephonyManager.listen(mPhoneStateListener,
                PhoneStateListener.LISTEN_NONE);

        mTelephonyManager = updatedTelephonyManager;

        mTelephonyManager.listen(mPhoneStateListener,
                PhoneStateListener.LISTEN_PRECISE_DATA_CONNECTION_STATE);
    }

    private void loadCarrierConfig() {
        final CarrierConfigManager configManager = (CarrierConfigManager)
                getSystemService(Context.CARRIER_CONFIG_SERVICE);
        final PersistableBundle b = configManager.getConfigForSubId(mSubId);
        if (b == null) {
            return;
        }
        mHideImsApn = b.getBoolean(CarrierConfigManager.KEY_HIDE_IMS_APN_BOOL);
        mAllowAddingApns = b.getBoolean(CarrierConfigManager.KEY_ALLOW_ADDING_APNS_BOOL);
        mHideApnsWithRule = b.getStringArray(APN_HIDE_RULE_STRINGS_ARRAY);
        mHideApnsWithIccidRule = b.getStringArray(APN_HIDE_RULE_STRINGS_WITH_ICCIDS_ARRAY);
        if (mSubscriptionInfo != null) {
           String iccid = mSubscriptionInfo.getIccId();
           Log.d(TAG, "iccid: " + iccid);
           mHideApnsGroupByIccid = b.getPersistableBundle(iccid);
        }
        if (mAllowAddingApns) {
            final String[] readOnlyApnTypes = b.getStringArray(
                    CarrierConfigManager.KEY_READ_ONLY_APN_TYPES_STRING_ARRAY);
            // if no apn type can be edited, do not allow adding APNs
            if (ApnEditor.hasAllApns(readOnlyApnTypes)) {
                Log.d(TAG, "not allowing adding APN because all APN types are read only");
                mAllowAddingApns = false;
            }
        }
        mHidePresetApnDetails = b.getBoolean(CarrierConfigManager.KEY_HIDE_PRESET_APN_DETAILS_BOOL);
   }

=======
>>>>>>> 1eed2c18
    @Override
    public int getMetricsCategory() {
        return SettingsEnums.APN;
    }

    @Override
    public void onCreate(Bundle icicle) {
        super.onCreate(icicle);
        final Activity activity = getActivity();
        mSubId = activity.getIntent().getIntExtra(SUB_ID,
                SubscriptionManager.INVALID_SUBSCRIPTION_ID);
        mPreferredApnRepository = new PreferredApnRepository(activity, mSubId);

        setIfOnlyAvailableForAdmins(true);

<<<<<<< HEAD
        mSubscriptionInfo = getSubscriptionInfo(mSubId);
        mTelephonyManager = activity.getSystemService(TelephonyManager.class);

        loadCarrierConfig();
=======
        final CarrierConfigManager configManager = (CarrierConfigManager)
                getSystemService(Context.CARRIER_CONFIG_SERVICE);
        final PersistableBundle b = configManager.getConfigForSubId(mSubId);
        mHideImsApn = b.getBoolean(CarrierConfigManager.KEY_HIDE_IMS_APN_BOOL);
        mAllowAddingApns = b.getBoolean(CarrierConfigManager.KEY_ALLOW_ADDING_APNS_BOOL);
        if (mAllowAddingApns) {
            final String[] readOnlyApnTypes = b.getStringArray(
                    CarrierConfigManager.KEY_READ_ONLY_APN_TYPES_STRING_ARRAY);
            // if no apn type can be edited, do not allow adding APNs
            if (ApnEditor.hasAllApns(readOnlyApnTypes)) {
                Log.d(TAG, "not allowing adding APN because all APN types are read only");
                mAllowAddingApns = false;
            }
        }
        mHidePresetApnDetails = b.getBoolean(CarrierConfigManager.KEY_HIDE_PRESET_APN_DETAILS_BOOL);
>>>>>>> 1eed2c18
        mUserManager = UserManager.get(activity);
    }

    @Override
    public void onActivityCreated(Bundle savedInstanceState) {
        super.onActivityCreated(savedInstanceState);

        getEmptyTextView().setText(com.android.settingslib.R.string.apn_settings_not_available);
        mUnavailable = isUiRestricted();
        setHasOptionsMenu(!mUnavailable);
        if (mUnavailable) {
            addPreferencesFromResource(R.xml.placeholder_prefs);
            return;
        }

        addPreferencesFromResource(R.xml.apn_settings);
    }

    @Override
    public void onViewCreated(@NonNull View view, @Nullable Bundle savedInstanceState) {
        super.onViewCreated(view, savedInstanceState);

        LifecycleOwner viewLifecycleOwner = getViewLifecycleOwner();
        new SubscriptionRepository(requireContext())
                .collectSubscriptionEnabled(mSubId, viewLifecycleOwner, (isEnabled) -> {
                    if (!isEnabled) {
                        Log.d(TAG, "Due to subscription not enabled, closes APN settings page");
                        finish();
                    }
                    return Unit.INSTANCE;
                });

        mPreferredApnRepository.collectPreferredApn(viewLifecycleOwner, (preferredApn) -> {
            final PreferenceGroup apnPreferenceList = findPreference(APN_LIST);
            for (int i = 0; i < apnPreferenceList.getPreferenceCount(); i++) {
                ApnPreference apnPreference = (ApnPreference) apnPreferenceList.getPreference(i);
                apnPreference.setIsChecked(apnPreference.getKey().equals(preferredApn));
            }
            return Unit.INSTANCE;
        });
    }

    @Override
    public void onResume() {
        super.onResume();

        if (mUnavailable) {
            return;
        }

        if (!mRestoreDefaultApnMode) {
            fillList();
        }
    }

    @Override
    public EnforcedAdmin getRestrictionEnforcedAdmin() {
        final UserHandle user = UserHandle.of(mUserManager.getProcessUserId());
        if (mUserManager.hasUserRestriction(UserManager.DISALLOW_CONFIG_MOBILE_NETWORKS, user)
                && !mUserManager.hasBaseUserRestriction(UserManager.DISALLOW_CONFIG_MOBILE_NETWORKS,
                        user)) {
            return EnforcedAdmin.MULTIPLE_ENFORCED_ADMIN;
        }
        return null;
    }

    private void fillList() {
        final Uri simApnUri = Uri.withAppendedPath(Telephony.Carriers.SIM_APN_URI,
                String.valueOf(mSubId));
        final StringBuilder where =
                new StringBuilder("NOT (type='ia' AND (apn=\"\" OR apn IS NULL)) AND "
                + "user_visible!=0");
        // Remove Emergency type, users should not mess with that
        where.append(" AND NOT (type='emergency')");

        int phoneId = SubscriptionManager.getPhoneId(subId);
        Context appContext = getActivity().getApplicationContext();
        boolean isVoLTEEnabled = ImsManager.getInstance(appContext, phoneId)
                .isEnhanced4gLteModeSettingEnabledByUser();
        if (mHideImsApn || (Utils.isSupportCTPA(appContext) && !isVoLTEEnabled)) {
            where.append(" AND NOT (type='ims')");
        }

        appendFilter(where);

        Log.d(TAG, "where = " + where.toString());

        final Cursor cursor = getContentResolver().query(simApnUri,
                CARRIERS_PROJECTION, where.toString(), null,
                Telephony.Carriers.DEFAULT_SORT_ORDER);

        if (cursor != null) {
            final PreferenceGroup apnPrefList = findPreference(APN_LIST);
            apnPrefList.removeAll();

            final ArrayList<ApnPreference> apnList = new ArrayList<ApnPreference>();
            final ArrayList<ApnPreference> mmsApnList = new ArrayList<ApnPreference>();

<<<<<<< HEAD
            mSelectedKey = getSelectedApnKey();

            // ApnPreference.mSelectedKey static variable is shared for MSim case,
            // need be initialized according to preferred apn id per sub
            ApnPreference.setSelectedKey(mSelectedKey);
=======
>>>>>>> 1eed2c18
            cursor.moveToFirst();
            while (!cursor.isAfterLast()) {
                String name = cursor.getString(NAME_INDEX);
                final String apn = cursor.getString(APN_INDEX);
                final String key = cursor.getString(ID_INDEX);
                final String type = cursor.getString(TYPES_INDEX);
                final int edited = cursor.getInt(EDITED_INDEX);
                mMvnoType = cursor.getString(MVNO_TYPE_INDEX);
                mMvnoMatchData = cursor.getString(MVNO_MATCH_DATA_INDEX);

                //Special requirement of some operators, need change APN name follow language.
                String localizedName = Utils.getLocalizedName(getActivity(), cursor.getString(NAME_INDEX));

                if (!TextUtils.isEmpty(localizedName)) {
                    name = localizedName;
                }
                int bearer = cursor.getInt(BEARER_INDEX);
                int bearerBitMask = cursor.getInt(BEARER_BITMASK_INDEX);
                int fullBearer = ServiceState.getBitmaskForTech(bearer) | bearerBitMask;
                int radioTech = networkTypeToRilRidioTechnology(TelephonyManager.getDefault()
                        .getDataNetworkType(subId));
                if (!ServiceState.bitmaskHasTech(fullBearer, radioTech)
                        && (bearer != 0 || bearerBitMask != 0)) {
                    // In OOS, show APN with bearer as default
                    if ((radioTech != ServiceState.RIL_RADIO_TECHNOLOGY_UNKNOWN) || (bearer == 0
                            && radioTech == ServiceState.RIL_RADIO_TECHNOLOGY_UNKNOWN)) {
                        cursor.moveToNext();
                        continue;
                    }
                }
                final ApnPreference pref = new ApnPreference(getPrefContext());

                pref.setKey(key);
                pref.setTitle(name);
                pref.setPersistent(false);
                pref.setOnPreferenceChangeListener(this);
                pref.setSubId(mSubId);
                if (mHidePresetApnDetails && edited == Telephony.Carriers.UNEDITED) {
                    pref.setHideDetails();
                } else {
                    pref.setSummary(apn);
                }

                boolean defaultSelectable =
                        ((type == null) || type.contains(ApnSetting.TYPE_DEFAULT_STRING));
                if (isVoLTEEnabled && defaultSelectable && Utils.isSupportCTPA(appContext)) {
                    defaultSelectable = ((type == null) || !type.equals("ims"));
                }
                pref.setDefaultSelectable(defaultSelectable);
                if (defaultSelectable) {
                    apnList.add(pref);
                } else {
                    mmsApnList.add(pref);
                }
                cursor.moveToNext();
            }
            cursor.close();

            for (Preference preference : apnList) {
                apnPrefList.addPreference(preference);
            }
            for (Preference preference : mmsApnList) {
                apnPrefList.addPreference(preference);
            }
        }
    }

    private void appendFilter(StringBuilder where){
        boolean includeCommon = true;
        if(mHideApnsGroupByIccid != null && !mHideApnsGroupByIccid.isEmpty()){
           // APN hidden rules according to the specified iccid,
           // it should be configured in CarrierConfig as below.
           // <map name="12345">
           //    <string name="type">fota</string>
           //    <boolean name="include_common_rules" value="true"/>
           // </map>
           includeCommon = mHideApnsGroupByIccid.getBoolean(INCLUDE_COMMON_RULES, true);
           Log.d(TAG, "apn hidden rules specified iccid, include common rule: " + includeCommon);
           Set<String> keys = mHideApnsGroupByIccid.keySet();
           for(String key : keys){
              if(Utils.carrierTableFieldValidate(key)){
                 String value = mHideApnsGroupByIccid.getString(key);
                 if(value != null){
                    where.append(" AND " + key + " <> \"" + value + "\"");
                 }
              }
           }
        }

        // Some operator have special APN hidden rules group by iccids,
        // it should be configured in CarrierConfig as below,
        // it maybe overwrite some rules defined in common rules.
        // <string-array name="apn_hide_rule_strings_with_iccids_array" num="6">
        //    <item value="iccid"/>
        //    <item value="1111,2222"/>
        //    <item value="type"/>
        //    <item value="ims,emergency"/>
        //    <item value="include_common_rules"/>
        //    <item value="true"/>
        // </string-array>
        if(mHideApnsWithIccidRule != null){
            HashMap<String, String> ruleWithIccid = getApnRuleMap(mHideApnsWithIccidRule);
            final String iccid = mSubscriptionInfo == null ? "" : mSubscriptionInfo.getIccId();
            if(isOperatorIccid(ruleWithIccid, iccid)){
                String s = ruleWithIccid.get(INCLUDE_COMMON_RULES);
                includeCommon = !(s != null && s.equalsIgnoreCase(String.valueOf(false)));
                Log.d(TAG, "apn hidden rules in iccids, include common rule: " + includeCommon);
                filterWithKey(ruleWithIccid, where);
            }
        }

        if(includeCommon){
            // Common APN hidden rules,
            // it should be configured in CarrierConfig as below.
            // <string-array name="apn_default_values_strings_array" num="2">
            //    <item value="type"/>
            //    <item value="fota"/>
            // </string-array>
            if(mHideApnsWithRule != null){
               HashMap<String, String> rule = getApnRuleMap(mHideApnsWithRule);
               filterWithKey(rule, where);
            }
        }
    }

    private void filterWithKey(Map<String, String> rules, StringBuilder where) {
        Set<String> fields = rules.keySet();
        for(String field : fields){
            if(Utils.carrierTableFieldValidate(field)){
                String value = rules.get(field);
                if(!TextUtils.isEmpty(value)){
                    String[] subValues = value.split(",");
                    for(String subValue : subValues){
                        where.append(" AND " + field + " <> \"" + subValue + "\"");
                    }
                }
            }
        }
    }

    private HashMap<String, String> getApnRuleMap(String[] ruleArray) {
        HashMap<String, String> rules = new HashMap<String, String>();
        if (ruleArray != null) {
            int length = ruleArray.length;
            Log.d(TAG, "ruleArray size = " + length);
            if (length > 0 && (length % 2 == 0)) {
                for (int i = 0; i < length;) {
                    rules.put(ruleArray[i].toLowerCase(), ruleArray[i + 1]);
                    i += 2;
                }
            }
        }
        return rules;
    }

    private boolean isOperatorIccid(HashMap<String, String> ruleMap, String iccid) {
        String valuesOfIccid = ruleMap.get("iccid");
        if (!TextUtils.isEmpty(valuesOfIccid)) {
            String[] iccids = valuesOfIccid.split(",");
            for (String subIccid : iccids) {
                if (iccid.startsWith(subIccid.trim())) {
                    return true;
                }
            }
        }
        return false;
    }

    private int networkTypeToRilRidioTechnology(int nt) {
        switch(nt) {
            case TelephonyManager.NETWORK_TYPE_GPRS:
                return ServiceState.RIL_RADIO_TECHNOLOGY_GPRS;
            case TelephonyManager.NETWORK_TYPE_EDGE:
                return ServiceState.RIL_RADIO_TECHNOLOGY_EDGE;
            case TelephonyManager.NETWORK_TYPE_UMTS:
                return ServiceState.RIL_RADIO_TECHNOLOGY_UMTS;
            case TelephonyManager.NETWORK_TYPE_HSDPA:
                return ServiceState.RIL_RADIO_TECHNOLOGY_HSDPA;
            case TelephonyManager.NETWORK_TYPE_HSUPA:
                return ServiceState.RIL_RADIO_TECHNOLOGY_HSUPA;
            case TelephonyManager.NETWORK_TYPE_HSPA:
                return ServiceState.RIL_RADIO_TECHNOLOGY_HSPA;
            case TelephonyManager.NETWORK_TYPE_CDMA:
                return ServiceState.RIL_RADIO_TECHNOLOGY_IS95B;
            case TelephonyManager.NETWORK_TYPE_1xRTT:
                return ServiceState.RIL_RADIO_TECHNOLOGY_1xRTT;
            case TelephonyManager.NETWORK_TYPE_EVDO_0:
                return ServiceState.RIL_RADIO_TECHNOLOGY_EVDO_0;
            case TelephonyManager.NETWORK_TYPE_EVDO_A:
                return ServiceState.RIL_RADIO_TECHNOLOGY_EVDO_A;
            case TelephonyManager.NETWORK_TYPE_EVDO_B:
                return ServiceState.RIL_RADIO_TECHNOLOGY_EVDO_B;
            case TelephonyManager.NETWORK_TYPE_EHRPD:
                return ServiceState.RIL_RADIO_TECHNOLOGY_EHRPD;
            case TelephonyManager.NETWORK_TYPE_LTE:
                return ServiceState.RIL_RADIO_TECHNOLOGY_LTE;
            case TelephonyManager.NETWORK_TYPE_HSPAP:
                return ServiceState.RIL_RADIO_TECHNOLOGY_HSPAP;
            case TelephonyManager.NETWORK_TYPE_GSM:
                return ServiceState.RIL_RADIO_TECHNOLOGY_GSM;
            case TelephonyManager.NETWORK_TYPE_TD_SCDMA:
                return ServiceState.RIL_RADIO_TECHNOLOGY_TD_SCDMA;
            case TelephonyManager.NETWORK_TYPE_IWLAN:
                return ServiceState.RIL_RADIO_TECHNOLOGY_IWLAN;
            case TelephonyManager.NETWORK_TYPE_LTE_CA:
                return ServiceState.RIL_RADIO_TECHNOLOGY_LTE_CA;
            case TelephonyManager.NETWORK_TYPE_NR:
                return ServiceState.RIL_RADIO_TECHNOLOGY_NR;
            default:
                return ServiceState.RIL_RADIO_TECHNOLOGY_UNKNOWN;
        }
    }

    @Override
    public void onCreateOptionsMenu(Menu menu, MenuInflater inflater) {
        if (!mUnavailable) {
            if (mAllowAddingApns) {
                menu.add(0, MENU_NEW, 0,
                        getResources().getString(R.string.menu_new))
                        .setIcon(R.drawable.ic_add_24dp)
                        .setShowAsAction(MenuItem.SHOW_AS_ACTION_IF_ROOM);
            }
            menu.add(0, MENU_RESTORE, 0,
                    getResources().getString(R.string.menu_restore))
                    .setIcon(android.R.drawable.ic_menu_upload);
        }

        super.onCreateOptionsMenu(menu, inflater);
    }

    @Override
    public boolean onOptionsItemSelected(MenuItem item) {
        switch (item.getItemId()) {
            case MENU_NEW:
                addNewApn();
                return true;
            case MENU_RESTORE:
                restoreDefaultApn();
                return true;
        }
        return super.onOptionsItemSelected(item);
    }

    private void addNewApn() {
        if (Flags.newApnPageEnabled()) {
            String route = ApnEditPageProvider.INSTANCE.getRoute(
                    INSERT_URL, Telephony.Carriers.CONTENT_URI, mSubId);
            SpaActivity.startSpaActivity(getContext(), route);
        } else {
            final Intent intent = new Intent(Intent.ACTION_INSERT, Telephony.Carriers.CONTENT_URI);
            intent.putExtra(SUB_ID, mSubId);
            intent.addFlags(Intent.FLAG_GRANT_READ_URI_PERMISSION);
            if (!TextUtils.isEmpty(mMvnoType) && !TextUtils.isEmpty(mMvnoMatchData)) {
                intent.putExtra(MVNO_TYPE, mMvnoType);
                intent.putExtra(MVNO_MATCH_DATA, mMvnoMatchData);
            }
            startActivity(intent);
        }
    }

    @Override
    public boolean onPreferenceChange(Preference preference, Object newValue) {
        Log.d(TAG, "onPreferenceChange(): Preference - " + preference
                + ", newValue - " + newValue + ", newValue type - "
                + newValue.getClass());
        if (newValue instanceof String) {
            mPreferredApnRepository.setPreferredApn((String) newValue);
        }

        return true;
    }

<<<<<<< HEAD
    private void setSelectedApnKey(String key) {
        mSelectedKey = key;
        final ContentResolver resolver = getContentResolver();

        final ContentValues values = new ContentValues();
        values.put(APN_ID, mSelectedKey);
        resolver.update(getUriForCurrSubId(PREFERAPN_URI), values, null, null);
    }

    private String getSelectedApnKey() {
        String key = null;

        final Cursor cursor = getContentResolver().query(getUriForCurrSubId(PREFERAPN_URI),
                new String[] {"_id"}, null, null, Telephony.Carriers.DEFAULT_SORT_ORDER);
        if (cursor.getCount() > 0) {
            cursor.moveToFirst();
            key = cursor.getString(ID_INDEX);
        }
        cursor.close();
        return key;
    }

    private boolean restoreDefaultApn() {
        // Callback of data connection change could be some noise during the stage of restore.
        mTelephonyManager.listen(mPhoneStateListener, PhoneStateListener.LISTEN_NONE);

        showRestoreDefaultApnDialog();
=======
    private void restoreDefaultApn() {
        showDialog(DIALOG_RESTORE_DEFAULTAPN);
>>>>>>> 1eed2c18
        mRestoreDefaultApnMode = true;

        mPreferredApnRepository.restorePreferredApn(getViewLifecycleOwner(), () -> {
            onPreferredApnRestored();
            return Unit.INSTANCE;
        });
    }

    private void onPreferredApnRestored() {
        final Activity activity = getActivity();
        if (activity == null) {
            mRestoreDefaultApnMode = false;
            return;
        }
        fillList();
        getPreferenceScreen().setEnabled(true);
        mRestoreDefaultApnMode = false;
        removeDialog(DIALOG_RESTORE_DEFAULTAPN);
        Toast.makeText(
                activity,
                getResources().getString(R.string.restore_default_apn_completed),
                Toast.LENGTH_LONG).show();
    }

    @Override
    public Dialog onCreateDialog(int id) {
        if (id == DIALOG_RESTORE_DEFAULTAPN) {
            final ProgressDialog dialog = new ProgressDialog(getActivity()) {
                public boolean onTouchEvent(MotionEvent event) {
                    return true;
                }
            };
            dialog.setMessage(getResources().getString(R.string.restore_default_apn));
            dialog.setCancelable(false);
            return dialog;
        }
        return null;
    }

    @Override
    public int getDialogMetricsCategory(int dialogId) {
        if (dialogId == DIALOG_RESTORE_DEFAULTAPN) {
            return SettingsEnums.DIALOG_APN_RESTORE_DEFAULT;
        }
        return 0;
    }

    private void showRestoreDefaultApnDialog() {
        // try to remove the progress dialog firstly to avoid this dialog sometimes not dismissed.
        // such as repeatly and quickly clicking the restore default apn menu item before the
        // progress dialog UI is really shown.
        removeDialog(DIALOG_RESTORE_DEFAULTAPN);
        showDialog(DIALOG_RESTORE_DEFAULTAPN);
    }
}<|MERGE_RESOLUTION|>--- conflicted
+++ resolved
@@ -24,11 +24,7 @@
 import android.app.settings.SettingsEnums;
 import android.content.Context;
 import android.content.Intent;
-<<<<<<< HEAD
-import android.content.IntentFilter;
 import android.content.res.Resources.NotFoundException;
-=======
->>>>>>> 1eed2c18
 import android.database.Cursor;
 import android.net.Uri;
 import android.os.Bundle;
@@ -37,14 +33,9 @@
 import android.os.UserManager;
 import android.provider.Telephony;
 import android.telephony.CarrierConfigManager;
-<<<<<<< HEAD
-import android.telephony.PhoneStateListener;
-import android.telephony.PreciseDataConnectionState;
 import android.telephony.ServiceState;
-import android.telephony.SubscriptionInfo;
-=======
->>>>>>> 1eed2c18
 import android.telephony.SubscriptionManager;
+import android.telephony.TelephonyManager;
 import android.telephony.data.ApnSetting;
 import android.text.TextUtils;
 import android.util.Log;
@@ -144,73 +135,6 @@
         super(UserManager.DISALLOW_CONFIG_MOBILE_NETWORKS);
     }
 
-<<<<<<< HEAD
-    private final PhoneStateListener mPhoneStateListener = new PhoneStateListener() {
-        @Override
-        public void onPreciseDataConnectionStateChanged(
-                PreciseDataConnectionState dataConnectionState) {
-            if (dataConnectionState.getState() == TelephonyManager.DATA_CONNECTED) {
-                if (!mRestoreDefaultApnMode) {
-                    fillList();
-                } else {
-                    showRestoreDefaultApnDialog();
-                }
-            }
-        }
-    };
-
-    private final BroadcastReceiver mReceiver = new BroadcastReceiver() {
-        @Override
-        public void onReceive(Context context, Intent intent) {
-            if (intent.getAction().equals(
-                    TelephonyManager.ACTION_SUBSCRIPTION_CARRIER_IDENTITY_CHANGED)) {
-                if (mRestoreDefaultApnMode) {
-                    return;
-                }
-                final int extraSubId = intent.getIntExtra(TelephonyManager.EXTRA_SUBSCRIPTION_ID,
-                        SubscriptionManager.INVALID_SUBSCRIPTION_ID);
-                if (SubscriptionManager.isValidSubscriptionId(extraSubId)
-                        && mPhoneId == SubscriptionUtil.getPhoneId(context, extraSubId)
-                        && extraSubId != mSubId) {
-                    // subscription has changed
-                    mSubId = extraSubId;
-                    mSubscriptionInfo = getSubscriptionInfo(mSubId);
-                    restartPhoneStateListener(mSubId);
-                }
-                fillList();
-            } else if (intent.getAction().equals(ACTION_VOLTE_ENABLED_STATE_CHANGED)) {
-                if (!mRestoreDefaultApnMode) {
-                    fillList();
-                } else {
-                    showRestoreDefaultApnDialog();
-                }
-            } else if (intent.getAction().equals(CarrierConfigManager.ACTION_CARRIER_CONFIG_CHANGED)) {
-                loadCarrierConfig();
-                if (!mRestoreDefaultApnMode) {
-                    fillList();
-                }
-            }
-        }
-    };
-
-    private void restartPhoneStateListener(int subId) {
-        if (mRestoreDefaultApnMode) {
-            return;
-        }
-
-        final TelephonyManager updatedTelephonyManager =
-                mTelephonyManager.createForSubscriptionId(subId);
-
-        // restart monitoring when subscription has been changed
-        mTelephonyManager.listen(mPhoneStateListener,
-                PhoneStateListener.LISTEN_NONE);
-
-        mTelephonyManager = updatedTelephonyManager;
-
-        mTelephonyManager.listen(mPhoneStateListener,
-                PhoneStateListener.LISTEN_PRECISE_DATA_CONNECTION_STATE);
-    }
-
     private void loadCarrierConfig() {
         final CarrierConfigManager configManager = (CarrierConfigManager)
                 getSystemService(Context.CARRIER_CONFIG_SERVICE);
@@ -222,11 +146,6 @@
         mAllowAddingApns = b.getBoolean(CarrierConfigManager.KEY_ALLOW_ADDING_APNS_BOOL);
         mHideApnsWithRule = b.getStringArray(APN_HIDE_RULE_STRINGS_ARRAY);
         mHideApnsWithIccidRule = b.getStringArray(APN_HIDE_RULE_STRINGS_WITH_ICCIDS_ARRAY);
-        if (mSubscriptionInfo != null) {
-           String iccid = mSubscriptionInfo.getIccId();
-           Log.d(TAG, "iccid: " + iccid);
-           mHideApnsGroupByIccid = b.getPersistableBundle(iccid);
-        }
         if (mAllowAddingApns) {
             final String[] readOnlyApnTypes = b.getStringArray(
                     CarrierConfigManager.KEY_READ_ONLY_APN_TYPES_STRING_ARRAY);
@@ -239,8 +158,6 @@
         mHidePresetApnDetails = b.getBoolean(CarrierConfigManager.KEY_HIDE_PRESET_APN_DETAILS_BOOL);
    }
 
-=======
->>>>>>> 1eed2c18
     @Override
     public int getMetricsCategory() {
         return SettingsEnums.APN;
@@ -256,28 +173,8 @@
 
         setIfOnlyAvailableForAdmins(true);
 
-<<<<<<< HEAD
-        mSubscriptionInfo = getSubscriptionInfo(mSubId);
-        mTelephonyManager = activity.getSystemService(TelephonyManager.class);
-
         loadCarrierConfig();
-=======
-        final CarrierConfigManager configManager = (CarrierConfigManager)
-                getSystemService(Context.CARRIER_CONFIG_SERVICE);
-        final PersistableBundle b = configManager.getConfigForSubId(mSubId);
-        mHideImsApn = b.getBoolean(CarrierConfigManager.KEY_HIDE_IMS_APN_BOOL);
-        mAllowAddingApns = b.getBoolean(CarrierConfigManager.KEY_ALLOW_ADDING_APNS_BOOL);
-        if (mAllowAddingApns) {
-            final String[] readOnlyApnTypes = b.getStringArray(
-                    CarrierConfigManager.KEY_READ_ONLY_APN_TYPES_STRING_ARRAY);
-            // if no apn type can be edited, do not allow adding APNs
-            if (ApnEditor.hasAllApns(readOnlyApnTypes)) {
-                Log.d(TAG, "not allowing adding APN because all APN types are read only");
-                mAllowAddingApns = false;
-            }
-        }
-        mHidePresetApnDetails = b.getBoolean(CarrierConfigManager.KEY_HIDE_PRESET_APN_DETAILS_BOOL);
->>>>>>> 1eed2c18
+
         mUserManager = UserManager.get(activity);
     }
 
@@ -353,6 +250,8 @@
         // Remove Emergency type, users should not mess with that
         where.append(" AND NOT (type='emergency')");
 
+        // TODO(b/338076914) subId is now hardcoded to invalid
+        final int subId = SubscriptionManager.INVALID_SUBSCRIPTION_ID;
         int phoneId = SubscriptionManager.getPhoneId(subId);
         Context appContext = getActivity().getApplicationContext();
         boolean isVoLTEEnabled = ImsManager.getInstance(appContext, phoneId)
@@ -376,14 +275,10 @@
             final ArrayList<ApnPreference> apnList = new ArrayList<ApnPreference>();
             final ArrayList<ApnPreference> mmsApnList = new ArrayList<ApnPreference>();
 
-<<<<<<< HEAD
-            mSelectedKey = getSelectedApnKey();
-
             // ApnPreference.mSelectedKey static variable is shared for MSim case,
             // need be initialized according to preferred apn id per sub
-            ApnPreference.setSelectedKey(mSelectedKey);
-=======
->>>>>>> 1eed2c18
+            // TODO (b/338076914) upstream refactor removed this functionality
+            // ApnPreference.setSelectedKey(mSelectedKey);
             cursor.moveToFirst();
             while (!cursor.isAfterLast()) {
                 String name = cursor.getString(NAME_INDEX);
@@ -484,6 +379,8 @@
         //    <item value="include_common_rules"/>
         //    <item value="true"/>
         // </string-array>
+        // TODO(b/338076914) re-implement as necessary
+        /*
         if(mHideApnsWithIccidRule != null){
             HashMap<String, String> ruleWithIccid = getApnRuleMap(mHideApnsWithIccidRule);
             final String iccid = mSubscriptionInfo == null ? "" : mSubscriptionInfo.getIccId();
@@ -494,6 +391,7 @@
                 filterWithKey(ruleWithIccid, where);
             }
         }
+        */
 
         if(includeCommon){
             // Common APN hidden rules,
@@ -656,38 +554,8 @@
         return true;
     }
 
-<<<<<<< HEAD
-    private void setSelectedApnKey(String key) {
-        mSelectedKey = key;
-        final ContentResolver resolver = getContentResolver();
-
-        final ContentValues values = new ContentValues();
-        values.put(APN_ID, mSelectedKey);
-        resolver.update(getUriForCurrSubId(PREFERAPN_URI), values, null, null);
-    }
-
-    private String getSelectedApnKey() {
-        String key = null;
-
-        final Cursor cursor = getContentResolver().query(getUriForCurrSubId(PREFERAPN_URI),
-                new String[] {"_id"}, null, null, Telephony.Carriers.DEFAULT_SORT_ORDER);
-        if (cursor.getCount() > 0) {
-            cursor.moveToFirst();
-            key = cursor.getString(ID_INDEX);
-        }
-        cursor.close();
-        return key;
-    }
-
-    private boolean restoreDefaultApn() {
-        // Callback of data connection change could be some noise during the stage of restore.
-        mTelephonyManager.listen(mPhoneStateListener, PhoneStateListener.LISTEN_NONE);
-
+    private void restoreDefaultApn() {
         showRestoreDefaultApnDialog();
-=======
-    private void restoreDefaultApn() {
-        showDialog(DIALOG_RESTORE_DEFAULTAPN);
->>>>>>> 1eed2c18
         mRestoreDefaultApnMode = true;
 
         mPreferredApnRepository.restorePreferredApn(getViewLifecycleOwner(), () -> {
