--- conflicted
+++ resolved
@@ -26,11 +26,6 @@
 import com.android.settings.SettingsDumpService;
 import com.android.settings.core.OnActivityResultListener;
 import com.android.settings.dashboard.DashboardFragment;
-<<<<<<< HEAD
-import com.android.settings.network.MobilePlanPreferenceController.MobilePlanPreferenceHost;
-import com.android.settings.network.telephony.TelephonyUtils;
-=======
->>>>>>> 4440d3f5
 import com.android.settings.search.BaseSearchIndexProvider;
 import com.android.settingslib.core.AbstractPreferenceController;
 import com.android.settingslib.core.lifecycle.Lifecycle;
@@ -86,16 +81,7 @@
     }
 
     private static List<AbstractPreferenceController> buildPreferenceControllers(Context context,
-<<<<<<< HEAD
-            Lifecycle lifecycle, MetricsFeatureProvider metricsFeatureProvider, Fragment fragment,
-            MobilePlanPreferenceHost mobilePlanHost, LifecycleOwner lifecycleOwner) {
-        // Connect to ExtTelephonyService
-        TelephonyUtils.connectExtTelephonyService(context);
-        final MobilePlanPreferenceController mobilePlanPreferenceController =
-                new MobilePlanPreferenceController(context, mobilePlanHost);
-=======
             Lifecycle lifecycle, LifecycleOwner lifecycleOwner) {
->>>>>>> 4440d3f5
         final InternetPreferenceController internetPreferenceController =
                 new InternetPreferenceController(context, lifecycle, lifecycleOwner);
 
