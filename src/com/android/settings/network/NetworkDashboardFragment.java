/*
 * Copyright (C) 2016 The Android Open Source Project
 *
 * Licensed under the Apache License, Version 2.0 (the "License");
 * you may not use this file except in compliance with the License.
 * You may obtain a copy of the License at
 *
 *      http://www.apache.org/licenses/LICENSE-2.0
 *
 * Unless required by applicable law or agreed to in writing, software
 * distributed under the License is distributed on an "AS IS" BASIS,
 * WITHOUT WARRANTIES OR CONDITIONS OF ANY KIND, either express or implied.
 * See the License for the specific language governing permissions and
 * limitations under the License.
 */

/*
 * Changes from Qualcomm Innovation Center are provided under the following license:
 *
 * Copyright (c) 2024 Qualcomm Innovation Center, Inc. All rights reserved.
 * SPDX-License-Identifier: BSD-3-Clause-Clear
 */

package com.android.settings.network;

import android.app.settings.SettingsEnums;
import android.content.Context;
import android.content.Intent;
import android.os.Bundle;

import androidx.lifecycle.LifecycleOwner;

import com.android.settings.R;
import com.android.settings.SettingsDumpService;
import com.android.settings.core.OnActivityResultListener;
import com.android.settings.dashboard.DashboardFragment;
<<<<<<< HEAD
import com.android.settings.network.telephony.TelephonyUtils;
=======
import com.android.settings.flags.Flags;
>>>>>>> bcb87740
import com.android.settings.search.BaseSearchIndexProvider;
import com.android.settingslib.core.AbstractPreferenceController;
import com.android.settingslib.core.lifecycle.Lifecycle;
import com.android.settingslib.search.SearchIndexable;

import java.util.ArrayList;
import java.util.List;

@SearchIndexable
public class NetworkDashboardFragment extends DashboardFragment implements
        OnActivityResultListener {

    private static final String TAG = "NetworkDashboardFrag";

    @Override
    public int getMetricsCategory() {
        return SettingsEnums.SETTINGS_NETWORK_CATEGORY;
    }

    @Override
    protected String getLogTag() {
        return TAG;
    }

    @Override
    protected int getPreferenceScreenResId() {
        return R.xml.network_provider_internet;
    }

    @Override
    public void onAttach(Context context) {
        super.onAttach(context);

        use(AirplaneModePreferenceController.class).setFragment(this);
        use(NetworkProviderCallsSmsController.class).init(this);
        getSettingsLifecycle().addObserver(use(AllInOneTetherPreferenceController.class));
    }

    @Override
    public void onCreatePreferences(Bundle savedInstanceState, String rootKey) {
        super.onCreatePreferences(savedInstanceState, rootKey);
        use(AllInOneTetherPreferenceController.class).initEnabler(getSettingsLifecycle());
    }

    @Override
    public int getHelpResource() {
        return R.string.help_url_network_dashboard;
    }

    @Override
    protected List<AbstractPreferenceController> createPreferenceControllers(Context context) {
        return buildPreferenceControllers(context, getSettingsLifecycle(),
                this /* LifecycleOwner */);
    }

    private static List<AbstractPreferenceController> buildPreferenceControllers(Context context,
            Lifecycle lifecycle, LifecycleOwner lifecycleOwner) {
<<<<<<< HEAD
        // Connect to ExtTelephonyService
        TelephonyUtils.connectExtTelephonyService(context);
        final InternetPreferenceController internetPreferenceController =
                new InternetPreferenceController(context, lifecycle, lifecycleOwner);

=======
>>>>>>> bcb87740
        final VpnPreferenceController vpnPreferenceController =
                new VpnPreferenceController(context);
        final PrivateDnsPreferenceController privateDnsPreferenceController =
                new PrivateDnsPreferenceController(context);

        if (lifecycle != null) {
            lifecycle.addObserver(vpnPreferenceController);
            lifecycle.addObserver(privateDnsPreferenceController);
        }

        final List<AbstractPreferenceController> controllers = new ArrayList<>();

        controllers.add(new MobileNetworkSummaryController(context, lifecycle, lifecycleOwner));
        controllers.add(vpnPreferenceController);

        if (Flags.internetPreferenceControllerV2()) {
            controllers.add(
                    new InternetPreferenceControllerV2(context, InternetPreferenceController.KEY));
        } else {
            controllers.add(new InternetPreferenceController(context, lifecycle, lifecycleOwner));
        }

        controllers.add(privateDnsPreferenceController);

        // Start SettingsDumpService after the MobileNetworkRepository is created.
        Intent intent = new Intent(context, SettingsDumpService.class);
        intent.putExtra(SettingsDumpService.EXTRA_KEY_SHOW_NETWORK_DUMP, true);
        context.startService(intent);
        return controllers;
    }

    public void onActivityResult(int requestCode, int resultCode, Intent data) {
        super.onActivityResult(requestCode, resultCode, data);

        switch (requestCode) {
            case AirplaneModePreferenceController.REQUEST_CODE_EXIT_ECM:
            case AirplaneModePreferenceController.REQUEST_CODE_EXIT_SCBM:
                use(AirplaneModePreferenceController.class)
                        .onActivityResult(requestCode, resultCode, data);
                break;
        }
    }

    public static final BaseSearchIndexProvider SEARCH_INDEX_DATA_PROVIDER =
            new BaseSearchIndexProvider(R.xml.network_provider_internet) {
                @Override
                public List<AbstractPreferenceController> createPreferenceControllers(Context
                        context) {
                    return buildPreferenceControllers(context, null /* lifecycle */,
                            null /* LifecycleOwner */);
                }
            };
}<|MERGE_RESOLUTION|>--- conflicted
+++ resolved
@@ -34,11 +34,8 @@
 import com.android.settings.SettingsDumpService;
 import com.android.settings.core.OnActivityResultListener;
 import com.android.settings.dashboard.DashboardFragment;
-<<<<<<< HEAD
+import com.android.settings.flags.Flags;
 import com.android.settings.network.telephony.TelephonyUtils;
-=======
-import com.android.settings.flags.Flags;
->>>>>>> bcb87740
 import com.android.settings.search.BaseSearchIndexProvider;
 import com.android.settingslib.core.AbstractPreferenceController;
 import com.android.settingslib.core.lifecycle.Lifecycle;
@@ -96,14 +93,8 @@
 
     private static List<AbstractPreferenceController> buildPreferenceControllers(Context context,
             Lifecycle lifecycle, LifecycleOwner lifecycleOwner) {
-<<<<<<< HEAD
         // Connect to ExtTelephonyService
         TelephonyUtils.connectExtTelephonyService(context);
-        final InternetPreferenceController internetPreferenceController =
-                new InternetPreferenceController(context, lifecycle, lifecycleOwner);
-
-=======
->>>>>>> bcb87740
         final VpnPreferenceController vpnPreferenceController =
                 new VpnPreferenceController(context);
         final PrivateDnsPreferenceController privateDnsPreferenceController =
