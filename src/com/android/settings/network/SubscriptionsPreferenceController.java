--- conflicted
+++ resolved
@@ -232,13 +232,6 @@
                 connectCarrierNetwork();
                 return true;
             });
-<<<<<<< HEAD
-
-            mSubsGearPref.setOnGearClickListener(p ->
-                    MobileNetworkUtils.launchMobileNetworkSettings(mContext,
-                            mSubscriptionManager.getDefaultDataSubscriptionInfo()));
-=======
->>>>>>> 570619d7
         }
 
         mSubsGearPref.setOnGearClickListener(p ->
