/*
 * Copyright (C) 2018 The Android Open Source Project
 *
 * Licensed under the Apache License, Version 2.0 (the "License");
 * you may not use this file except in compliance with the License.
 * You may obtain a copy of the License at
 *
 *      http://www.apache.org/licenses/LICENSE-2.0
 *
 * Unless required by applicable law or agreed to in writing, software
 * distributed under the License is distributed on an "AS IS" BASIS,
 * WITHOUT WARRANTIES OR CONDITIONS OF ANY KIND, either express or implied.
 * See the License for the specific language governing permissions and
 * limitations under the License.
 */

package com.android.settings.network.telephony;

<<<<<<< HEAD

import android.content.Context;
import android.content.IntentFilter;
import android.os.RemoteException;
import android.os.ServiceManager;
=======
import android.annotation.IntDef;
>>>>>>> 16c8cef5
import android.telephony.AccessNetworkConstants.AccessNetworkType;
import android.telephony.CellInfo;
import android.telephony.NetworkScan;
import android.telephony.NetworkScanRequest;
import android.telephony.RadioAccessSpecifier;
import android.telephony.TelephonyManager;
import android.telephony.TelephonyScanManager;
import android.util.Log;

<<<<<<< HEAD
import org.codeaurora.internal.IExtTelephony;

=======
import com.android.internal.telephony.CellNetworkScanResult;

import com.google.common.util.concurrent.FutureCallback;
import com.google.common.util.concurrent.Futures;
import com.google.common.util.concurrent.ListenableFuture;
import com.google.common.util.concurrent.MoreExecutors;
import com.google.common.util.concurrent.SettableFuture;

import java.lang.annotation.Retention;
import java.lang.annotation.RetentionPolicy;
>>>>>>> 16c8cef5
import java.util.ArrayList;
import java.util.List;
import java.util.concurrent.CancellationException;
import java.util.concurrent.Executor;
import java.util.stream.Collectors;

/**
 * A helper class that builds the common interface and performs the network scan for two different
 * network scan APIs.
 */
public class NetworkScanHelper {
    public static final String TAG = "NetworkScanHelper";

    /**
     * Callbacks interface to inform the network scan results.
     */
    public interface NetworkScanCallback {
        /**
         * Called when the results is returned from {@link TelephonyManager}. This method will be
         * called at least one time if there is no error occurred during the network scan.
         *
         * <p> This method can be called multiple times in one network scan, until
         * {@link #onComplete()} or {@link #onError(int)} is called.
         *
         * @param results
         */
        void onResults(List<CellInfo> results);

        /**
         * Called when the current network scan process is finished. No more
         * {@link #onResults(List)} will be called for the current network scan after this method is
         * called.
         */
        void onComplete();

        /**
         * Called when an error occurred during the network scan process.
         *
         * <p> There is no more result returned from {@link TelephonyManager} if an error occurred.
         *
         * <p> {@link #onComplete()} will not be called if an error occurred.
         *
         * @see {@link NetworkScan.ScanErrorCode}
         */
        void onError(int errorCode);
    }

<<<<<<< HEAD
=======
    @Retention(RetentionPolicy.SOURCE)
    @IntDef({NETWORK_SCAN_TYPE_WAIT_FOR_ALL_RESULTS, NETWORK_SCAN_TYPE_INCREMENTAL_RESULTS})
    public @interface NetworkQueryType {}

    /**
     * Performs the network scan using {@link TelephonyManager#getAvailableNetworks()}. The network
     * scan results won't be returned to the caller until the network scan is completed.
     *
     * <p> This is typically used when the modem doesn't support the new network scan api
     * {@link TelephonyManager#requestNetworkScan(
     * NetworkScanRequest, Executor, TelephonyScanManager.NetworkScanCallback)}.
     */
    public static final int NETWORK_SCAN_TYPE_WAIT_FOR_ALL_RESULTS = 1;
>>>>>>> 16c8cef5

    /**
     * Performs the network scan using {@link TelephonyManager#requestNetworkScan(
     * NetworkScanRequest, Executor, TelephonyScanManager.NetworkScanCallback)} The network scan
     * results will be returned to the caller periodically in a small time window until the network
     * scan is completed. The complete results should be returned in the last called of
     * {@link NetworkScanCallback#onResults(List)}.
     *
     * <p> This is recommended to be used if modem supports the new network scan api
     * {@link TelephonyManager#requestNetworkScan(
     * NetworkScanRequest, Executor, TelephonyScanManager.NetworkScanCallback)}
     */
<<<<<<< HEAD
    public static final int NETWORK_SCAN_TYPE_INCREMENTAL_RESULTS = 1;

    /**
     * Performs the network scan using {@link IExtTelephony#performIncrementalScan(int)}
     * The network scan is triggered using QcRil hooks, and the results will be returned to the
     * caller periodically in a small time window until the network scan is completed.
     *
     * <p> This is recommended to be used if modem does not support the new network scan api
     * {@link TelephonyManager#requestNetworkScan(
     * NetworkScanRequest, Executor, TelephonyScanManager.NetworkScanCallback)}.
     */
    public static final int NETWORK_SCAN_TYPE_INCREMENTAL_RESULTS_LEGACY = 2;
=======
    public static final int NETWORK_SCAN_TYPE_INCREMENTAL_RESULTS = 2;
>>>>>>> 16c8cef5

    /** The constants below are used in the async network scan. */
    private static final boolean INCREMENTAL_RESULTS = true;
    private static final int SEARCH_PERIODICITY_SEC = 5;
    private static final int MAX_SEARCH_TIME_SEC = 254;
    private static final int INCREMENTAL_RESULTS_PERIODICITY_SEC = 3;

    private final NetworkScanCallback mNetworkScanCallback;
    private final TelephonyManager mTelephonyManager;
    private final TelephonyScanManager.NetworkScanCallback mInternalNetworkScanCallback;
    private final Executor mExecutor;
    private final LegacyIncrementalScanBroadcastReceiver mLegacyIncrScanReceiver;
    private Context mContext;
    private NetworkScan mNetworkScanRequester;
    private IExtTelephony mExtTelephony;
    private IntentFilter filter =
            new IntentFilter("qualcomm.intent.action.ACTION_INCREMENTAL_NW_SCAN_IND");

<<<<<<< HEAD
    public NetworkScanHelper(Context context, TelephonyManager tm, NetworkScanCallback callback,
                             Executor executor) {
        mContext = context;
=======
    /** Callbacks for sync network scan */
    private ListenableFuture<List<CellInfo>> mNetworkScanFuture;

    public NetworkScanHelper(TelephonyManager tm, NetworkScanCallback callback, Executor executor) {
>>>>>>> 16c8cef5
        mTelephonyManager = tm;
        mNetworkScanCallback = callback;
        mInternalNetworkScanCallback = new NetworkScanCallbackImpl();
        mExecutor = executor;
        mLegacyIncrScanReceiver =
                new LegacyIncrementalScanBroadcastReceiver(mContext, mInternalNetworkScanCallback);
    }

    private NetworkScanRequest createNetworkScanForPreferredAccessNetworks() {
        long networkTypeBitmap3gpp = mTelephonyManager.getPreferredNetworkTypeBitmask()
                & TelephonyManager.NETWORK_STANDARDS_FAMILY_BITMASK_3GPP;

        List<RadioAccessSpecifier> radioAccessSpecifiers = new ArrayList<>();
        // If the allowed network types are unknown or if they are of the right class, scan for
        // them; otherwise, skip them to save scan time and prevent users from being shown networks
        // that they can't connect to.
        if (networkTypeBitmap3gpp == 0
                || (networkTypeBitmap3gpp & TelephonyManager.NETWORK_CLASS_BITMASK_2G) != 0) {
            radioAccessSpecifiers.add(
                    new RadioAccessSpecifier(AccessNetworkType.GERAN, null, null));
        }
        if (networkTypeBitmap3gpp == 0
                || (networkTypeBitmap3gpp & TelephonyManager.NETWORK_CLASS_BITMASK_3G) != 0) {
            radioAccessSpecifiers.add(
                    new RadioAccessSpecifier(AccessNetworkType.UTRAN, null, null));
        }
        if (networkTypeBitmap3gpp == 0
                || (networkTypeBitmap3gpp & TelephonyManager.NETWORK_CLASS_BITMASK_4G) != 0) {
            radioAccessSpecifiers.add(
                    new RadioAccessSpecifier(AccessNetworkType.EUTRAN, null, null));
        }
        if (networkTypeBitmap3gpp == 0
               || (networkTypeBitmap3gpp & TelephonyManager.NETWORK_CLASS_BITMASK_5G) != 0) {
            radioAccessSpecifiers.add(
                    new RadioAccessSpecifier(AccessNetworkType.NGRAN, null, null));
        }

        return new NetworkScanRequest(
                NetworkScanRequest.SCAN_TYPE_ONE_SHOT,
                radioAccessSpecifiers.toArray(
                        new RadioAccessSpecifier[radioAccessSpecifiers.size()]),
                SEARCH_PERIODICITY_SEC,
                MAX_SEARCH_TIME_SEC,
                INCREMENTAL_RESULTS,
                INCREMENTAL_RESULTS_PERIODICITY_SEC,
                null /* List of PLMN ids (MCC-MNC) */);
    }

    /**
     * Performs a network scan for the given type {@code type}.
     * {@link #NETWORK_SCAN_TYPE_INCREMENTAL_RESULTS} is recommended if modem supports
     * {@link TelephonyManager#requestNetworkScan(
     * NetworkScanRequest, Executor, TelephonyScanManager.NetworkScanCallback)}.
     *
     * @param type used to tell which network scan API should be used.
     */
<<<<<<< HEAD
    public void startNetworkScan(int type) {
        Log.d(TAG, "startNetworkScan: " + type);
        if (type == NETWORK_SCAN_TYPE_INCREMENTAL_RESULTS) {
=======
    public void startNetworkScan(@NetworkQueryType int type) {
        if (type == NETWORK_SCAN_TYPE_WAIT_FOR_ALL_RESULTS) {
            mNetworkScanFuture = SettableFuture.create();
            Futures.addCallback(mNetworkScanFuture, new FutureCallback<List<CellInfo>>() {
                @Override
                public void onSuccess(List<CellInfo> result) {
                    onResults(result);
                    onComplete();
                }

                @Override
                public void onFailure(Throwable t) {
                    if (t instanceof CancellationException) {
                        return;
                    }
                    int errCode = Integer.parseInt(t.getMessage());
                    onError(errCode);
                }
            }, MoreExecutors.directExecutor());
            mExecutor.execute(new NetworkScanSyncTask(
                    mTelephonyManager, (SettableFuture) mNetworkScanFuture));
        } else if (type == NETWORK_SCAN_TYPE_INCREMENTAL_RESULTS) {
>>>>>>> 16c8cef5
            if (mNetworkScanRequester != null) {
                return;
            }
            mNetworkScanRequester = mTelephonyManager.requestNetworkScan(
                    createNetworkScanForPreferredAccessNetworks(),
                    mExecutor,
                    mInternalNetworkScanCallback);
            if (mNetworkScanRequester == null) {
                onError(NetworkScan.ERROR_RADIO_INTERFACE_ERROR);
            }
<<<<<<< HEAD
        } else if (type == NETWORK_SCAN_TYPE_INCREMENTAL_RESULTS_LEGACY) {
            mContext.registerReceiver(mLegacyIncrScanReceiver, filter);
            boolean success = false;
            mExtTelephony = IExtTelephony.Stub
                    .asInterface(ServiceManager.getService("qti.radio.extphone"));
            try {
                success = mExtTelephony.performIncrementalScan(mTelephonyManager.getSlotIndex());
            } catch (RemoteException | NullPointerException ex) {
                Log.e(TAG, "performIncrementalScan Exception: ", ex);
            }

            Log.d(TAG, "success: " + success);
            if (!success) {
                onError(NetworkScan.ERROR_RADIO_INTERFACE_ERROR);
            }
=======
>>>>>>> 16c8cef5
        }
    }

    /**
     * The network scan of type {@link #NETWORK_SCAN_TYPE_WAIT_FOR_ALL_RESULTS} can't be stopped,
     * however, the result of the current network scan won't be returned to the callback after
     * calling this method.
     */
    public void stopNetworkQuery() {
        if (mNetworkScanRequester != null) {
            mNetworkScanRequester.stopScan();
            mNetworkScanRequester = null;
        }

<<<<<<< HEAD
        try {
            if (mExtTelephony != null) {
                int slotIndex = mTelephonyManager.getSlotIndex();
                if (slotIndex >= 0 && slotIndex < mTelephonyManager.getActiveModemCount()) {
                    mExtTelephony.abortIncrementalScan(slotIndex);
                } else {
                    Log.d(TAG, "slotIndex is invalid, skipping abort");
                }
                mExtTelephony = null;
                mContext.unregisterReceiver(mLegacyIncrScanReceiver);
            }
        } catch (RemoteException | NullPointerException ex) {
            Log.e(TAG, "abortIncrementalScan Exception: ", ex);
        } catch (IllegalArgumentException ex) {
            Log.e(TAG, "IllegalArgumentException");
=======
        if (mNetworkScanFuture != null) {
            mNetworkScanFuture.cancel(true /* mayInterruptIfRunning */);
            mNetworkScanFuture = null;
>>>>>>> 16c8cef5
        }
    }

    private void onResults(List<CellInfo> cellInfos) {
        mNetworkScanCallback.onResults(cellInfos);
    }

    private void onComplete() {
        mNetworkScanCallback.onComplete();
    }

    private void onError(int errCode) {
        mNetworkScanCallback.onError(errCode);
    }

    /**
     * Converts the status code of {@link CellNetworkScanResult} to one of the
     * {@link NetworkScan.ScanErrorCode}.
     * @param errCode status code from {@link CellNetworkScanResult}.
     *
     * @return one of the scan error code from {@link NetworkScan.ScanErrorCode}.
     */
    private static int convertToScanErrorCode(int errCode) {
        switch (errCode) {
            case CellNetworkScanResult.STATUS_RADIO_NOT_AVAILABLE:
                return NetworkScan.ERROR_RADIO_INTERFACE_ERROR;
            case CellNetworkScanResult.STATUS_RADIO_GENERIC_FAILURE:
            default:
                return NetworkScan.ERROR_MODEM_ERROR;
        }
    }

    private final class NetworkScanCallbackImpl extends TelephonyScanManager.NetworkScanCallback {
        public void onResults(List<CellInfo> results) {
            Log.d(TAG, "Async scan onResults() results = "
                    + CellInfoUtil.cellInfoListToString(results));
            NetworkScanHelper.this.onResults(results);
        }

        public void onComplete() {
            Log.d(TAG, "async scan onComplete()");
            NetworkScanHelper.this.onComplete();
        }

        public void onError(@NetworkScan.ScanErrorCode int errCode) {
            Log.d(TAG, "async scan onError() errorCode = " + errCode);
            NetworkScanHelper.this.onError(errCode);
        }
    }

    private static final class NetworkScanSyncTask implements Runnable {
        private final SettableFuture<List<CellInfo>> mCallback;
        private final TelephonyManager mTelephonyManager;

        NetworkScanSyncTask(
                TelephonyManager telephonyManager, SettableFuture<List<CellInfo>> callback) {
            mTelephonyManager = telephonyManager;
            mCallback = callback;
        }

        @Override
        public void run() {
            final CellNetworkScanResult result = mTelephonyManager.getAvailableNetworks();
            if (result.getStatus() == CellNetworkScanResult.STATUS_SUCCESS) {
                final List<CellInfo> cellInfos = result.getOperators()
                        .stream()
                        .map(operatorInfo
                                -> CellInfoUtil.convertOperatorInfoToCellInfo(operatorInfo))
                        .collect(Collectors.toList());
                Log.d(TAG, "Sync network scan completed, cellInfos = "
                        + CellInfoUtil.cellInfoListToString(cellInfos));
                mCallback.set(cellInfos);
            } else {
                final Throwable error = new Throwable(
                        Integer.toString(convertToScanErrorCode(result.getStatus())));
                mCallback.setException(error);
                Log.d(TAG, "Sync network scan error, ex = " + error);
            }
        }
    }
}<|MERGE_RESOLUTION|>--- conflicted
+++ resolved
@@ -16,15 +16,11 @@
 
 package com.android.settings.network.telephony;
 
-<<<<<<< HEAD
-
+import android.annotation.IntDef;
 import android.content.Context;
 import android.content.IntentFilter;
 import android.os.RemoteException;
 import android.os.ServiceManager;
-=======
-import android.annotation.IntDef;
->>>>>>> 16c8cef5
 import android.telephony.AccessNetworkConstants.AccessNetworkType;
 import android.telephony.CellInfo;
 import android.telephony.NetworkScan;
@@ -34,21 +30,10 @@
 import android.telephony.TelephonyScanManager;
 import android.util.Log;
 
-<<<<<<< HEAD
 import org.codeaurora.internal.IExtTelephony;
-
-=======
-import com.android.internal.telephony.CellNetworkScanResult;
-
-import com.google.common.util.concurrent.FutureCallback;
-import com.google.common.util.concurrent.Futures;
-import com.google.common.util.concurrent.ListenableFuture;
-import com.google.common.util.concurrent.MoreExecutors;
-import com.google.common.util.concurrent.SettableFuture;
 
 import java.lang.annotation.Retention;
 import java.lang.annotation.RetentionPolicy;
->>>>>>> 16c8cef5
 import java.util.ArrayList;
 import java.util.List;
 import java.util.concurrent.CancellationException;
@@ -96,22 +81,9 @@
         void onError(int errorCode);
     }
 
-<<<<<<< HEAD
-=======
     @Retention(RetentionPolicy.SOURCE)
-    @IntDef({NETWORK_SCAN_TYPE_WAIT_FOR_ALL_RESULTS, NETWORK_SCAN_TYPE_INCREMENTAL_RESULTS})
+    @IntDef({NETWORK_SCAN_TYPE_INCREMENTAL_RESULTS, NETWORK_SCAN_TYPE_INCREMENTAL_RESULTS_LEGACY})
     public @interface NetworkQueryType {}
-
-    /**
-     * Performs the network scan using {@link TelephonyManager#getAvailableNetworks()}. The network
-     * scan results won't be returned to the caller until the network scan is completed.
-     *
-     * <p> This is typically used when the modem doesn't support the new network scan api
-     * {@link TelephonyManager#requestNetworkScan(
-     * NetworkScanRequest, Executor, TelephonyScanManager.NetworkScanCallback)}.
-     */
-    public static final int NETWORK_SCAN_TYPE_WAIT_FOR_ALL_RESULTS = 1;
->>>>>>> 16c8cef5
 
     /**
      * Performs the network scan using {@link TelephonyManager#requestNetworkScan(
@@ -124,7 +96,6 @@
      * {@link TelephonyManager#requestNetworkScan(
      * NetworkScanRequest, Executor, TelephonyScanManager.NetworkScanCallback)}
      */
-<<<<<<< HEAD
     public static final int NETWORK_SCAN_TYPE_INCREMENTAL_RESULTS = 1;
 
     /**
@@ -137,9 +108,6 @@
      * NetworkScanRequest, Executor, TelephonyScanManager.NetworkScanCallback)}.
      */
     public static final int NETWORK_SCAN_TYPE_INCREMENTAL_RESULTS_LEGACY = 2;
-=======
-    public static final int NETWORK_SCAN_TYPE_INCREMENTAL_RESULTS = 2;
->>>>>>> 16c8cef5
 
     /** The constants below are used in the async network scan. */
     private static final boolean INCREMENTAL_RESULTS = true;
@@ -158,16 +126,9 @@
     private IntentFilter filter =
             new IntentFilter("qualcomm.intent.action.ACTION_INCREMENTAL_NW_SCAN_IND");
 
-<<<<<<< HEAD
     public NetworkScanHelper(Context context, TelephonyManager tm, NetworkScanCallback callback,
                              Executor executor) {
         mContext = context;
-=======
-    /** Callbacks for sync network scan */
-    private ListenableFuture<List<CellInfo>> mNetworkScanFuture;
-
-    public NetworkScanHelper(TelephonyManager tm, NetworkScanCallback callback, Executor executor) {
->>>>>>> 16c8cef5
         mTelephonyManager = tm;
         mNetworkScanCallback = callback;
         mInternalNetworkScanCallback = new NetworkScanCallbackImpl();
@@ -224,34 +185,9 @@
      *
      * @param type used to tell which network scan API should be used.
      */
-<<<<<<< HEAD
-    public void startNetworkScan(int type) {
+    public void startNetworkScan(@NetworkQueryType int type) {
         Log.d(TAG, "startNetworkScan: " + type);
         if (type == NETWORK_SCAN_TYPE_INCREMENTAL_RESULTS) {
-=======
-    public void startNetworkScan(@NetworkQueryType int type) {
-        if (type == NETWORK_SCAN_TYPE_WAIT_FOR_ALL_RESULTS) {
-            mNetworkScanFuture = SettableFuture.create();
-            Futures.addCallback(mNetworkScanFuture, new FutureCallback<List<CellInfo>>() {
-                @Override
-                public void onSuccess(List<CellInfo> result) {
-                    onResults(result);
-                    onComplete();
-                }
-
-                @Override
-                public void onFailure(Throwable t) {
-                    if (t instanceof CancellationException) {
-                        return;
-                    }
-                    int errCode = Integer.parseInt(t.getMessage());
-                    onError(errCode);
-                }
-            }, MoreExecutors.directExecutor());
-            mExecutor.execute(new NetworkScanSyncTask(
-                    mTelephonyManager, (SettableFuture) mNetworkScanFuture));
-        } else if (type == NETWORK_SCAN_TYPE_INCREMENTAL_RESULTS) {
->>>>>>> 16c8cef5
             if (mNetworkScanRequester != null) {
                 return;
             }
@@ -262,7 +198,6 @@
             if (mNetworkScanRequester == null) {
                 onError(NetworkScan.ERROR_RADIO_INTERFACE_ERROR);
             }
-<<<<<<< HEAD
         } else if (type == NETWORK_SCAN_TYPE_INCREMENTAL_RESULTS_LEGACY) {
             mContext.registerReceiver(mLegacyIncrScanReceiver, filter);
             boolean success = false;
@@ -278,8 +213,6 @@
             if (!success) {
                 onError(NetworkScan.ERROR_RADIO_INTERFACE_ERROR);
             }
-=======
->>>>>>> 16c8cef5
         }
     }
 
@@ -294,7 +227,6 @@
             mNetworkScanRequester = null;
         }
 
-<<<<<<< HEAD
         try {
             if (mExtTelephony != null) {
                 int slotIndex = mTelephonyManager.getSlotIndex();
@@ -310,11 +242,6 @@
             Log.e(TAG, "abortIncrementalScan Exception: ", ex);
         } catch (IllegalArgumentException ex) {
             Log.e(TAG, "IllegalArgumentException");
-=======
-        if (mNetworkScanFuture != null) {
-            mNetworkScanFuture.cancel(true /* mayInterruptIfRunning */);
-            mNetworkScanFuture = null;
->>>>>>> 16c8cef5
         }
     }
 
@@ -328,23 +255,6 @@
 
     private void onError(int errCode) {
         mNetworkScanCallback.onError(errCode);
-    }
-
-    /**
-     * Converts the status code of {@link CellNetworkScanResult} to one of the
-     * {@link NetworkScan.ScanErrorCode}.
-     * @param errCode status code from {@link CellNetworkScanResult}.
-     *
-     * @return one of the scan error code from {@link NetworkScan.ScanErrorCode}.
-     */
-    private static int convertToScanErrorCode(int errCode) {
-        switch (errCode) {
-            case CellNetworkScanResult.STATUS_RADIO_NOT_AVAILABLE:
-                return NetworkScan.ERROR_RADIO_INTERFACE_ERROR;
-            case CellNetworkScanResult.STATUS_RADIO_GENERIC_FAILURE:
-            default:
-                return NetworkScan.ERROR_MODEM_ERROR;
-        }
     }
 
     private final class NetworkScanCallbackImpl extends TelephonyScanManager.NetworkScanCallback {
@@ -364,35 +274,4 @@
             NetworkScanHelper.this.onError(errCode);
         }
     }
-
-    private static final class NetworkScanSyncTask implements Runnable {
-        private final SettableFuture<List<CellInfo>> mCallback;
-        private final TelephonyManager mTelephonyManager;
-
-        NetworkScanSyncTask(
-                TelephonyManager telephonyManager, SettableFuture<List<CellInfo>> callback) {
-            mTelephonyManager = telephonyManager;
-            mCallback = callback;
-        }
-
-        @Override
-        public void run() {
-            final CellNetworkScanResult result = mTelephonyManager.getAvailableNetworks();
-            if (result.getStatus() == CellNetworkScanResult.STATUS_SUCCESS) {
-                final List<CellInfo> cellInfos = result.getOperators()
-                        .stream()
-                        .map(operatorInfo
-                                -> CellInfoUtil.convertOperatorInfoToCellInfo(operatorInfo))
-                        .collect(Collectors.toList());
-                Log.d(TAG, "Sync network scan completed, cellInfos = "
-                        + CellInfoUtil.cellInfoListToString(cellInfos));
-                mCallback.set(cellInfos);
-            } else {
-                final Throwable error = new Throwable(
-                        Integer.toString(convertToScanErrorCode(result.getStatus())));
-                mCallback.setException(error);
-                Log.d(TAG, "Sync network scan error, ex = " + error);
-            }
-        }
-    }
 }