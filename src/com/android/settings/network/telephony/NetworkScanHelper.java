--- conflicted
+++ resolved
@@ -30,12 +30,9 @@
 import android.telephony.TelephonyScanManager;
 import android.util.Log;
 
-<<<<<<< HEAD
 import org.codeaurora.internal.IExtTelephony;
 
-=======
 import java.util.ArrayList;
->>>>>>> 2c3b15a1
 import java.util.List;
 import java.util.concurrent.Executor;
 
@@ -182,7 +179,6 @@
      *
      * @param type used to tell which network scan API should be used.
      */
-<<<<<<< HEAD
     public void startNetworkScan(int type) {
         Log.d(TAG, "startNetworkScan: " + type);
         if (type == NETWORK_SCAN_TYPE_INCREMENTAL_RESULTS) {
@@ -190,7 +186,7 @@
                 return;
             }
             mNetworkScanRequester = mTelephonyManager.requestNetworkScan(
-                    NETWORK_SCAN_REQUEST,
+                    createNetworkScanForPreferredAccessNetworks(),
                     mExecutor,
                     mInternalNetworkScanCallback);
             if (mNetworkScanRequester == null) {
@@ -211,18 +207,6 @@
             if (!success) {
                 onError(NetworkScan.ERROR_RADIO_INTERFACE_ERROR);
             }
-=======
-    public void startNetworkScan() {
-        if (mNetworkScanRequester != null) {
-            return;
-        }
-        mNetworkScanRequester = mTelephonyManager.requestNetworkScan(
-                createNetworkScanForPreferredAccessNetworks(),
-                mExecutor,
-                mInternalNetworkScanCallback);
-        if (mNetworkScanRequester == null) {
-            onError(NetworkScan.ERROR_RADIO_INTERFACE_ERROR);
->>>>>>> 2c3b15a1
         }
     }
 
