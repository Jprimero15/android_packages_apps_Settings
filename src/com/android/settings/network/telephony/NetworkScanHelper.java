--- conflicted
+++ resolved
@@ -18,12 +18,9 @@
 
 import android.annotation.IntDef;
 import android.content.Context;
-<<<<<<< HEAD
 import android.content.IntentFilter;
 import android.os.RemoteException;
 import android.os.ServiceManager;
-=======
->>>>>>> de2cfb6e
 import android.telephony.AccessNetworkConstants.AccessNetworkType;
 import android.telephony.CellInfo;
 import android.telephony.NetworkScan;
@@ -36,19 +33,7 @@
 
 import androidx.annotation.VisibleForTesting;
 
-<<<<<<< HEAD
-=======
-import com.android.internal.telephony.CellNetworkScanResult;
-
 import com.android.settings.R;
-
-import com.google.common.util.concurrent.FutureCallback;
-import com.google.common.util.concurrent.Futures;
-import com.google.common.util.concurrent.ListenableFuture;
-import com.google.common.util.concurrent.MoreExecutors;
-import com.google.common.util.concurrent.SettableFuture;
-
->>>>>>> de2cfb6e
 import java.lang.annotation.Retention;
 import java.lang.annotation.RetentionPolicy;
 import java.util.ArrayList;
@@ -141,20 +126,15 @@
     private final TelephonyManager mTelephonyManager;
     private final TelephonyScanManager.NetworkScanCallback mInternalNetworkScanCallback;
     private final Executor mExecutor;
-<<<<<<< HEAD
+    private int mMaxSearchTimeSec = MAX_SEARCH_TIME_SEC;
+
     private final LegacyIncrementalScanBroadcastReceiver mLegacyIncrScanReceiver;
     private Context mContext;
-=======
-
-    private int mMaxSearchTimeSec = MAX_SEARCH_TIME_SEC;
->>>>>>> de2cfb6e
     private NetworkScan mNetworkScanRequester;
     private IntentFilter filter =
             new IntentFilter("qualcomm.intent.action.ACTION_INCREMENTAL_NW_SCAN_IND");
 
-    public NetworkScanHelper(Context context, TelephonyManager tm, NetworkScanCallback callback,
-                             Executor executor) {
-        mContext = context;
+    public NetworkScanHelper(TelephonyManager tm, NetworkScanCallback callback, Executor executor) {
         mTelephonyManager = tm;
         mNetworkScanCallback = callback;
         mInternalNetworkScanCallback = new NetworkScanCallbackImpl();
@@ -166,6 +146,7 @@
     public NetworkScanHelper(Context context, TelephonyManager tm, NetworkScanCallback callback,
             Executor executor) {
         this(tm, callback, executor);
+        mContext = context;
         mMaxSearchTimeSec = context.getResources().getInteger(
                 R.integer.config_network_scan_helper_max_search_time_sec);
     }
