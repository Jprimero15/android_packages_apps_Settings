--- conflicted
+++ resolved
@@ -26,21 +26,18 @@
 import android.content.Context
 import android.telephony.AccessNetworkConstants.AccessNetworkType
 import android.telephony.CellIdentity
-<<<<<<< HEAD
-import android.telephony.CellIdentityGsm
 import android.telephony.CellIdentityLte
 import android.telephony.CellIdentityNr
 import android.telephony.CellIdentityWcdma
+import android.telephony.CellIdentityGsm
 import android.telephony.CellInfo
-import android.telephony.CellInfoGsm
 import android.telephony.CellInfoLte
 import android.telephony.CellInfoNr
 import android.telephony.CellInfoWcdma
-=======
-import android.telephony.CellInfo
->>>>>>> f213c7bd
+import android.telephony.CellInfoGsm
 import android.text.BidiFormatter
 import android.text.TextDirectionHeuristics
+import com.android.internal.telephony.OperatorInfo
 
 import java.util.Collections
 
@@ -67,37 +64,6 @@
         val operatorNumeric = getOperatorNumeric() ?: return null
         val bidiFormatter = BidiFormatter.getInstance()
         return bidiFormatter.unicodeWrap(operatorNumeric, TextDirectionHeuristics.LTR)
-    }
-
-    /**
-<<<<<<< HEAD
-     * Creates a CellInfo object from OperatorInfo. GsmCellInfo is used here only because
-     * operatorInfo does not contain technology type while CellInfo is an abstract object that
-     * requires to specify technology type. It doesn't matter which CellInfo type to use here, since
-     * we only want to wrap the operator info and PLMN to a CellInfo object.
-     */
-    @JvmStatic
-    fun convertOperatorInfoToCellInfo(operatorInfo: OperatorInfo): CellInfo {
-        val operatorNumeric = operatorInfo.operatorNumeric
-        var mcc: String? = null
-        var mnc: String? = null
-        if (operatorNumeric?.matches("^[0-9]{5,6}$".toRegex()) == true) {
-            mcc = operatorNumeric.substring(0, 3)
-            mnc = operatorNumeric.substring(3)
-        }
-        return CellInfoGsm().apply {
-            cellIdentity = CellIdentityGsm(
-                /* lac = */ Int.MAX_VALUE,
-                /* cid = */ Int.MAX_VALUE,
-                /* arfcn = */ Int.MAX_VALUE,
-                /* bsic = */ Int.MAX_VALUE,
-                /* mccStr = */ mcc,
-                /* mncStr = */ mnc,
-                /* alphal = */ operatorInfo.operatorAlphaLong,
-                /* alphas = */ operatorInfo.operatorAlphaShort,
-                /* additionalPlmns = */ emptyList(),
-            )
-        }
     }
 
     /**
@@ -237,8 +203,6 @@
     }
 
     /**
-=======
->>>>>>> f213c7bd
      * Convert a list of cellInfos to readable string without sensitive info.
      */
     @JvmStatic
