--- conflicted
+++ resolved
@@ -19,11 +19,7 @@
 import static androidx.lifecycle.Lifecycle.Event.ON_PAUSE;
 import static androidx.lifecycle.Lifecycle.Event.ON_RESUME;
 
-<<<<<<< HEAD
-import android.app.settings.SettingsEnums;
 import android.content.BroadcastReceiver;
-=======
->>>>>>> f213c7bd
 import android.content.Context;
 import android.content.Intent;
 import android.content.IntentFilter;
@@ -31,6 +27,7 @@
 import android.os.Looper;
 import android.telephony.SubscriptionManager;
 import android.telephony.TelephonyManager;
+import android.util.Log;
 
 import androidx.annotation.NonNull;
 import androidx.annotation.Nullable;
@@ -41,11 +38,7 @@
 import androidx.preference.TwoStatePreference;
 
 import com.android.internal.annotations.VisibleForTesting;
-<<<<<<< HEAD
 import com.android.internal.telephony.TelephonyIntents;
-import com.android.settings.R;
-=======
->>>>>>> f213c7bd
 import com.android.settings.datausage.DataUsageUtils;
 import com.android.settings.flags.Flags;
 import com.android.settings.network.MobileDataContentObserver;
@@ -66,6 +59,8 @@
         implements LifecycleObserver,
         SubscriptionsChangeListener.SubscriptionsChangeListenerClient {
 
+    private static final String LOG_TAG = "AutoDataSwitchPrefCtrl";
+
     @Nullable
     private TwoStatePreference mPreference;
     @Nullable
@@ -78,9 +73,6 @@
     private CrossSimCallingViewModel mCrossSimCallingViewModel;
     @Nullable
     private PreferenceScreen mScreen;
-
-<<<<<<< HEAD
-    private final MetricsFeatureProvider mMetricsFeatureProvider;
 
     private final BroadcastReceiver mDefaultDataChangedReceiver = new BroadcastReceiver() {
         @Override
@@ -91,12 +83,8 @@
         }
     };
 
-    public AutoDataSwitchPreferenceController(Context context,
-            String preferenceKey) {
-=======
     public AutoDataSwitchPreferenceController(
             @NonNull Context context, @NonNull String preferenceKey) {
->>>>>>> f213c7bd
         super(context, preferenceKey);
     }
 
