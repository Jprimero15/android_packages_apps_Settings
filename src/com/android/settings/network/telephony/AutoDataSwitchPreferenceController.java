/*
 * Copyright (C) 2019 The Android Open Source Project
 *
 * Licensed under the Apache License, Version 2.0 (the "License");
 * you may not use this file except in compliance with the License.
 * You may obtain a copy of the License at
 *
 *      http://www.apache.org/licenses/LICENSE-2.0
 *
 * Unless required by applicable law or agreed to in writing, software
 * distributed under the License is distributed on an "AS IS" BASIS,
 * WITHOUT WARRANTIES OR CONDITIONS OF ANY KIND, either express or implied.
 * See the License for the specific language governing permissions and
 * limitations under the License.
 */

package com.android.settings.network.telephony;

import static androidx.lifecycle.Lifecycle.Event.ON_PAUSE;
import static androidx.lifecycle.Lifecycle.Event.ON_RESUME;

import android.content.BroadcastReceiver;
import android.content.Context;
import android.content.Intent;
import android.content.IntentFilter;
import android.os.Handler;
import android.os.Looper;
import android.telephony.SubscriptionInfo;
import android.telephony.SubscriptionManager;
import android.telephony.TelephonyManager;
import android.util.Log;

import androidx.lifecycle.LifecycleObserver;
import androidx.lifecycle.OnLifecycleEvent;
import androidx.preference.Preference;
import androidx.preference.PreferenceScreen;
import androidx.preference.SwitchPreference;

import com.android.internal.annotations.VisibleForTesting;
import com.android.internal.telephony.TelephonyIntents;
import com.android.settings.datausage.DataUsageUtils;
import com.android.settings.network.MobileDataContentObserver;
import com.android.settings.network.SubscriptionsChangeListener;

import java.util.List;

/**
 * Controls whether switch mobile data to the non-default SIM if the non-default SIM has better
 * availability.
 *
 * This is used for temporarily allowing data on the non-default data SIM when on-default SIM
 * has better availability on DSDS devices, where better availability means strong
 * signal/connectivity.
 * If this feature is enabled, data will be temporarily enabled on the non-default data SIM,
 * including during any voice calls.
 *
 * Showing this preference in the default data sim UI.
 */
public class AutoDataSwitchPreferenceController extends TelephonyTogglePreferenceController
        implements LifecycleObserver,
        SubscriptionsChangeListener.SubscriptionsChangeListenerClient {
<<<<<<< HEAD
    private static final String TAG = "DataDuringCalls";
=======
    private static final String TAG = "AutoDataSwitchPreferenceController";

>>>>>>> 34bb7add
    private SwitchPreference mPreference;
    private SubscriptionsChangeListener mChangeListener;
    private TelephonyManager mManager;
    private MobileDataContentObserver mMobileDataContentObserver;
    private PreferenceScreen mScreen;
    private SubscriptionManager mSubscriptionManager;
    private List<SubscriptionInfo> mSubInfoList;

    private final BroadcastReceiver mDefaultDataChangedReceiver = new BroadcastReceiver() {
        @Override
        public void onReceive(Context context, Intent intent) {
            if (mPreference != null) {
                Log.d(TAG,"DDS is changed");
                refreshPreference();
            }
        }
    };

    public AutoDataSwitchPreferenceController(Context context,
            String preferenceKey) {
        super(context, preferenceKey);
        mSubscriptionManager = mContext.getSystemService(SubscriptionManager.class);
    }

    void init(int subId) {
        this.mSubId = subId;
        if (renewSubscriptionInfoList()) {
            // If the subscriptionInfos are changed, then
            mManager = mContext.getSystemService(TelephonyManager.class)
                    .createForSubscriptionId(getNonDdsSubId());
        }
        if (mMobileDataContentObserver == null) {
            mMobileDataContentObserver = new MobileDataContentObserver(
                    new Handler(Looper.getMainLooper()));
            mMobileDataContentObserver.setOnMobileDataChangedListener(() -> {
                mManager = mContext.getSystemService(TelephonyManager.class)
                        .createForSubscriptionId(getNonDdsSubId());
                refreshPreference();
            });
        }
    }

    private void renewTelephonyComponent() {
        if (renewSubscriptionInfoList()) {
            // If the subscriptionInfos are changed, then
            if (mMobileDataContentObserver != null) {
                mMobileDataContentObserver.unRegister(mContext);
            }
        }
        if (mSubInfoList == null) {
            Log.d(TAG, "mSubInfoList is null. Stop to register the listener");
            return;
        }
        if (mMobileDataContentObserver != null) {
            for (SubscriptionInfo subInfo : mSubInfoList) {
                mMobileDataContentObserver.register(mContext, subInfo.getSubscriptionId());
            }
        }
        mManager = mContext.getSystemService(TelephonyManager.class)
                .createForSubscriptionId(getNonDdsSubId());
    }

    /**
     * Renew the subscriptionInfoList if the subscriptionInfos are changed.
     * @return true if the subscriptionInfos are changed. Otherwise, return false.
     */
    private boolean renewSubscriptionInfoList() {
        final List<SubscriptionInfo> newSubInfoList =
                mSubscriptionManager.getActiveSubscriptionInfoList();
        if ((newSubInfoList == null && mSubInfoList == null)
                || (mSubInfoList != null && mSubInfoList.equals(newSubInfoList))) {
            return false;
        }
        mSubInfoList = newSubInfoList;
        return true;
    }

    @OnLifecycleEvent(ON_RESUME)
    public void onResume() {
        renewTelephonyComponent();
        if (mChangeListener == null) {
            mChangeListener = new SubscriptionsChangeListener(mContext, this);
        }
        mChangeListener.start();
<<<<<<< HEAD
        if (mMobileDataContentObserver == null) {
            mMobileDataContentObserver = new MobileDataContentObserver(
                    new Handler(Looper.getMainLooper()));
            mMobileDataContentObserver.setOnMobileDataChangedListener(() -> refreshPreference());
        }
        mMobileDataContentObserver.register(mContext, mSubId);
        final int defaultDataSub = SubscriptionManager.getDefaultDataSubscriptionId();
        if (defaultDataSub != mSubId) {
            mMobileDataContentObserver.register(mContext, defaultDataSub);
        }
        mContext.registerReceiver(mDefaultDataChangedReceiver,
                new IntentFilter(TelephonyIntents.ACTION_DEFAULT_DATA_SUBSCRIPTION_CHANGED));
=======
>>>>>>> 34bb7add
    }

    @OnLifecycleEvent(ON_PAUSE)
    public void onPause() {
        if (mChangeListener != null) {
            mChangeListener.stop();
        }
        if (mMobileDataContentObserver != null) {
            mMobileDataContentObserver.unRegister(mContext);
        }
        if (mDefaultDataChangedReceiver != null) {
            mContext.unregisterReceiver(mDefaultDataChangedReceiver);
        }
    }

    @Override
    public void displayPreference(PreferenceScreen screen) {
        super.displayPreference(screen);
        mPreference = screen.findPreference(getPreferenceKey());
        mScreen = screen;
    }

    @Override
    public boolean isChecked() {
        return mManager != null && mManager.isMobileDataPolicyEnabled(
                TelephonyManager.MOBILE_DATA_POLICY_AUTO_DATA_SWITCH);
    }

    @Override
    public boolean setChecked(boolean isChecked) {
        if (mManager == null) {
            Log.d(TAG, "mManager is null.");
            return false;
        }
        mManager.setMobileDataPolicyEnabled(
                TelephonyManager.MOBILE_DATA_POLICY_AUTO_DATA_SWITCH,
                isChecked);
        return true;
    }

    @VisibleForTesting
    protected boolean hasMobileData() {
        return DataUsageUtils.hasMobileData(mContext);
    }

    @Override
    public int getAvailabilityStatus(int subId) {
        if (!SubscriptionManager.isValidSubscriptionId(subId)
                || SubscriptionManager.getDefaultDataSubscriptionId() != subId
                || !SubscriptionManager.isValidSubscriptionId(getNonDdsSubId())
                || (!hasMobileData())) {
            return CONDITIONALLY_UNAVAILABLE;
        }
        if (mManager == null) {
            return CONDITIONALLY_UNAVAILABLE;
        }
        boolean isDefDataEnabled = mManager.createForSubscriptionId(
                SubscriptionManager.getDefaultDataSubscriptionId())
                .isDataEnabled();
        // Do not show 'Data during calls' preference when mobile data switch
        // for the DDS sub is turned off.
        if (!isDefDataEnabled) {
            return CONDITIONALLY_UNAVAILABLE;
        }

        if (TelephonyUtils.isSubsidyFeatureEnabled(mContext) &&
                !TelephonyUtils.isSubsidySimCard(mContext,
                SubscriptionManager.getSlotIndex(mSubId))) {
            return CONDITIONALLY_UNAVAILABLE;
        }

        return AVAILABLE;
    }

    @Override
    public void updateState(Preference preference) {
        super.updateState(preference);
        if (preference == null) {
            return;
        }
        preference.setVisible(isAvailable());
    }

    @Override
    public void onAirplaneModeChanged(boolean airplaneModeEnabled) {
    }

    @Override
    public void onSubscriptionsChanged() {
        renewTelephonyComponent();
        updateState(mPreference);
    }

    /**
     * Trigger displaying preference when Mobilde data content changed.
     */
    @VisibleForTesting
    public void refreshPreference() {
        if (mScreen != null) {
            super.displayPreference(mScreen);
        }
    }

    private int getNonDdsSubId() {
        int ddsSubId = SubscriptionManager.getDefaultDataSubscriptionId();
        Log.d(TAG, "DDS SubId: " + ddsSubId);

        if (ddsSubId == SubscriptionManager.INVALID_SUBSCRIPTION_ID) {
            return SubscriptionManager.INVALID_SUBSCRIPTION_ID;
        }

        if (mSubInfoList == null) {
            return SubscriptionManager.INVALID_SUBSCRIPTION_ID;
        }

        return mSubInfoList.stream()
                .mapToInt(subInfo -> subInfo.getSubscriptionId())
                .filter(subId -> subId != ddsSubId)
                .findFirst()
                .orElse(SubscriptionManager.INVALID_SUBSCRIPTION_ID);
    }
}<|MERGE_RESOLUTION|>--- conflicted
+++ resolved
@@ -59,12 +59,8 @@
 public class AutoDataSwitchPreferenceController extends TelephonyTogglePreferenceController
         implements LifecycleObserver,
         SubscriptionsChangeListener.SubscriptionsChangeListenerClient {
-<<<<<<< HEAD
-    private static final String TAG = "DataDuringCalls";
-=======
     private static final String TAG = "AutoDataSwitchPreferenceController";
 
->>>>>>> 34bb7add
     private SwitchPreference mPreference;
     private SubscriptionsChangeListener mChangeListener;
     private TelephonyManager mManager;
@@ -149,21 +145,12 @@
             mChangeListener = new SubscriptionsChangeListener(mContext, this);
         }
         mChangeListener.start();
-<<<<<<< HEAD
-        if (mMobileDataContentObserver == null) {
-            mMobileDataContentObserver = new MobileDataContentObserver(
-                    new Handler(Looper.getMainLooper()));
-            mMobileDataContentObserver.setOnMobileDataChangedListener(() -> refreshPreference());
-        }
-        mMobileDataContentObserver.register(mContext, mSubId);
         final int defaultDataSub = SubscriptionManager.getDefaultDataSubscriptionId();
         if (defaultDataSub != mSubId) {
             mMobileDataContentObserver.register(mContext, defaultDataSub);
         }
         mContext.registerReceiver(mDefaultDataChangedReceiver,
                 new IntentFilter(TelephonyIntents.ACTION_DEFAULT_DATA_SUBSCRIPTION_CHANGED));
-=======
->>>>>>> 34bb7add
     }
 
     @OnLifecycleEvent(ON_PAUSE)
