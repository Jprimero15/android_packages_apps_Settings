/*
 * Copyright (C) 2018 The Android Open Source Project
 *
 * Licensed under the Apache License, Version 2.0 (the "License");
 * you may not use this file except in compliance with the License.
 * You may obtain a copy of the License at
 *
 *      http://www.apache.org/licenses/LICENSE-2.0
 *
 * Unless required by applicable law or agreed to in writing, software
 * distributed under the License is distributed on an "AS IS" BASIS,
 * WITHOUT WARRANTIES OR CONDITIONS OF ANY KIND, either express or implied.
 * See the License for the specific language governing permissions and
 * limitations under the License.
 *
 * Changes from Qualcomm Innovation Center are provided under the following license:
 *
 * Copyright (c) 2022 Qualcomm Innovation Center, Inc. All rights reserved.
 * SPDX-License-Identifier: BSD-3-Clause-Clear
 */

package com.android.settings.network.telephony;

<<<<<<< HEAD
import static android.telephony.ims.feature.ImsFeature.FEATURE_MMTEL;
import static android.telephony.ims.stub.ImsRegistrationImplBase.REGISTRATION_TECH_CROSS_SIM;
=======
import static androidx.lifecycle.Lifecycle.Event.ON_START;
import static androidx.lifecycle.Lifecycle.Event.ON_STOP;
>>>>>>> d66c2a8f

import android.content.Context;
import android.os.PersistableBundle;
import android.os.RemoteException;
import android.provider.Settings;
import android.telephony.CarrierConfigManager;
import android.telephony.ims.aidl.IImsRegistration;
import android.telephony.SubscriptionInfo;
import android.telephony.SubscriptionManager;
import android.telephony.TelephonyManager;
import android.util.Log;

import androidx.annotation.VisibleForTesting;
import androidx.lifecycle.LifecycleObserver;
import androidx.lifecycle.LifecycleOwner;
import androidx.lifecycle.OnLifecycleEvent;
import androidx.annotation.VisibleForTesting;
import androidx.fragment.app.FragmentManager;
import androidx.preference.Preference;
import androidx.preference.PreferenceScreen;

import com.android.settings.R;
import com.android.settings.network.GlobalSettingsChangeListener;
import com.android.settings.network.MobileNetworkRepository;
import com.android.settingslib.RestrictedSwitchPreference;
import com.android.settingslib.core.lifecycle.Lifecycle;
import com.android.settingslib.mobile.dataservice.DataServiceUtils;
import com.android.settingslib.mobile.dataservice.MobileNetworkInfoEntity;
import com.android.settingslib.mobile.dataservice.SubscriptionInfoEntity;
import com.android.settingslib.mobile.dataservice.UiccInfoEntity;

import java.util.ArrayList;
import java.util.List;

/**
 * Preference controller for "Roaming"
 */
public class RoamingPreferenceController extends TelephonyTogglePreferenceController implements
        LifecycleObserver, MobileNetworkRepository.MobileNetworkCallback {

    private static final String TAG = "RoamingController";
    private static final String DIALOG_TAG = "MobileDataDialog";

    private RestrictedSwitchPreference mSwitchPreference;
    private TelephonyManager mTelephonyManager;
    public SubscriptionManager mSubscriptionManager;
    private CarrierConfigManager mCarrierConfigManager;
    protected MobileNetworkRepository mMobileNetworkRepository;
    protected LifecycleOwner mLifecycleOwner;
    private List<MobileNetworkInfoEntity> mMobileNetworkInfoEntityList = new ArrayList<>();

    /**
     * There're 2 listeners both activated at the same time.
     * For project that access DATA_ROAMING, only first listener is functional.
     * For project that access "DATA_ROAMING + subId", first listener will be stopped when receiving
     * any onChange from second listener.
     */
    private GlobalSettingsChangeListener mListener;
    private GlobalSettingsChangeListener mListenerForSubId;

    private DdsDataOptionStateTuner mDdsDataOptionStateTuner;

    @VisibleForTesting
    FragmentManager mFragmentManager;
<<<<<<< HEAD
    int mDialogType;
=======
    MobileNetworkInfoEntity mMobileNetworkInfoEntity;
>>>>>>> d66c2a8f

    public RoamingPreferenceController(Context context, String key, Lifecycle lifecycle,
            LifecycleOwner lifecycleOwner, int subId) {
        super(context, key);
        mSubId = subId;
        mCarrierConfigManager = context.getSystemService(CarrierConfigManager.class);
        mMobileNetworkRepository = MobileNetworkRepository.createBySubId(context, this, mSubId);
        mLifecycleOwner = lifecycleOwner;
        if (lifecycle != null) {
            lifecycle.addObserver(this);
        }
    }

    @Override
    public int getAvailabilityStatus() {
        final PersistableBundle carrierConfig = mCarrierConfigManager.getConfigForSubId(mSubId);
        if (carrierConfig != null && carrierConfig.getBoolean(
                CarrierConfigManager.KEY_FORCE_HOME_NETWORK_BOOL)) {
            return CONDITIONALLY_UNAVAILABLE;
        }
        return AVAILABLE;
    }

    @OnLifecycleEvent(ON_START)
    public void onStart() {
        mMobileNetworkRepository.addRegister(mLifecycleOwner);
        if (mListener == null) {
            mListener = new GlobalSettingsChangeListener(mContext,
                    Settings.Global.DATA_ROAMING) {
                public void onChanged(String field) {
                    updateState(mSwitchPreference);
                }
            };
        }
        stopMonitorSubIdSpecific();

        if (mSubId == SubscriptionManager.INVALID_SUBSCRIPTION_ID) {
            return;
        }

        mListenerForSubId = new GlobalSettingsChangeListener(mContext,
                Settings.Global.DATA_ROAMING + mSubId) {
            public void onChanged(String field) {
                stopMonitor();
                updateState(mSwitchPreference);
            }
        };

        // If the current instance is for the DDS, listen to the call state changes on nDDS.
        mDdsDataOptionStateTuner.register(mContext, mSubId);
    }

    @OnLifecycleEvent(ON_STOP)
    public void onStop() {
        mMobileNetworkRepository.removeRegister();
        stopMonitor();
        stopMonitorSubIdSpecific();
        if (mSubId != SubscriptionManager.INVALID_SUBSCRIPTION_ID) {
            mDdsDataOptionStateTuner.unregister(mContext);
        }
    }

    @Override
    public void displayPreference(PreferenceScreen screen) {
        super.displayPreference(screen);
        mSwitchPreference = screen.findPreference(getPreferenceKey());
    }

    @Override
    public int getAvailabilityStatus(int subId) {
        return mSubId != SubscriptionManager.INVALID_SUBSCRIPTION_ID
                ? AVAILABLE
                : AVAILABLE_UNSEARCHABLE;
    }

    @Override
    public boolean setChecked(boolean isChecked) {
        if (isDialogNeeded()) {
            showDialog(mDialogType);
        } else {
            // Update data directly if we don't need dialog
            mTelephonyManager.setDataRoamingEnabled(isChecked);
            return true;
        }

        return false;
    }

    @Override
    public void updateState(Preference preference) {
        if (mTelephonyManager == null) {
            return;
        }
        super.updateState(preference);
<<<<<<< HEAD
        final RestrictedSwitchPreference switchPreference = (RestrictedSwitchPreference) preference;
        if (!switchPreference.isDisabledByAdmin()) {
            switchPreference.setEnabled(mSubId != SubscriptionManager.INVALID_SUBSCRIPTION_ID);
            switchPreference.setChecked(isChecked());

            if (mDdsDataOptionStateTuner.isDisallowed()) {
                Log.d(TAG, "nDDS voice call in ongoing");
                // we will get inside this block only when the current instance is for the DDS
                if (isChecked()) {
                    Log.d(TAG, "Do not allow the user to turn off DDS data roaming");
                    preference.setEnabled(false);
                    preference.setSummary(
                            R.string.mobile_data_settings_summary_dds_roaming_unavailable);
                }
            }
=======
        mSwitchPreference = (RestrictedSwitchPreference) preference;
        update();
    }

    private void update() {
        if (mSwitchPreference == null) {
            return;
        }
        if (!mSwitchPreference.isDisabledByAdmin()) {
            mSwitchPreference.setEnabled(mSubId != SubscriptionManager.INVALID_SUBSCRIPTION_ID);
            mSwitchPreference.setChecked(isChecked());
>>>>>>> d66c2a8f
        }
    }

    @VisibleForTesting
    boolean isDialogNeeded() {
<<<<<<< HEAD
        if (mTelephonyManager == null) {
            return false;
        }
        final boolean isRoamingEnabled = mTelephonyManager.isDataRoamingEnabled();
=======
        final boolean isRoamingEnabled = mMobileNetworkInfoEntity == null ? false
                : mMobileNetworkInfoEntity.isDataRoamingEnabled;
>>>>>>> d66c2a8f
        final PersistableBundle carrierConfig = mCarrierConfigManager.getConfigForSubId(
                mSubId);
        // Need dialog if we need to turn on roaming and the roaming charge indication is allowed
        if (!isRoamingEnabled && (carrierConfig == null || !carrierConfig.getBoolean(
                CarrierConfigManager.KEY_DISABLE_CHARGE_INDICATION_BOOL))) {
            mDialogType = RoamingDialogFragment.TYPE_ENABLE_DIALOG;
            return true;
        }
        // IMS via internet over another subscription
        boolean isCallIdle = !mDdsDataOptionStateTuner.isInNonDdsVoiceCall();
        IImsRegistration imsRegistrationImpl = mTelephonyManager.getImsRegistration(
                mSubscriptionManager.getSlotIndex(mSubId), FEATURE_MMTEL);
        boolean isImsRegisteredOverCiwlan = false;
        try {
            isImsRegisteredOverCiwlan = imsRegistrationImpl.getRegistrationTechnology() ==
                    REGISTRATION_TECH_CROSS_SIM;
        } catch (RemoteException ex) {
            Log.e(TAG, "getRegistrationTechnology failed", ex);
        }
        Log.d(TAG, "isDialogNeeded: isRoamingEnabled=" + isRoamingEnabled + ", isCallIdle=" +
                isCallIdle + ", isImsRegisteredOverCiwlan=" + isImsRegisteredOverCiwlan);
        // If device is in a C_IWLAN call, and the user is trying to disable roaming, display the
        // warning dialog.
        if (isRoamingEnabled && !isCallIdle && isImsRegisteredOverCiwlan) {
            mDialogType = RoamingDialogFragment.TYPE_DISABLE_CIWLAN_DIALOG;
            return true;
        }
        return false;
    }

    @Override
    public boolean isChecked() {
<<<<<<< HEAD
        if (mTelephonyManager == null) {
            return false;
        }
        return mTelephonyManager.isDataRoamingEnabled();
=======
        return mMobileNetworkInfoEntity == null ? false
                : mMobileNetworkInfoEntity.isDataRoamingEnabled;
>>>>>>> d66c2a8f
    }

    public void init(FragmentManager fragmentManager, int subId, MobileNetworkInfoEntity entity) {
        mFragmentManager = fragmentManager;
        mSubId = subId;
        mMobileNetworkInfoEntity = entity;
        mTelephonyManager = mContext.getSystemService(TelephonyManager.class);
        mSubscriptionManager = mContext.getSystemService(SubscriptionManager.class);
        if (mSubId == SubscriptionManager.INVALID_SUBSCRIPTION_ID) {
            return;
        }
        final TelephonyManager telephonyManager = mTelephonyManager
                .createForSubscriptionId(mSubId);
        if (telephonyManager == null) {
            Log.w(TAG, "fail to init in sub" + mSubId);
            mSubId = SubscriptionManager.INVALID_SUBSCRIPTION_ID;
            return;
        }
        mTelephonyManager = telephonyManager;

        mDdsDataOptionStateTuner =
                new DdsDataOptionStateTuner(mTelephonyManager,
                        mSubscriptionManager,
                        () -> updateState(mSwitchPreference));
    }

    private void showDialog(int type) {
        final RoamingDialogFragment dialogFragment = RoamingDialogFragment.newInstance(type,
                mSubId);

        dialogFragment.show(mFragmentManager, DIALOG_TAG);
    }

    private void stopMonitor() {
        if (mListener != null) {
            mListener.close();
            mListener = null;
        }
    }

    private void stopMonitorSubIdSpecific() {
        if (mListenerForSubId != null) {
            mListenerForSubId.close();
            mListenerForSubId = null;
        }
    }

    @VisibleForTesting
    public void setMobileNetworkInfoEntity(MobileNetworkInfoEntity mobileNetworkInfoEntity) {
        mMobileNetworkInfoEntity = mobileNetworkInfoEntity;
    }

    @Override
    public void onAirplaneModeChanged(boolean airplaneModeEnabled) {
    }

    @Override
    public void onAvailableSubInfoChanged(List<SubscriptionInfoEntity> subInfoEntityList) {
    }

    @Override
    public void onActiveSubInfoChanged(List<SubscriptionInfoEntity> subInfoEntityList) {
    }

    @Override
    public void onAllUiccInfoChanged(List<UiccInfoEntity> uiccInfoEntityList) {
    }

    @Override
    public void onAllMobileNetworkInfoChanged(
            List<MobileNetworkInfoEntity> mobileNetworkInfoEntityList) {
        if (DataServiceUtils.shouldUpdateEntityList(mMobileNetworkInfoEntityList,
                mobileNetworkInfoEntityList)) {
            mMobileNetworkInfoEntityList = mobileNetworkInfoEntityList;
            mMobileNetworkInfoEntityList.forEach(entity -> {
                if (Integer.parseInt(entity.subId) == mSubId) {
                    mMobileNetworkInfoEntity = entity;
                    update();
                    refreshSummary(mSwitchPreference);
                    return;
                }
            });
        }
    }
}<|MERGE_RESOLUTION|>--- conflicted
+++ resolved
@@ -21,13 +21,11 @@
 
 package com.android.settings.network.telephony;
 
-<<<<<<< HEAD
+import static androidx.lifecycle.Lifecycle.Event.ON_START;
+import static androidx.lifecycle.Lifecycle.Event.ON_STOP;
+
 import static android.telephony.ims.feature.ImsFeature.FEATURE_MMTEL;
 import static android.telephony.ims.stub.ImsRegistrationImplBase.REGISTRATION_TECH_CROSS_SIM;
-=======
-import static androidx.lifecycle.Lifecycle.Event.ON_START;
-import static androidx.lifecycle.Lifecycle.Event.ON_STOP;
->>>>>>> d66c2a8f
 
 import android.content.Context;
 import android.os.PersistableBundle;
@@ -92,11 +90,8 @@
 
     @VisibleForTesting
     FragmentManager mFragmentManager;
-<<<<<<< HEAD
+    MobileNetworkInfoEntity mMobileNetworkInfoEntity;
     int mDialogType;
-=======
-    MobileNetworkInfoEntity mMobileNetworkInfoEntity;
->>>>>>> d66c2a8f
 
     public RoamingPreferenceController(Context context, String key, Lifecycle lifecycle,
             LifecycleOwner lifecycleOwner, int subId) {
@@ -191,49 +186,38 @@
             return;
         }
         super.updateState(preference);
-<<<<<<< HEAD
-        final RestrictedSwitchPreference switchPreference = (RestrictedSwitchPreference) preference;
-        if (!switchPreference.isDisabledByAdmin()) {
-            switchPreference.setEnabled(mSubId != SubscriptionManager.INVALID_SUBSCRIPTION_ID);
-            switchPreference.setChecked(isChecked());
+        mSwitchPreference = (RestrictedSwitchPreference) preference;
+        update();
+    }
+
+    private void update() {
+        if (mSwitchPreference == null) {
+            return;
+        }
+        if (!mSwitchPreference.isDisabledByAdmin()) {
+            mSwitchPreference.setEnabled(mSubId != SubscriptionManager.INVALID_SUBSCRIPTION_ID);
+            mSwitchPreference.setChecked(isChecked());
 
             if (mDdsDataOptionStateTuner.isDisallowed()) {
                 Log.d(TAG, "nDDS voice call in ongoing");
                 // we will get inside this block only when the current instance is for the DDS
                 if (isChecked()) {
                     Log.d(TAG, "Do not allow the user to turn off DDS data roaming");
-                    preference.setEnabled(false);
-                    preference.setSummary(
+                    mSwitchPreference.setEnabled(false);
+                    mSwitchPreference.setSummary(
                             R.string.mobile_data_settings_summary_dds_roaming_unavailable);
                 }
             }
-=======
-        mSwitchPreference = (RestrictedSwitchPreference) preference;
-        update();
-    }
-
-    private void update() {
-        if (mSwitchPreference == null) {
-            return;
-        }
-        if (!mSwitchPreference.isDisabledByAdmin()) {
-            mSwitchPreference.setEnabled(mSubId != SubscriptionManager.INVALID_SUBSCRIPTION_ID);
-            mSwitchPreference.setChecked(isChecked());
->>>>>>> d66c2a8f
         }
     }
 
     @VisibleForTesting
     boolean isDialogNeeded() {
-<<<<<<< HEAD
         if (mTelephonyManager == null) {
             return false;
         }
-        final boolean isRoamingEnabled = mTelephonyManager.isDataRoamingEnabled();
-=======
         final boolean isRoamingEnabled = mMobileNetworkInfoEntity == null ? false
                 : mMobileNetworkInfoEntity.isDataRoamingEnabled;
->>>>>>> d66c2a8f
         final PersistableBundle carrierConfig = mCarrierConfigManager.getConfigForSubId(
                 mSubId);
         // Need dialog if we need to turn on roaming and the roaming charge indication is allowed
@@ -266,15 +250,11 @@
 
     @Override
     public boolean isChecked() {
-<<<<<<< HEAD
         if (mTelephonyManager == null) {
             return false;
         }
-        return mTelephonyManager.isDataRoamingEnabled();
-=======
         return mMobileNetworkInfoEntity == null ? false
                 : mMobileNetworkInfoEntity.isDataRoamingEnabled;
->>>>>>> d66c2a8f
     }
 
     public void init(FragmentManager fragmentManager, int subId, MobileNetworkInfoEntity entity) {
