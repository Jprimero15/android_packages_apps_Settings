--- conflicted
+++ resolved
@@ -30,11 +30,7 @@
 
 import android.content.Context;
 import android.os.PersistableBundle;
-<<<<<<< HEAD
 import android.os.RemoteException;
-import android.provider.Settings;
-=======
->>>>>>> 6fb0b708
 import android.telephony.CarrierConfigManager;
 import android.telephony.ims.aidl.IImsRegistration;
 import android.telephony.SubscriptionInfo;
@@ -50,11 +46,7 @@
 import androidx.preference.Preference;
 import androidx.preference.PreferenceScreen;
 
-<<<<<<< HEAD
 import com.android.settings.R;
-import com.android.settings.network.GlobalSettingsChangeListener;
-=======
->>>>>>> 6fb0b708
 import com.android.settings.network.MobileNetworkRepository;
 import com.android.settingslib.RestrictedSwitchPreference;
 import com.android.settingslib.core.lifecycle.Lifecycle;
@@ -79,20 +71,8 @@
     protected LifecycleOwner mLifecycleOwner;
     private List<MobileNetworkInfoEntity> mMobileNetworkInfoEntityList = new ArrayList<>();
 
-<<<<<<< HEAD
-    /**
-     * There're 2 listeners both activated at the same time.
-     * For project that access DATA_ROAMING, only first listener is functional.
-     * For project that access "DATA_ROAMING + subId", first listener will be stopped when receiving
-     * any onChange from second listener.
-     */
-    private GlobalSettingsChangeListener mListener;
-    private GlobalSettingsChangeListener mListenerForSubId;
-
     private DdsDataOptionStateTuner mDdsDataOptionStateTuner;
 
-=======
->>>>>>> 6fb0b708
     @VisibleForTesting
     FragmentManager mFragmentManager;
     MobileNetworkInfoEntity mMobileNetworkInfoEntity;
@@ -124,46 +104,17 @@
     public void onStart() {
         mMobileNetworkRepository.addRegister(mLifecycleOwner, this, mSubId);
         mMobileNetworkRepository.updateEntity();
-<<<<<<< HEAD
-        if (mListener == null) {
-            mListener = new GlobalSettingsChangeListener(mContext,
-                    Settings.Global.DATA_ROAMING) {
-                public void onChanged(String field) {
-                    updateState(mSwitchPreference);
-                }
-            };
-        }
-        stopMonitorSubIdSpecific();
-
-        if (mSubId == SubscriptionManager.INVALID_SUBSCRIPTION_ID) {
-            return;
-        }
-
-        mListenerForSubId = new GlobalSettingsChangeListener(mContext,
-                Settings.Global.DATA_ROAMING + mSubId) {
-            public void onChanged(String field) {
-                stopMonitor();
-                updateState(mSwitchPreference);
-            }
-        };
 
         // If the current instance is for the DDS, listen to the call state changes on nDDS.
         mDdsDataOptionStateTuner.register(mContext, mSubId);
-=======
->>>>>>> 6fb0b708
     }
 
     @OnLifecycleEvent(ON_STOP)
     public void onStop() {
         mMobileNetworkRepository.removeRegister(this);
-<<<<<<< HEAD
-        stopMonitor();
-        stopMonitorSubIdSpecific();
         if (mSubId != SubscriptionManager.INVALID_SUBSCRIPTION_ID) {
             mDdsDataOptionStateTuner.unregister(mContext);
         }
-=======
->>>>>>> 6fb0b708
     }
 
     @Override
