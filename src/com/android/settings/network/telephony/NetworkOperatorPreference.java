/*
 * Copyright (C) 2018 The Android Open Source Project
 *
 * Licensed under the Apache License, Version 2.0 (the "License");
 * you may not use this file except in compliance with the License.
 * You may obtain a copy of the License at
 *
 *      http://www.apache.org/licenses/LICENSE-2.0
 *
 * Unless required by applicable law or agreed to in writing, software
 * distributed under the License is distributed on an "AS IS" BASIS,
 * WITHOUT WARRANTIES OR CONDITIONS OF ANY KIND, either express or implied.
 * See the License for the specific language governing permissions and
 * limitations under the License.
 */

package com.android.settings.network.telephony;

import static android.telephony.SignalStrength.NUM_SIGNAL_STRENGTH_BINS;

import android.content.Context;
import android.telephony.CellIdentity;
import android.telephony.CellIdentityGsm;
import android.telephony.CellIdentityLte;
import android.telephony.CellIdentityNr;
import android.telephony.CellIdentityTdscdma;
import android.telephony.CellIdentityWcdma;
import android.telephony.CellInfo;
import android.telephony.CellInfoCdma;
import android.telephony.CellInfoGsm;
import android.telephony.CellInfoLte;
import android.telephony.CellInfoNr;
import android.telephony.CellInfoTdscdma;
import android.telephony.CellInfoWcdma;
import android.telephony.CellSignalStrength;
import android.util.Log;

import androidx.preference.Preference;

import com.android.internal.telephony.OperatorInfo;
import com.android.settings.R;

import java.util.List;
import java.util.Objects;

/**
 * A Preference represents a network operator in the NetworkSelectSetting fragment.
 */
public class NetworkOperatorPreference extends Preference {

    private static final String TAG = "NetworkOperatorPref";
    private static final boolean DBG = false;

    private static final int LEVEL_NONE = -1;

    private CellInfo mCellInfo;
    private CellIdentity mCellId;
    private List<String> mForbiddenPlmns;
    private int mLevel = LEVEL_NONE;
    private boolean mShow4GForLTE;
    private boolean mUseNewApi;

    public NetworkOperatorPreference(Context context, CellInfo cellinfo,
            List<String> forbiddenPlmns, boolean show4GForLTE) {
        this(context, forbiddenPlmns, show4GForLTE);
        updateCell(cellinfo);
    }

    public NetworkOperatorPreference(Context context, CellIdentity connectedCellId,
            List<String> forbiddenPlmns, boolean show4GForLTE) {
        this(context, forbiddenPlmns, show4GForLTE);
        updateCell(null, connectedCellId);
    }

    private NetworkOperatorPreference(
            Context context, List<String> forbiddenPlmns, boolean show4GForLTE) {
        super(context);
        mForbiddenPlmns = forbiddenPlmns;
        mShow4GForLTE = show4GForLTE;
        mUseNewApi = context.getResources().getBoolean(
                com.android.internal.R.bool.config_enableNewAutoSelectNetworkUI);
    }

    /**
     * Change cell information
     */
    public void updateCell(CellInfo cellinfo) {
        updateCell(cellinfo, CellInfoUtil.getCellIdentity(cellinfo));
    }

    private void updateCell(CellInfo cellinfo, CellIdentity cellId) {
        mCellInfo = cellinfo;
        mCellId = cellId;
        refresh();
    }

    /**
     * Compare cell within preference
     */
    public boolean isSameCell(CellInfo cellinfo) {
        if (cellinfo == null) {
            return false;
        }
        return mCellId.equals(CellInfoUtil.getCellIdentity(cellinfo));
    }

    /**
     * Refresh the NetworkOperatorPreference by updating the title and the icon.
     */
    public void refresh() {
        String networkTitle = getOperatorName();

        if ((mForbiddenPlmns != null) && mForbiddenPlmns.contains(getOperatorNumeric())) {
            if (DBG) Log.d(TAG, "refresh forbidden network: " + networkTitle);
            networkTitle += " "
                    + getContext().getResources().getString(R.string.forbidden_network);
        } else {
            if (DBG) Log.d(TAG, "refresh the network: " + networkTitle);
<<<<<<< HEAD
        }
        setTitle(Objects.toString(networkTitle, ""));

        if (mCellInfo == null) {
            return;
        }

=======
        }
        setTitle(Objects.toString(networkTitle, ""));

        if (mCellInfo == null) {
            return;
        }

>>>>>>> 064ba89f
        final CellSignalStrength signalStrength = getCellSignalStrength(mCellInfo);
        final int level = signalStrength != null ? signalStrength.getLevel() : LEVEL_NONE;
        if (DBG) Log.d(TAG, "refresh level: " + String.valueOf(level));
        if (mLevel != level) {
            mLevel = level;
            updateIcon(mLevel);
        }
    }

    /**
     * Update the icon according to the input signal strength level.
     */
    public void setIcon(int level) {
        updateIcon(level);
    }

    /**
     * Operator numeric of this cell
     */
    public String getOperatorNumeric() {
        final CellIdentity cellId = mCellId;
        if (cellId == null) {
            return null;
        }
        if (cellId instanceof CellIdentityGsm) {
            return ((CellIdentityGsm) cellId).getMobileNetworkOperator();
        }
        if (cellId instanceof CellIdentityWcdma) {
            return ((CellIdentityWcdma) cellId).getMobileNetworkOperator();
        }
        if (cellId instanceof CellIdentityTdscdma) {
            return ((CellIdentityTdscdma) cellId).getMobileNetworkOperator();
        }
        if (cellId instanceof CellIdentityLte) {
            return ((CellIdentityLte) cellId).getMobileNetworkOperator();
        }
        if (cellId instanceof CellIdentityNr) {
            final String mcc = ((CellIdentityNr) cellId).getMccString();
            if (mcc == null) {
                return null;
            }
            return mcc.concat(((CellIdentityNr) cellId).getMncString());
        }
        return null;
    }

    /**
     * Operator name of this cell
     */
    public String getOperatorName() {
        return CellInfoUtil.getNetworkTitle(mCellId, getOperatorNumeric());
    }

<<<<<<< HEAD
=======
    /**
     * Operator info of this cell
     */
    public OperatorInfo getOperatorInfo() {
        return new OperatorInfo(Objects.toString(mCellId.getOperatorAlphaLong(), ""),
                Objects.toString(mCellId.getOperatorAlphaShort(), ""),
                getOperatorNumeric());
    }

>>>>>>> 064ba89f
    private int getIconIdForCell(CellInfo ci) {
        if (ci instanceof CellInfoGsm) {
            return R.drawable.signal_strength_g;
        }
        if (ci instanceof CellInfoCdma) {
            return R.drawable.signal_strength_1x;
        }
        if ((ci instanceof CellInfoWcdma) || (ci instanceof CellInfoTdscdma)) {
            return R.drawable.signal_strength_3g;
        }
        if (ci instanceof CellInfoLte) {
            return mShow4GForLTE
                    ? R.drawable.ic_signal_strength_4g : R.drawable.signal_strength_lte;
        }
        if (ci instanceof CellInfoNr) {
            return R.drawable.signal_strength_5g;
        }
        return MobileNetworkUtils.NO_CELL_DATA_TYPE_ICON;
    }

    private CellSignalStrength getCellSignalStrength(CellInfo ci) {
        if (ci instanceof CellInfoGsm) {
            return ((CellInfoGsm) ci).getCellSignalStrength();
        }
        if (ci instanceof CellInfoCdma) {
            return ((CellInfoCdma) ci).getCellSignalStrength();
        }
        if (ci instanceof CellInfoWcdma) {
            return ((CellInfoWcdma) ci).getCellSignalStrength();
        }
        if (ci instanceof CellInfoTdscdma) {
            return ((CellInfoTdscdma) ci).getCellSignalStrength();
        }
        if (ci instanceof CellInfoLte) {
            return ((CellInfoLte) ci).getCellSignalStrength();
        }
        if (ci instanceof CellInfoNr) {
            return ((CellInfoNr) ci).getCellSignalStrength();
        }
        return null;
    }

    private void updateIcon(int level) {
        if (!mUseNewApi || level < 0 || level >= NUM_SIGNAL_STRENGTH_BINS) {
            return;
        }
        final Context context = getContext();
        setIcon(MobileNetworkUtils.getSignalStrengthIcon(context, level, NUM_SIGNAL_STRENGTH_BINS,
                getIconIdForCell(mCellInfo), false));
    }
}<|MERGE_RESOLUTION|>--- conflicted
+++ resolved
@@ -116,7 +116,6 @@
                     + getContext().getResources().getString(R.string.forbidden_network);
         } else {
             if (DBG) Log.d(TAG, "refresh the network: " + networkTitle);
-<<<<<<< HEAD
         }
         setTitle(Objects.toString(networkTitle, ""));
 
@@ -124,15 +123,6 @@
             return;
         }
 
-=======
-        }
-        setTitle(Objects.toString(networkTitle, ""));
-
-        if (mCellInfo == null) {
-            return;
-        }
-
->>>>>>> 064ba89f
         final CellSignalStrength signalStrength = getCellSignalStrength(mCellInfo);
         final int level = signalStrength != null ? signalStrength.getLevel() : LEVEL_NONE;
         if (DBG) Log.d(TAG, "refresh level: " + String.valueOf(level));
@@ -186,8 +176,6 @@
         return CellInfoUtil.getNetworkTitle(mCellId, getOperatorNumeric());
     }
 
-<<<<<<< HEAD
-=======
     /**
      * Operator info of this cell
      */
@@ -197,7 +185,6 @@
                 getOperatorNumeric());
     }
 
->>>>>>> 064ba89f
     private int getIconIdForCell(CellInfo ci) {
         if (ci instanceof CellInfoGsm) {
             return R.drawable.signal_strength_g;
