--- conflicted
+++ resolved
@@ -85,21 +85,10 @@
                        .setMessage(R.string.roaming_disable_dialog_ciwlan_call);
                 break;
         }
-<<<<<<< HEAD
         builder.setIconAttribute(android.R.attr.alertDialogIcon)
-               .setPositiveButton(android.R.string.yes, this)
-               .setNegativeButton(android.R.string.no, this);
+               .setPositiveButton(android.R.string.ok, this)
+               .setNegativeButton(android.R.string.cancel, this);
         return builder.create();
-=======
-        builder.setMessage(getResources().getString(message))
-                .setTitle(title)
-                .setIconAttribute(android.R.attr.alertDialogIcon)
-                .setPositiveButton(android.R.string.ok, this)
-                .setNegativeButton(android.R.string.cancel, this);
-        AlertDialog dialog = builder.create();
-        dialog.setCanceledOnTouchOutside(false);
-        return dialog;
->>>>>>> 31232830
     }
 
     @Override
