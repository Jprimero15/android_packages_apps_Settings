--- conflicted
+++ resolved
@@ -36,13 +36,9 @@
 
 import com.android.settings.R;
 import com.android.settings.core.SubSettingLauncher;
-<<<<<<< HEAD
-import com.android.settings.network.PreferredNetworkModeContentObserver;
+import com.android.settings.network.AllowedNetworkTypesListener;
 import com.android.settings.network.SubscriptionsChangeListener;
 import com.android.settings.network.telephony.Enhanced4gBasePreferenceController;
-=======
-import com.android.settings.network.AllowedNetworkTypesListener;
->>>>>>> b39f3b21
 import com.android.settings.network.telephony.MobileNetworkUtils;
 import com.android.settings.network.telephony.NetworkSelectSettings;
 import com.android.settings.network.telephony.TelephonyBasePreferenceController;
@@ -61,12 +57,8 @@
     private TelephonyManager mTelephonyManager;
     private Preference mPreference;
     private PreferenceScreen mPreferenceScreen;
-<<<<<<< HEAD
-    private PreferredNetworkModeContentObserver mPreferredNetworkModeObserver;
+    private AllowedNetworkTypesListener mAllowedNetworkTypesListener;
     private SubscriptionsChangeListener mSubscriptionsListener;
-=======
-    private AllowedNetworkTypesListener mAllowedNetworkTypesListener;
->>>>>>> b39f3b21
 
     public OpenNetworkSelectPagePreferenceController(Context context, String key) {
         super(context, key);
@@ -103,22 +95,14 @@
 
     @OnLifecycleEvent(ON_START)
     public void onStart() {
-<<<<<<< HEAD
-        mPreferredNetworkModeObserver.register(mContext, mSubId);
+        mAllowedNetworkTypesListener.register(mContext, mSubId);
         mSubscriptionsListener.start();
-=======
-        mAllowedNetworkTypesListener.register(mContext, mSubId);
->>>>>>> b39f3b21
     }
 
     @OnLifecycleEvent(ON_STOP)
     public void onStop() {
-<<<<<<< HEAD
-        mPreferredNetworkModeObserver.unregister(mContext);
+        mAllowedNetworkTypesListener.unregister(mContext, mSubId);
         mSubscriptionsListener.stop();
-=======
-        mAllowedNetworkTypesListener.unregister(mContext, mSubId);
->>>>>>> b39f3b21
     }
 
     @Override
