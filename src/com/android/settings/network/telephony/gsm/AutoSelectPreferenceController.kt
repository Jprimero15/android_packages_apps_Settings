/*
 * Copyright (C) 2023 The Android Open Source Project
 *
 * Licensed under the Apache License, Version 2.0 (the "License");
 * you may not use this file except in compliance with the License.
 * You may obtain a copy of the License at
 *
 *      http://www.apache.org/licenses/LICENSE-2.0
 *
 * Unless required by applicable law or agreed to in writing, software
 * distributed under the License is distributed on an "AS IS" BASIS,
 * WITHOUT WARRANTIES OR CONDITIONS OF ANY KIND, either express or implied.
 * See the License for the specific language governing permissions and
 * limitations under the License.
 */

/*
 * Changes from Qualcomm Innovation Center are provided under the following license:
 *
 * Copyright (c) 2024 Qualcomm Innovation Center, Inc. All rights reserved.
 * SPDX-License-Identifier: BSD-3-Clause-Clear
 */

package com.android.settings.network.telephony.gsm

import android.app.ProgressDialog
import android.content.Context
import android.content.Intent
import android.os.PersistableBundle
import android.provider.Settings
import android.telephony.CarrierConfigManager
import android.telephony.ServiceState
import android.telephony.SubscriptionManager
import android.telephony.TelephonyManager
import android.util.Log
import androidx.annotation.VisibleForTesting
import androidx.compose.runtime.Composable
import androidx.compose.runtime.getValue
import androidx.compose.runtime.remember
import androidx.compose.runtime.rememberCoroutineScope
import androidx.compose.ui.res.stringResource
import androidx.lifecycle.LifecycleOwner
import androidx.lifecycle.compose.collectAsStateWithLifecycle
import androidx.preference.Preference
import androidx.preference.PreferenceScreen
import com.android.settings.R
import com.android.settings.Settings.NetworkSelectActivity
import com.android.settings.network.CarrierConfigCache
import com.android.settings.network.telephony.MobileNetworkUtils
import com.android.settings.network.telephony.allowedNetworkTypesFlow
import com.android.settings.network.telephony.serviceStateFlow
import com.android.settings.spa.preference.ComposePreferenceController
import com.android.settingslib.spa.framework.compose.OverridableFlow
import com.android.settingslib.spa.framework.util.collectLatestWithLifecycle
import com.android.settingslib.spa.widget.preference.SwitchPreference
import com.android.settingslib.spa.widget.preference.SwitchPreferenceModel
import kotlin.properties.Delegates.notNull
import kotlin.time.Duration.Companion.seconds
import kotlinx.coroutines.CoroutineScope
import kotlinx.coroutines.Dispatchers
import kotlinx.coroutines.async
import kotlinx.coroutines.delay
import kotlinx.coroutines.flow.Flow
import kotlinx.coroutines.flow.SharingStarted
import kotlinx.coroutines.flow.filterNotNull
import kotlinx.coroutines.flow.flowOf
import kotlinx.coroutines.flow.map
import kotlinx.coroutines.flow.onEach
import kotlinx.coroutines.flow.stateIn
import kotlinx.coroutines.launch
import kotlinx.coroutines.withContext

/**
 * Preference controller for "Auto Select Network"
 */
class AutoSelectPreferenceController @JvmOverloads constructor(
    context: Context,
    key: String,
    private val allowedNetworkTypesFlowFactory: (subId: Int) -> Flow<Long> =
        context::allowedNetworkTypesFlow,
    private val serviceStateFlowFactory: (subId: Int) -> Flow<ServiceState> =
        context::serviceStateFlow,
    private val getConfigForSubId: (subId: Int) -> PersistableBundle = { subId ->
        CarrierConfigCache.getInstance(context).getConfigForSubId(subId)
    },
) : ComposePreferenceController(context, key),
    SelectNetworkPreferenceController.OnNetworkScanTypeListener {

    private val LOG_TAG = "AutoSelectPreferenceController"

    private lateinit var telephonyManager: TelephonyManager
    private val listeners = mutableListOf<OnNetworkSelectModeListener>()

    @VisibleForTesting
    var progressDialog: ProgressDialog? = null

<<<<<<< HEAD
    private var subId by notNull<Int>()
    lateinit var coroutineScope: CoroutineScope
=======
    private var subId = SubscriptionManager.INVALID_SUBSCRIPTION_ID
>>>>>>> 3f49adaf

    /**
     * Initialization based on given subscription id.
     */
    fun init(subId: Int): AutoSelectPreferenceController {
        this.subId = subId
        telephonyManager = mContext.getSystemService(TelephonyManager::class.java)!!
            .createForSubscriptionId(subId)

        return this
    }

    override fun getAvailabilityStatus() =
        if (MobileNetworkUtils.shouldDisplayNetworkSelectOptions(mContext, subId)) AVAILABLE
        else CONDITIONALLY_UNAVAILABLE

    @Composable
    override fun Content() {
        coroutineScope = rememberCoroutineScope()
        val serviceStateFlow = remember {
            serviceStateFlowFactory(subId)
                .stateIn(coroutineScope, SharingStarted.Lazily, null)
                .filterNotNull()
        }
        val isAutoOverridableFlow = remember {
            OverridableFlow(serviceStateFlow.map { !it.isManualSelection })
        }
        val isAuto by isAutoOverridableFlow.flow
            .onEach(::updateListenerValue)
            .collectAsStateWithLifecycle(initialValue = null)
        val disallowedSummary by serviceStateFlow.map(::getDisallowedSummary)
            .collectAsStateWithLifecycle(initialValue = "")
        SwitchPreference(object : SwitchPreferenceModel {
            override val title = stringResource(R.string.select_automatically)
            override val summary = { disallowedSummary }
            override val changeable = { disallowedSummary.isEmpty() }
            override val checked = { isAuto }
            override val onCheckedChange: (Boolean) -> Unit = { newChecked ->
                Log.i(LOG_TAG, "onCheckedChange newChecked = $newChecked")
                if (newChecked) {
                    coroutineScope.launch { setAutomaticSelectionMode(isAutoOverridableFlow) }
                } else {
                    mContext.startActivity(Intent().apply {
                        setClass(mContext, NetworkSelectActivity::class.java)
                        putExtra(Settings.EXTRA_SUB_ID, subId)
                    })
                }
            }
        })
    }

    private suspend fun getDisallowedSummary(serviceState: ServiceState): String =
        withContext(Dispatchers.Default) {
            val phoneType = getPhoneType()
            if (!serviceState.roaming && onlyAutoSelectInHome()) {
                mContext.getString(
                    R.string.manual_mode_disallowed_summary,
                    telephonyManager.simOperatorName
                )
            } else if (phoneType == TelephonyManager.PHONE_TYPE_CDMA) {
                mContext.getString(
                    R.string.cdma_manual_mode_disallowed_summary
                )
            } else ""
        }

    private fun getPhoneType(): Int {
        return telephonyManager.currentPhoneType
    }

    private fun onlyAutoSelectInHome(): Boolean =
        getConfigForSubId(subId)
            .getBoolean(CarrierConfigManager.KEY_ONLY_AUTO_SELECT_IN_HOME_NETWORK_BOOL)

    private suspend fun setAutomaticSelectionMode(overrideChannel: OverridableFlow<Boolean>) {
        Log.i(LOG_TAG, "setAutomaticSelectionMode")
        showAutoSelectProgressBar()

        withContext(Dispatchers.Default) {
            val minimumDialogTimeDeferred = async { delay(MINIMUM_DIALOG_TIME) }
            telephonyManager.setNetworkSelectionModeAutomatic()
            minimumDialogTimeDeferred.await()
        }
        overrideChannel.override(true)

        dismissProgressBar()
    }

    override fun onViewCreated(viewLifecycleOwner: LifecycleOwner) {
        allowedNetworkTypesFlowFactory(subId).collectLatestWithLifecycle(viewLifecycleOwner) {
            preference.isVisible = withContext(Dispatchers.Default) {
                MobileNetworkUtils.shouldDisplayNetworkSelectOptions(mContext, subId)
            }
        }
    }

    fun addListener(listener: OnNetworkSelectModeListener): AutoSelectPreferenceController {
        listeners.add(listener)
        return this
    }

    private fun updateListenerValue(isAuto: Boolean) {
        for (listener in listeners) {
            listener.onNetworkSelectModeUpdated(
                if (isAuto) TelephonyManager.NETWORK_SELECTION_MODE_AUTO
                else TelephonyManager.NETWORK_SELECTION_MODE_MANUAL
            )
        }
    }

    private fun showAutoSelectProgressBar() {
        if (progressDialog == null) {
            progressDialog = ProgressDialog(mContext).apply {
                setMessage(mContext.resources.getString(R.string.register_automatically))
                setCanceledOnTouchOutside(false)
                setCancelable(false)
                isIndeterminate = true
            }
        }
        progressDialog?.show()
    }

    private fun dismissProgressBar() {
        if (progressDialog?.isShowing == true) {
            try {
                progressDialog?.dismiss()
            } catch (e: IllegalArgumentException) {
                // Ignore exception since the dialog will be gone anyway.
            }
        }
    }

    override fun onNetworkScanTypeChanged(type: Int) {
        Log.i(LOG_TAG, "onNetworkScanTypeChanged type = $type")

        var overrideChannel: OverridableFlow<Boolean> = OverridableFlow( flowOf(true) )
        coroutineScope.launch { setAutomaticSelectionMode(overrideChannel) }
    }

    /**
     * Callback when network select mode might get updated
     *
     * @see TelephonyManager.getNetworkSelectionMode
     */
    interface OnNetworkSelectModeListener {
        fun onNetworkSelectModeUpdated(mode: Int)
    }

    companion object {
        private val MINIMUM_DIALOG_TIME = 1.seconds
    }
}<|MERGE_RESOLUTION|>--- conflicted
+++ resolved
@@ -94,12 +94,8 @@
     @VisibleForTesting
     var progressDialog: ProgressDialog? = null
 
-<<<<<<< HEAD
-    private var subId by notNull<Int>()
+    private var subId = SubscriptionManager.INVALID_SUBSCRIPTION_ID
     lateinit var coroutineScope: CoroutineScope
-=======
-    private var subId = SubscriptionManager.INVALID_SUBSCRIPTION_ID
->>>>>>> 3f49adaf
 
     /**
      * Initialization based on given subscription id.
