/*
 * Copyright (C) 2018 The Android Open Source Project
 *
 * Licensed under the Apache License, Version 2.0 (the "License");
 * you may not use this file except in compliance with the License.
 * You may obtain a copy of the License at
 *
 *      http://www.apache.org/licenses/LICENSE-2.0
 *
 * Unless required by applicable law or agreed to in writing, software
 * distributed under the License is distributed on an "AS IS" BASIS,
 * WITHOUT WARRANTIES OR CONDITIONS OF ANY KIND, either express or implied.
 * See the License for the specific language governing permissions and
 * limitations under the License.
 */

package com.android.settings.network.telephony;

import static androidx.lifecycle.Lifecycle.Event.ON_START;
import static androidx.lifecycle.Lifecycle.Event.ON_STOP;

import android.content.Context;
<<<<<<< HEAD
import android.database.ContentObserver;
import android.os.Handler;
import android.os.Looper;
=======
>>>>>>> b39f3b21
import android.os.PersistableBundle;
import android.telephony.CarrierConfigManager;
import android.telephony.PhoneStateListener;
import android.telephony.SubscriptionManager;
import android.telephony.TelephonyManager;
import android.util.Log;

import androidx.annotation.VisibleForTesting;
import androidx.lifecycle.Lifecycle;
import androidx.lifecycle.LifecycleObserver;
import androidx.lifecycle.OnLifecycleEvent;
import androidx.preference.ListPreference;
import androidx.preference.Preference;
import androidx.preference.PreferenceScreen;

import com.android.settings.R;
import com.android.settings.network.AllowedNetworkTypesListener;
import com.android.settings.network.telephony.TelephonyConstants.TelephonyManagerConstants;

import java.util.ArrayList;
import java.util.Arrays;
import java.util.List;
import java.util.stream.Stream;

/**
 * Preference controller for "Enabled network mode"
 */
public class EnabledNetworkModePreferenceController extends
        TelephonyBasePreferenceController implements
        ListPreference.OnPreferenceChangeListener, LifecycleObserver {

    private static final String LOG_TAG = "EnabledNetworkMode";
<<<<<<< HEAD
    private PreferredNetworkModeContentObserver mPreferredNetworkModeObserver;
    private ContentObserver mSubsidySettingsObserver;
=======
    private AllowedNetworkTypesListener mAllowedNetworkTypesListener;
>>>>>>> b39f3b21
    private Preference mPreference;
    private PreferenceScreen mPreferenceScreen;
    private TelephonyManager mTelephonyManager;
    private CarrierConfigManager mCarrierConfigManager;
    private PreferenceEntriesBuilder mBuilder;
    private PhoneCallStateListener mPhoneStateListener;
    @VisibleForTesting
    Integer mCallState;

    // Local cache for Primary Card and Subsidy Lock related vendor properties. Reading these
    // properties are a costly affair since they involve two IPC calls, an AIDL and another HIDL.
    // So we cache these and reuse them as and when applicable.
    boolean mIsPrimaryCardEnabled = false;
    boolean mIsPrimaryCardLWEnabled = false;
    boolean mIsSubsidyLockFeatureEnabled = false;

    public EnabledNetworkModePreferenceController(Context context, String key) {
        super(context, key);
    }

    @Override
    public int getAvailabilityStatus(int subId) {
        boolean visible;
        final PersistableBundle carrierConfig = mCarrierConfigManager.getConfigForSubId(subId);
        if (subId == SubscriptionManager.INVALID_SUBSCRIPTION_ID) {
            visible = false;
        } else if (carrierConfig == null) {
            visible = false;
        } else if (carrierConfig.getBoolean(
                CarrierConfigManager.KEY_HIDE_CARRIER_NETWORK_SETTINGS_BOOL)
                || carrierConfig.getBoolean(
                CarrierConfigManager.KEY_HIDE_PREFERRED_NETWORK_TYPE_BOOL)) {
            visible = false;
        } else if (carrierConfig.getBoolean(CarrierConfigManager.KEY_WORLD_PHONE_BOOL)) {
            visible = false;
        } else {
            visible = true;
        }

        return visible ? AVAILABLE : CONDITIONALLY_UNAVAILABLE;
    }

    @OnLifecycleEvent(ON_START)
    public void onStart() {
<<<<<<< HEAD
        if (mPreferredNetworkModeObserver == null || mSubsidySettingsObserver == null) {
            return;
        }
        if (mPhoneStateListener != null) {
            mPhoneStateListener.register(mContext, mSubId);
        }

        loadPrimaryCardAndSubsidyLockValues();
        mPreferredNetworkModeObserver.register(mContext, mSubId);
        if (mIsSubsidyLockFeatureEnabled) {
            mContext.getContentResolver().registerContentObserver(
                    Settings.Secure.getUriFor(PrimaryCardAndSubsidyLockUtils.SUBSIDY_STATUS), false,
                    mSubsidySettingsObserver);
        }
=======
        if (mAllowedNetworkTypesListener == null) {
            return;
        }
        mAllowedNetworkTypesListener.register(mContext, mSubId);
>>>>>>> b39f3b21
    }

    @OnLifecycleEvent(ON_STOP)
    public void onStop() {
        if (mAllowedNetworkTypesListener == null) {
            return;
        }
<<<<<<< HEAD
        if (mPhoneStateListener != null) {
            mPhoneStateListener.unregister();
        }
        mPreferredNetworkModeObserver.unregister(mContext);
        if (mSubsidySettingsObserver != null) {
            mContext.getContentResolver().unregisterContentObserver(mSubsidySettingsObserver);
        }
=======
        mAllowedNetworkTypesListener.unregister(mContext, mSubId);
>>>>>>> b39f3b21
    }

    @Override
    public void displayPreference(PreferenceScreen screen) {
        super.displayPreference(screen);
        mPreferenceScreen = screen;
        mPreference = screen.findPreference(getPreferenceKey());
    }

    @Override
    public void updateState(Preference preference) {
        super.updateState(preference);
        final ListPreference listPreference = (ListPreference) preference;

        mBuilder.setPreferenceEntries();
        mBuilder.setPreferenceValueAndSummary();

        listPreference.setEntries(mBuilder.getEntries());
        listPreference.setEntryValues(mBuilder.getEntryValues());
        listPreference.setValue(Integer.toString(mBuilder.getSelectedEntryValue()));
        listPreference.setSummary(mBuilder.getSummary());
        listPreference.setEnabled(isCallStateIdle());
    }

    @Override
    public boolean onPreferenceChange(Preference preference, Object object) {
        final int newPreferredNetworkMode = Integer.parseInt((String) object);
        final ListPreference listPreference = (ListPreference) preference;

        if (mTelephonyManager.setPreferredNetworkTypeBitmask(
                MobileNetworkUtils.getRafFromNetworkType(newPreferredNetworkMode))) {
            mBuilder.setPreferenceValueAndSummary(newPreferredNetworkMode);
            listPreference.setValue(Integer.toString(mBuilder.getSelectedEntryValue()));
            listPreference.setSummary(mBuilder.getSummary());
            return true;
        }
        return false;
    }

    public void init(Lifecycle lifecycle, int subId) {
        mSubId = subId;
        mTelephonyManager = mContext.getSystemService(TelephonyManager.class)
                .createForSubscriptionId(mSubId);
        mCarrierConfigManager = mContext.getSystemService(CarrierConfigManager.class);
        mBuilder = new PreferenceEntriesBuilder(mContext, mSubId);

<<<<<<< HEAD
        if (mPhoneStateListener == null) {
            mPhoneStateListener = new PhoneCallStateListener();
        }
        if (mPreferredNetworkModeObserver == null) {
            mPreferredNetworkModeObserver = new PreferredNetworkModeContentObserver(
                    new Handler(Looper.getMainLooper()));
            mPreferredNetworkModeObserver.setPreferredNetworkModeChangedListener(
=======
        if (mAllowedNetworkTypesListener == null) {
            mAllowedNetworkTypesListener = new AllowedNetworkTypesListener(
                    mContext.getMainExecutor());
            mAllowedNetworkTypesListener.setAllowedNetworkTypesChangedListener(
>>>>>>> b39f3b21
                    () -> updatePreference());
        }
        if (mSubsidySettingsObserver == null) {
            mSubsidySettingsObserver = new ContentObserver(new Handler(Looper.getMainLooper())) {
                @Override
                public void onChange(boolean selfChange) {
                    if (mPreference != null) {
                        if (PrimaryCardAndSubsidyLockUtils.DBG) {
                            Log.d(LOG_TAG, "mSubsidySettingsObserver#onChange");
                        }
                        updateState(mPreference);
                    }
                }
            };
        }

        lifecycle.addObserver(this);
    }

    private void updatePreference() {
        if (mPreferenceScreen != null) {
            displayPreference(mPreferenceScreen);
        }
        if (mPreference != null) {
            updateState(mPreference);
        }
    }

    enum EnabledNetworks {
        ENABLED_NETWORKS_UNKNOWN,
        ENABLED_NETWORKS_CDMA_CHOICES,
        ENABLED_NETWORKS_CDMA_NO_LTE_CHOICES,
        ENABLED_NETWORKS_CDMA_ONLY_LTE_CHOICES,
        ENABLED_NETWORKS_TDSCDMA_CHOICES,
        ENABLED_NETWORKS_EXCEPT_GSM_LTE_CHOICES,
        ENABLED_NETWORKS_EXCEPT_GSM_4G_CHOICES,
        ENABLED_NETWORKS_EXCEPT_GSM_CHOICES,
        ENABLED_NETWORKS_EXCEPT_LTE_CHOICES,
        ENABLED_NETWORKS_4G_CHOICES,
        ENABLED_NETWORKS_CHOICES,
        PREFERRED_NETWORK_MODE_CHOICES_WORLD_MODE
    }

    private final class PreferenceEntriesBuilder {
        private CarrierConfigManager mCarrierConfigManager;
        private Context mContext;
        private TelephonyManager mTelephonyManager;

        private boolean mAllowed5gNetworkType;
        private boolean mIsGlobalCdma;
        private boolean mIs5gEntryDisplayed;
        private boolean mShow4gForLTE;
        private boolean mSupported5gRadioAccessFamily;
        private int mSelectedEntry;
        private int mSubId;
        private String mSummary;

        private List<String> mEntries = new ArrayList<>();
        private List<Integer> mEntriesValue = new ArrayList<>();

        PreferenceEntriesBuilder(Context context, int subId) {
            this.mContext = context;
            this.mSubId = subId;

            mCarrierConfigManager = mContext.getSystemService(CarrierConfigManager.class);
            mTelephonyManager = mContext.getSystemService(TelephonyManager.class)
                    .createForSubscriptionId(mSubId);

            final PersistableBundle carrierConfig = mCarrierConfigManager.getConfigForSubId(mSubId);
            mAllowed5gNetworkType = checkSupportedRadioBitmask(
                    mTelephonyManager.getAllowedNetworkTypesForReason(
                            TelephonyManager.ALLOWED_NETWORK_TYPES_REASON_CARRIER),
                    TelephonyManager.NETWORK_TYPE_BITMASK_NR);
            mSupported5gRadioAccessFamily = checkSupportedRadioBitmask(
                    mTelephonyManager.getSupportedRadioAccessFamily(),
                    TelephonyManager.NETWORK_TYPE_BITMASK_NR);
            mIsGlobalCdma = mTelephonyManager.isLteCdmaEvdoGsmWcdmaEnabled()
                    && carrierConfig != null
                    && carrierConfig.getBoolean(CarrierConfigManager.KEY_SHOW_CDMA_CHOICES_BOOL);
            mShow4gForLTE = carrierConfig != null && carrierConfig.getBoolean(
                    CarrierConfigManager.KEY_SHOW_4G_FOR_LTE_DATA_ICON_BOOL);
        }

        void setPreferenceEntries() {
            clearAllEntries();
            String[] entryValues;
            int[] entryValuesInt;
            switch (getEnabledNetworkType()) {
                case ENABLED_NETWORKS_CDMA_CHOICES:
                    entryValues = getResourcesForSubId().getStringArray(
                            R.array.enabled_networks_cdma_values);
                    entryValuesInt = Stream.of(entryValues).mapToInt(Integer::parseInt).toArray();
                    if (entryValuesInt.length < 4) {
                        throw new IllegalArgumentException(
                                "ENABLED_NETWORKS_CDMA_CHOICES index error.");
                    }
                    add5gEntry(addNrToLteNetworkType(entryValuesInt[0]));
                    addLteEntry(entryValuesInt[0]);
                    add3gEntry(entryValuesInt[1]);
                    add1xEntry(entryValuesInt[2]);
                    addGlobalEntry(entryValuesInt[3]);
                    break;
                case ENABLED_NETWORKS_CDMA_NO_LTE_CHOICES:
                    entryValues = getResourcesForSubId().getStringArray(
                            R.array.enabled_networks_cdma_no_lte_values);
                    entryValuesInt = Stream.of(entryValues).mapToInt(Integer::parseInt).toArray();
                    if (entryValuesInt.length < 2) {
                        throw new IllegalArgumentException(
                                "ENABLED_NETWORKS_CDMA_NO_LTE_CHOICES index error.");
                    }
                    add3gEntry(entryValuesInt[0]);
                    add1xEntry(entryValuesInt[1]);
                    break;
                case ENABLED_NETWORKS_CDMA_ONLY_LTE_CHOICES:
                    entryValues = getResourcesForSubId().getStringArray(
                            R.array.enabled_networks_cdma_only_lte_values);
                    entryValuesInt = Stream.of(entryValues).mapToInt(Integer::parseInt).toArray();
                    if (entryValuesInt.length < 2) {
                        throw new IllegalArgumentException(
                                "ENABLED_NETWORKS_CDMA_ONLY_LTE_CHOICES index error.");
                    }
                    addLteEntry(entryValuesInt[0]);
                    addGlobalEntry(entryValuesInt[1]);
                    break;
                case ENABLED_NETWORKS_TDSCDMA_CHOICES:
                    entryValues = getResourcesForSubId().getStringArray(
                            R.array.enabled_networks_tdscdma_values);
                    entryValuesInt = Stream.of(entryValues).mapToInt(Integer::parseInt).toArray();
                    if (entryValuesInt.length < 3) {
                        throw new IllegalArgumentException(
                                "ENABLED_NETWORKS_TDSCDMA_CHOICES index error.");
                    }
                    add5gEntry(addNrToLteNetworkType(entryValuesInt[0]));
                    addLteEntry(entryValuesInt[0]);
                    add3gEntry(entryValuesInt[1]);
                    add2gEntry(entryValuesInt[2]);
                    break;
                case ENABLED_NETWORKS_EXCEPT_GSM_LTE_CHOICES:
                    entryValues = getResourcesForSubId().getStringArray(
                            R.array.enabled_networks_except_gsm_lte_values);
                    entryValuesInt = Stream.of(entryValues).mapToInt(Integer::parseInt).toArray();
                    if (entryValuesInt.length < 1) {
                        throw new IllegalArgumentException(
                                "ENABLED_NETWORKS_EXCEPT_GSM_LTE_CHOICES index error.");
                    }
                    add3gEntry(entryValuesInt[0]);
                    break;
                case ENABLED_NETWORKS_EXCEPT_GSM_4G_CHOICES:
                    entryValues = getResourcesForSubId().getStringArray(
                            R.array.enabled_networks_except_gsm_values);
                    entryValuesInt = Stream.of(entryValues).mapToInt(Integer::parseInt).toArray();
                    if (entryValuesInt.length < 2) {
                        throw new IllegalArgumentException(
                                "ENABLED_NETWORKS_EXCEPT_GSM_4G_CHOICES index error.");
                    }
                    add5gEntry(addNrToLteNetworkType(entryValuesInt[0]));
                    add4gEntry(entryValuesInt[0]);
                    add3gEntry(entryValuesInt[1]);
                    break;
                case ENABLED_NETWORKS_EXCEPT_GSM_CHOICES:
                    entryValues = getResourcesForSubId().getStringArray(
                            R.array.enabled_networks_except_gsm_values);
                    entryValuesInt = Stream.of(entryValues).mapToInt(Integer::parseInt).toArray();
                    if (entryValuesInt.length < 2) {
                        throw new IllegalArgumentException(
                                "ENABLED_NETWORKS_EXCEPT_GSM_CHOICES index error.");
                    }
                    add5gEntry(addNrToLteNetworkType(entryValuesInt[0]));
                    addLteEntry(entryValuesInt[0]);
                    add3gEntry(entryValuesInt[1]);
                    break;
                case ENABLED_NETWORKS_EXCEPT_LTE_CHOICES:
                    entryValues = getResourcesForSubId().getStringArray(
                            R.array.enabled_networks_except_lte_values);
                    entryValuesInt = Stream.of(entryValues).mapToInt(Integer::parseInt).toArray();
                    if (entryValuesInt.length < 2) {
                        throw new IllegalArgumentException(
                                "ENABLED_NETWORKS_EXCEPT_LTE_CHOICES index error.");
                    }
                    add3gEntry(entryValuesInt[0]);
                    add2gEntry(entryValuesInt[1]);
                    break;
                case ENABLED_NETWORKS_4G_CHOICES:
                    entryValues = getResourcesForSubId().getStringArray(
                            R.array.enabled_networks_values);
                    entryValuesInt = Stream.of(entryValues).mapToInt(Integer::parseInt).toArray();
                    if (entryValuesInt.length < 3) {
                        throw new IllegalArgumentException(
                                "ENABLED_NETWORKS_4G_CHOICES index error.");
                    }
                    add5gEntry(addNrToLteNetworkType(
                            entryValuesInt[0]));
                    add4gEntry(entryValuesInt[0]);
                    add3gEntry(entryValuesInt[1]);
                    add2gEntry(entryValuesInt[2]);
                    break;
                case ENABLED_NETWORKS_CHOICES:
                    entryValues = getResourcesForSubId().getStringArray(
                            R.array.enabled_networks_values);
                    entryValuesInt = Stream.of(entryValues).mapToInt(Integer::parseInt).toArray();
                    if (entryValuesInt.length < 3) {
                        throw new IllegalArgumentException("ENABLED_NETWORKS_CHOICES index error.");
                    }
                    add5gLteEntry(addNrToLteNetworkType(entryValuesInt[0]));
                    addLteEntry(entryValuesInt[0]);
                    add3gEntry(entryValuesInt[1]);
                    add2gEntry(entryValuesInt[2]);
                    break;
                case PREFERRED_NETWORK_MODE_CHOICES_WORLD_MODE:
                    entryValues = getResourcesForSubId().getStringArray(
                            R.array.preferred_network_mode_values_world_mode);
                    entryValuesInt = Stream.of(entryValues).mapToInt(Integer::parseInt).toArray();
                    if (entryValuesInt.length < 3) {
                        throw new IllegalArgumentException(
                                "PREFERRED_NETWORK_MODE_CHOICES_WORLD_MODE index error.");
                    }
                    addGlobalEntry(entryValuesInt[0]);

                    addCustomEntry(
                            getResourcesForSubId().getString(
                                    R.string.network_world_mode_cdma_lte),
                            entryValuesInt[1]);
                    addCustomEntry(
                            getResourcesForSubId().getString(
                                    R.string.network_world_mode_gsm_lte),
                            entryValuesInt[2]);
                    break;
                default:
                    throw new IllegalArgumentException("Not supported enabled network types.");
            }

            /* TODO(b/151744192) - Update Primary Card and Subsidy Lock for 75867d8f634ce62f4787dbf2aef71312308dd415
            // Primary Card Feature
            // If the current SIM is not the primary card
            //     1. If PrimaryCardL_W is enabled, restrict mode selection to GSM and WCDMA options.
            //     2. If the current mode is GSM_only, disable the network mode preference on the UI.
            final int currentPrimarySlot = Settings.Global.getInt(mContext.getContentResolver(),
                    PrimaryCardAndSubsidyLockUtils.CONFIG_CURRENT_PRIMARY_SUB,
                    SubscriptionManager.INVALID_SIM_SLOT_INDEX);

            boolean isCurrentPrimarySlotValid = currentPrimarySlot >= 0
                    && currentPrimarySlot < mTelephonyManager.getActiveModemCount();

            int currentPhoneId = SubscriptionManager.getPhoneId(mSubId);

            Log.d(LOG_TAG, "currentPrimarySlot: " + currentPrimarySlot
                    + ", isCurrentPrimarySlotValid: " + isCurrentPrimarySlotValid
                    + ", currentPhoneId: " + currentPhoneId);

            if (mIsPrimaryCardEnabled) {
                if (PrimaryCardAndSubsidyLockUtils.DBG) {
                    Log.d(LOG_TAG, "isPrimaryCardEnabled: true");
                }
                if (isCurrentPrimarySlotValid
                        && currentPhoneId != currentPrimarySlot) {
                    if (mIsPrimaryCardLWEnabled) {
                        Log.d(LOG_TAG, "Primary card LW is enabled");
                        preference.setEntries(R.array.enabled_networks_gsm_wcdma_choices);
                        preference.setEntryValues(R.array.enabled_networks_gsm_wcdma_values);
                    } else if (getPreferredNetworkMode() == TelephonyManager.NETWORK_MODE_GSM_ONLY) {
                        Log.d(LOG_TAG, "Network mode is GSM only, disabling the preference");
                        preference.setEnabled(false);
                    }
                }
            }

            // Subsidy Lock Feature
            // If subsidy is unlocked,
            //     1. Change the entries in the network mode choices for the primary sub.
            //     2. Disable the network mode preference on the UI for the non-primary sub.
            if (PrimaryCardAndSubsidyLockUtils.DBG) {
                Log.d(LOG_TAG, "isSubsidyLockFeatureEnabled: " + mIsSubsidyLockFeatureEnabled);
                Log.d(LOG_TAG, "isSubsidyUnlocked: "
                        + PrimaryCardAndSubsidyLockUtils.isSubsidyUnlocked(mContext));
            }

            if (mIsSubsidyLockFeatureEnabled
                    && PrimaryCardAndSubsidyLockUtils.isSubsidyUnlocked(mContext)) {
                if (PrimaryCardAndSubsidyLockUtils.DBG) {
                    Log.d(LOG_TAG, "Subsidy is unlocked");
                }
                if (isCurrentPrimarySlotValid) {
                    if (currentPhoneId == currentPrimarySlot) {
                        Log.d(LOG_TAG, "Primary sub, change to subsidy choices");
                        preference.setEntries(R.array.enabled_networks_subsidy_locked_choices);
                        preference.setEntryValues(R.array.enabled_networks_subsidy_locked_values);
                    } else {
                        Log.d(LOG_TAG, "Non-primary sub, disable the preference");
                        preference.setEnabled(false);
                    }
                }
            }
            */
        }

        private int getPreferredNetworkMode() {
            int networkMode = MobileNetworkUtils.getNetworkTypeFromRaf(
                    (int) mTelephonyManager.getAllowedNetworkTypesForReason(
                            TelephonyManager.ALLOWED_NETWORK_TYPES_REASON_USER));
            if (!showNrList()) {
                Log.d(LOG_TAG, "Network mode :" + networkMode + " reduce NR");
                networkMode = reduceNrToLteNetworkType(networkMode);
            }
            Log.d(LOG_TAG, "getPreferredNetworkMode: " + networkMode);
            return networkMode;
        }

        private EnabledNetworks getEnabledNetworkType() {
            EnabledNetworks enabledNetworkType = EnabledNetworks.ENABLED_NETWORKS_UNKNOWN;
            final int phoneType = mTelephonyManager.getPhoneType();
            final PersistableBundle carrierConfig = mCarrierConfigManager.getConfigForSubId(mSubId);

            if (phoneType == TelephonyManager.PHONE_TYPE_CDMA) {
                final int lteForced = android.provider.Settings.Global.getInt(
                        mContext.getContentResolver(),
                        android.provider.Settings.Global.LTE_SERVICE_FORCED + mSubId,
                        0);
                final int settingsNetworkMode = getPreferredNetworkMode();
                if (mTelephonyManager.isLteCdmaEvdoGsmWcdmaEnabled()) {
                    if (lteForced == 0) {
                        enabledNetworkType = EnabledNetworks.ENABLED_NETWORKS_CDMA_CHOICES;
                    } else {
                        switch (settingsNetworkMode) {
                            case TelephonyManagerConstants.NETWORK_MODE_CDMA_EVDO:
                            case TelephonyManagerConstants.NETWORK_MODE_CDMA_NO_EVDO:
                            case TelephonyManagerConstants.NETWORK_MODE_EVDO_NO_CDMA:
                                enabledNetworkType =
                                        EnabledNetworks.ENABLED_NETWORKS_CDMA_NO_LTE_CHOICES;
                                break;
                            case TelephonyManagerConstants.NETWORK_MODE_GLOBAL:
                            case TelephonyManagerConstants.NETWORK_MODE_LTE_CDMA_EVDO:
                            case TelephonyManagerConstants.NETWORK_MODE_LTE_CDMA_EVDO_GSM_WCDMA:
                            case TelephonyManagerConstants.NETWORK_MODE_LTE_ONLY:
                                enabledNetworkType =
                                        EnabledNetworks.ENABLED_NETWORKS_CDMA_ONLY_LTE_CHOICES;
                                break;
                            default:
                                enabledNetworkType = EnabledNetworks.ENABLED_NETWORKS_CDMA_CHOICES;
                                break;
                        }
                    }
                }
            } else if (phoneType == TelephonyManager.PHONE_TYPE_GSM) {
                if (MobileNetworkUtils.isTdscdmaSupported(mContext, mSubId)) {
                    enabledNetworkType = EnabledNetworks.ENABLED_NETWORKS_TDSCDMA_CHOICES;
                } else if (carrierConfig != null
                        && !carrierConfig.getBoolean(CarrierConfigManager.KEY_PREFER_2G_BOOL)
                        && !carrierConfig.getBoolean(CarrierConfigManager.KEY_LTE_ENABLED_BOOL)) {
                    enabledNetworkType = EnabledNetworks.ENABLED_NETWORKS_EXCEPT_GSM_LTE_CHOICES;
                } else if (carrierConfig != null
                        && !carrierConfig.getBoolean(CarrierConfigManager.KEY_PREFER_2G_BOOL)) {
                    enabledNetworkType = mShow4gForLTE
                            ? EnabledNetworks.ENABLED_NETWORKS_EXCEPT_GSM_4G_CHOICES
                            : EnabledNetworks.ENABLED_NETWORKS_EXCEPT_GSM_CHOICES;
                } else if (carrierConfig != null
                        && !carrierConfig.getBoolean(CarrierConfigManager.KEY_LTE_ENABLED_BOOL)) {
                    enabledNetworkType = EnabledNetworks.ENABLED_NETWORKS_EXCEPT_LTE_CHOICES;
                } else if (mIsGlobalCdma) {
                    enabledNetworkType = EnabledNetworks.ENABLED_NETWORKS_CDMA_CHOICES;
                } else {
                    enabledNetworkType = mShow4gForLTE ? EnabledNetworks.ENABLED_NETWORKS_4G_CHOICES
                            : EnabledNetworks.ENABLED_NETWORKS_CHOICES;
                }
            }
            //TODO(b/117881708): figure out what world mode is, then we can optimize code. Otherwise
            // I prefer to keep this old code
            if (MobileNetworkUtils.isWorldMode(mContext, mSubId)) {
                enabledNetworkType = EnabledNetworks.PREFERRED_NETWORK_MODE_CHOICES_WORLD_MODE;
            }

            Log.d(LOG_TAG, "enabledNetworkType: " + enabledNetworkType);
            return enabledNetworkType;
        }

        /**
         * Sets the display string for the network mode choice and selects the corresponding item
         *
         * @param networkMode the current network mode. The current mode might not be an option in
         *                    the choice list. The nearest choice is selected instead
         */
        void setPreferenceValueAndSummary(int networkMode) {
            setSelectedEntry(networkMode);
            switch (networkMode) {
                case TelephonyManagerConstants.NETWORK_MODE_TDSCDMA_WCDMA:
                case TelephonyManagerConstants.NETWORK_MODE_TDSCDMA_GSM_WCDMA:
                case TelephonyManagerConstants.NETWORK_MODE_TDSCDMA_GSM:
                    setSelectedEntry(
                            TelephonyManagerConstants.NETWORK_MODE_TDSCDMA_GSM_WCDMA);
                    setSummary(R.string.network_3G);
                    break;
                case TelephonyManagerConstants.NETWORK_MODE_WCDMA_ONLY:
                case TelephonyManagerConstants.NETWORK_MODE_GSM_UMTS:
                case TelephonyManagerConstants.NETWORK_MODE_WCDMA_PREF:
                    if (!mIsGlobalCdma) {
                        setSelectedEntry(TelephonyManagerConstants.NETWORK_MODE_WCDMA_PREF);
                        setSummary(R.string.network_3G);
                    } else {
                        setSelectedEntry(
                                TelephonyManagerConstants.NETWORK_MODE_LTE_CDMA_EVDO_GSM_WCDMA);
                        setSummary(R.string.network_global);
                    }
                    break;
                case TelephonyManagerConstants.NETWORK_MODE_GSM_ONLY:
                    if (!mIsGlobalCdma) {
                        setSelectedEntry(TelephonyManagerConstants.NETWORK_MODE_GSM_ONLY);
                        setSummary(R.string.network_2G);
                    } else {
                        setSelectedEntry(
                                TelephonyManagerConstants.NETWORK_MODE_LTE_CDMA_EVDO_GSM_WCDMA);
                        setSummary(R.string.network_global);
                    }
                    break;
                case TelephonyManagerConstants.NETWORK_MODE_LTE_GSM_WCDMA:
                    if (MobileNetworkUtils.isWorldMode(mContext, mSubId)) {
                        setSummary(
                                R.string.preferred_network_mode_lte_gsm_umts_summary);
                        break;
                    }
                case TelephonyManagerConstants.NETWORK_MODE_LTE_ONLY:
                case TelephonyManagerConstants.NETWORK_MODE_LTE_WCDMA:
                    if (!mIsGlobalCdma) {
                        setSelectedEntry(
                                TelephonyManagerConstants.NETWORK_MODE_LTE_GSM_WCDMA);
                        if (is5gEntryDisplayed()) {
                            setSummary(mShow4gForLTE
                                    ? R.string.network_4G_pure : R.string.network_lte_pure);
                        } else {
                            setSummary(mShow4gForLTE
                                    ? R.string.network_4G : R.string.network_lte);
                        }
                    } else {
                        setSelectedEntry(
                                TelephonyManagerConstants.NETWORK_MODE_LTE_CDMA_EVDO_GSM_WCDMA);
                        setSummary(R.string.network_global);
                    }
                    break;
                case TelephonyManagerConstants.NETWORK_MODE_LTE_CDMA_EVDO:
                    if (MobileNetworkUtils.isWorldMode(mContext, mSubId)) {
                        setSummary(
                                R.string.preferred_network_mode_lte_cdma_summary);
                    } else {
                        setSelectedEntry(
                                TelephonyManagerConstants.NETWORK_MODE_LTE_CDMA_EVDO);
                        setSummary(is5gEntryDisplayed()
                                ? R.string.network_lte_pure : R.string.network_lte);
                    }
                    break;
                case TelephonyManagerConstants.NETWORK_MODE_TDSCDMA_CDMA_EVDO_GSM_WCDMA:
                    setSelectedEntry(
                            TelephonyManagerConstants.NETWORK_MODE_TDSCDMA_CDMA_EVDO_GSM_WCDMA);
                    setSummary(R.string.network_3G);
                    break;
                case TelephonyManagerConstants.NETWORK_MODE_CDMA_EVDO:
                case TelephonyManagerConstants.NETWORK_MODE_EVDO_NO_CDMA:
                case TelephonyManagerConstants.NETWORK_MODE_GLOBAL:
                    setSelectedEntry(TelephonyManagerConstants.NETWORK_MODE_CDMA_EVDO);
                    setSummary(R.string.network_3G);
                    break;
                case TelephonyManagerConstants.NETWORK_MODE_CDMA_NO_EVDO:
                    setSelectedEntry(TelephonyManagerConstants.NETWORK_MODE_CDMA_NO_EVDO);
                    setSummary(R.string.network_1x);
                    break;
                case TelephonyManagerConstants.NETWORK_MODE_TDSCDMA_ONLY:
                    setSelectedEntry(TelephonyManagerConstants.NETWORK_MODE_TDSCDMA_ONLY);
                    setSummary(R.string.network_3G);
                    break;
                case TelephonyManagerConstants.NETWORK_MODE_LTE_TDSCDMA_GSM:
                case TelephonyManagerConstants.NETWORK_MODE_LTE_TDSCDMA_GSM_WCDMA:
                case TelephonyManagerConstants.NETWORK_MODE_LTE_TDSCDMA:
                case TelephonyManagerConstants.NETWORK_MODE_LTE_TDSCDMA_WCDMA:
                case TelephonyManagerConstants.NETWORK_MODE_LTE_TDSCDMA_CDMA_EVDO_GSM_WCDMA:
                case TelephonyManagerConstants.NETWORK_MODE_LTE_CDMA_EVDO_GSM_WCDMA:
                    if (MobileNetworkUtils.isTdscdmaSupported(mContext, mSubId)) {
                        setSelectedEntry(TelephonyManagerConstants
                                .NETWORK_MODE_LTE_TDSCDMA_CDMA_EVDO_GSM_WCDMA);
                        setSummary(is5gEntryDisplayed()
                                ? R.string.network_lte_pure : R.string.network_lte);
                    } else {
                        setSelectedEntry(
                                TelephonyManagerConstants.NETWORK_MODE_LTE_CDMA_EVDO_GSM_WCDMA);
                        if (mTelephonyManager.getPhoneType() == TelephonyManager.PHONE_TYPE_CDMA
                                || mIsGlobalCdma
                                || MobileNetworkUtils.isWorldMode(mContext, mSubId)) {
                            setSummary(R.string.network_global);
                        } else {
                            if (is5gEntryDisplayed()) {
                                setSummary(mShow4gForLTE
                                        ? R.string.network_4G_pure : R.string.network_lte_pure);
                            } else {
                                setSummary(mShow4gForLTE
                                        ? R.string.network_4G : R.string.network_lte);
                            }
                        }
                    }
                    break;

                case TelephonyManagerConstants.NETWORK_MODE_NR_ONLY:
                case TelephonyManagerConstants.NETWORK_MODE_NR_LTE:
                case TelephonyManagerConstants.NETWORK_MODE_NR_LTE_GSM_WCDMA:
                case TelephonyManagerConstants.NETWORK_MODE_NR_LTE_WCDMA:
                    setSelectedEntry(
                            TelephonyManagerConstants.NETWORK_MODE_NR_LTE_GSM_WCDMA);
                    setSummary((mShow4gForLTE ? getResourcesForSubId().getString(R.string.network_5G)
                            : getResourcesForSubId().getString(R.string.network_5G_lte))
                            + getResourcesForSubId().getString(R.string.network_recommended));
                    break;
                case TelephonyManagerConstants.NETWORK_MODE_NR_LTE_TDSCDMA:
                case TelephonyManagerConstants.NETWORK_MODE_NR_LTE_TDSCDMA_GSM:
                case TelephonyManagerConstants.NETWORK_MODE_NR_LTE_TDSCDMA_WCDMA:
                case TelephonyManagerConstants.NETWORK_MODE_NR_LTE_TDSCDMA_GSM_WCDMA:
                case TelephonyManagerConstants.NETWORK_MODE_NR_LTE_TDSCDMA_CDMA_EVDO_GSM_WCDMA:
                    setSelectedEntry(TelephonyManagerConstants
                            .NETWORK_MODE_NR_LTE_TDSCDMA_CDMA_EVDO_GSM_WCDMA);
                    setSummary((mShow4gForLTE ? getResourcesForSubId().getString(R.string.network_5G)
                            : getResourcesForSubId().getString(R.string.network_5G_lte))
                            + getResourcesForSubId().getString(R.string.network_recommended));
                    break;
                case TelephonyManagerConstants.NETWORK_MODE_NR_LTE_CDMA_EVDO:
                    setSelectedEntry(TelephonyManagerConstants.NETWORK_MODE_NR_LTE_CDMA_EVDO);
                    setSummary((mShow4gForLTE ? getResourcesForSubId().getString(R.string.network_5G)
                            : getResourcesForSubId().getString(R.string.network_5G_lte))
                            + getResourcesForSubId().getString(R.string.network_recommended));
                    break;
                case TelephonyManagerConstants.NETWORK_MODE_NR_LTE_CDMA_EVDO_GSM_WCDMA:
                    setSelectedEntry(
                            TelephonyManagerConstants.NETWORK_MODE_NR_LTE_CDMA_EVDO_GSM_WCDMA);
                    if (mTelephonyManager.getPhoneType() == TelephonyManager.PHONE_TYPE_CDMA
                            || mIsGlobalCdma
                            || MobileNetworkUtils.isWorldMode(mContext, mSubId)) {
                        setSummary(R.string.network_global);
                    } else {
                        setSummary((mShow4gForLTE ? getResourcesForSubId().getString(R.string.network_5G)
                                : getResourcesForSubId().getString(R.string.network_5G_lte))
                                + getResourcesForSubId().getString(R.string.network_recommended));
                    }
                    break;
                default:
                    setSummary(
                            getResourcesForSubId().getString(
                                    R.string.mobile_network_mode_error, networkMode));
            }
        }

        /**
         * Transform LTE network mode to 5G network mode.
         *
         * @param networkType an LTE network mode without 5G.
         * @return the corresponding network mode with 5G.
         */
        private int addNrToLteNetworkType(int networkType) {
            switch (networkType) {
                case TelephonyManagerConstants.NETWORK_MODE_LTE_ONLY:
                    return TelephonyManagerConstants.NETWORK_MODE_NR_LTE;
                case TelephonyManagerConstants.NETWORK_MODE_LTE_CDMA_EVDO:
                    return TelephonyManagerConstants.NETWORK_MODE_NR_LTE_CDMA_EVDO;
                case TelephonyManagerConstants.NETWORK_MODE_LTE_GSM_WCDMA:
                    return TelephonyManagerConstants.NETWORK_MODE_NR_LTE_GSM_WCDMA;
                case TelephonyManagerConstants.NETWORK_MODE_LTE_CDMA_EVDO_GSM_WCDMA:
                    return TelephonyManagerConstants.NETWORK_MODE_NR_LTE_CDMA_EVDO_GSM_WCDMA;
                case TelephonyManagerConstants.NETWORK_MODE_LTE_WCDMA:
                    return TelephonyManagerConstants.NETWORK_MODE_NR_LTE_WCDMA;
                case TelephonyManagerConstants.NETWORK_MODE_LTE_TDSCDMA:
                    return TelephonyManagerConstants.NETWORK_MODE_NR_LTE_TDSCDMA;
                case TelephonyManagerConstants.NETWORK_MODE_LTE_TDSCDMA_GSM:
                    return TelephonyManagerConstants.NETWORK_MODE_NR_LTE_TDSCDMA_GSM;
                case TelephonyManagerConstants.NETWORK_MODE_LTE_TDSCDMA_WCDMA:
                    return TelephonyManagerConstants.NETWORK_MODE_NR_LTE_TDSCDMA_WCDMA;
                case TelephonyManagerConstants.NETWORK_MODE_LTE_TDSCDMA_GSM_WCDMA:
                    return TelephonyManagerConstants.NETWORK_MODE_NR_LTE_TDSCDMA_GSM_WCDMA;
                case TelephonyManagerConstants.NETWORK_MODE_LTE_TDSCDMA_CDMA_EVDO_GSM_WCDMA:
                    return TelephonyManagerConstants
                            .NETWORK_MODE_NR_LTE_TDSCDMA_CDMA_EVDO_GSM_WCDMA;
                default:
                    return networkType; // not LTE
            }
        }

        /**
         * Transform NR5G network mode to LTE network mode.
         *
         * @param networkType an 5G network mode.
         * @return the corresponding network mode without 5G.
         */
        private int reduceNrToLteNetworkType(int networkType) {
            switch (networkType) {
                case TelephonyManagerConstants.NETWORK_MODE_NR_LTE:
                    return TelephonyManagerConstants.NETWORK_MODE_LTE_ONLY;
                case TelephonyManagerConstants.NETWORK_MODE_NR_LTE_CDMA_EVDO:
                    return TelephonyManagerConstants.NETWORK_MODE_LTE_CDMA_EVDO;
                case TelephonyManagerConstants.NETWORK_MODE_NR_LTE_GSM_WCDMA:
                    return TelephonyManagerConstants.NETWORK_MODE_LTE_GSM_WCDMA;
                case TelephonyManagerConstants.NETWORK_MODE_NR_LTE_CDMA_EVDO_GSM_WCDMA:
                    return TelephonyManagerConstants.NETWORK_MODE_LTE_CDMA_EVDO_GSM_WCDMA;
                case TelephonyManagerConstants.NETWORK_MODE_NR_LTE_WCDMA:
                    return TelephonyManagerConstants.NETWORK_MODE_LTE_WCDMA;
                case TelephonyManagerConstants.NETWORK_MODE_NR_LTE_TDSCDMA:
                    return TelephonyManagerConstants.NETWORK_MODE_LTE_TDSCDMA;
                case TelephonyManagerConstants.NETWORK_MODE_NR_LTE_TDSCDMA_GSM:
                    return TelephonyManagerConstants.NETWORK_MODE_LTE_TDSCDMA_GSM;
                case TelephonyManagerConstants.NETWORK_MODE_NR_LTE_TDSCDMA_WCDMA:
                    return TelephonyManagerConstants.NETWORK_MODE_LTE_TDSCDMA_WCDMA;
                case TelephonyManagerConstants.NETWORK_MODE_NR_LTE_TDSCDMA_GSM_WCDMA:
                    return TelephonyManagerConstants.NETWORK_MODE_LTE_TDSCDMA_GSM_WCDMA;
                case TelephonyManagerConstants.NETWORK_MODE_NR_LTE_TDSCDMA_CDMA_EVDO_GSM_WCDMA:
                    return TelephonyManagerConstants
                            .NETWORK_MODE_LTE_TDSCDMA_CDMA_EVDO_GSM_WCDMA;
                default:
                    return networkType; // do nothing
            }
        }

        private void setPreferenceValueAndSummary() {
            setPreferenceValueAndSummary(getPreferredNetworkMode());
        }

        private boolean checkSupportedRadioBitmask(long supportedRadioBitmask, long targetBitmask) {
            return (targetBitmask & supportedRadioBitmask) > 0;
        }

        /**
         * Add 5G option. Only show the UI when device supported 5G and allowed 5G.
         */
        private void add5gEntry(int value) {
            boolean isNRValue = value >= TelephonyManagerConstants.NETWORK_MODE_NR_ONLY;
            if (showNrList() && isNRValue) {
                mEntries.add(getResourcesForSubId().getString(R.string.network_5G)
                        + getResourcesForSubId().getString(R.string.network_recommended));
                mEntriesValue.add(value);
                mIs5gEntryDisplayed = true;
            } else {
                mIs5gEntryDisplayed = false;
                Log.d(LOG_TAG, "Hide 5G option. "
                        + " supported5GRadioAccessFamily: " + mSupported5gRadioAccessFamily
                        + " allowed5GNetworkType: " + mAllowed5gNetworkType
                        + " isNRValue: " + isNRValue);
            }
        }

        // This entry is used to support for 5G/LTE display in resource overlay
        private void add5gLteEntry(int value) {
            boolean isNRValue = value >= TelephonyManagerConstants.NETWORK_MODE_NR_ONLY;
            if (showNrList() && isNRValue) {
                mEntries.add(mContext.getString(R.string.network_5G_lte)
                        + mContext.getString(R.string.network_recommended));
                mEntriesValue.add(value);
                mIs5gEntryDisplayed = true;
            } else {
                mIs5gEntryDisplayed = false;
                Log.d(LOG_TAG, "Hide 5G option. "
                        + " supported5GRadioAccessFamily: " + mSupported5gRadioAccessFamily
                        + " allowed5GNetworkType: " + mAllowed5gNetworkType
                        + " isNRValue: " + isNRValue);
            }
        }

        private void addGlobalEntry(int value) {
            Log.d(LOG_TAG, "addGlobalEntry. "
                    + " supported5GRadioAccessFamily: " + mSupported5gRadioAccessFamily
                    + " allowed5GNetworkType: " + mAllowed5gNetworkType);
            mEntries.add(getResourcesForSubId().getString(R.string.network_global));
            if (showNrList()) {
                value = addNrToLteNetworkType(value);
            }
            mEntriesValue.add(value);
        }

        private boolean showNrList() {
            return mSupported5gRadioAccessFamily && mAllowed5gNetworkType;
        }

        /**
         * Add LTE entry. If device supported 5G, show "LTE" instead of "LTE (recommended)".
         */
        private void addLteEntry(int value) {
            if (showNrList()) {
                mEntries.add(getResourcesForSubId().getString(R.string.network_lte_pure));
            } else {
                mEntries.add(getResourcesForSubId().getString(R.string.network_lte));
            }
            mEntriesValue.add(value);
        }

        /**
         * Add 4G entry. If device supported 5G, show "4G" instead of "4G (recommended)".
         */
        private void add4gEntry(int value) {
            if (showNrList()) {
                mEntries.add(getResourcesForSubId().getString(R.string.network_4G_pure));
            } else {
                mEntries.add(getResourcesForSubId().getString(R.string.network_4G));
            }
            mEntriesValue.add(value);
        }

        private void add3gEntry(int value) {
            mEntries.add(getResourcesForSubId().getString(R.string.network_3G));
            mEntriesValue.add(value);
        }

        private void add2gEntry(int value) {
            mEntries.add(getResourcesForSubId().getString(R.string.network_2G));
            mEntriesValue.add(value);
        }

        private void add1xEntry(int value) {
            mEntries.add(getResourcesForSubId().getString(R.string.network_1x));
            mEntriesValue.add(value);
        }

        private void addCustomEntry(String name, int value) {
            mEntries.add(name);
            mEntriesValue.add(value);
        }

        private String[] getEntries() {
            return mEntries.toArray(new String[0]);
        }

        private void clearAllEntries() {
            mEntries.clear();
            mEntriesValue.clear();
        }

        private String[] getEntryValues() {
            final Integer[] intArr = mEntriesValue.toArray(new Integer[0]);
            return Arrays.stream(intArr)
                    .map(String::valueOf)
                    .toArray(String[]::new);
        }

        private int getSelectedEntryValue() {
            return mSelectedEntry;
        }

        private void setSelectedEntry(int value) {
            boolean isInEntriesValue = mEntriesValue.stream()
                    .anyMatch(v -> v == value);

            if (isInEntriesValue) {
                mSelectedEntry = value;
            } else if (mEntriesValue.size() > 0) {
                // if the value isn't in entriesValue, select on the first one.
                mSelectedEntry = mEntriesValue.get(0);
            } else {
                Log.e(LOG_TAG, "entriesValue is empty");
            }
        }

        private String getSummary() {
            return mSummary;
        }

        private void setSummary(int summaryResId) {
            setSummary(getResourcesForSubId().getString(summaryResId));
        }

        private void setSummary(String summary) {
            this.mSummary = summary;
        }

        private boolean is5gEntryDisplayed() {
            return mIs5gEntryDisplayed;
        }

    }

    private void loadPrimaryCardAndSubsidyLockValues() {
        Log.d(LOG_TAG, "loadPrimaryCardAndSubsidyLockValues");
        mIsPrimaryCardEnabled = PrimaryCardAndSubsidyLockUtils.isPrimaryCardEnabled();
        mIsPrimaryCardLWEnabled = PrimaryCardAndSubsidyLockUtils.isPrimaryCardLWEnabled();
        mIsSubsidyLockFeatureEnabled = PrimaryCardAndSubsidyLockUtils.isSubsidyLockFeatureEnabled();

        if (PrimaryCardAndSubsidyLockUtils.DBG) {
            Log.d(LOG_TAG, "mIsPrimaryCardEnabled: " + mIsPrimaryCardEnabled);
            Log.d(LOG_TAG, "mIsPrimaryCardLWEnabled: " + mIsPrimaryCardLWEnabled);
            Log.d(LOG_TAG, "mIsSubsidyLockFeatureEnabled: " + mIsSubsidyLockFeatureEnabled);
        }
    }

    private boolean isCallStateIdle() {
        boolean callStateIdle = true;
        if (mCallState != null && mCallState != TelephonyManager.CALL_STATE_IDLE) {
            callStateIdle = false;
        }
        Log.d(LOG_TAG, "isCallStateIdle:" + callStateIdle);
        return callStateIdle;
    }

    private class PhoneCallStateListener extends PhoneStateListener {

        PhoneCallStateListener() {
            super(Looper.getMainLooper());
        }

        private TelephonyManager mTelephonyManager;

        @Override
        public void onCallStateChanged(int state, String incomingNumber) {
            mCallState = state;
            updateState(mPreference);
        }

        public void register(Context context, int subId) {
            mTelephonyManager = context.getSystemService(TelephonyManager.class);
            if (SubscriptionManager.isValidSubscriptionId(subId)) {
                mTelephonyManager = mTelephonyManager.createForSubscriptionId(subId);
            }
            mTelephonyManager.listen(this, PhoneStateListener.LISTEN_CALL_STATE);

        }

        public void unregister() {
            mCallState = null;
            mTelephonyManager.listen(this, PhoneStateListener.LISTEN_NONE);
        }
    }
}<|MERGE_RESOLUTION|>--- conflicted
+++ resolved
@@ -20,13 +20,11 @@
 import static androidx.lifecycle.Lifecycle.Event.ON_STOP;
 
 import android.content.Context;
-<<<<<<< HEAD
 import android.database.ContentObserver;
 import android.os.Handler;
 import android.os.Looper;
-=======
->>>>>>> b39f3b21
 import android.os.PersistableBundle;
+import android.provider.Settings;
 import android.telephony.CarrierConfigManager;
 import android.telephony.PhoneStateListener;
 import android.telephony.SubscriptionManager;
@@ -58,12 +56,8 @@
         ListPreference.OnPreferenceChangeListener, LifecycleObserver {
 
     private static final String LOG_TAG = "EnabledNetworkMode";
-<<<<<<< HEAD
-    private PreferredNetworkModeContentObserver mPreferredNetworkModeObserver;
+    private AllowedNetworkTypesListener mAllowedNetworkTypesListener;
     private ContentObserver mSubsidySettingsObserver;
-=======
-    private AllowedNetworkTypesListener mAllowedNetworkTypesListener;
->>>>>>> b39f3b21
     private Preference mPreference;
     private PreferenceScreen mPreferenceScreen;
     private TelephonyManager mTelephonyManager;
@@ -108,8 +102,7 @@
 
     @OnLifecycleEvent(ON_START)
     public void onStart() {
-<<<<<<< HEAD
-        if (mPreferredNetworkModeObserver == null || mSubsidySettingsObserver == null) {
+        if (mAllowedNetworkTypesListener == null || mSubsidySettingsObserver == null) {
             return;
         }
         if (mPhoneStateListener != null) {
@@ -117,18 +110,12 @@
         }
 
         loadPrimaryCardAndSubsidyLockValues();
-        mPreferredNetworkModeObserver.register(mContext, mSubId);
+        mAllowedNetworkTypesListener.register(mContext, mSubId);
         if (mIsSubsidyLockFeatureEnabled) {
             mContext.getContentResolver().registerContentObserver(
                     Settings.Secure.getUriFor(PrimaryCardAndSubsidyLockUtils.SUBSIDY_STATUS), false,
                     mSubsidySettingsObserver);
         }
-=======
-        if (mAllowedNetworkTypesListener == null) {
-            return;
-        }
-        mAllowedNetworkTypesListener.register(mContext, mSubId);
->>>>>>> b39f3b21
     }
 
     @OnLifecycleEvent(ON_STOP)
@@ -136,17 +123,13 @@
         if (mAllowedNetworkTypesListener == null) {
             return;
         }
-<<<<<<< HEAD
         if (mPhoneStateListener != null) {
             mPhoneStateListener.unregister();
         }
-        mPreferredNetworkModeObserver.unregister(mContext);
+        mAllowedNetworkTypesListener.unregister(mContext, mSubId);
         if (mSubsidySettingsObserver != null) {
             mContext.getContentResolver().unregisterContentObserver(mSubsidySettingsObserver);
         }
-=======
-        mAllowedNetworkTypesListener.unregister(mContext, mSubId);
->>>>>>> b39f3b21
     }
 
     @Override
@@ -193,20 +176,13 @@
         mCarrierConfigManager = mContext.getSystemService(CarrierConfigManager.class);
         mBuilder = new PreferenceEntriesBuilder(mContext, mSubId);
 
-<<<<<<< HEAD
         if (mPhoneStateListener == null) {
             mPhoneStateListener = new PhoneCallStateListener();
         }
-        if (mPreferredNetworkModeObserver == null) {
-            mPreferredNetworkModeObserver = new PreferredNetworkModeContentObserver(
-                    new Handler(Looper.getMainLooper()));
-            mPreferredNetworkModeObserver.setPreferredNetworkModeChangedListener(
-=======
         if (mAllowedNetworkTypesListener == null) {
             mAllowedNetworkTypesListener = new AllowedNetworkTypesListener(
                     mContext.getMainExecutor());
             mAllowedNetworkTypesListener.setAllowedNetworkTypesChangedListener(
->>>>>>> b39f3b21
                     () -> updatePreference());
         }
         if (mSubsidySettingsObserver == null) {
