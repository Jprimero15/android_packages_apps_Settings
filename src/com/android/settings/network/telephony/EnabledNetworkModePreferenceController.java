/*
 * Copyright (C) 2018 The Android Open Source Project
 *
 * Licensed under the Apache License, Version 2.0 (the "License");
 * you may not use this file except in compliance with the License.
 * You may obtain a copy of the License at
 *
 *      http://www.apache.org/licenses/LICENSE-2.0
 *
 * Unless required by applicable law or agreed to in writing, software
 * distributed under the License is distributed on an "AS IS" BASIS,
 * WITHOUT WARRANTIES OR CONDITIONS OF ANY KIND, either express or implied.
 * See the License for the specific language governing permissions and
 * limitations under the License.
 */

package com.android.settings.network.telephony;

import static androidx.lifecycle.Lifecycle.Event.ON_START;
import static androidx.lifecycle.Lifecycle.Event.ON_STOP;

import android.content.Context;
import android.database.ContentObserver;
import android.os.Handler;
import android.os.Looper;
import android.os.PersistableBundle;
import android.provider.Settings;
import android.telephony.CarrierConfigManager;
import android.telephony.PhoneStateListener;
import android.telephony.SubscriptionManager;
import android.telephony.TelephonyManager;
import android.util.Log;

import androidx.annotation.VisibleForTesting;
import androidx.lifecycle.Lifecycle;
import androidx.lifecycle.LifecycleObserver;
import androidx.lifecycle.OnLifecycleEvent;
import androidx.preference.ListPreference;
import androidx.preference.Preference;
import androidx.preference.PreferenceScreen;

import com.android.settings.R;
import com.android.settings.network.PreferredNetworkModeContentObserver;
import com.android.settings.network.telephony.TelephonyConstants.TelephonyManagerConstants;

import java.util.ArrayList;
import java.util.Arrays;
import java.util.List;
import java.util.stream.Stream;

/**
 * Preference controller for "Enabled network mode"
 */
public class EnabledNetworkModePreferenceController extends
        TelephonyBasePreferenceController implements
        ListPreference.OnPreferenceChangeListener, LifecycleObserver {

    private static final String LOG_TAG = "EnabledNetworkMode";
    private PreferredNetworkModeContentObserver mPreferredNetworkModeObserver;
    private ContentObserver mSubsidySettingsObserver;
    private Preference mPreference;
    private PreferenceScreen mPreferenceScreen;
    private TelephonyManager mTelephonyManager;
    private CarrierConfigManager mCarrierConfigManager;
    private PreferenceEntriesBuilder mBuilder;
    private PhoneCallStateListener mPhoneStateListener;
    @VisibleForTesting
    Integer mCallState;

    // Local cache for Primary Card and Subsidy Lock related vendor properties. Reading these
    // properties are a costly affair since they involve two IPC calls, an AIDL and another HIDL.
    // So we cache these and reuse them as and when applicable.
    boolean mIsPrimaryCardEnabled = false;
    boolean mIsPrimaryCardLWEnabled = false;
    boolean mIsSubsidyLockFeatureEnabled = false;

    public EnabledNetworkModePreferenceController(Context context, String key) {
        super(context, key);
    }

    @Override
    public int getAvailabilityStatus(int subId) {
        boolean visible;
        final PersistableBundle carrierConfig = mCarrierConfigManager.getConfigForSubId(subId);
        if (subId == SubscriptionManager.INVALID_SUBSCRIPTION_ID) {
            visible = false;
        } else if (carrierConfig == null) {
            visible = false;
        } else if (carrierConfig.getBoolean(
                CarrierConfigManager.KEY_HIDE_CARRIER_NETWORK_SETTINGS_BOOL)
                || carrierConfig.getBoolean(
                CarrierConfigManager.KEY_HIDE_PREFERRED_NETWORK_TYPE_BOOL)) {
            visible = false;
        } else if (carrierConfig.getBoolean(CarrierConfigManager.KEY_WORLD_PHONE_BOOL)) {
            visible = false;
        } else {
            visible = true;
        }

        return visible ? AVAILABLE : CONDITIONALLY_UNAVAILABLE;
    }

    @OnLifecycleEvent(ON_START)
    public void onStart() {
        if (mPreferredNetworkModeObserver == null || mSubsidySettingsObserver == null) {
            return;
        }
        if (mPhoneStateListener != null) {
            mPhoneStateListener.register(mContext, mSubId);
        }

        loadPrimaryCardAndSubsidyLockValues();
        mPreferredNetworkModeObserver.register(mContext, mSubId);
        if (mIsSubsidyLockFeatureEnabled) {
            mContext.getContentResolver().registerContentObserver(
                    Settings.Secure.getUriFor(PrimaryCardAndSubsidyLockUtils.SUBSIDY_STATUS), false,
                    mSubsidySettingsObserver);
        }
    }

    @OnLifecycleEvent(ON_STOP)
    public void onStop() {
        if (mPreferredNetworkModeObserver == null) {
            return;
        }
        if (mPhoneStateListener != null) {
            mPhoneStateListener.unregister();
        }
        mPreferredNetworkModeObserver.unregister(mContext);
        if (mSubsidySettingsObserver != null) {
            mContext.getContentResolver().unregisterContentObserver(mSubsidySettingsObserver);
        }
    }

    @Override
    public void displayPreference(PreferenceScreen screen) {
        super.displayPreference(screen);
        mPreferenceScreen = screen;
        mPreference = screen.findPreference(getPreferenceKey());
    }

    @Override
    public void updateState(Preference preference) {
        super.updateState(preference);
        final ListPreference listPreference = (ListPreference) preference;

        mBuilder.setPreferenceEntries();
        mBuilder.setPreferenceValueAndSummary();

        listPreference.setEntries(mBuilder.getEntries());
        listPreference.setEntryValues(mBuilder.getEntryValues());
        listPreference.setValue(Integer.toString(mBuilder.getSelectedEntryValue()));
        listPreference.setSummary(mBuilder.getSummary());
        listPreference.setEnabled(isCallStateIdle());
    }

    @Override
    public boolean onPreferenceChange(Preference preference, Object object) {
        final int newPreferredNetworkMode = Integer.parseInt((String) object);
        final ListPreference listPreference = (ListPreference) preference;

        if (mTelephonyManager.setPreferredNetworkTypeBitmask(
                MobileNetworkUtils.getRafFromNetworkType(newPreferredNetworkMode))) {
            mBuilder.setPreferenceValueAndSummary(newPreferredNetworkMode);
            listPreference.setValue(Integer.toString(mBuilder.getSelectedEntryValue()));
            listPreference.setSummary(mBuilder.getSummary());
            return true;
        }
        return false;
    }

    public void init(Lifecycle lifecycle, int subId) {
        mSubId = subId;
        mTelephonyManager = mContext.getSystemService(TelephonyManager.class)
                .createForSubscriptionId(mSubId);
        mCarrierConfigManager = mContext.getSystemService(CarrierConfigManager.class);
        mBuilder = new PreferenceEntriesBuilder(mContext, mSubId);

        if (mPhoneStateListener == null) {
            mPhoneStateListener = new PhoneCallStateListener();
        }
        if (mPreferredNetworkModeObserver == null) {
            mPreferredNetworkModeObserver = new PreferredNetworkModeContentObserver(
                    new Handler(Looper.getMainLooper()));
            mPreferredNetworkModeObserver.setPreferredNetworkModeChangedListener(
                    () -> updatePreference());
        }
        if (mSubsidySettingsObserver == null) {
            mSubsidySettingsObserver = new ContentObserver(new Handler(Looper.getMainLooper())) {
                @Override
                public void onChange(boolean selfChange) {
                    if (mPreference != null) {
                        if (PrimaryCardAndSubsidyLockUtils.DBG) {
                            Log.d(LOG_TAG, "mSubsidySettingsObserver#onChange");
                        }
                        updateState(mPreference);
                    }
                }
            };
        }

        lifecycle.addObserver(this);
    }

    private void updatePreference() {
        if (mPreferenceScreen != null) {
            displayPreference(mPreferenceScreen);
        }
        if (mPreference != null) {
            updateState(mPreference);
        }
    }

    enum EnabledNetworks {
        ENABLED_NETWORKS_UNKNOWN,
        ENABLED_NETWORKS_CDMA_CHOICES,
        ENABLED_NETWORKS_CDMA_NO_LTE_CHOICES,
        ENABLED_NETWORKS_CDMA_ONLY_LTE_CHOICES,
        ENABLED_NETWORKS_TDSCDMA_CHOICES,
        ENABLED_NETWORKS_EXCEPT_GSM_LTE_CHOICES,
        ENABLED_NETWORKS_EXCEPT_GSM_4G_CHOICES,
        ENABLED_NETWORKS_EXCEPT_GSM_CHOICES,
        ENABLED_NETWORKS_EXCEPT_LTE_CHOICES,
        ENABLED_NETWORKS_4G_CHOICES,
        ENABLED_NETWORKS_CHOICES,
        PREFERRED_NETWORK_MODE_CHOICES_WORLD_MODE
    }

    private final class PreferenceEntriesBuilder {
        private CarrierConfigManager mCarrierConfigManager;
        private Context mContext;
        private TelephonyManager mTelephonyManager;

        private boolean mAllowed5gNetworkType;
        private boolean mIsGlobalCdma;
        private boolean mIs5gEntryDisplayed;
        private boolean mShow4gForLTE;
        private boolean mSupported5gRadioAccessFamily;
        private int mSelectedEntry;
        private int mSubId;
        private String mSummary;

        private List<String> mEntries = new ArrayList<>();
        private List<Integer> mEntriesValue = new ArrayList<>();

        PreferenceEntriesBuilder(Context context, int subId) {
            this.mContext = context;
            this.mSubId = subId;

            mCarrierConfigManager = mContext.getSystemService(CarrierConfigManager.class);
            mTelephonyManager = mContext.getSystemService(TelephonyManager.class)
                    .createForSubscriptionId(mSubId);

            final PersistableBundle carrierConfig = mCarrierConfigManager.getConfigForSubId(mSubId);
            final boolean isNrEnabledFromCarrierConfig = carrierConfig != null
                    && carrierConfig.getBoolean(CarrierConfigManager.KEY_NR_ENABLED_BOOL);
            mAllowed5gNetworkType = checkSupportedRadioBitmask(
                    mTelephonyManager.getAllowedNetworkTypes(),
                    TelephonyManager.NETWORK_TYPE_BITMASK_NR);
            mSupported5gRadioAccessFamily = isNrEnabledFromCarrierConfig
                    && checkSupportedRadioBitmask(mTelephonyManager.getSupportedRadioAccessFamily(),
                    TelephonyManager.NETWORK_TYPE_BITMASK_NR);
            mIsGlobalCdma = mTelephonyManager.isLteCdmaEvdoGsmWcdmaEnabled()
                    && carrierConfig != null
                    && carrierConfig.getBoolean(CarrierConfigManager.KEY_SHOW_CDMA_CHOICES_BOOL);
            mShow4gForLTE = carrierConfig != null && carrierConfig.getBoolean(
                    CarrierConfigManager.KEY_SHOW_4G_FOR_LTE_DATA_ICON_BOOL);
        }

        void setPreferenceEntries() {
            clearAllEntries();
            String[] entryValues;
            int[] entryValuesInt;
            switch (getEnabledNetworkType()) {
                case ENABLED_NETWORKS_CDMA_CHOICES:
                    entryValues = getResourcesForSubId().getStringArray(
                            R.array.enabled_networks_cdma_values);
                    entryValuesInt = Stream.of(entryValues).mapToInt(Integer::parseInt).toArray();
                    if (entryValuesInt.length < 4) {
                        throw new IllegalArgumentException(
                                "ENABLED_NETWORKS_CDMA_CHOICES index error.");
                    }
                    add5gEntry(addNrToLteNetworkType(entryValuesInt[0]));
                    addLteEntry(entryValuesInt[0]);
                    add3gEntry(entryValuesInt[1]);
                    add1xEntry(entryValuesInt[2]);
                    addGlobalEntry(entryValuesInt[3]);
                    break;
                case ENABLED_NETWORKS_CDMA_NO_LTE_CHOICES:
                    entryValues = getResourcesForSubId().getStringArray(
                            R.array.enabled_networks_cdma_no_lte_values);
                    entryValuesInt = Stream.of(entryValues).mapToInt(Integer::parseInt).toArray();
                    if (entryValuesInt.length < 2) {
                        throw new IllegalArgumentException(
                                "ENABLED_NETWORKS_CDMA_NO_LTE_CHOICES index error.");
                    }
                    add3gEntry(entryValuesInt[0]);
                    add1xEntry(entryValuesInt[1]);
                    break;
                case ENABLED_NETWORKS_CDMA_ONLY_LTE_CHOICES:
                    entryValues = getResourcesForSubId().getStringArray(
                            R.array.enabled_networks_cdma_only_lte_values);
                    entryValuesInt = Stream.of(entryValues).mapToInt(Integer::parseInt).toArray();
                    if (entryValuesInt.length < 2) {
                        throw new IllegalArgumentException(
                                "ENABLED_NETWORKS_CDMA_ONLY_LTE_CHOICES index error.");
                    }
                    addLteEntry(entryValuesInt[0]);
                    addGlobalEntry(entryValuesInt[1]);
                    break;
                case ENABLED_NETWORKS_TDSCDMA_CHOICES:
                    entryValues = getResourcesForSubId().getStringArray(
                            R.array.enabled_networks_tdscdma_values);
                    entryValuesInt = Stream.of(entryValues).mapToInt(Integer::parseInt).toArray();
                    if (entryValuesInt.length < 3) {
                        throw new IllegalArgumentException(
                                "ENABLED_NETWORKS_TDSCDMA_CHOICES index error.");
                    }
                    add5gEntry(addNrToLteNetworkType(entryValuesInt[0]));
                    addLteEntry(entryValuesInt[0]);
                    add3gEntry(entryValuesInt[1]);
                    add2gEntry(entryValuesInt[2]);
                    break;
                case ENABLED_NETWORKS_EXCEPT_GSM_LTE_CHOICES:
                    entryValues = getResourcesForSubId().getStringArray(
                            R.array.enabled_networks_except_gsm_lte_values);
                    entryValuesInt = Stream.of(entryValues).mapToInt(Integer::parseInt).toArray();
                    if (entryValuesInt.length < 1) {
                        throw new IllegalArgumentException(
                                "ENABLED_NETWORKS_EXCEPT_GSM_LTE_CHOICES index error.");
                    }
                    add3gEntry(entryValuesInt[0]);
                    break;
                case ENABLED_NETWORKS_EXCEPT_GSM_4G_CHOICES:
                    entryValues = getResourcesForSubId().getStringArray(
                            R.array.enabled_networks_except_gsm_values);
                    entryValuesInt = Stream.of(entryValues).mapToInt(Integer::parseInt).toArray();
                    if (entryValuesInt.length < 2) {
                        throw new IllegalArgumentException(
                                "ENABLED_NETWORKS_EXCEPT_GSM_4G_CHOICES index error.");
                    }
                    add5gEntry(addNrToLteNetworkType(entryValuesInt[0]));
                    add4gEntry(entryValuesInt[0]);
                    add3gEntry(entryValuesInt[1]);
                    break;
                case ENABLED_NETWORKS_EXCEPT_GSM_CHOICES:
                    entryValues = getResourcesForSubId().getStringArray(
                            R.array.enabled_networks_except_gsm_values);
                    entryValuesInt = Stream.of(entryValues).mapToInt(Integer::parseInt).toArray();
                    if (entryValuesInt.length < 2) {
                        throw new IllegalArgumentException(
                                "ENABLED_NETWORKS_EXCEPT_GSM_CHOICES index error.");
                    }
                    add5gEntry(addNrToLteNetworkType(entryValuesInt[0]));
                    addLteEntry(entryValuesInt[0]);
                    add3gEntry(entryValuesInt[1]);
                    break;
                case ENABLED_NETWORKS_EXCEPT_LTE_CHOICES:
                    entryValues = getResourcesForSubId().getStringArray(
                            R.array.enabled_networks_except_lte_values);
                    entryValuesInt = Stream.of(entryValues).mapToInt(Integer::parseInt).toArray();
                    if (entryValuesInt.length < 2) {
                        throw new IllegalArgumentException(
                                "ENABLED_NETWORKS_EXCEPT_LTE_CHOICES index error.");
                    }
                    add3gEntry(entryValuesInt[0]);
                    add2gEntry(entryValuesInt[1]);
                    break;
                case ENABLED_NETWORKS_4G_CHOICES:
                    entryValues = getResourcesForSubId().getStringArray(
                            R.array.enabled_networks_values);
                    entryValuesInt = Stream.of(entryValues).mapToInt(Integer::parseInt).toArray();
                    if (entryValuesInt.length < 3) {
                        throw new IllegalArgumentException(
                                "ENABLED_NETWORKS_4G_CHOICES index error.");
                    }
                    add5gEntry(addNrToLteNetworkType(
                            entryValuesInt[0]));
                    add4gEntry(entryValuesInt[0]);
                    add3gEntry(entryValuesInt[1]);
                    add2gEntry(entryValuesInt[2]);
                    break;
                case ENABLED_NETWORKS_CHOICES:
                    entryValues = getResourcesForSubId().getStringArray(
                            R.array.enabled_networks_values);
                    entryValuesInt = Stream.of(entryValues).mapToInt(Integer::parseInt).toArray();
                    if (entryValuesInt.length < 3) {
                        throw new IllegalArgumentException("ENABLED_NETWORKS_CHOICES index error.");
                    }
                    add5gLteEntry(addNrToLteNetworkType(entryValuesInt[0]));
                    addLteEntry(entryValuesInt[0]);
                    add3gEntry(entryValuesInt[1]);
                    add2gEntry(entryValuesInt[2]);
                    break;
                case PREFERRED_NETWORK_MODE_CHOICES_WORLD_MODE:
                    entryValues = getResourcesForSubId().getStringArray(
                            R.array.preferred_network_mode_values_world_mode);
                    entryValuesInt = Stream.of(entryValues).mapToInt(Integer::parseInt).toArray();
                    if (entryValuesInt.length < 3) {
                        throw new IllegalArgumentException(
                                "PREFERRED_NETWORK_MODE_CHOICES_WORLD_MODE index error.");
                    }
                    addGlobalEntry(entryValuesInt[0]);

                    addCustomEntry(
                            getResourcesForSubId().getString(
                                    R.string.network_world_mode_cdma_lte),
                            entryValuesInt[1]);
                    addCustomEntry(
                            getResourcesForSubId().getString(
                                    R.string.network_world_mode_gsm_lte),
                            entryValuesInt[2]);
                    break;
                default:
                    throw new IllegalArgumentException("Not supported enabled network types.");
            }

            /* TODO(b/151744192) - Update Primary Card and Subsidy Lock for 75867d8f634ce62f4787dbf2aef71312308dd415
            // Primary Card Feature
            // If the current SIM is not the primary card
            //     1. If PrimaryCardL_W is enabled, restrict mode selection to GSM and WCDMA options.
            //     2. If the current mode is GSM_only, disable the network mode preference on the UI.
            final int currentPrimarySlot = Settings.Global.getInt(mContext.getContentResolver(),
                    PrimaryCardAndSubsidyLockUtils.CONFIG_CURRENT_PRIMARY_SUB,
                    SubscriptionManager.INVALID_SIM_SLOT_INDEX);

            boolean isCurrentPrimarySlotValid = currentPrimarySlot >= 0
                    && currentPrimarySlot < mTelephonyManager.getActiveModemCount();

            int currentPhoneId = SubscriptionManager.getPhoneId(mSubId);

            Log.d(LOG_TAG, "currentPrimarySlot: " + currentPrimarySlot
                    + ", isCurrentPrimarySlotValid: " + isCurrentPrimarySlotValid
                    + ", currentPhoneId: " + currentPhoneId);

            if (mIsPrimaryCardEnabled) {
                if (PrimaryCardAndSubsidyLockUtils.DBG) {
                    Log.d(LOG_TAG, "isPrimaryCardEnabled: true");
                }
                if (isCurrentPrimarySlotValid
                        && currentPhoneId != currentPrimarySlot) {
                    if (mIsPrimaryCardLWEnabled) {
                        Log.d(LOG_TAG, "Primary card LW is enabled");
                        preference.setEntries(R.array.enabled_networks_gsm_wcdma_choices);
                        preference.setEntryValues(R.array.enabled_networks_gsm_wcdma_values);
                    } else if (getPreferredNetworkMode() == TelephonyManager.NETWORK_MODE_GSM_ONLY) {
                        Log.d(LOG_TAG, "Network mode is GSM only, disabling the preference");
                        preference.setEnabled(false);
                    }
                }
            }

            // Subsidy Lock Feature
            // If subsidy is unlocked,
            //     1. Change the entries in the network mode choices for the primary sub.
            //     2. Disable the network mode preference on the UI for the non-primary sub.
            if (PrimaryCardAndSubsidyLockUtils.DBG) {
                Log.d(LOG_TAG, "isSubsidyLockFeatureEnabled: " + mIsSubsidyLockFeatureEnabled);
                Log.d(LOG_TAG, "isSubsidyUnlocked: "
                        + PrimaryCardAndSubsidyLockUtils.isSubsidyUnlocked(mContext));
            }

            if (mIsSubsidyLockFeatureEnabled
                    && PrimaryCardAndSubsidyLockUtils.isSubsidyUnlocked(mContext)) {
                if (PrimaryCardAndSubsidyLockUtils.DBG) {
                    Log.d(LOG_TAG, "Subsidy is unlocked");
                }
                if (isCurrentPrimarySlotValid) {
                    if (currentPhoneId == currentPrimarySlot) {
                        Log.d(LOG_TAG, "Primary sub, change to subsidy choices");
                        preference.setEntries(R.array.enabled_networks_subsidy_locked_choices);
                        preference.setEntryValues(R.array.enabled_networks_subsidy_locked_values);
                    } else {
                        Log.d(LOG_TAG, "Non-primary sub, disable the preference");
                        preference.setEnabled(false);
                    }
                }
            }
            */
        }

        private int getPreferredNetworkMode() {
            int networkMode = Settings.Global.getInt(mContext.getContentResolver(),
                    Settings.Global.PREFERRED_NETWORK_MODE + mSubId,
                    TelephonyManager.DEFAULT_PREFERRED_NETWORK_MODE);
            if (!showNrList()) {
                Log.d(LOG_TAG, "Network mode :" + networkMode + " reduce NR");
                networkMode = reduceNrToLteNetworkType(networkMode);
            }
            Log.d(LOG_TAG, "getPreferredNetworkMode: " + networkMode);
            return networkMode;
        }

        private EnabledNetworks getEnabledNetworkType() {
            EnabledNetworks enabledNetworkType = EnabledNetworks.ENABLED_NETWORKS_UNKNOWN;
            final int phoneType = mTelephonyManager.getPhoneType();
            final PersistableBundle carrierConfig = mCarrierConfigManager.getConfigForSubId(mSubId);

            if (phoneType == TelephonyManager.PHONE_TYPE_CDMA) {
                final int lteForced = android.provider.Settings.Global.getInt(
                        mContext.getContentResolver(),
                        android.provider.Settings.Global.LTE_SERVICE_FORCED + mSubId,
                        0);
                final int settingsNetworkMode = getPreferredNetworkMode();
                if (mTelephonyManager.isLteCdmaEvdoGsmWcdmaEnabled()) {
                    if (lteForced == 0) {
                        enabledNetworkType = EnabledNetworks.ENABLED_NETWORKS_CDMA_CHOICES;
                    } else {
                        switch (settingsNetworkMode) {
                            case TelephonyManagerConstants.NETWORK_MODE_CDMA_EVDO:
                            case TelephonyManagerConstants.NETWORK_MODE_CDMA_NO_EVDO:
                            case TelephonyManagerConstants.NETWORK_MODE_EVDO_NO_CDMA:
                                enabledNetworkType =
                                        EnabledNetworks.ENABLED_NETWORKS_CDMA_NO_LTE_CHOICES;
                                break;
                            case TelephonyManagerConstants.NETWORK_MODE_GLOBAL:
                            case TelephonyManagerConstants.NETWORK_MODE_LTE_CDMA_EVDO:
                            case TelephonyManagerConstants.NETWORK_MODE_LTE_CDMA_EVDO_GSM_WCDMA:
                            case TelephonyManagerConstants.NETWORK_MODE_LTE_ONLY:
                                enabledNetworkType =
                                        EnabledNetworks.ENABLED_NETWORKS_CDMA_ONLY_LTE_CHOICES;
                                break;
                            default:
                                enabledNetworkType = EnabledNetworks.ENABLED_NETWORKS_CDMA_CHOICES;
                                break;
                        }
                    }
                }
            } else if (phoneType == TelephonyManager.PHONE_TYPE_GSM) {
                if (MobileNetworkUtils.isTdscdmaSupported(mContext, mSubId)) {
                    enabledNetworkType = EnabledNetworks.ENABLED_NETWORKS_TDSCDMA_CHOICES;
                } else if (carrierConfig != null
                        && !carrierConfig.getBoolean(CarrierConfigManager.KEY_PREFER_2G_BOOL)
                        && !carrierConfig.getBoolean(CarrierConfigManager.KEY_LTE_ENABLED_BOOL)) {
                    enabledNetworkType = EnabledNetworks.ENABLED_NETWORKS_EXCEPT_GSM_LTE_CHOICES;
                } else if (carrierConfig != null
                        && !carrierConfig.getBoolean(CarrierConfigManager.KEY_PREFER_2G_BOOL)) {
                    enabledNetworkType = mShow4gForLTE
                            ? EnabledNetworks.ENABLED_NETWORKS_EXCEPT_GSM_4G_CHOICES
                            : EnabledNetworks.ENABLED_NETWORKS_EXCEPT_GSM_CHOICES;
                } else if (carrierConfig != null
                        && !carrierConfig.getBoolean(CarrierConfigManager.KEY_LTE_ENABLED_BOOL)) {
                    enabledNetworkType = EnabledNetworks.ENABLED_NETWORKS_EXCEPT_LTE_CHOICES;
                } else if (mIsGlobalCdma) {
                    enabledNetworkType = EnabledNetworks.ENABLED_NETWORKS_CDMA_CHOICES;
                } else {
                    enabledNetworkType = mShow4gForLTE ? EnabledNetworks.ENABLED_NETWORKS_4G_CHOICES
                            : EnabledNetworks.ENABLED_NETWORKS_CHOICES;
                }
            }
            //TODO(b/117881708): figure out what world mode is, then we can optimize code. Otherwise
            // I prefer to keep this old code
            if (MobileNetworkUtils.isWorldMode(mContext, mSubId)) {
                enabledNetworkType = EnabledNetworks.PREFERRED_NETWORK_MODE_CHOICES_WORLD_MODE;
            }

            Log.d(LOG_TAG, "enabledNetworkType: " + enabledNetworkType);
            return enabledNetworkType;
        }

        /**
         * Sets the display string for the network mode choice and selects the corresponding item
         *
         * @param networkMode the current network mode. The current mode might not be an option in
         *                   the choice list. The nearest choice is selected instead
         */
        void setPreferenceValueAndSummary(int networkMode) {
            setSelectedEntry(networkMode);
            switch (networkMode) {
                case TelephonyManagerConstants.NETWORK_MODE_TDSCDMA_WCDMA:
                case TelephonyManagerConstants.NETWORK_MODE_TDSCDMA_GSM_WCDMA:
                case TelephonyManagerConstants.NETWORK_MODE_TDSCDMA_GSM:
                    setSelectedEntry(
                            TelephonyManagerConstants.NETWORK_MODE_TDSCDMA_GSM_WCDMA);
                    setSummary(R.string.network_3G);
                    break;
                case TelephonyManagerConstants.NETWORK_MODE_WCDMA_ONLY:
                case TelephonyManagerConstants.NETWORK_MODE_GSM_UMTS:
                case TelephonyManagerConstants.NETWORK_MODE_WCDMA_PREF:
                    if (!mIsGlobalCdma) {
                        setSelectedEntry(TelephonyManagerConstants.NETWORK_MODE_WCDMA_PREF);
                        setSummary(R.string.network_3G);
                    } else {
                        setSelectedEntry(
                                TelephonyManagerConstants.NETWORK_MODE_LTE_CDMA_EVDO_GSM_WCDMA);
                        setSummary(R.string.network_global);
                    }
                    break;
                case TelephonyManagerConstants.NETWORK_MODE_GSM_ONLY:
                    if (!mIsGlobalCdma) {
                        setSelectedEntry(TelephonyManagerConstants.NETWORK_MODE_GSM_ONLY);
                        setSummary(R.string.network_2G);
                    } else {
                        setSelectedEntry(
                                TelephonyManagerConstants.NETWORK_MODE_LTE_CDMA_EVDO_GSM_WCDMA);
                        setSummary(R.string.network_global);
                    }
                    break;
                case TelephonyManagerConstants.NETWORK_MODE_LTE_GSM_WCDMA:
                    if (MobileNetworkUtils.isWorldMode(mContext, mSubId)) {
                        setSummary(
                                R.string.preferred_network_mode_lte_gsm_umts_summary);
                        break;
                    }
                case TelephonyManagerConstants.NETWORK_MODE_LTE_ONLY:
                case TelephonyManagerConstants.NETWORK_MODE_LTE_WCDMA:
                    if (!mIsGlobalCdma) {
                        setSelectedEntry(
                                TelephonyManagerConstants.NETWORK_MODE_LTE_GSM_WCDMA);
                        if (is5gEntryDisplayed()) {
                            setSummary(mShow4gForLTE
                                    ? R.string.network_4G_pure : R.string.network_lte_pure);
                        } else {
                            setSummary(mShow4gForLTE
                                    ? R.string.network_4G : R.string.network_lte);
                        }
                    } else {
                        setSelectedEntry(
                                TelephonyManagerConstants.NETWORK_MODE_LTE_CDMA_EVDO_GSM_WCDMA);
                        setSummary(R.string.network_global);
                    }
                    break;
                case TelephonyManagerConstants.NETWORK_MODE_LTE_CDMA_EVDO:
                    if (MobileNetworkUtils.isWorldMode(mContext, mSubId)) {
                        setSummary(
                                R.string.preferred_network_mode_lte_cdma_summary);
                    } else {
                        setSelectedEntry(
                                TelephonyManagerConstants.NETWORK_MODE_LTE_CDMA_EVDO);
                        setSummary(is5gEntryDisplayed()
                                ? R.string.network_lte_pure : R.string.network_lte);
                    }
                    break;
                case TelephonyManagerConstants.NETWORK_MODE_TDSCDMA_CDMA_EVDO_GSM_WCDMA:
                    setSelectedEntry(
                            TelephonyManagerConstants.NETWORK_MODE_TDSCDMA_CDMA_EVDO_GSM_WCDMA);
                    setSummary(R.string.network_3G);
                    break;
                case TelephonyManagerConstants.NETWORK_MODE_CDMA_EVDO:
                case TelephonyManagerConstants.NETWORK_MODE_EVDO_NO_CDMA:
                case TelephonyManagerConstants.NETWORK_MODE_GLOBAL:
                    setSelectedEntry(TelephonyManagerConstants.NETWORK_MODE_CDMA_EVDO);
                    setSummary(R.string.network_3G);
                    break;
                case TelephonyManagerConstants.NETWORK_MODE_CDMA_NO_EVDO:
                    setSelectedEntry(TelephonyManagerConstants.NETWORK_MODE_CDMA_NO_EVDO);
                    setSummary(R.string.network_1x);
                    break;
                case TelephonyManagerConstants.NETWORK_MODE_TDSCDMA_ONLY:
                    setSelectedEntry(TelephonyManagerConstants.NETWORK_MODE_TDSCDMA_ONLY);
                    setSummary(R.string.network_3G);
                    break;
                case TelephonyManagerConstants.NETWORK_MODE_LTE_TDSCDMA_GSM:
                case TelephonyManagerConstants.NETWORK_MODE_LTE_TDSCDMA_GSM_WCDMA:
                case TelephonyManagerConstants.NETWORK_MODE_LTE_TDSCDMA:
                case TelephonyManagerConstants.NETWORK_MODE_LTE_TDSCDMA_WCDMA:
                case TelephonyManagerConstants.NETWORK_MODE_LTE_TDSCDMA_CDMA_EVDO_GSM_WCDMA:
                case TelephonyManagerConstants.NETWORK_MODE_LTE_CDMA_EVDO_GSM_WCDMA:
                    if (MobileNetworkUtils.isTdscdmaSupported(mContext, mSubId)) {
                        setSelectedEntry(TelephonyManagerConstants
                                .NETWORK_MODE_LTE_TDSCDMA_CDMA_EVDO_GSM_WCDMA);
                        setSummary(is5gEntryDisplayed()
                                ? R.string.network_lte_pure : R.string.network_lte);
                    } else {
                        setSelectedEntry(
                                TelephonyManagerConstants.NETWORK_MODE_LTE_CDMA_EVDO_GSM_WCDMA);
                        if (mTelephonyManager.getPhoneType() == TelephonyManager.PHONE_TYPE_CDMA
                                || mIsGlobalCdma
                                || MobileNetworkUtils.isWorldMode(mContext, mSubId)) {
                            setSummary(R.string.network_global);
                        } else {
                            if (is5gEntryDisplayed()) {
                                setSummary(mShow4gForLTE
                                        ? R.string.network_4G_pure : R.string.network_lte_pure);
                            } else {
                                setSummary(mShow4gForLTE
                                        ? R.string.network_4G : R.string.network_lte);
                            }
                        }
                    }
                    break;

                case TelephonyManagerConstants.NETWORK_MODE_NR_ONLY:
                case TelephonyManagerConstants.NETWORK_MODE_NR_LTE:
                case TelephonyManagerConstants.NETWORK_MODE_NR_LTE_GSM_WCDMA:
                case TelephonyManagerConstants.NETWORK_MODE_NR_LTE_WCDMA:
                    setSelectedEntry(
                            TelephonyManagerConstants.NETWORK_MODE_NR_LTE_GSM_WCDMA);
<<<<<<< HEAD
                    setSummary((mShow4gForLTE ? mContext.getString(R.string.network_5G)
                            : mContext.getString(R.string.network_5G_lte))
                            + mContext.getString(R.string.network_recommended));
=======
                    setSummary(getResourcesForSubId().getString(R.string.network_5G)
                            + getResourcesForSubId().getString(
                            R.string.network_recommended));
>>>>>>> 1219593d
                    break;
                case TelephonyManagerConstants.NETWORK_MODE_NR_LTE_TDSCDMA:
                case TelephonyManagerConstants.NETWORK_MODE_NR_LTE_TDSCDMA_GSM:
                case TelephonyManagerConstants.NETWORK_MODE_NR_LTE_TDSCDMA_WCDMA:
                case TelephonyManagerConstants.NETWORK_MODE_NR_LTE_TDSCDMA_GSM_WCDMA:
                case TelephonyManagerConstants.NETWORK_MODE_NR_LTE_TDSCDMA_CDMA_EVDO_GSM_WCDMA:
                    setSelectedEntry(TelephonyManagerConstants
                            .NETWORK_MODE_NR_LTE_TDSCDMA_CDMA_EVDO_GSM_WCDMA);
<<<<<<< HEAD
                    setSummary((mShow4gForLTE ? mContext.getString(R.string.network_5G)
                            : mContext.getString(R.string.network_5G_lte))
                            + mContext.getString(R.string.network_recommended));
                    break;
                case TelephonyManagerConstants.NETWORK_MODE_NR_LTE_CDMA_EVDO:
                    setSelectedEntry(TelephonyManagerConstants.NETWORK_MODE_NR_LTE_CDMA_EVDO);
                    setSummary((mShow4gForLTE ? mContext.getString(R.string.network_5G)
                            : mContext.getString(R.string.network_5G_lte))
                            + mContext.getString(R.string.network_recommended));
=======
                    setSummary(getResourcesForSubId().getString(R.string.network_5G)
                            + getResourcesForSubId().getString(
                            R.string.network_recommended));
                    break;
                case TelephonyManagerConstants.NETWORK_MODE_NR_LTE_CDMA_EVDO:
                    setSelectedEntry(TelephonyManagerConstants.NETWORK_MODE_NR_LTE_CDMA_EVDO);
                    setSummary(getResourcesForSubId().getString(R.string.network_5G)
                            + getResourcesForSubId().getString(
                            R.string.network_recommended));
>>>>>>> 1219593d
                    break;
                case TelephonyManagerConstants.NETWORK_MODE_NR_LTE_CDMA_EVDO_GSM_WCDMA:
                    setSelectedEntry(
                            TelephonyManagerConstants.NETWORK_MODE_NR_LTE_CDMA_EVDO_GSM_WCDMA);
                    if (mTelephonyManager.getPhoneType() == TelephonyManager.PHONE_TYPE_CDMA
                            || mIsGlobalCdma
                            || MobileNetworkUtils.isWorldMode(mContext, mSubId)) {
                        setSummary(R.string.network_global);
                    } else {
<<<<<<< HEAD
                        setSummary((mShow4gForLTE ? mContext.getString(R.string.network_5G)
                                : mContext.getString(R.string.network_5G_lte))
                                + mContext.getString(R.string.network_recommended));
=======
                        setSummary(getResourcesForSubId().getString(R.string.network_5G)
                                + getResourcesForSubId().getString(
                                R.string.network_recommended));
>>>>>>> 1219593d
                    }
                    break;
                default:
                    setSummary(
                            getResourcesForSubId().getString(
                                    R.string.mobile_network_mode_error, networkMode));
            }
        }

        /**
         * Transform LTE network mode to 5G network mode.
         *
         * @param networkType an LTE network mode without 5G.
         * @return the corresponding network mode with 5G.
         */
        private int addNrToLteNetworkType(int networkType) {
            switch(networkType) {
                case TelephonyManagerConstants.NETWORK_MODE_LTE_ONLY:
                    return TelephonyManagerConstants.NETWORK_MODE_NR_LTE;
                case TelephonyManagerConstants.NETWORK_MODE_LTE_CDMA_EVDO:
                    return TelephonyManagerConstants.NETWORK_MODE_NR_LTE_CDMA_EVDO;
                case TelephonyManagerConstants.NETWORK_MODE_LTE_GSM_WCDMA:
                    return TelephonyManagerConstants.NETWORK_MODE_NR_LTE_GSM_WCDMA;
                case TelephonyManagerConstants.NETWORK_MODE_LTE_CDMA_EVDO_GSM_WCDMA:
                    return TelephonyManagerConstants.NETWORK_MODE_NR_LTE_CDMA_EVDO_GSM_WCDMA;
                case TelephonyManagerConstants.NETWORK_MODE_LTE_WCDMA:
                    return TelephonyManagerConstants.NETWORK_MODE_NR_LTE_WCDMA;
                case TelephonyManagerConstants.NETWORK_MODE_LTE_TDSCDMA:
                    return TelephonyManagerConstants.NETWORK_MODE_NR_LTE_TDSCDMA;
                case TelephonyManagerConstants.NETWORK_MODE_LTE_TDSCDMA_GSM:
                    return TelephonyManagerConstants.NETWORK_MODE_NR_LTE_TDSCDMA_GSM;
                case TelephonyManagerConstants.NETWORK_MODE_LTE_TDSCDMA_WCDMA:
                    return TelephonyManagerConstants.NETWORK_MODE_NR_LTE_TDSCDMA_WCDMA;
                case TelephonyManagerConstants.NETWORK_MODE_LTE_TDSCDMA_GSM_WCDMA:
                    return TelephonyManagerConstants.NETWORK_MODE_NR_LTE_TDSCDMA_GSM_WCDMA;
                case TelephonyManagerConstants.NETWORK_MODE_LTE_TDSCDMA_CDMA_EVDO_GSM_WCDMA:
                    return TelephonyManagerConstants
                            .NETWORK_MODE_NR_LTE_TDSCDMA_CDMA_EVDO_GSM_WCDMA;
                default:
                    return networkType; // not LTE
            }
        }

        /**
         * Transform NR5G network mode to LTE network mode.
         *
         * @param networkType an 5G network mode.
         * @return the corresponding network mode without 5G.
         */
        private int reduceNrToLteNetworkType(int networkType) {
            switch(networkType) {
                case TelephonyManagerConstants.NETWORK_MODE_NR_LTE:
                    return TelephonyManagerConstants.NETWORK_MODE_LTE_ONLY;
                case TelephonyManagerConstants.NETWORK_MODE_NR_LTE_CDMA_EVDO:
                    return TelephonyManagerConstants.NETWORK_MODE_LTE_CDMA_EVDO;
                case TelephonyManagerConstants.NETWORK_MODE_NR_LTE_GSM_WCDMA:
                    return TelephonyManagerConstants.NETWORK_MODE_LTE_GSM_WCDMA;
                case TelephonyManagerConstants.NETWORK_MODE_NR_LTE_CDMA_EVDO_GSM_WCDMA:
                    return TelephonyManagerConstants.NETWORK_MODE_LTE_CDMA_EVDO_GSM_WCDMA;
                case TelephonyManagerConstants.NETWORK_MODE_NR_LTE_WCDMA:
                    return TelephonyManagerConstants.NETWORK_MODE_LTE_WCDMA;
                case TelephonyManagerConstants.NETWORK_MODE_NR_LTE_TDSCDMA:
                    return TelephonyManagerConstants.NETWORK_MODE_LTE_TDSCDMA;
                case TelephonyManagerConstants.NETWORK_MODE_NR_LTE_TDSCDMA_GSM:
                    return TelephonyManagerConstants.NETWORK_MODE_LTE_TDSCDMA_GSM;
                case TelephonyManagerConstants.NETWORK_MODE_NR_LTE_TDSCDMA_WCDMA:
                    return TelephonyManagerConstants.NETWORK_MODE_LTE_TDSCDMA_WCDMA;
                case TelephonyManagerConstants.NETWORK_MODE_NR_LTE_TDSCDMA_GSM_WCDMA:
                    return TelephonyManagerConstants.NETWORK_MODE_LTE_TDSCDMA_GSM_WCDMA;
                case TelephonyManagerConstants.NETWORK_MODE_NR_LTE_TDSCDMA_CDMA_EVDO_GSM_WCDMA:
                    return TelephonyManagerConstants
                            .NETWORK_MODE_LTE_TDSCDMA_CDMA_EVDO_GSM_WCDMA;
                default:
                    return networkType; // do nothing
            }
        }

        private void setPreferenceValueAndSummary() {
            setPreferenceValueAndSummary(getPreferredNetworkMode());
        }

        private boolean checkSupportedRadioBitmask(long supportedRadioBitmask, long targetBitmask) {
            return (targetBitmask & supportedRadioBitmask) > 0;
        }

        /**
         * Add 5G option. Only show the UI when device supported 5G and allowed 5G.
         */
        private void add5gEntry(int value) {
            boolean isNRValue = value >= TelephonyManagerConstants.NETWORK_MODE_NR_ONLY;
            if (showNrList() && isNRValue) {
                mEntries.add(getResourcesForSubId().getString(R.string.network_5G)
                        + getResourcesForSubId().getString(R.string.network_recommended));
                mEntriesValue.add(value);
                mIs5gEntryDisplayed = true;
            } else {
                mIs5gEntryDisplayed = false;
                Log.d(LOG_TAG, "Hide 5G option. "
                        + " supported5GRadioAccessFamily: " + mSupported5gRadioAccessFamily
                        + " allowed5GNetworkType: " + mAllowed5gNetworkType
                        + " isNRValue: " + isNRValue);
            }
        }

        // This entry is used to support for 5G/LTE display in resource overlay
        private void add5gLteEntry(int value) {
            boolean isNRValue = value >= TelephonyManagerConstants.NETWORK_MODE_NR_ONLY;
            if (showNrList() && isNRValue) {
                mEntries.add(mContext.getString(R.string.network_5G_lte)
                        + mContext.getString(R.string.network_recommended));
                mEntriesValue.add(value);
                mIs5gEntryDisplayed = true;
            } else {
                mIs5gEntryDisplayed = false;
                Log.d(LOG_TAG, "Hide 5G option. "
                        + " supported5GRadioAccessFamily: " + mSupported5gRadioAccessFamily
                        + " allowed5GNetworkType: " + mAllowed5gNetworkType
                        + " isNRValue: " + isNRValue);
            }
        }

        private void addGlobalEntry(int value) {
            Log.d(LOG_TAG, "addGlobalEntry. "
                    + " supported5GRadioAccessFamily: " + mSupported5gRadioAccessFamily
                    + " allowed5GNetworkType: " + mAllowed5gNetworkType);
            mEntries.add(getResourcesForSubId().getString(R.string.network_global));
            if (showNrList()) {
                value = addNrToLteNetworkType(value);
            }
            mEntriesValue.add(value);
        }

        private boolean showNrList() {
            return mSupported5gRadioAccessFamily && mAllowed5gNetworkType;
        }

        /**
         * Add LTE entry. If device supported 5G, show "LTE" instead of "LTE (recommended)".
         */
        private void addLteEntry(int value) {
            if (showNrList()) {
                mEntries.add(getResourcesForSubId().getString(R.string.network_lte_pure));
            } else {
                mEntries.add(getResourcesForSubId().getString(R.string.network_lte));
            }
            mEntriesValue.add(value);
        }

        /**
         * Add 4G entry. If device supported 5G, show "4G" instead of "4G (recommended)".
         */
        private void add4gEntry(int value) {
            if (showNrList()) {
                mEntries.add(getResourcesForSubId().getString(R.string.network_4G_pure));
            } else {
                mEntries.add(getResourcesForSubId().getString(R.string.network_4G));
            }
            mEntriesValue.add(value);
        }

        private void add3gEntry(int value) {
            mEntries.add(getResourcesForSubId().getString(R.string.network_3G));
            mEntriesValue.add(value);
        }

        private void add2gEntry(int value) {
            mEntries.add(getResourcesForSubId().getString(R.string.network_2G));
            mEntriesValue.add(value);
        }

        private void add1xEntry(int value) {
            mEntries.add(getResourcesForSubId().getString(R.string.network_1x));
            mEntriesValue.add(value);
        }

        private void addCustomEntry(String name, int value) {
            mEntries.add(name);
            mEntriesValue.add(value);
        }

        private String[] getEntries() {
            return mEntries.toArray(new String[0]);
        }

        private void clearAllEntries() {
            mEntries.clear();
            mEntriesValue.clear();
        }

        private String[] getEntryValues() {
            final Integer [] intArr = mEntriesValue.toArray(new Integer[0]);
            return Arrays.stream(intArr)
                    .map(String::valueOf)
                    .toArray(String[]::new);
        }

        private int getSelectedEntryValue() {
            return mSelectedEntry;
        }

        private void setSelectedEntry(int value) {
            boolean isInEntriesValue = mEntriesValue.stream()
                    .anyMatch(v -> v == value);

            if (isInEntriesValue) {
                mSelectedEntry = value;
            } else if (mEntriesValue.size() > 0) {
                // if the value isn't in entriesValue, select on the first one.
                mSelectedEntry = mEntriesValue.get(0);
            } else {
                Log.e(LOG_TAG, "entriesValue is empty");
            }
        }

        private String getSummary() {
            return mSummary;
        }

        private void setSummary(int summaryResId) {
            setSummary(getResourcesForSubId().getString(summaryResId));
        }

        private void setSummary(String summary) {
            this.mSummary = summary;
        }

        private boolean is5gEntryDisplayed() {
            return mIs5gEntryDisplayed;
        }

    }

    private void loadPrimaryCardAndSubsidyLockValues() {
        Log.d(LOG_TAG, "loadPrimaryCardAndSubsidyLockValues");
        mIsPrimaryCardEnabled = PrimaryCardAndSubsidyLockUtils.isPrimaryCardEnabled();
        mIsPrimaryCardLWEnabled = PrimaryCardAndSubsidyLockUtils.isPrimaryCardLWEnabled();
        mIsSubsidyLockFeatureEnabled = PrimaryCardAndSubsidyLockUtils.isSubsidyLockFeatureEnabled();

        if (PrimaryCardAndSubsidyLockUtils.DBG) {
            Log.d(LOG_TAG, "mIsPrimaryCardEnabled: " + mIsPrimaryCardEnabled);
            Log.d(LOG_TAG, "mIsPrimaryCardLWEnabled: " + mIsPrimaryCardLWEnabled);
            Log.d(LOG_TAG, "mIsSubsidyLockFeatureEnabled: " + mIsSubsidyLockFeatureEnabled);
        }
    }

    private boolean isCallStateIdle() {
        boolean callStateIdle = true;
        if (mCallState != null && mCallState != TelephonyManager.CALL_STATE_IDLE) {
            callStateIdle = false;
        }
        Log.d(LOG_TAG, "isCallStateIdle:" + callStateIdle);
        return callStateIdle;
    }

    private class PhoneCallStateListener extends PhoneStateListener {

        PhoneCallStateListener() {
            super(Looper.getMainLooper());
        }

        private TelephonyManager mTelephonyManager;

        @Override
        public void onCallStateChanged(int state, String incomingNumber) {
            mCallState = state;
            updateState(mPreference);
        }

        public void register(Context context, int subId) {
            mTelephonyManager = context.getSystemService(TelephonyManager.class);
            if (SubscriptionManager.isValidSubscriptionId(subId)) {
                mTelephonyManager = mTelephonyManager.createForSubscriptionId(subId);
            }
            mTelephonyManager.listen(this, PhoneStateListener.LISTEN_CALL_STATE);

        }

        public void unregister() {
            mCallState = null;
            mTelephonyManager.listen(this, PhoneStateListener.LISTEN_NONE);
        }
    }
}<|MERGE_RESOLUTION|>--- conflicted
+++ resolved
@@ -686,15 +686,9 @@
                 case TelephonyManagerConstants.NETWORK_MODE_NR_LTE_WCDMA:
                     setSelectedEntry(
                             TelephonyManagerConstants.NETWORK_MODE_NR_LTE_GSM_WCDMA);
-<<<<<<< HEAD
-                    setSummary((mShow4gForLTE ? mContext.getString(R.string.network_5G)
-                            : mContext.getString(R.string.network_5G_lte))
-                            + mContext.getString(R.string.network_recommended));
-=======
-                    setSummary(getResourcesForSubId().getString(R.string.network_5G)
-                            + getResourcesForSubId().getString(
-                            R.string.network_recommended));
->>>>>>> 1219593d
+                    setSummary((mShow4gForLTE ? getResourcesForSubId().getString(R.string.network_5G)
+                            : getResourcesForSubId().getString(R.string.network_5G_lte))
+                            + getResourcesForSubId().getString(R.string.network_recommended));
                     break;
                 case TelephonyManagerConstants.NETWORK_MODE_NR_LTE_TDSCDMA:
                 case TelephonyManagerConstants.NETWORK_MODE_NR_LTE_TDSCDMA_GSM:
@@ -703,27 +697,15 @@
                 case TelephonyManagerConstants.NETWORK_MODE_NR_LTE_TDSCDMA_CDMA_EVDO_GSM_WCDMA:
                     setSelectedEntry(TelephonyManagerConstants
                             .NETWORK_MODE_NR_LTE_TDSCDMA_CDMA_EVDO_GSM_WCDMA);
-<<<<<<< HEAD
-                    setSummary((mShow4gForLTE ? mContext.getString(R.string.network_5G)
-                            : mContext.getString(R.string.network_5G_lte))
-                            + mContext.getString(R.string.network_recommended));
+                    setSummary((mShow4gForLTE ? getResourcesForSubId().getString(R.string.network_5G)
+                            : getResourcesForSubId().getString(R.string.network_5G_lte))
+                            + getResourcesForSubId().getString(R.string.network_recommended));
                     break;
                 case TelephonyManagerConstants.NETWORK_MODE_NR_LTE_CDMA_EVDO:
                     setSelectedEntry(TelephonyManagerConstants.NETWORK_MODE_NR_LTE_CDMA_EVDO);
-                    setSummary((mShow4gForLTE ? mContext.getString(R.string.network_5G)
-                            : mContext.getString(R.string.network_5G_lte))
-                            + mContext.getString(R.string.network_recommended));
-=======
-                    setSummary(getResourcesForSubId().getString(R.string.network_5G)
-                            + getResourcesForSubId().getString(
-                            R.string.network_recommended));
-                    break;
-                case TelephonyManagerConstants.NETWORK_MODE_NR_LTE_CDMA_EVDO:
-                    setSelectedEntry(TelephonyManagerConstants.NETWORK_MODE_NR_LTE_CDMA_EVDO);
-                    setSummary(getResourcesForSubId().getString(R.string.network_5G)
-                            + getResourcesForSubId().getString(
-                            R.string.network_recommended));
->>>>>>> 1219593d
+                    setSummary((mShow4gForLTE ? getResourcesForSubId().getString(R.string.network_5G)
+                            : getResourcesForSubId().getString(R.string.network_5G_lte))
+                            + getResourcesForSubId().getString(R.string.network_recommended));
                     break;
                 case TelephonyManagerConstants.NETWORK_MODE_NR_LTE_CDMA_EVDO_GSM_WCDMA:
                     setSelectedEntry(
@@ -733,15 +715,9 @@
                             || MobileNetworkUtils.isWorldMode(mContext, mSubId)) {
                         setSummary(R.string.network_global);
                     } else {
-<<<<<<< HEAD
-                        setSummary((mShow4gForLTE ? mContext.getString(R.string.network_5G)
-                                : mContext.getString(R.string.network_5G_lte))
-                                + mContext.getString(R.string.network_recommended));
-=======
-                        setSummary(getResourcesForSubId().getString(R.string.network_5G)
-                                + getResourcesForSubId().getString(
-                                R.string.network_recommended));
->>>>>>> 1219593d
+                        setSummary((mShow4gForLTE ? getResourcesForSubId().getString(R.string.network_5G)
+                                : getResourcesForSubId().getString(R.string.network_5G_lte))
+                                + getResourcesForSubId().getString(R.string.network_recommended));
                     }
                     break;
                 default:
