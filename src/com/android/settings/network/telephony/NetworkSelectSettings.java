--- conflicted
+++ resolved
@@ -510,20 +510,16 @@
     @Keep
     @VisibleForTesting
     protected NetworkOperatorPreference createNetworkOperatorPreference(CellInfo cellInfo) {
-<<<<<<< HEAD
-        return new NetworkOperatorPreference(getPrefContext(),
-                cellInfo, mForbiddenPlmns, mShow4GForLTE,
+        if (mForbiddenPlmns == null) {
+            updateForbiddenPlmns();
+        }
+        NetworkOperatorPreference preference =
+            new NetworkOperatorPreference(getPrefContext(),
+                mForbiddenPlmns, mShow4GForLTE,
                 MobileNetworkUtils.getAccessMode(getPrefContext().getApplicationContext(),
                         mTelephonyManager.getSlotIndex()));
-=======
-        if (mForbiddenPlmns == null) {
-            updateForbiddenPlmns();
-        }
-        NetworkOperatorPreference preference =
-                new NetworkOperatorPreference(getPrefContext(), mForbiddenPlmns, mShow4GForLTE);
         preference.updateCell(cellInfo);
         return preference;
->>>>>>> 18a4b5c7
     }
 
     /**
@@ -644,14 +640,10 @@
                     continue;
                 }
                 final NetworkOperatorPreference pref = new NetworkOperatorPreference(
-<<<<<<< HEAD
-                        getPrefContext(), cellIdentity, mForbiddenPlmns, mShow4GForLTE,
+                        getPrefContext(), mForbiddenPlmns, mShow4GForLTE,
                         MobileNetworkUtils.getAccessMode(getPrefContext().getApplicationContext(),
                                 mTelephonyManager.getSlotIndex()));
-=======
-                        getPrefContext(), mForbiddenPlmns, mShow4GForLTE);
                 pref.updateCell(null, cellIdentity);
->>>>>>> 18a4b5c7
                 if (pref.isForbiddenNetwork()) {
                     continue;
                 }
