--- conflicted
+++ resolved
@@ -253,51 +253,14 @@
     private void launchNetworkScan() {
         setProgressBarVisible(true);
         mNetworkScanRepository.launchNetworkScan(getViewLifecycleOwner(), (networkScanResult) -> {
-<<<<<<< HEAD
-            if (!mUpdateScanResult) {
-                // Not update UI if not in scan mode.
-                return Unit.INSTANCE;
-            }
-            if (networkScanResult instanceof NetworkScanCellInfos networkScanCellInfos) {
-                scanResultHandler(networkScanCellInfos.getCellInfos());
-                return Unit.INSTANCE;
-            }
-            if (!isPreferenceScreenEnabled()) {
-                clearPreferenceSummary();
-                enablePreferenceScreen(true);
-            } else if (networkScanResult instanceof NetworkScanComplete) {
-                if (mCellInfoList == null) {
-                    // In case the scan times out before getting any results
-                    addMessagePreference(R.string.empty_networks_list);
-                } else {
-                    // dismiss progress bar when network scan completed
-                    setProgressBarVisible(false);
-                }
-            } else if (networkScanResult instanceof NetworkScanError) {
-                addMessagePreference(R.string.network_query_error);
-=======
             if (isPreferenceScreenEnabled()) {
                 scanResultHandler(networkScanResult);
->>>>>>> 0560983c
             }
 
             return Unit.INSTANCE;
         });
     }
 
-<<<<<<< HEAD
-    @Override
-    public void onStart() {
-        Log.d(TAG, "onStart()");
-        super.onStart();
-        mSubscriptionsChangeListener.start();
-
-        setProgressBarVisible(true);
-        mUpdateScanResult = true;
-    }
-
-=======
->>>>>>> 0560983c
     /**
      * Update forbidden PLMNs from the USIM App
      */
@@ -458,33 +421,12 @@
     }
 
     @VisibleForTesting
-<<<<<<< HEAD
-    protected void scanResultHandler(List<CellInfo> results) {
+    protected void scanResultHandler(NetworkScanRepository.NetworkScanResult results) {
         if (isFinishingOrDestroyed()) {
             Log.d(TAG, "scanResultHandler: activity isFinishingOrDestroyed, directly return");
             return;
         }
 
-        mCellInfoList = filterOutSatellitePlmn(results);
-        Log.d(TAG, "CellInfoList: " + CellInfoUtil.cellInfoListToString(mCellInfoList));
-        if (mCellInfoList != null && mCellInfoList.size() != 0) {
-            final NetworkOperatorPreference connectedPref = updateAllPreferenceCategory();
-            if (connectedPref != null) {
-                // update connected preference instance
-                mConnectedPreference = connectedPref;
-                // update selected preference instance into connected preference
-                if (mSelectedPreference != null) {
-                    mSelectedPreference = connectedPref;
-                }
-            } else if (!isPreferenceScreenEnabled()) {
-                if (mSelectedPreference != null) {
-                    mSelectedPreference.setSummary(R.string.network_connecting);
-                }
-            }
-            enablePreferenceScreen(true);
-        } else if (isPreferenceScreenEnabled()) {
-=======
-    protected void scanResultHandler(NetworkScanRepository.NetworkScanResult results) {
         mCellInfoList = filterOutSatellitePlmn(results.getCellInfos());
         Log.d(TAG, "CellInfoList: " + CellInfoUtil.cellInfoListToString(mCellInfoList));
         updateAllPreferenceCategory();
@@ -492,7 +434,6 @@
         if (state == NetworkScanRepository.NetworkScanState.ERROR) {
             addMessagePreference(R.string.network_query_error);
         } else if (mCellInfoList.isEmpty()) {
->>>>>>> 0560983c
             addMessagePreference(R.string.empty_networks_list);
         }
         // keep showing progress bar, it will be stopped when error or completed
@@ -564,21 +505,6 @@
                 pref.setSummary(null);
             }
         }
-<<<<<<< HEAD
-
-        // update selected preference instance by index
-        for (int index = 0; index < mCellInfoList.size(); index++) {
-            final CellInfo cellInfo = mCellInfoList.get(index);
-            if ((mSelectedPreference != null) && mSelectedPreference.isSameCell(cellInfo)) {
-                mSelectedPreference = (NetworkOperatorPreference)
-                        (mPreferenceCategory.getPreference(index));
-                mConnectedPreference = mSelectedPreference;
-            }
-        }
-
-        return connectedPref;
-=======
->>>>>>> 0560983c
     }
 
     /**
