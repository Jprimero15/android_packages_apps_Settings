--- conflicted
+++ resolved
@@ -115,7 +115,6 @@
     @VisibleForTesting
     protected void onCreateInitialization() {
         mUseNewApi = enableNewAutoSelectNetworkUI(getContext());
-<<<<<<< HEAD
 
         if (TelephonyUtils.isServiceConnected()) {
             mIsAdvancedScanSupported = TelephonyUtils.isAdvancedPlmnScanSupported(
@@ -124,10 +123,7 @@
             Log.d(TAG, "ExtTelephonyService is not connected!!! ");
         }
         Log.d(TAG, "mIsAdvancedScanSupported: " + mIsAdvancedScanSupported);
-        mSubId = getArguments().getInt(Settings.EXTRA_SUB_ID);
-=======
         mSubId = getSubId();
->>>>>>> 963a7447
 
         mPreferenceCategory = getPreferenceCategory(PREF_KEY_NETWORK_OPERATORS);
         mStatusMessagePreference = new Preference(getContext());
