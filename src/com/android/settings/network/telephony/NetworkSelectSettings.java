--- conflicted
+++ resolved
@@ -283,21 +283,6 @@
             return false;
         }
 
-<<<<<<< HEAD
-            // Refresh the last selected item in case users reselect network.
-            clearPreferenceSummary();
-            if (mSelectedPreference != null) {
-                // Set summary as "Disconnected" to the previously selected network
-                mSelectedPreference.setSummary(R.string.network_disconnected);
-            } else if (mConnectedPreference != null) {
-                // Set summary as "Disconnected" to the previously connected network
-                mConnectedPreference.setSummary(R.string.network_disconnected);
-            }
-
-            mSelectedPreference = (NetworkOperatorPreference) preference;
-            mSelectedPreference.setSummary(R.string.network_connecting);
-            mConnectedPreference = mSelectedPreference;
-=======
         stopNetworkQuery();
 
         // Refresh the last selected item in case users reselect network.
@@ -306,7 +291,7 @@
             // Set summary as "Disconnected" to the previously connected network
             mSelectedPreference.setSummary(R.string.network_disconnected);
         }
->>>>>>> 40795bae
+            mConnectedPreference = mSelectedPreference;
 
         mSelectedPreference = (NetworkOperatorPreference) preference;
         mSelectedPreference.setSummary(R.string.network_connecting);
