--- conflicted
+++ resolved
@@ -107,11 +107,7 @@
             mSwitchBar.hide();
         } else {
             mSwitchBar.show();
-<<<<<<< HEAD
-            mSwitchBar.setChecked(mSubscriptionManager.isActiveSubscriptionId(mSubId));
-=======
             mSwitchBar.setCheckedInternal(mSubscriptionManager.isActiveSubscriptionId(mSubId));
->>>>>>> 733eed05
         }
     }
 
