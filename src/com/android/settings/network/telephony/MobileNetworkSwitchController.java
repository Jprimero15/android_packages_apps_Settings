/*
 * Copyright (C) 2019 The Android Open Source Project
 *
 * Licensed under the Apache License, Version 2.0 (the "License");
 * you may not use this file except in compliance with the License.
 * You may obtain a copy of the License at
 *
 *      http://www.apache.org/licenses/LICENSE-2.0
 *
 * Unless required by applicable law or agreed to in writing, software
 * distributed under the License is distributed on an "AS IS" BASIS,
 * WITHOUT WARRANTIES OR CONDITIONS OF ANY KIND, either express or implied.
 * See the License for the specific language governing permissions and
 * limitations under the License.
 */

package com.android.settings.network.telephony;

import static android.telephony.TelephonyManager.CALL_STATE_IDLE;

import static androidx.lifecycle.Lifecycle.Event.ON_PAUSE;
import static androidx.lifecycle.Lifecycle.Event.ON_RESUME;
import static androidx.lifecycle.Lifecycle.Event.ON_DESTROY;

import android.content.Context;
import android.content.BroadcastReceiver;
import android.content.Intent;
import android.content.IntentFilter;
import android.sysprop.TelephonyProperties;
import android.telephony.SubscriptionInfo;
import android.telephony.SubscriptionManager;
<<<<<<< HEAD
import android.telephony.TelephonyManager;
import android.util.Log;
=======
import android.telephony.TelephonyCallback;
import android.telephony.TelephonyManager;
>>>>>>> fefee49e

import androidx.lifecycle.LifecycleObserver;
import androidx.lifecycle.OnLifecycleEvent;
import androidx.preference.PreferenceScreen;

import com.android.settings.core.BasePreferenceController;
import com.android.settings.network.SubscriptionUtil;
import com.android.settings.network.SubscriptionsChangeListener;
import com.android.settings.widget.SettingsMainSwitchPreference;

/** This controls a switch to allow enabling/disabling a mobile network */
public class MobileNetworkSwitchController extends BasePreferenceController implements
        SubscriptionsChangeListener.SubscriptionsChangeListenerClient, LifecycleObserver {
    private static final String TAG = "MobileNetworkSwitchCtrl";
    private SettingsMainSwitchPreference mSwitchBar;
    private int mSubId;
    private SubscriptionsChangeListener mChangeListener;
    private SubscriptionManager mSubscriptionManager;
    private TelephonyManager mTelephonyManager;
<<<<<<< HEAD
    private SubscriptionInfo mSubInfo = null;
    private Context mContext;
    private int mCallState;
    private boolean isReceiverRegistered = false;

=======
    private CallStateTelephonyCallback mCallStateCallback;
>>>>>>> fefee49e

    public MobileNetworkSwitchController(Context context, String preferenceKey) {
        super(context, preferenceKey);
        mContext = context;
        mSubId = SubscriptionManager.INVALID_SUBSCRIPTION_ID;
        mSubscriptionManager = mContext.getSystemService(SubscriptionManager.class);
        mTelephonyManager = mContext.getSystemService(TelephonyManager.class);
        mChangeListener = new SubscriptionsChangeListener(context, this);
        mTelephonyManager = (TelephonyManager) mContext
                .getSystemService(Context.TELEPHONY_SERVICE);

        IntentFilter filter = new IntentFilter();
        filter.addAction(TelephonyManager.ACTION_PHONE_STATE_CHANGED);
        mContext.registerReceiver(mIntentReceiver, filter);
        isReceiverRegistered = true;
        mCallState = mTelephonyManager.getCallState();
    }

    void init(int subId) {
        mSubId = subId;
        mTelephonyManager = mTelephonyManager.createForSubscriptionId(mSubId);
    }

    @OnLifecycleEvent(ON_RESUME)
    public void onResume() {
        mChangeListener.start();

        if (mCallStateCallback == null) {
            mCallStateCallback = new CallStateTelephonyCallback();
            mTelephonyManager.registerTelephonyCallback(
                    mContext.getMainExecutor(), mCallStateCallback);
        }
        update();
    }

    @OnLifecycleEvent(ON_PAUSE)
    public void onPause() {
        if (mCallStateCallback != null) {
            mTelephonyManager.unregisterTelephonyCallback(mCallStateCallback);
            mCallStateCallback = null;
        }
        mChangeListener.stop();
    }

    @OnLifecycleEvent(ON_DESTROY)
    public void onDestroy() {
        if(isReceiverRegistered) {
            mContext.unregisterReceiver(mIntentReceiver);
            isReceiverRegistered = false;
        }
    }

    @Override
    public void displayPreference(PreferenceScreen screen) {
        super.displayPreference(screen);
        mSwitchBar = (SettingsMainSwitchPreference) screen.findPreference(mPreferenceKey);

        mSwitchBar.setOnBeforeCheckedChangeListener((toggleSwitch, isChecked) -> {
            // TODO b/135222940: re-evaluate whether to use
            // mSubscriptionManager#isSubscriptionEnabled
            int phoneId = mSubscriptionManager.getSlotIndex(mSubId);
            Log.d(TAG, "displayPreference: mSubId=" + mSubId + ", mSubInfo=" + mSubInfo);
            if (mSubscriptionManager.isActiveSubscriptionId(mSubId) != isChecked) {
                SubscriptionUtil.startToggleSubscriptionDialogActivity(mContext, mSubId, isChecked);
                return true;
            }
            return false;
        });
        update();
    }

    private void update() {
        if (mSwitchBar == null) {
            return;
        }

        if (mTelephonyManager.getActiveModemCount() == 1 && !mSubscriptionManager.
                canDisablePhysicalSubscription()) {
            Log.d(TAG, "update: Hide SIM option for 1.4 HAL in single sim");
            mSwitchBar.hide();
            return;
        }

        for (SubscriptionInfo info : SubscriptionUtil.getAvailableSubscriptions(mContext)) {
            if (info.getSubscriptionId() == mSubId) {
                mSubInfo = info;
                break;
            }
        }

        boolean isEcbmEnabled = mTelephonyManager.getEmergencyCallbackMode();
        boolean isScbmEnabled = TelephonyProperties.in_scbm().orElse(false);
        if ((TelephonyManager.CALL_STATE_IDLE != mCallState) || isEcbmEnabled || isScbmEnabled) {
            Log.d(TAG, "update: disable switchbar, isEcbmEnabled=" + isEcbmEnabled +
                    ", isScbmEnabled=" + isScbmEnabled + ", mCallState=" + mCallState);
            mSwitchBar.setSwitchBarEnabled(false);
        } else {
            mSwitchBar.setSwitchBarEnabled(true);
        }

        // For eSIM, we always want the toggle. If telephony stack support disabling a pSIM
        // directly, we show the toggle.
        if (mSubInfo == null) {
            mSwitchBar.hide();
        } else {
            mSwitchBar.show();
            Log.d(TAG, "update(): mSubId=" + mSubId +
                    ", isActiveSubscriptionId=" +
                    mSubscriptionManager.isActiveSubscriptionId(mSubId));
            mSwitchBar.setCheckedInternal(mSubscriptionManager.isActiveSubscriptionId(mSubId));
        }
    }

    @Override
    public int getAvailabilityStatus() {
        return AVAILABLE_UNSEARCHABLE;

    }

    @Override
    public void onAirplaneModeChanged(boolean airplaneModeEnabled) {
    }

    @Override
    public void onSubscriptionsChanged() {
        update();
    }

<<<<<<< HEAD
    private final BroadcastReceiver mIntentReceiver = new BroadcastReceiver() {
        @Override
        public void onReceive(Context context, Intent intent) {
            String action = intent.getAction();
            if (action.equals(TelephonyManager.ACTION_PHONE_STATE_CHANGED)) {
                mCallState = mTelephonyManager.getCallState();
                Log.d(TAG, "onReceive: mCallState= " + mCallState + ", mSubId=" + mSubId);
                update();
            }
        }
    };

=======
    private class CallStateTelephonyCallback extends TelephonyCallback implements
            TelephonyCallback.CallStateListener {
        @Override
        public void onCallStateChanged(int state) {
            mSwitchBar.setSwitchBarEnabled(state == CALL_STATE_IDLE);
        }
    }
>>>>>>> fefee49e
}<|MERGE_RESOLUTION|>--- conflicted
+++ resolved
@@ -29,13 +29,9 @@
 import android.sysprop.TelephonyProperties;
 import android.telephony.SubscriptionInfo;
 import android.telephony.SubscriptionManager;
-<<<<<<< HEAD
+import android.telephony.TelephonyCallback;
 import android.telephony.TelephonyManager;
 import android.util.Log;
-=======
-import android.telephony.TelephonyCallback;
-import android.telephony.TelephonyManager;
->>>>>>> fefee49e
 
 import androidx.lifecycle.LifecycleObserver;
 import androidx.lifecycle.OnLifecycleEvent;
@@ -55,15 +51,11 @@
     private SubscriptionsChangeListener mChangeListener;
     private SubscriptionManager mSubscriptionManager;
     private TelephonyManager mTelephonyManager;
-<<<<<<< HEAD
+    private CallStateTelephonyCallback mCallStateCallback;
     private SubscriptionInfo mSubInfo = null;
     private Context mContext;
     private int mCallState;
     private boolean isReceiverRegistered = false;
-
-=======
-    private CallStateTelephonyCallback mCallStateCallback;
->>>>>>> fefee49e
 
     public MobileNetworkSwitchController(Context context, String preferenceKey) {
         super(context, preferenceKey);
@@ -192,7 +184,14 @@
         update();
     }
 
-<<<<<<< HEAD
+    private class CallStateTelephonyCallback extends TelephonyCallback implements
+            TelephonyCallback.CallStateListener {
+        @Override
+        public void onCallStateChanged(int state) {
+            mSwitchBar.setSwitchBarEnabled(state == CALL_STATE_IDLE);
+        }
+    }
+
     private final BroadcastReceiver mIntentReceiver = new BroadcastReceiver() {
         @Override
         public void onReceive(Context context, Intent intent) {
@@ -204,14 +203,4 @@
             }
         }
     };
-
-=======
-    private class CallStateTelephonyCallback extends TelephonyCallback implements
-            TelephonyCallback.CallStateListener {
-        @Override
-        public void onCallStateChanged(int state) {
-            mSwitchBar.setSwitchBarEnabled(state == CALL_STATE_IDLE);
-        }
-    }
->>>>>>> fefee49e
 }