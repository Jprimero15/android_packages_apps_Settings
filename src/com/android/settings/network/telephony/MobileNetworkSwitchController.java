--- conflicted
+++ resolved
@@ -103,18 +103,13 @@
         mSwitchBar.getSwitch().setOnBeforeCheckedChangeListener((toggleSwitch, isChecked) -> {
             // TODO b/135222940: re-evaluate whether to use
             // mSubscriptionManager#isSubscriptionEnabled
-<<<<<<< HEAD
         int phoneId = mSubscriptionManager.getSlotIndex(mSubId);
         int uiccStatus = PrimaryCardAndSubsidyLockUtils.getUiccCardProvisioningStatus(phoneId);
         Log.d(TAG, "displayPreference: mSubId=" + mSubId + ", mSubInfo=" + mSubInfo +
                  ", uiccStatus=" + uiccStatus);
             if ((mSubInfo != null &&
-                    (uiccStatus == PrimaryCardAndSubsidyLockUtils.CARD_PROVISIONED) != isChecked) &&
-                    (!mSubscriptionManager.setSubscriptionEnabled(mSubId, isChecked))) {
-=======
-            if (mSubscriptionManager.isActiveSubscriptionId(mSubId) != isChecked) {
+                    (uiccStatus == PrimaryCardAndSubsidyLockUtils.CARD_PROVISIONED) != isChecked)) {
                 SubscriptionUtil.startToggleSubscriptionDialogActivity(mContext, mSubId, isChecked);
->>>>>>> b26eb2f9
                 return true;
             }
             return false;
