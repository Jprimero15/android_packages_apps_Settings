--- conflicted
+++ resolved
@@ -113,30 +113,22 @@
 
     @OnLifecycleEvent(ON_START)
     public void onStart() {
-<<<<<<< HEAD
-        mMobileNetworkRepository.addRegister(mLifecycleOwner);
+        mMobileNetworkRepository.addRegister(mLifecycleOwner, this, mSubId);
+        mMobileNetworkRepository.updateEntity();
         if (mSubId != SubscriptionManager.INVALID_SUBSCRIPTION_ID) {
             // Register for nDDS sub events. What happens to the mobile data toggle in case
             // of a voice call is dependent on the device being in temp DDS state which is
             // checked in updateState()
             mDdsDataOptionStateTuner.register(mContext, mSubId);
         }
-=======
-        mMobileNetworkRepository.addRegister(mLifecycleOwner, this, mSubId);
-        mMobileNetworkRepository.updateEntity();
->>>>>>> 94a151d5
     }
 
     @OnLifecycleEvent(ON_STOP)
     public void onStop() {
-<<<<<<< HEAD
-        mMobileNetworkRepository.removeRegister();
+        mMobileNetworkRepository.removeRegister(this);
         if (mSubId != SubscriptionManager.INVALID_SUBSCRIPTION_ID) {
             mDdsDataOptionStateTuner.unregister(mContext);
         }
-=======
-        mMobileNetworkRepository.removeRegister(this);
->>>>>>> 94a151d5
     }
 
     @Override
