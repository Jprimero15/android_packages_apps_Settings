--- conflicted
+++ resolved
@@ -15,11 +15,7 @@
  */
 
 /* Changes from Qualcomm Innovation Center, Inc. are provided under the following license:
-<<<<<<< HEAD
- * Copyright (c) 2022-2023 Qualcomm Innovation Center, Inc. All rights reserved.
-=======
  * Copyright (c) 2022-2024 Qualcomm Innovation Center, Inc. All rights reserved.
->>>>>>> ad700cc1
  *
  * Redistribution and use in source and binary forms, with or without
  * modification, are permitted (subject to the limitations in the
