/*
 * Copyright (C) 2019 The Android Open Source Project
 *
 * Licensed under the Apache License, Version 2.0 (the "License");
 * you may not use this file except in compliance with the License.
 * You may obtain a copy of the License at
 *
 *      http://www.apache.org/licenses/LICENSE-2.0
 *
 * Unless required by applicable law or agreed to in writing, software
 * distributed under the License is distributed on an "AS IS" BASIS,
 * WITHOUT WARRANTIES OR CONDITIONS OF ANY KIND, either express or implied.
 * See the License for the specific language governing permissions and
 * limitations under the License.
 */

package com.android.settings.network.telephony;

import static androidx.lifecycle.Lifecycle.Event.ON_PAUSE;
import static androidx.lifecycle.Lifecycle.Event.ON_RESUME;

import android.content.ComponentName;
import android.content.Context;
import android.sysprop.TelephonyProperties;
import android.telecom.PhoneAccount;
import android.telecom.PhoneAccountHandle;
import android.telecom.TelecomManager;
import android.telephony.PhoneStateListener;
import android.telephony.SubscriptionInfo;
import android.telephony.SubscriptionManager;
import android.telephony.TelephonyManager;
import android.text.TextUtils;
import android.util.Log;

import androidx.lifecycle.Lifecycle;
import androidx.lifecycle.LifecycleObserver;
import androidx.lifecycle.OnLifecycleEvent;
import androidx.preference.ListPreference;
import androidx.preference.Preference;
import androidx.preference.PreferenceScreen;

import com.android.internal.annotations.VisibleForTesting;
import com.android.settings.R;
import com.android.settings.Utils;
import com.android.settings.network.SubscriptionUtil;
import com.android.settings.network.SubscriptionsChangeListener;

import java.util.ArrayList;
import java.util.List;

import org.codeaurora.internal.IExtTelephony;

/**
 * This implements common controller functionality for a Preference letting the user see/change
 * what mobile network subscription is used by default for some service controlled by the
 * SubscriptionManager. This can be used for services such as Calls or SMS.
 */
public abstract class DefaultSubscriptionController extends TelephonyBasePreferenceController
        implements LifecycleObserver, Preference.OnPreferenceChangeListener,
        SubscriptionsChangeListener.SubscriptionsChangeListenerClient {
    private static final String TAG = "DefaultSubController";

    protected SubscriptionsChangeListener mChangeListener;
    protected ListPreference mPreference;
    protected SubscriptionManager mManager;
    protected TelecomManager mTelecomManager;

    private static final String EMERGENCY_ACCOUNT_HANDLE_ID = "E";
    private static final ComponentName PSTN_CONNECTION_SERVICE_COMPONENT =
            new ComponentName("com.android.phone",
                    "com.android.services.telephony.TelephonyConnectionService");

    protected TelephonyManager mTelephonyManager;

    //String keys for data preference lookup
    private static final String LIST_DATA_PREFERENCE_KEY = "data_preference";

    private int mPhoneCount;
    private PhoneStateListener[] mPhoneStateListener;
    private int[] mCallState;
    private ArrayList<SubscriptionInfo> mSelectableSubs;

    public DefaultSubscriptionController(Context context, String preferenceKey) {
        super(context, preferenceKey);
        mManager = context.getSystemService(SubscriptionManager.class);
        mChangeListener = new SubscriptionsChangeListener(context, this);

        mTelephonyManager = (TelephonyManager) mContext
                .getSystemService(Context.TELEPHONY_SERVICE);
        mPhoneCount = mTelephonyManager.getPhoneCount();
        mPhoneStateListener = new PhoneStateListener[mPhoneCount];
        mCallState = new int[mPhoneCount];
        mSelectableSubs = new ArrayList<SubscriptionInfo>();
    }

    public void init(Lifecycle lifecycle) {
        lifecycle.addObserver(this);
    }

    /** @return SubscriptionInfo for the default subscription for the service, or null if there
     * isn't one. */
    protected abstract SubscriptionInfo getDefaultSubscriptionInfo();

    /** @return the id of the default subscription for the service, or
     * SubscriptionManager.INVALID_SUBSCRIPTION_ID if there isn't one. */
    protected abstract int getDefaultSubscriptionId();

    /** Called to change the default subscription for the service. */
    protected abstract void setDefaultSubscription(int subscriptionId);

    protected boolean isAskEverytimeSupported() {
        return true;
    }

    @Override
    public int getAvailabilityStatus(int subId) {
<<<<<<< HEAD
        boolean visible = false;
        if (mSelectableSubs != null && mSelectableSubs.size() > 1) {
            visible = true;
=======
        final List<SubscriptionInfo> subs = SubscriptionUtil.getActiveSubscriptions(mManager);
        if (subs.size() > 1 || Utils.isProviderModelEnabled(mContext)) {
            return AVAILABLE;
>>>>>>> 2ebe076d
        } else {
            visible = false;
        }

        return visible ? AVAILABLE : CONDITIONALLY_UNAVAILABLE;
    }

    @OnLifecycleEvent(ON_RESUME)
    public void onResume() {
        mChangeListener.start();
        registerPhoneStateListener();
        updateEntries();
    }

    @OnLifecycleEvent(ON_PAUSE)
    public void onPause() {
        mChangeListener.stop();
        unRegisterPhoneStateListener();
    }

    @Override
    public void displayPreference(PreferenceScreen screen) {
        super.displayPreference(screen);
        mPreference = screen.findPreference(getPreferenceKey());
        updateEntries();
    }

    @Override
    public CharSequence getSummary() {
        final PhoneAccountHandle handle = getDefaultCallingAccountHandle();
        if ((handle != null) && (!isCallingAccountBindToSubscription(handle))) {
            // display VoIP account in summary when configured through settings within dialer
            return getLabelFromCallingAccount(handle);
        }
        final SubscriptionInfo info = getDefaultSubscriptionInfo();
        if (info != null) {
            // display subscription based account
            return info.getDisplayName();
        } else {
            if (isAskEverytimeSupported()) {
                return mContext.getString(R.string.calls_and_sms_ask_every_time);
            } else {
                return "";
            }
        }
    }

    private void updateEntries() {
        if (mPreference == null) {
            return;
        }

        updateSubStatus();
        if (mSelectableSubs.isEmpty()) {
            Log.d(TAG, "updateEntries: mSelectable subs is empty");
            return;
        }

        if (!isAvailable()) {
            mPreference.setVisible(false);
            return;
        }
        mPreference.setVisible(true);

        // TODO(b/135142209) - for now we need to manually ensure we're registered as a change
        // listener, because this might not have happened during displayPreference if
        // getAvailabilityStatus returned CONDITIONALLY_UNAVAILABLE at the time.
        mPreference.setOnPreferenceChangeListener(this);

        // We'll have one entry for each available subscription, plus one for a "ask me every
        // time" entry at the end.
        final ArrayList<CharSequence> displayNames = new ArrayList<>();
        final ArrayList<CharSequence> subscriptionIds = new ArrayList<>();

        if (Utils.isProviderModelEnabled(mContext) && subs.size() == 1) {
            mPreference.setEnabled(false);
            mPreference.setSummary(subs.get(0).getDisplayName());
            return;
        }

        final int serviceDefaultSubId = getDefaultSubscriptionId();
        boolean subIsAvailable = false;

        for (SubscriptionInfo sub : mSelectableSubs) {
            if (sub.isOpportunistic()) {
                continue;
            }
            displayNames.add(sub.getDisplayName());
            final int subId = sub.getSubscriptionId();
            subscriptionIds.add(Integer.toString(subId));
            if (subId == serviceDefaultSubId) {
                subIsAvailable = true;
            }
        }
        if (TextUtils.equals(getPreferenceKey(), LIST_DATA_PREFERENCE_KEY)) {
            boolean isEcbmEnabled = TelephonyProperties.in_ecm_mode().orElse(false);
            mPreference.setEnabled(isCallStateIdle() && !isEcbmEnabled);
        } else {
            if (isAskEverytimeSupported()) {
                // Add the extra "Ask every time" value at the end.
                displayNames.add(mContext.getString(R.string.calls_and_sms_ask_every_time));
                subscriptionIds.add(Integer.toString(SubscriptionManager.INVALID_SUBSCRIPTION_ID));
            }
        }

        mPreference.setEntries(displayNames.toArray(new CharSequence[0]));
        mPreference.setEntryValues(subscriptionIds.toArray(new CharSequence[0]));

        if (subIsAvailable) {
            mPreference.setValue(Integer.toString(serviceDefaultSubId));
        } else {
            mPreference.setValue(Integer.toString(SubscriptionManager.INVALID_SUBSCRIPTION_ID));
        }
    }

    /**
     * Get default calling account
     *
     * @return current calling account {@link PhoneAccountHandle}
     */
    public PhoneAccountHandle getDefaultCallingAccountHandle() {
        final PhoneAccountHandle currentSelectPhoneAccount =
                getTelecomManager().getUserSelectedOutgoingPhoneAccount();
        if (currentSelectPhoneAccount == null) {
            return null;
        }
        final List<PhoneAccountHandle> accountHandles =
                getTelecomManager().getCallCapablePhoneAccounts(false);
        final PhoneAccountHandle emergencyAccountHandle = new PhoneAccountHandle(
                PSTN_CONNECTION_SERVICE_COMPONENT, EMERGENCY_ACCOUNT_HANDLE_ID);
        if (currentSelectPhoneAccount.equals(emergencyAccountHandle)) {
            return null;
        }
        for (PhoneAccountHandle handle : accountHandles) {
            if (currentSelectPhoneAccount.equals(handle)) {
                return currentSelectPhoneAccount;
            }
        }
        return null;
    }

    @VisibleForTesting
    TelecomManager getTelecomManager() {
        if (mTelecomManager == null) {
            mTelecomManager = mContext.getSystemService(TelecomManager.class);
        }
        return mTelecomManager;
    }

    @VisibleForTesting
    PhoneAccount getPhoneAccount(PhoneAccountHandle handle) {
        return getTelecomManager().getPhoneAccount(handle);
    }

    /**
     * Check if calling account bind to subscription
     *
     * @param handle {@link PhoneAccountHandle} for specific calling account
     */
    public boolean isCallingAccountBindToSubscription(PhoneAccountHandle handle) {
        final PhoneAccount account = getPhoneAccount(handle);
        if (account == null) {
            return false;
        }
        return account.hasCapabilities(PhoneAccount.CAPABILITY_SIM_SUBSCRIPTION);
    }

    /**
     * Get label from calling account
     *
     * @param handle to get label from {@link PhoneAccountHandle}
     * @return label of calling account
     */
    public CharSequence getLabelFromCallingAccount(PhoneAccountHandle handle) {
        CharSequence label = null;
        final PhoneAccount account = getPhoneAccount(handle);
        if (account != null) {
            label = account.getLabel();
        }
        if (label != null) {
            label = mContext.getPackageManager().getUserBadgedLabel(label, handle.getUserHandle());
        }
        return (label != null) ? label : "";
    }

    private boolean isCallStateIdle() {
        boolean callStateIdle = true;
        for (int i = 0; i < mPhoneCount; i++) {
            if (TelephonyManager.CALL_STATE_IDLE != mCallState[i]) {
                callStateIdle = false;
            }
        }
        return callStateIdle;
    }

    @Override
    public boolean onPreferenceChange(Preference preference, Object newValue) {
        final int subscriptionId = Integer.parseInt((String) newValue);
        setDefaultSubscription(subscriptionId);
        refreshSummary(mPreference);
        return true;
    }

    @Override
    public void onAirplaneModeChanged(boolean airplaneModeEnabled) {
    }

    @Override
    public void onSubscriptionsChanged() {
        if (mSelectableSubs != null) mSelectableSubs.clear();
        updateSubStatus();

        if (mPreference != null) {
            updateEntries();
            refreshSummary(mPreference);
        }
    }

    private void registerPhoneStateListener() {
        //To make sure subinfo is added, before registering for call state change
        updateSubStatus();

        for (int i = 0; i < mSelectableSubs.size(); i++) {
             int subId = mSelectableSubs.get(i).getSubscriptionId();
             TelephonyManager tm = mTelephonyManager.createForSubscriptionId(subId);
             tm.listen(getPhoneStateListener(i),
                     PhoneStateListener.LISTEN_CALL_STATE);
        }
    }

    private void unRegisterPhoneStateListener() {
        for (int i = 0; i < mPhoneCount; i++) {
            if (mPhoneStateListener[i] != null) {
                mTelephonyManager.listen(mPhoneStateListener[i], PhoneStateListener.LISTEN_NONE);
                mPhoneStateListener[i] = null;
            }
        }
    }

    private PhoneStateListener getPhoneStateListener(int phoneId) {
        // Disable Sim selection for Data when voice call is going on as changing the default data
        // sim causes a modem reset currently and call gets disconnected
        final int i = phoneId;
        mPhoneStateListener[phoneId]  = new PhoneStateListener() {
            @Override
            public void onCallStateChanged(int state, String incomingNumber) {
                mCallState[i] = state;
                updateEntries();
            }
        };
        return mPhoneStateListener[phoneId];
    }

    private void updateSubStatus() {
        if (!mSelectableSubs.isEmpty()) {
            return;
        }

        for (int i = 0; i < mPhoneCount; ++i) {
            final SubscriptionInfo sir = mManager
                    .getActiveSubscriptionInfoForSimSlotIndex(i);
            if (sir != null) {
                int subStatus = PrimaryCardAndSubsidyLockUtils.getUiccCardProvisioningStatus(i);
                if (subStatus == PrimaryCardAndSubsidyLockUtils.CARD_PROVISIONED) {
                    mSelectableSubs.add(sir);
                }
            }
        }
    }
}<|MERGE_RESOLUTION|>--- conflicted
+++ resolved
@@ -114,15 +114,9 @@
 
     @Override
     public int getAvailabilityStatus(int subId) {
-<<<<<<< HEAD
         boolean visible = false;
         if (mSelectableSubs != null && mSelectableSubs.size() > 1) {
             visible = true;
-=======
-        final List<SubscriptionInfo> subs = SubscriptionUtil.getActiveSubscriptions(mManager);
-        if (subs.size() > 1 || Utils.isProviderModelEnabled(mContext)) {
-            return AVAILABLE;
->>>>>>> 2ebe076d
         } else {
             visible = false;
         }
@@ -197,9 +191,9 @@
         final ArrayList<CharSequence> displayNames = new ArrayList<>();
         final ArrayList<CharSequence> subscriptionIds = new ArrayList<>();
 
-        if (Utils.isProviderModelEnabled(mContext) && subs.size() == 1) {
+        if (Utils.isProviderModelEnabled(mContext) && mSelectableSubs.size() == 1) {
             mPreference.setEnabled(false);
-            mPreference.setSummary(subs.get(0).getDisplayName());
+            mPreference.setSummary(mSelectableSubs.get(0).getDisplayName());
             return;
         }
 
