/*
 * Copyright (C) 2019 The Android Open Source Project
 *
 * Licensed under the Apache License, Version 2.0 (the "License");
 * you may not use this file except in compliance with the License.
 * You may obtain a copy of the License at
 *
 *      http://www.apache.org/licenses/LICENSE-2.0
 *
 * Unless required by applicable law or agreed to in writing, software
 * distributed under the License is distributed on an "AS IS" BASIS,
 * WITHOUT WARRANTIES OR CONDITIONS OF ANY KIND, either express or implied.
 * See the License for the specific language governing permissions and
 * limitations under the License.
 */

package com.android.settings.network.telephony;

import static androidx.lifecycle.Lifecycle.Event.ON_PAUSE;
import static androidx.lifecycle.Lifecycle.Event.ON_RESUME;

import android.content.Context;
import android.telephony.PhoneStateListener;
import android.telephony.SubscriptionInfo;
import android.telephony.SubscriptionManager;
import android.util.Log;
import android.view.View;

import androidx.lifecycle.LifecycleObserver;
import androidx.lifecycle.LifecycleOwner;
import androidx.lifecycle.OnLifecycleEvent;
import androidx.preference.ListPreference;
import androidx.preference.Preference;
import androidx.preference.PreferenceScreen;

import com.android.internal.annotations.VisibleForTesting;
import com.android.settings.R;
import com.android.settings.flags.Flags;
import com.android.settings.network.DefaultSubscriptionReceiver;
import com.android.settings.network.MobileNetworkRepository;
import com.android.settings.network.SubscriptionUtil;
import com.android.settingslib.core.lifecycle.Lifecycle;
import com.android.settingslib.mobile.dataservice.SubscriptionInfoEntity;
import com.android.settingslib.mobile.dataservice.UiccInfoEntity;

import java.util.ArrayList;
import java.util.List;

import org.codeaurora.internal.IExtTelephony;

/**
 * This implements common controller functionality for a Preference letting the user see/change
 * what mobile network subscription is used by default for some service controlled by the
 * SubscriptionManager. This can be used for services such as Calls or SMS.
 */
public abstract class DefaultSubscriptionController extends TelephonyBasePreferenceController
        implements LifecycleObserver, Preference.OnPreferenceChangeListener,
        MobileNetworkRepository.MobileNetworkCallback,
        DefaultSubscriptionReceiver.DefaultSubscriptionListener {
    private static final String TAG = "DefaultSubController";

    protected ListPreference mPreference;
    protected SubscriptionManager mManager;
    protected MobileNetworkRepository mMobileNetworkRepository;
    protected LifecycleOwner mLifecycleOwner;
    private DefaultSubscriptionReceiver mDataSubscriptionChangedReceiver;

    private boolean mIsRtlMode;

    List<SubscriptionInfoEntity> mSubInfoEntityList = new ArrayList<>();

    public DefaultSubscriptionController(Context context, String preferenceKey, Lifecycle lifecycle,
            LifecycleOwner lifecycleOwner) {
        super(context, preferenceKey);
        mManager = context.getSystemService(SubscriptionManager.class);
        mIsRtlMode = context.getResources().getConfiguration().getLayoutDirection()
                == View.LAYOUT_DIRECTION_RTL;
        mMobileNetworkRepository = MobileNetworkRepository.getInstance(context);
        mDataSubscriptionChangedReceiver = new DefaultSubscriptionReceiver(context, this);
        mLifecycleOwner = lifecycleOwner;
        if (lifecycle != null) {
            lifecycle.addObserver(this);
        }
    }

    /** @return the id of the default subscription for the service, or
     * SubscriptionManager.INVALID_SUBSCRIPTION_ID if there isn't one. */
    protected abstract int getDefaultSubscriptionId();

    /** Called to change the default subscription for the service. */
    protected abstract void setDefaultSubscription(int subscriptionId);

    protected boolean isAskEverytimeSupported() {
        return true;
    }

    @Override
    public int getAvailabilityStatus(int subId) {
<<<<<<< HEAD
        final boolean visible = mSubInfoEntityList != null && mSubInfoEntityList.size() > 1;
        return visible ? AVAILABLE : CONDITIONALLY_UNAVAILABLE;
=======
        if (Flags.isDualSimOnboardingEnabled()) {
            return CONDITIONALLY_UNAVAILABLE;
        }
        return AVAILABLE;
>>>>>>> 76c041ac
    }

    @OnLifecycleEvent(ON_RESUME)
    public void onResume() {
        mMobileNetworkRepository.addRegister(mLifecycleOwner, this,
                SubscriptionManager.INVALID_SUBSCRIPTION_ID);
        mMobileNetworkRepository.updateEntity();
        // Can not get default subId from database until get the callback, add register by subId
        // later.
        mMobileNetworkRepository.addRegisterBySubId(getDefaultSubscriptionId());
        mDataSubscriptionChangedReceiver.registerReceiver();
    }

    @OnLifecycleEvent(ON_PAUSE)
    public void onPause() {
        mMobileNetworkRepository.removeRegister(this);
        mDataSubscriptionChangedReceiver.unRegisterReceiver();
    }

    @Override
    public void displayPreference(PreferenceScreen screen) {
        super.displayPreference(screen);
        mPreference = screen.findPreference(getPreferenceKey());
        // Set a summary placeholder to reduce flicker.
        mPreference.setSummaryProvider(pref -> mContext.getString(R.string.summary_placeholder));
        updateEntries();
    }

    @Override
    protected void refreshSummary(Preference preference) {
        // Currently, cannot use ListPreference.setSummary() when the summary contains user
        // generated string, because ListPreference.getSummary() is using String.format() to format
        // the summary when the summary is set by ListPreference.setSummary().
        if (preference != null && !mSubInfoEntityList.isEmpty()) {
            preference.setSummaryProvider(pref -> getSummary());
        }
    }

    @VisibleForTesting
    void updateEntries() {
        if (mPreference == null) {
            return;
        }

        if (!isAvailable()) {
            mPreference.setVisible(false);
            return;
        }
        mPreference.setVisible(true);

        // TODO(b/135142209) - for now we need to manually ensure we're registered as a change
        // listener, because this might not have happened during displayPreference if
        // getAvailabilityStatus returned CONDITIONALLY_UNAVAILABLE at the time.
        mPreference.setOnPreferenceChangeListener(this);

        // We'll have one entry for each available subscription, plus one for a "ask me every
        // time" entry at the end.
        final ArrayList<CharSequence> displayNames = new ArrayList<>();
        final ArrayList<CharSequence> subscriptionIds = new ArrayList<>();
        List<SubscriptionInfoEntity> list = getSubscriptionInfoList();
        if (list.isEmpty()) return;

        if (list.size() == 1) {
            mPreference.setEnabled(false);
            mPreference.setSummaryProvider(pref -> list.get(0).uniqueName);
            return;
        }

        final int serviceDefaultSubId = getDefaultSubscriptionId();
        boolean subIsAvailable = false;

        for (SubscriptionInfoEntity sub : list) {
            if (sub.isOpportunistic) {
                continue;
            }
            displayNames.add(sub.uniqueName);
            final int subId = Integer.parseInt(sub.subId);
            subscriptionIds.add(sub.subId);
            if (subId == serviceDefaultSubId) {
                subIsAvailable = true;
            }
        }

        mPreference.setEnabled(true);
        updatePreferenceState(mPreference);

        if (isAskEverytimeSupported()) {
            // Add the extra "Ask every time" value at the end.
            displayNames.add(mContext.getString(R.string.calls_and_sms_ask_every_time));
            subscriptionIds.add(Integer.toString(SubscriptionManager.INVALID_SUBSCRIPTION_ID));
        }

        mPreference.setEntries(displayNames.toArray(new CharSequence[0]));
        mPreference.setEntryValues(subscriptionIds.toArray(new CharSequence[0]));

        if (subIsAvailable) {
            mPreference.setValue(Integer.toString(serviceDefaultSubId));
        } else {
            mPreference.setValue(Integer.toString(SubscriptionManager.INVALID_SUBSCRIPTION_ID));
        }
    }

    protected void updatePreferenceState(Preference preference) {
    }

    @VisibleForTesting
    protected List<SubscriptionInfoEntity> getSubscriptionInfoList() {
        return mSubInfoEntityList;
    }

    @Override
    public boolean onPreferenceChange(Preference preference, Object newValue) {
        final int subscriptionId = Integer.parseInt((String) newValue);
        setDefaultSubscription(subscriptionId);
        refreshSummary(mPreference);
        return true;
    }

    boolean isRtlMode() {
        return mIsRtlMode;
    }

    @Override
    public void onActiveSubInfoChanged(List<SubscriptionInfoEntity> subInfoEntityList) {
        mSubInfoEntityList = subInfoEntityList;
        updateEntries();
        refreshSummary(mPreference);
    }

    @Override
    public void onAllUiccInfoChanged(List<UiccInfoEntity> uiccInfoEntityList) {
    }

    @Override
    public void onDefaultVoiceChanged(int defaultVoiceSubId) {
        updateEntries();
        refreshSummary(mPreference);
    }

    @Override
    public void onDefaultSmsChanged(int defaultSmsSubId) {
        updateEntries();
        refreshSummary(mPreference);
    }
}<|MERGE_RESOLUTION|>--- conflicted
+++ resolved
@@ -96,15 +96,11 @@
 
     @Override
     public int getAvailabilityStatus(int subId) {
-<<<<<<< HEAD
+        if (Flags.isDualSimOnboardingEnabled()) {
+            return CONDITIONALLY_UNAVAILABLE;
+        }
         final boolean visible = mSubInfoEntityList != null && mSubInfoEntityList.size() > 1;
         return visible ? AVAILABLE : CONDITIONALLY_UNAVAILABLE;
-=======
-        if (Flags.isDualSimOnboardingEnabled()) {
-            return CONDITIONALLY_UNAVAILABLE;
-        }
-        return AVAILABLE;
->>>>>>> 76c041ac
     }
 
     @OnLifecycleEvent(ON_RESUME)
