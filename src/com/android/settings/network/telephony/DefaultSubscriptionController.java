--- conflicted
+++ resolved
@@ -138,29 +138,20 @@
 
     @OnLifecycleEvent(ON_RESUME)
     public void onResume() {
-<<<<<<< HEAD
-        mMobileNetworkRepository.addRegister(mLifecycleOwner);
-        registerPhoneStateListener();
-        updateEntries();
-=======
         mMobileNetworkRepository.addRegister(mLifecycleOwner, this,
                 SubscriptionManager.INVALID_SUBSCRIPTION_ID);
+        registerPhoneStateListener();
         mMobileNetworkRepository.updateEntity();
         // Can not get default subId from database until get the callback, add register by subId
         // later.
         mMobileNetworkRepository.addRegisterBySubId(getDefaultSubscriptionId());
 
->>>>>>> 94a151d5
     }
 
     @OnLifecycleEvent(ON_PAUSE)
     public void onPause() {
-<<<<<<< HEAD
-        mMobileNetworkRepository.removeRegister();
+        mMobileNetworkRepository.removeRegister(this);
         unRegisterPhoneStateListener();
-=======
-        mMobileNetworkRepository.removeRegister(this);
->>>>>>> 94a151d5
     }
 
     @Override
@@ -395,7 +386,6 @@
         updateEntries();
         refreshSummary(mPreference);
     }
-<<<<<<< HEAD
 
     private void registerPhoneStateListener() {
         //To make sure subinfo is added, before registering for call state change
@@ -449,6 +439,4 @@
     @Override
     public void onAllUiccInfoChanged(List<UiccInfoEntity> uiccInfoEntityList) {
     }
-=======
->>>>>>> 94a151d5
 }