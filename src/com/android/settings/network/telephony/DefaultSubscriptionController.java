--- conflicted
+++ resolved
@@ -39,11 +39,7 @@
 import androidx.preference.PreferenceScreen;
 
 import com.android.settings.R;
-<<<<<<< HEAD
 import com.android.settings.Utils;
-import com.android.settings.core.BasePreferenceController;
-=======
->>>>>>> 6524a6f0
 import com.android.settings.network.SubscriptionUtil;
 import com.android.settings.network.SubscriptionsChangeListener;
 
@@ -112,17 +108,10 @@
     protected abstract void setDefaultSubscription(int subscriptionId);
 
     @Override
-<<<<<<< HEAD
-    public int getAvailabilityStatus() {
+    public int getAvailabilityStatus(int subId) {
         boolean visible = false;
         if (mSelectableSubs != null && mSelectableSubs.size() > 1) {
             visible = true;
-=======
-    public int getAvailabilityStatus(int subId) {
-        final List<SubscriptionInfo> subs = SubscriptionUtil.getActiveSubscriptions(mManager);
-        if (subs.size() > 1) {
-            return AVAILABLE;
->>>>>>> 6524a6f0
         } else {
             visible = false;
         }
