/*
 * Copyright (C) 2019 The Android Open Source Project
 *
 * Licensed under the Apache License, Version 2.0 (the "License");
 * you may not use this file except in compliance with the License.
 * You may obtain a copy of the License at
 *
 *      http://www.apache.org/licenses/LICENSE-2.0
 *
 * Unless required by applicable law or agreed to in writing, software
 * distributed under the License is distributed on an "AS IS" BASIS,
 * WITHOUT WARRANTIES OR CONDITIONS OF ANY KIND, either express or implied.
 * See the License for the specific language governing permissions and
 * limitations under the License.
 */

package com.android.settings.network.telephony;

import static androidx.lifecycle.Lifecycle.Event.ON_PAUSE;
import static androidx.lifecycle.Lifecycle.Event.ON_RESUME;

import android.content.Context;
<<<<<<< HEAD
import android.telecom.PhoneAccount;
import android.telecom.PhoneAccountHandle;
import android.telecom.TelecomManager;
=======
>>>>>>> 53e1e143
import android.telephony.PhoneStateListener;
import android.telephony.SubscriptionInfo;
import android.telephony.SubscriptionManager;
import android.util.Log;
import android.view.View;

import androidx.lifecycle.LifecycleObserver;
import androidx.lifecycle.LifecycleOwner;
import androidx.lifecycle.OnLifecycleEvent;
import androidx.preference.ListPreference;
import androidx.preference.Preference;
import androidx.preference.PreferenceScreen;

import com.android.internal.annotations.VisibleForTesting;
import com.android.settings.R;
import com.android.settings.network.DefaultSubscriptionReceiver;
import com.android.settings.network.MobileNetworkRepository;
import com.android.settings.network.SubscriptionUtil;
import com.android.settingslib.core.lifecycle.Lifecycle;
import com.android.settingslib.mobile.dataservice.SubscriptionInfoEntity;
import com.android.settingslib.mobile.dataservice.UiccInfoEntity;

import java.util.ArrayList;
import java.util.List;

import org.codeaurora.internal.IExtTelephony;

/**
 * This implements common controller functionality for a Preference letting the user see/change
 * what mobile network subscription is used by default for some service controlled by the
 * SubscriptionManager. This can be used for services such as Calls or SMS.
 */
public abstract class DefaultSubscriptionController extends TelephonyBasePreferenceController
        implements LifecycleObserver, Preference.OnPreferenceChangeListener,
        MobileNetworkRepository.MobileNetworkCallback,
        DefaultSubscriptionReceiver.DefaultSubscriptionListener {
    private static final String TAG = "DefaultSubController";

    protected ListPreference mPreference;
    protected SubscriptionManager mManager;
    protected MobileNetworkRepository mMobileNetworkRepository;
    protected LifecycleOwner mLifecycleOwner;
    private DefaultSubscriptionReceiver mDataSubscriptionChangedReceiver;

    private boolean mIsRtlMode;

    List<SubscriptionInfoEntity> mSubInfoEntityList = new ArrayList<>();

    public DefaultSubscriptionController(Context context, String preferenceKey, Lifecycle lifecycle,
            LifecycleOwner lifecycleOwner) {
        super(context, preferenceKey);
        mManager = context.getSystemService(SubscriptionManager.class);
        mIsRtlMode = context.getResources().getConfiguration().getLayoutDirection()
                == View.LAYOUT_DIRECTION_RTL;
        mMobileNetworkRepository = MobileNetworkRepository.getInstance(context);
        mDataSubscriptionChangedReceiver = new DefaultSubscriptionReceiver(context, this);
        mLifecycleOwner = lifecycleOwner;
        if (lifecycle != null) {
            lifecycle.addObserver(this);
        }
    }

    /** @return the id of the default subscription for the service, or
     * SubscriptionManager.INVALID_SUBSCRIPTION_ID if there isn't one. */
    protected abstract int getDefaultSubscriptionId();

    /** Called to change the default subscription for the service. */
    protected abstract void setDefaultSubscription(int subscriptionId);

    protected boolean isAskEverytimeSupported() {
        return true;
    }

    @Override
    public int getAvailabilityStatus(int subId) {
        final boolean visible = mSubInfoEntityList != null && mSubInfoEntityList.size() > 1;
        return visible ? AVAILABLE : CONDITIONALLY_UNAVAILABLE;
    }

    @OnLifecycleEvent(ON_RESUME)
    public void onResume() {
        mMobileNetworkRepository.addRegister(mLifecycleOwner, this,
                SubscriptionManager.INVALID_SUBSCRIPTION_ID);
        mMobileNetworkRepository.updateEntity();
        // Can not get default subId from database until get the callback, add register by subId
        // later.
        mMobileNetworkRepository.addRegisterBySubId(getDefaultSubscriptionId());
        mDataSubscriptionChangedReceiver.registerReceiver();
    }

    @OnLifecycleEvent(ON_PAUSE)
    public void onPause() {
        mMobileNetworkRepository.removeRegister(this);
        mDataSubscriptionChangedReceiver.unRegisterReceiver();
    }

    @Override
    public void displayPreference(PreferenceScreen screen) {
        super.displayPreference(screen);
        mPreference = screen.findPreference(getPreferenceKey());
        // Set a summary placeholder to reduce flicker.
        mPreference.setSummaryProvider(pref -> mContext.getString(R.string.summary_placeholder));
        updateEntries();
    }

    @Override
    protected void refreshSummary(Preference preference) {
        // Currently, cannot use ListPreference.setSummary() when the summary contains user
        // generated string, because ListPreference.getSummary() is using String.format() to format
        // the summary when the summary is set by ListPreference.setSummary().
        if (preference != null && !mSubInfoEntityList.isEmpty()) {
            preference.setSummaryProvider(pref -> getSummary());
        }
    }

    @VisibleForTesting
    void updateEntries() {
        if (mPreference == null) {
            return;
        }

        if (!isAvailable()) {
            mPreference.setVisible(false);
            return;
        }
        mPreference.setVisible(true);

        // TODO(b/135142209) - for now we need to manually ensure we're registered as a change
        // listener, because this might not have happened during displayPreference if
        // getAvailabilityStatus returned CONDITIONALLY_UNAVAILABLE at the time.
        mPreference.setOnPreferenceChangeListener(this);

        // We'll have one entry for each available subscription, plus one for a "ask me every
        // time" entry at the end.
        final ArrayList<CharSequence> displayNames = new ArrayList<>();
        final ArrayList<CharSequence> subscriptionIds = new ArrayList<>();
        List<SubscriptionInfoEntity> list = getSubscriptionInfoList();
        if (list.isEmpty()) return;

        if (list.size() == 1) {
            mPreference.setEnabled(false);
            mPreference.setSummaryProvider(pref -> list.get(0).uniqueName);
            return;
        }

        final int serviceDefaultSubId = getDefaultSubscriptionId();
        boolean subIsAvailable = false;

        for (SubscriptionInfoEntity sub : list) {
            if (sub.isOpportunistic) {
                continue;
            }
            displayNames.add(sub.uniqueName);
            final int subId = Integer.parseInt(sub.subId);
            subscriptionIds.add(sub.subId);
            if (subId == serviceDefaultSubId) {
                subIsAvailable = true;
            }
        }
        updatePreferenceState(mPreference);

        if (isAskEverytimeSupported()) {
            // Add the extra "Ask every time" value at the end.
            displayNames.add(mContext.getString(R.string.calls_and_sms_ask_every_time));
            subscriptionIds.add(Integer.toString(SubscriptionManager.INVALID_SUBSCRIPTION_ID));
        }

        mPreference.setEntries(displayNames.toArray(new CharSequence[0]));
        mPreference.setEntryValues(subscriptionIds.toArray(new CharSequence[0]));

        if (subIsAvailable) {
            mPreference.setValue(Integer.toString(serviceDefaultSubId));
        } else {
            mPreference.setValue(Integer.toString(SubscriptionManager.INVALID_SUBSCRIPTION_ID));
        }
    }

    protected void updatePreferenceState(Preference preference) {
<<<<<<< HEAD
    }

    /**
     * Get default calling account
     *
     * @return current calling account {@link PhoneAccountHandle}
     */
    public PhoneAccountHandle getDefaultCallingAccountHandle() {
        final PhoneAccountHandle currentSelectPhoneAccount =
                getTelecomManager().getUserSelectedOutgoingPhoneAccount();
        if (currentSelectPhoneAccount == null) {
            return null;
        }
        final List<PhoneAccountHandle> accountHandles =
                getTelecomManager().getCallCapablePhoneAccounts(false);
        final PhoneAccountHandle emergencyAccountHandle = new PhoneAccountHandle(
                PSTN_CONNECTION_SERVICE_COMPONENT, EMERGENCY_ACCOUNT_HANDLE_ID);
        if (currentSelectPhoneAccount.equals(emergencyAccountHandle)) {
            return null;
        }
        for (PhoneAccountHandle handle : accountHandles) {
            if (currentSelectPhoneAccount.equals(handle)) {
                return currentSelectPhoneAccount;
            }
        }
        return null;
    }

    @VisibleForTesting
    TelecomManager getTelecomManager() {
        if (mTelecomManager == null) {
            mTelecomManager = mContext.getSystemService(TelecomManager.class);
        }
        return mTelecomManager;
    }

    @VisibleForTesting
    PhoneAccount getPhoneAccount(PhoneAccountHandle handle) {
        return getTelecomManager().getPhoneAccount(handle);
    }

    /**
     * Check if calling account bind to subscription
     *
     * @param handle {@link PhoneAccountHandle} for specific calling account
     */
    public boolean isCallingAccountBindToSubscription(PhoneAccountHandle handle) {
        final PhoneAccount account = getPhoneAccount(handle);
        if (account == null) {
            return false;
        }
        return account.hasCapabilities(PhoneAccount.CAPABILITY_SIM_SUBSCRIPTION);
    }

    /**
     * Get label from calling account
     *
     * @param handle to get label from {@link PhoneAccountHandle}
     * @return label of calling account
     */
    public CharSequence getLabelFromCallingAccount(PhoneAccountHandle handle) {
        CharSequence label = null;
        final PhoneAccount account = getPhoneAccount(handle);
        if (account != null) {
            label = account.getLabel();
        }
        if (label != null) {
            label = mContext.getPackageManager().getUserBadgedLabel(label, handle.getUserHandle());
        }
        return (label != null) ? label : "";
=======
>>>>>>> 53e1e143
    }

    @VisibleForTesting
    protected List<SubscriptionInfoEntity> getSubscriptionInfoList() {
        return mSubInfoEntityList;
    }

    @Override
    public boolean onPreferenceChange(Preference preference, Object newValue) {
        final int subscriptionId = Integer.parseInt((String) newValue);
        setDefaultSubscription(subscriptionId);
        refreshSummary(mPreference);
        return true;
    }

    boolean isRtlMode() {
        return mIsRtlMode;
    }

    @Override
    public void onActiveSubInfoChanged(List<SubscriptionInfoEntity> subInfoEntityList) {
        mSubInfoEntityList = subInfoEntityList;
        updateEntries();
        refreshSummary(mPreference);
    }

    @Override
    public void onAllUiccInfoChanged(List<UiccInfoEntity> uiccInfoEntityList) {
    }

    @Override
    public void onDefaultVoiceChanged(int defaultVoiceSubId) {
        updateEntries();
        refreshSummary(mPreference);
    }

    @Override
    public void onDefaultSmsChanged(int defaultSmsSubId) {
        updateEntries();
        refreshSummary(mPreference);
    }
}<|MERGE_RESOLUTION|>--- conflicted
+++ resolved
@@ -20,12 +20,6 @@
 import static androidx.lifecycle.Lifecycle.Event.ON_RESUME;
 
 import android.content.Context;
-<<<<<<< HEAD
-import android.telecom.PhoneAccount;
-import android.telecom.PhoneAccountHandle;
-import android.telecom.TelecomManager;
-=======
->>>>>>> 53e1e143
 import android.telephony.PhoneStateListener;
 import android.telephony.SubscriptionInfo;
 import android.telephony.SubscriptionManager;
@@ -204,79 +198,6 @@
     }
 
     protected void updatePreferenceState(Preference preference) {
-<<<<<<< HEAD
-    }
-
-    /**
-     * Get default calling account
-     *
-     * @return current calling account {@link PhoneAccountHandle}
-     */
-    public PhoneAccountHandle getDefaultCallingAccountHandle() {
-        final PhoneAccountHandle currentSelectPhoneAccount =
-                getTelecomManager().getUserSelectedOutgoingPhoneAccount();
-        if (currentSelectPhoneAccount == null) {
-            return null;
-        }
-        final List<PhoneAccountHandle> accountHandles =
-                getTelecomManager().getCallCapablePhoneAccounts(false);
-        final PhoneAccountHandle emergencyAccountHandle = new PhoneAccountHandle(
-                PSTN_CONNECTION_SERVICE_COMPONENT, EMERGENCY_ACCOUNT_HANDLE_ID);
-        if (currentSelectPhoneAccount.equals(emergencyAccountHandle)) {
-            return null;
-        }
-        for (PhoneAccountHandle handle : accountHandles) {
-            if (currentSelectPhoneAccount.equals(handle)) {
-                return currentSelectPhoneAccount;
-            }
-        }
-        return null;
-    }
-
-    @VisibleForTesting
-    TelecomManager getTelecomManager() {
-        if (mTelecomManager == null) {
-            mTelecomManager = mContext.getSystemService(TelecomManager.class);
-        }
-        return mTelecomManager;
-    }
-
-    @VisibleForTesting
-    PhoneAccount getPhoneAccount(PhoneAccountHandle handle) {
-        return getTelecomManager().getPhoneAccount(handle);
-    }
-
-    /**
-     * Check if calling account bind to subscription
-     *
-     * @param handle {@link PhoneAccountHandle} for specific calling account
-     */
-    public boolean isCallingAccountBindToSubscription(PhoneAccountHandle handle) {
-        final PhoneAccount account = getPhoneAccount(handle);
-        if (account == null) {
-            return false;
-        }
-        return account.hasCapabilities(PhoneAccount.CAPABILITY_SIM_SUBSCRIPTION);
-    }
-
-    /**
-     * Get label from calling account
-     *
-     * @param handle to get label from {@link PhoneAccountHandle}
-     * @return label of calling account
-     */
-    public CharSequence getLabelFromCallingAccount(PhoneAccountHandle handle) {
-        CharSequence label = null;
-        final PhoneAccount account = getPhoneAccount(handle);
-        if (account != null) {
-            label = account.getLabel();
-        }
-        if (label != null) {
-            label = mContext.getPackageManager().getUserBadgedLabel(label, handle.getUserHandle());
-        }
-        return (label != null) ? label : "";
-=======
->>>>>>> 53e1e143
     }
 
     @VisibleForTesting
