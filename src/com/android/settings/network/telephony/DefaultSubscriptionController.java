/*
 * Copyright (C) 2019 The Android Open Source Project
 *
 * Licensed under the Apache License, Version 2.0 (the "License");
 * you may not use this file except in compliance with the License.
 * You may obtain a copy of the License at
 *
 *      http://www.apache.org/licenses/LICENSE-2.0
 *
 * Unless required by applicable law or agreed to in writing, software
 * distributed under the License is distributed on an "AS IS" BASIS,
 * WITHOUT WARRANTIES OR CONDITIONS OF ANY KIND, either express or implied.
 * See the License for the specific language governing permissions and
 * limitations under the License.
 */

package com.android.settings.network.telephony;

import static androidx.lifecycle.Lifecycle.Event.ON_PAUSE;
import static androidx.lifecycle.Lifecycle.Event.ON_RESUME;

import android.content.ComponentName;
import android.content.Context;
import android.provider.Settings;
import android.sysprop.TelephonyProperties;
import android.telecom.PhoneAccount;
import android.telecom.PhoneAccountHandle;
import android.telecom.TelecomManager;
import android.telephony.PhoneStateListener;
import android.telephony.SubscriptionInfo;
import android.telephony.SubscriptionManager;
import android.telephony.TelephonyManager;
import android.text.TextUtils;
import android.util.Log;
import android.view.View;

import androidx.lifecycle.LifecycleObserver;
import androidx.lifecycle.LifecycleOwner;
import androidx.lifecycle.OnLifecycleEvent;
import androidx.preference.ListPreference;
import androidx.preference.Preference;
import androidx.preference.PreferenceScreen;

import com.android.internal.annotations.VisibleForTesting;
import com.android.settings.R;
import com.android.settings.network.DefaultSubscriptionReceiver;
import com.android.settings.network.MobileNetworkRepository;
import com.android.settings.network.SubscriptionUtil;
import com.android.settingslib.core.lifecycle.Lifecycle;
import com.android.settingslib.mobile.dataservice.SubscriptionInfoEntity;

import java.util.ArrayList;
import java.util.List;

import org.codeaurora.internal.IExtTelephony;

/**
 * This implements common controller functionality for a Preference letting the user see/change
 * what mobile network subscription is used by default for some service controlled by the
 * SubscriptionManager. This can be used for services such as Calls or SMS.
 */
public abstract class DefaultSubscriptionController extends TelephonyBasePreferenceController
        implements LifecycleObserver, Preference.OnPreferenceChangeListener,
        MobileNetworkRepository.MobileNetworkCallback,
        DefaultSubscriptionReceiver.DefaultSubscriptionListener {
    private static final String TAG = "DefaultSubController";

    protected ListPreference mPreference;
    protected SubscriptionManager mManager;
    protected TelecomManager mTelecomManager;
    protected MobileNetworkRepository mMobileNetworkRepository;
    protected LifecycleOwner mLifecycleOwner;
    private DefaultSubscriptionReceiver mDataSubscriptionChangedReceiver;

    private static final String EMERGENCY_ACCOUNT_HANDLE_ID = "E";
    private static final ComponentName PSTN_CONNECTION_SERVICE_COMPONENT =
            new ComponentName("com.android.phone",
                    "com.android.services.telephony.TelephonyConnectionService");
    private boolean mIsRtlMode;

    protected TelephonyManager mTelephonyManager;

    //String keys for data preference lookup
    private static final String LIST_DATA_PREFERENCE_KEY = "data_preference";

    private int mPhoneCount;
    private PhoneStateListener[] mPhoneStateListener;
    private int[] mCallState;
    private ArrayList<SubscriptionInfo> mSelectableSubs;

    List<SubscriptionInfoEntity> mSubInfoEntityList = new ArrayList<>();

    public DefaultSubscriptionController(Context context, String preferenceKey, Lifecycle lifecycle,
            LifecycleOwner lifecycleOwner) {
        super(context, preferenceKey);
        mManager = context.getSystemService(SubscriptionManager.class);
        mIsRtlMode = context.getResources().getConfiguration().getLayoutDirection()
                == View.LAYOUT_DIRECTION_RTL;
        mMobileNetworkRepository = MobileNetworkRepository.getInstance(context);
        mDataSubscriptionChangedReceiver = new DefaultSubscriptionReceiver(context, this);
        mLifecycleOwner = lifecycleOwner;
        if (lifecycle != null) {
            lifecycle.addObserver(this);
        }

        mTelephonyManager = (TelephonyManager) mContext
                .getSystemService(Context.TELEPHONY_SERVICE);
        mPhoneCount = mTelephonyManager.getPhoneCount();
        mPhoneStateListener = new PhoneStateListener[mPhoneCount];
        mCallState = new int[mPhoneCount];
        mSelectableSubs = new ArrayList<SubscriptionInfo>();
    }

    /** @return SubscriptionInfo for the default subscription for the service, or null if there
     * isn't one. */
    protected abstract SubscriptionInfoEntity getDefaultSubscriptionInfo();

    /** @return the id of the default subscription for the service, or
     * SubscriptionManager.INVALID_SUBSCRIPTION_ID if there isn't one. */
    protected abstract int getDefaultSubscriptionId();

    /** Called to change the default subscription for the service. */
    protected abstract void setDefaultSubscription(int subscriptionId);

    protected boolean isAskEverytimeSupported() {
        return true;
    }

    @Override
    public int getAvailabilityStatus(int subId) {
        boolean visible = false;
        if (mSelectableSubs != null && mSelectableSubs.size() > 1) {
            visible = true;
        } else {
            visible = false;
        }

        return visible ? AVAILABLE : CONDITIONALLY_UNAVAILABLE;
    }

    @OnLifecycleEvent(ON_RESUME)
    public void onResume() {
        mMobileNetworkRepository.addRegister(mLifecycleOwner, this,
                SubscriptionManager.INVALID_SUBSCRIPTION_ID);
        registerPhoneStateListener();
        mMobileNetworkRepository.updateEntity();
        // Can not get default subId from database until get the callback, add register by subId
        // later.
        mMobileNetworkRepository.addRegisterBySubId(getDefaultSubscriptionId());
        mDataSubscriptionChangedReceiver.registerReceiver();
    }

    @OnLifecycleEvent(ON_PAUSE)
    public void onPause() {
        mMobileNetworkRepository.removeRegister(this);
<<<<<<< HEAD
        unRegisterPhoneStateListener();
=======
        mDataSubscriptionChangedReceiver.unRegisterReceiver();
>>>>>>> af2e45e7
    }

    @Override
    public void displayPreference(PreferenceScreen screen) {
        super.displayPreference(screen);
        mPreference = screen.findPreference(getPreferenceKey());
        updateEntries();
    }

    @Override
    protected void refreshSummary(Preference preference) {
        // Currently, cannot use ListPreference.setSummary() when the summary contains user
        // generated string, because ListPreference.getSummary() is using String.format() to format
        // the summary when the summary is set by ListPreference.setSummary().
        if (preference != null) {
            preference.setSummaryProvider(pref -> getSummary());
        }
    }

    @Override
    public CharSequence getSummary() {
        final PhoneAccountHandle handle = getDefaultCallingAccountHandle();
        if ((handle != null) && (!isCallingAccountBindToSubscription(handle))) {
            // display VoIP account in summary when configured through settings within dialer
            return getLabelFromCallingAccount(handle);
        }
        final SubscriptionInfoEntity info = getDefaultSubscriptionInfo();
        if (info != null) {
            // display subscription based account
            return info.uniqueName;
        } else {
            if (isAskEverytimeSupported()) {
                return mContext.getString(R.string.calls_and_sms_ask_every_time);
            } else {
                return "";
            }
        }
    }

    @VisibleForTesting
    void updateEntries() {
        if (mPreference == null) {
            return;
        }

        updateSubStatus();
        if (mSelectableSubs.isEmpty()) {
            Log.d(TAG, "updateEntries: mSelectable subs is empty");
            return;
        }

        if (!isAvailable()) {
            mPreference.setVisible(false);
            return;
        }
        mPreference.setVisible(true);

        // TODO(b/135142209) - for now we need to manually ensure we're registered as a change
        // listener, because this might not have happened during displayPreference if
        // getAvailabilityStatus returned CONDITIONALLY_UNAVAILABLE at the time.
        mPreference.setOnPreferenceChangeListener(this);

        // We'll have one entry for each available subscription, plus one for a "ask me every
        // time" entry at the end.
        final ArrayList<CharSequence> displayNames = new ArrayList<>();
        final ArrayList<CharSequence> subscriptionIds = new ArrayList<>();
        List<SubscriptionInfoEntity> list = getSubscriptionInfoList();

        if (mSelectableSubs.size() == 1) {
            mPreference.setEnabled(false);
            mPreference.setSummaryProvider(pref ->
                    SubscriptionUtil.getUniqueSubscriptionDisplayName(
                    mSelectableSubs.get(0), mContext));
            return;
        }

        final int serviceDefaultSubId = getDefaultSubscriptionId();
        boolean subIsAvailable = false;

        for (SubscriptionInfo sub : mSelectableSubs) {
            if (sub.isOpportunistic()) {
                continue;
            }
            displayNames.add(SubscriptionUtil.getUniqueSubscriptionDisplayName(sub, mContext));
            final int subId = sub.getSubscriptionId();
            subscriptionIds.add(Integer.toString(subId));
            if (subId == serviceDefaultSubId) {
                subIsAvailable = true;
            }
        }
        if (TextUtils.equals(getPreferenceKey(), LIST_DATA_PREFERENCE_KEY)) {
            boolean isEcbmEnabled = mTelephonyManager.getEmergencyCallbackMode();
            boolean isScbmEnabled = TelephonyProperties.in_scbm().orElse(false);

            int isSmartDdsEnabled = Settings.Global.getInt(mContext.getContentResolver(),
                    Settings.Global.SMART_DDS_SWITCH, 0);

            if (isSmartDdsEnabled == 0) {
                mPreference.setEnabled(isCallStateIdle() && !isEcbmEnabled && !isScbmEnabled &&
                        (!TelephonyUtils.isSubsidyFeatureEnabled(mContext) ||
                        TelephonyUtils.allowUsertoSetDDS(mContext)));
            } else {
                mPreference.setEnabled(false);
                mPreference.setSummaryProvider(pref -> getSmartDdsSummary());
            }

        } else {
            if (isAskEverytimeSupported()) {
                // Add the extra "Ask every time" value at the end.
                displayNames.add(mContext.getString(R.string.calls_and_sms_ask_every_time));
                subscriptionIds.add(Integer.toString(SubscriptionManager.INVALID_SUBSCRIPTION_ID));
            }
        }

        mPreference.setEntries(displayNames.toArray(new CharSequence[0]));
        mPreference.setEntryValues(subscriptionIds.toArray(new CharSequence[0]));

        if (subIsAvailable) {
            mPreference.setValue(Integer.toString(serviceDefaultSubId));
        } else {
            mPreference.setValue(Integer.toString(SubscriptionManager.INVALID_SUBSCRIPTION_ID));
        }
    }

    private CharSequence getSmartDdsSummary() {
        return mContext.getString(R.string.dds_preference_smart_dds_switch_is_on);
    }

    /**
     * Get default calling account
     *
     * @return current calling account {@link PhoneAccountHandle}
     */
    public PhoneAccountHandle getDefaultCallingAccountHandle() {
        final PhoneAccountHandle currentSelectPhoneAccount =
                getTelecomManager().getUserSelectedOutgoingPhoneAccount();
        if (currentSelectPhoneAccount == null) {
            return null;
        }
        final List<PhoneAccountHandle> accountHandles =
                getTelecomManager().getCallCapablePhoneAccounts(false);
        final PhoneAccountHandle emergencyAccountHandle = new PhoneAccountHandle(
                PSTN_CONNECTION_SERVICE_COMPONENT, EMERGENCY_ACCOUNT_HANDLE_ID);
        if (currentSelectPhoneAccount.equals(emergencyAccountHandle)) {
            return null;
        }
        for (PhoneAccountHandle handle : accountHandles) {
            if (currentSelectPhoneAccount.equals(handle)) {
                return currentSelectPhoneAccount;
            }
        }
        return null;
    }

    @VisibleForTesting
    TelecomManager getTelecomManager() {
        if (mTelecomManager == null) {
            mTelecomManager = mContext.getSystemService(TelecomManager.class);
        }
        return mTelecomManager;
    }

    @VisibleForTesting
    PhoneAccount getPhoneAccount(PhoneAccountHandle handle) {
        return getTelecomManager().getPhoneAccount(handle);
    }

    /**
     * Check if calling account bind to subscription
     *
     * @param handle {@link PhoneAccountHandle} for specific calling account
     */
    public boolean isCallingAccountBindToSubscription(PhoneAccountHandle handle) {
        final PhoneAccount account = getPhoneAccount(handle);
        if (account == null) {
            return false;
        }
        return account.hasCapabilities(PhoneAccount.CAPABILITY_SIM_SUBSCRIPTION);
    }

    /**
     * Get label from calling account
     *
     * @param handle to get label from {@link PhoneAccountHandle}
     * @return label of calling account
     */
    public CharSequence getLabelFromCallingAccount(PhoneAccountHandle handle) {
        CharSequence label = null;
        final PhoneAccount account = getPhoneAccount(handle);
        if (account != null) {
            label = account.getLabel();
        }
        if (label != null) {
            label = mContext.getPackageManager().getUserBadgedLabel(label, handle.getUserHandle());
        }
        return (label != null) ? label : "";
    }

    @VisibleForTesting
    protected List<SubscriptionInfoEntity> getSubscriptionInfoList() {
        return mSubInfoEntityList;
    }

    private boolean isCallStateIdle() {
        boolean callStateIdle = true;
        for (int i = 0; i < mPhoneCount; i++) {
            if (TelephonyManager.CALL_STATE_IDLE != mCallState[i]) {
                callStateIdle = false;
            }
        }
        return callStateIdle;
    }

    @Override
    public boolean onPreferenceChange(Preference preference, Object newValue) {
        final int subscriptionId = Integer.parseInt((String) newValue);
        setDefaultSubscription(subscriptionId);
        refreshSummary(mPreference);
        return true;
    }

    boolean isRtlMode() {
        return mIsRtlMode;
    }

    @Override
    public void onActiveSubInfoChanged(List<SubscriptionInfoEntity> subInfoEntityList) {
        if (mSelectableSubs != null) mSelectableSubs.clear();
        updateSubStatus();

        mSubInfoEntityList = subInfoEntityList;
        updateEntries();
        refreshSummary(mPreference);
    }

<<<<<<< HEAD
    private void registerPhoneStateListener() {
        //To make sure subinfo is added, before registering for call state change
        updateSubStatus();

        for (int i = 0; i < mSelectableSubs.size(); i++) {
             int subId = mSelectableSubs.get(i).getSubscriptionId();
             TelephonyManager tm = mTelephonyManager.createForSubscriptionId(subId);
             tm.listen(getPhoneStateListener(i),
                     PhoneStateListener.LISTEN_CALL_STATE);
        }
    }

    private void unRegisterPhoneStateListener() {
        for (int i = 0; i < mPhoneCount; i++) {
            if (mPhoneStateListener[i] != null) {
                mTelephonyManager.listen(mPhoneStateListener[i], PhoneStateListener.LISTEN_NONE);
                mPhoneStateListener[i] = null;
            }
        }
    }

    private PhoneStateListener getPhoneStateListener(int phoneId) {
        // Disable Sim selection for Data when voice call is going on as changing the default data
        // sim causes a modem reset currently and call gets disconnected
        final int i = phoneId;
        mPhoneStateListener[phoneId]  = new PhoneStateListener() {
            @Override
            public void onCallStateChanged(int state, String incomingNumber) {
                mCallState[i] = state;
                updateEntries();
            }
        };
        return mPhoneStateListener[phoneId];
    }

    private void updateSubStatus() {
        if (!mSelectableSubs.isEmpty()) {
            return;
        }

        for (int i = 0; i < mPhoneCount; ++i) {
            final SubscriptionInfo sir = mManager
                    .getActiveSubscriptionInfoForSimSlotIndex(i);
            if (sir != null) {
                mSelectableSubs.add(sir);
            }
        }
    }

    @Override
    public void onAllUiccInfoChanged(List<UiccInfoEntity> uiccInfoEntityList) {
=======
    @Override
    public void onDefaultVoiceChanged(int defaultVoiceSubId) {
        updateEntries();
        refreshSummary(mPreference);
    }

    @Override
    public void onDefaultSmsChanged(int defaultSmsSubId) {
        updateEntries();
        refreshSummary(mPreference);
>>>>>>> af2e45e7
    }
}<|MERGE_RESOLUTION|>--- conflicted
+++ resolved
@@ -48,6 +48,7 @@
 import com.android.settings.network.SubscriptionUtil;
 import com.android.settingslib.core.lifecycle.Lifecycle;
 import com.android.settingslib.mobile.dataservice.SubscriptionInfoEntity;
+import com.android.settingslib.mobile.dataservice.UiccInfoEntity;
 
 import java.util.ArrayList;
 import java.util.List;
@@ -153,11 +154,8 @@
     @OnLifecycleEvent(ON_PAUSE)
     public void onPause() {
         mMobileNetworkRepository.removeRegister(this);
-<<<<<<< HEAD
         unRegisterPhoneStateListener();
-=======
         mDataSubscriptionChangedReceiver.unRegisterReceiver();
->>>>>>> af2e45e7
     }
 
     @Override
@@ -393,7 +391,6 @@
         refreshSummary(mPreference);
     }
 
-<<<<<<< HEAD
     private void registerPhoneStateListener() {
         //To make sure subinfo is added, before registering for call state change
         updateSubStatus();
@@ -445,7 +442,8 @@
 
     @Override
     public void onAllUiccInfoChanged(List<UiccInfoEntity> uiccInfoEntityList) {
-=======
+    }
+
     @Override
     public void onDefaultVoiceChanged(int defaultVoiceSubId) {
         updateEntries();
@@ -456,6 +454,5 @@
     public void onDefaultSmsChanged(int defaultSmsSubId) {
         updateEntries();
         refreshSummary(mPreference);
->>>>>>> af2e45e7
     }
 }