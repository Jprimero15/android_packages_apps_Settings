/*
 * Copyright (C) 2019 The Android Open Source Project
 *
 * Licensed under the Apache License, Version 2.0 (the "License");
 * you may not use this file except in compliance with the License.
 * You may obtain a copy of the License at
 *
 *      http://www.apache.org/licenses/LICENSE-2.0
 *
 * Unless required by applicable law or agreed to in writing, software
 * distributed under the License is distributed on an "AS IS" BASIS,
 * WITHOUT WARRANTIES OR CONDITIONS OF ANY KIND, either express or implied.
 * See the License for the specific language governing permissions and
 * limitations under the License.
 */

package com.android.settings.network.telephony;

import static androidx.lifecycle.Lifecycle.Event.ON_PAUSE;
import static androidx.lifecycle.Lifecycle.Event.ON_RESUME;

import android.content.ComponentName;
import android.content.Context;
import android.provider.Settings;
import android.sysprop.TelephonyProperties;
import android.telecom.PhoneAccount;
import android.telecom.PhoneAccountHandle;
import android.telecom.TelecomManager;
import android.telephony.PhoneStateListener;
import android.telephony.SubscriptionInfo;
import android.telephony.SubscriptionManager;
import android.telephony.TelephonyManager;
import android.text.TextUtils;
import android.util.Log;
import android.view.View;

import androidx.lifecycle.LifecycleObserver;
import androidx.lifecycle.LifecycleOwner;
import androidx.lifecycle.OnLifecycleEvent;
import androidx.preference.ListPreference;
import androidx.preference.Preference;
import androidx.preference.PreferenceScreen;

import com.android.internal.annotations.VisibleForTesting;
import com.android.settings.R;
import com.android.settings.network.MobileNetworkRepository;
import com.android.settingslib.core.lifecycle.Lifecycle;
import com.android.settingslib.mobile.dataservice.MobileNetworkInfoEntity;
import com.android.settingslib.mobile.dataservice.SubscriptionInfoEntity;
import com.android.settingslib.mobile.dataservice.UiccInfoEntity;

import java.util.ArrayList;
import java.util.List;

import org.codeaurora.internal.IExtTelephony;

/**
 * This implements common controller functionality for a Preference letting the user see/change
 * what mobile network subscription is used by default for some service controlled by the
 * SubscriptionManager. This can be used for services such as Calls or SMS.
 */
public abstract class DefaultSubscriptionController extends TelephonyBasePreferenceController
        implements LifecycleObserver, Preference.OnPreferenceChangeListener,
        MobileNetworkRepository.MobileNetworkCallback {
    private static final String TAG = "DefaultSubController";

    protected ListPreference mPreference;
    protected SubscriptionManager mManager;
    protected TelecomManager mTelecomManager;
    protected MobileNetworkRepository mMobileNetworkRepository;
    protected LifecycleOwner mLifecycleOwner;

    private static final String EMERGENCY_ACCOUNT_HANDLE_ID = "E";
    private static final ComponentName PSTN_CONNECTION_SERVICE_COMPONENT =
            new ComponentName("com.android.phone",
                    "com.android.services.telephony.TelephonyConnectionService");
    private boolean mIsRtlMode;

    protected TelephonyManager mTelephonyManager;

    //String keys for data preference lookup
    private static final String LIST_DATA_PREFERENCE_KEY = "data_preference";

    private int mPhoneCount;
    private PhoneStateListener[] mPhoneStateListener;
    private int[] mCallState;
    private ArrayList<SubscriptionInfo> mSelectableSubs;

    List<SubscriptionInfoEntity> mSubInfoEntityList = new ArrayList<>();

    public DefaultSubscriptionController(Context context, String preferenceKey, Lifecycle lifecycle,
            LifecycleOwner lifecycleOwner) {
        super(context, preferenceKey);
        mManager = context.getSystemService(SubscriptionManager.class);
        mIsRtlMode = context.getResources().getConfiguration().getLayoutDirection()
                == View.LAYOUT_DIRECTION_RTL;
        mMobileNetworkRepository = MobileNetworkRepository.create(context, this);
        mLifecycleOwner = lifecycleOwner;
        if (lifecycle != null) {
            lifecycle.addObserver(this);
        }

        mTelephonyManager = (TelephonyManager) mContext
                .getSystemService(Context.TELEPHONY_SERVICE);
        mPhoneCount = mTelephonyManager.getPhoneCount();
        mPhoneStateListener = new PhoneStateListener[mPhoneCount];
        mCallState = new int[mPhoneCount];
        mSelectableSubs = new ArrayList<SubscriptionInfo>();
    }

    /** @return SubscriptionInfo for the default subscription for the service, or null if there
     * isn't one. */
    protected abstract SubscriptionInfoEntity getDefaultSubscriptionInfo();

    /** @return the id of the default subscription for the service, or
     * SubscriptionManager.INVALID_SUBSCRIPTION_ID if there isn't one. */
    protected abstract int getDefaultSubscriptionId();

    /** Called to change the default subscription for the service. */
    protected abstract void setDefaultSubscription(int subscriptionId);

    protected boolean isAskEverytimeSupported() {
        return true;
    }

    @Override
    public int getAvailabilityStatus(int subId) {
        boolean visible = false;
        if (mSelectableSubs != null && mSelectableSubs.size() > 1) {
            visible = true;
        } else {
            visible = false;
        }

        return visible ? AVAILABLE : CONDITIONALLY_UNAVAILABLE;
    }

    @OnLifecycleEvent(ON_RESUME)
    public void onResume() {
        mMobileNetworkRepository.addRegister(mLifecycleOwner);
        registerPhoneStateListener();
        updateEntries();
    }

    @OnLifecycleEvent(ON_PAUSE)
    public void onPause() {
        mMobileNetworkRepository.removeRegister();
        unRegisterPhoneStateListener();
    }

    @Override
    public void displayPreference(PreferenceScreen screen) {
        super.displayPreference(screen);
        mPreference = screen.findPreference(getPreferenceKey());
        updateEntries();
    }

    @Override
    protected void refreshSummary(Preference preference) {
        // Currently, cannot use ListPreference.setSummary() when the summary contains user
        // generated string, because ListPreference.getSummary() is using String.format() to format
        // the summary when the summary is set by ListPreference.setSummary().
        if (preference != null) {
            preference.setSummaryProvider(pref -> getSummary());
        }
    }

    @Override
    public CharSequence getSummary() {
        final PhoneAccountHandle handle = getDefaultCallingAccountHandle();
        if ((handle != null) && (!isCallingAccountBindToSubscription(handle))) {
            // display VoIP account in summary when configured through settings within dialer
            return getLabelFromCallingAccount(handle);
        }
        final SubscriptionInfoEntity info = getDefaultSubscriptionInfo();
        if (info != null) {
            // display subscription based account
            return info.uniqueName;
        } else {
            if (isAskEverytimeSupported()) {
                return mContext.getString(R.string.calls_and_sms_ask_every_time);
            } else {
                return "";
            }
        }
    }

    @VisibleForTesting
    void updateEntries() {
        if (mPreference == null) {
            return;
        }

        updateSubStatus();
        if (mSelectableSubs.isEmpty()) {
            Log.d(TAG, "updateEntries: mSelectable subs is empty");
            return;
        }

        if (!isAvailable()) {
            mPreference.setVisible(false);
            return;
        }
        mPreference.setVisible(true);

        // TODO(b/135142209) - for now we need to manually ensure we're registered as a change
        // listener, because this might not have happened during displayPreference if
        // getAvailabilityStatus returned CONDITIONALLY_UNAVAILABLE at the time.
        mPreference.setOnPreferenceChangeListener(this);

        // We'll have one entry for each available subscription, plus one for a "ask me every
        // time" entry at the end.
        final ArrayList<CharSequence> displayNames = new ArrayList<>();
        final ArrayList<CharSequence> subscriptionIds = new ArrayList<>();
        List<SubscriptionInfoEntity> list = getSubscriptionInfoList();

        if (mSelectableSubs.size() == 1) {
            mPreference.setEnabled(false);
            mPreference.setSummaryProvider(pref -> list.get(0).uniqueName);
            return;
        }

        final int serviceDefaultSubId = getDefaultSubscriptionId();
        boolean subIsAvailable = false;

        for (SubscriptionInfoEntity sub : list) {
            if (sub.isOpportunistic) {
                continue;
            }
            displayNames.add(sub.uniqueName);
            final int subId = Integer.parseInt(sub.subId);
            subscriptionIds.add(sub.subId);
            if (subId == serviceDefaultSubId) {
                subIsAvailable = true;
            }
        }
        if (TextUtils.equals(getPreferenceKey(), LIST_DATA_PREFERENCE_KEY)) {
            boolean isEcbmEnabled = mTelephonyManager.getEmergencyCallbackMode();
            boolean isScbmEnabled = TelephonyProperties.in_scbm().orElse(false);

            int isSmartDdsEnabled = Settings.Global.getInt(mContext.getContentResolver(),
                    Settings.Global.SMART_DDS_SWITCH, 0);

            if (isSmartDdsEnabled == 0) {
                mPreference.setEnabled(isCallStateIdle() && !isEcbmEnabled && !isScbmEnabled &&
                        (!TelephonyUtils.isSubsidyFeatureEnabled(mContext) ||
                        TelephonyUtils.allowUsertoSetDDS(mContext)));
            } else {
                mPreference.setEnabled(false);
                mPreference.setSummaryProvider(pref -> getSmartDdsSummary());
            }

        } else {
            if (isAskEverytimeSupported()) {
                // Add the extra "Ask every time" value at the end.
                displayNames.add(mContext.getString(R.string.calls_and_sms_ask_every_time));
                subscriptionIds.add(Integer.toString(SubscriptionManager.INVALID_SUBSCRIPTION_ID));
            }
        }

        mPreference.setEntries(displayNames.toArray(new CharSequence[0]));
        mPreference.setEntryValues(subscriptionIds.toArray(new CharSequence[0]));

        if (subIsAvailable) {
            mPreference.setValue(Integer.toString(serviceDefaultSubId));
        } else {
            mPreference.setValue(Integer.toString(SubscriptionManager.INVALID_SUBSCRIPTION_ID));
        }
    }

    private CharSequence getSmartDdsSummary() {
        return mContext.getString(R.string.dds_preference_smart_dds_switch_is_on);
    }

    /**
     * Get default calling account
     *
     * @return current calling account {@link PhoneAccountHandle}
     */
    public PhoneAccountHandle getDefaultCallingAccountHandle() {
        final PhoneAccountHandle currentSelectPhoneAccount =
                getTelecomManager().getUserSelectedOutgoingPhoneAccount();
        if (currentSelectPhoneAccount == null) {
            return null;
        }
        final List<PhoneAccountHandle> accountHandles =
                getTelecomManager().getCallCapablePhoneAccounts(false);
        final PhoneAccountHandle emergencyAccountHandle = new PhoneAccountHandle(
                PSTN_CONNECTION_SERVICE_COMPONENT, EMERGENCY_ACCOUNT_HANDLE_ID);
        if (currentSelectPhoneAccount.equals(emergencyAccountHandle)) {
            return null;
        }
        for (PhoneAccountHandle handle : accountHandles) {
            if (currentSelectPhoneAccount.equals(handle)) {
                return currentSelectPhoneAccount;
            }
        }
        return null;
    }

    @VisibleForTesting
    TelecomManager getTelecomManager() {
        if (mTelecomManager == null) {
            mTelecomManager = mContext.getSystemService(TelecomManager.class);
        }
        return mTelecomManager;
    }

    @VisibleForTesting
    PhoneAccount getPhoneAccount(PhoneAccountHandle handle) {
        return getTelecomManager().getPhoneAccount(handle);
    }

    /**
     * Check if calling account bind to subscription
     *
     * @param handle {@link PhoneAccountHandle} for specific calling account
     */
    public boolean isCallingAccountBindToSubscription(PhoneAccountHandle handle) {
        final PhoneAccount account = getPhoneAccount(handle);
        if (account == null) {
            return false;
        }
        return account.hasCapabilities(PhoneAccount.CAPABILITY_SIM_SUBSCRIPTION);
    }

    /**
     * Get label from calling account
     *
     * @param handle to get label from {@link PhoneAccountHandle}
     * @return label of calling account
     */
    public CharSequence getLabelFromCallingAccount(PhoneAccountHandle handle) {
        CharSequence label = null;
        final PhoneAccount account = getPhoneAccount(handle);
        if (account != null) {
            label = account.getLabel();
        }
        if (label != null) {
            label = mContext.getPackageManager().getUserBadgedLabel(label, handle.getUserHandle());
        }
        return (label != null) ? label : "";
    }

    @VisibleForTesting
    protected List<SubscriptionInfoEntity> getSubscriptionInfoList() {
        return mSubInfoEntityList;
    }

    private boolean isCallStateIdle() {
        boolean callStateIdle = true;
        for (int i = 0; i < mPhoneCount; i++) {
            if (TelephonyManager.CALL_STATE_IDLE != mCallState[i]) {
                callStateIdle = false;
            }
        }
        return callStateIdle;
    }

    @Override
    public boolean onPreferenceChange(Preference preference, Object newValue) {
        final int subscriptionId = Integer.parseInt((String) newValue);
        setDefaultSubscription(subscriptionId);
        refreshSummary(mPreference);
        return true;
    }

    boolean isRtlMode() {
        return mIsRtlMode;
    }

    @Override
    public void onActiveSubInfoChanged(List<SubscriptionInfoEntity> subInfoEntityList) {
        mSubInfoEntityList = subInfoEntityList;
        updateEntries();
        refreshSummary(mPreference);
    }

<<<<<<< HEAD
    private void registerPhoneStateListener() {
        //To make sure subinfo is added, before registering for call state change
        updateSubStatus();

        for (int i = 0; i < mSelectableSubs.size(); i++) {
             int subId = mSelectableSubs.get(i).getSubscriptionId();
             TelephonyManager tm = mTelephonyManager.createForSubscriptionId(subId);
             tm.listen(getPhoneStateListener(i),
                     PhoneStateListener.LISTEN_CALL_STATE);
        }
    }

    private void unRegisterPhoneStateListener() {
        for (int i = 0; i < mPhoneCount; i++) {
            if (mPhoneStateListener[i] != null) {
                mTelephonyManager.listen(mPhoneStateListener[i], PhoneStateListener.LISTEN_NONE);
                mPhoneStateListener[i] = null;
            }
        }
    }

    private PhoneStateListener getPhoneStateListener(int phoneId) {
        // Disable Sim selection for Data when voice call is going on as changing the default data
        // sim causes a modem reset currently and call gets disconnected
        final int i = phoneId;
        mPhoneStateListener[phoneId]  = new PhoneStateListener() {
            @Override
            public void onCallStateChanged(int state, String incomingNumber) {
                mCallState[i] = state;
                updateEntries();
            }
        };
        return mPhoneStateListener[phoneId];
    }

    private void updateSubStatus() {
        if (!mSelectableSubs.isEmpty()) {
            return;
        }

        for (int i = 0; i < mPhoneCount; ++i) {
            final SubscriptionInfo sir = mManager
                    .getActiveSubscriptionInfoForSimSlotIndex(i);
            if (sir != null) {
                mSelectableSubs.add(sir);
            }
        }
    }

    @Override
    public void onAllUiccInfoChanged(List<UiccInfoEntity> uiccInfoEntityList) {
    }
=======
>>>>>>> 6ba16938

}<|MERGE_RESOLUTION|>--- conflicted
+++ resolved
@@ -376,7 +376,6 @@
         refreshSummary(mPreference);
     }
 
-<<<<<<< HEAD
     private void registerPhoneStateListener() {
         //To make sure subinfo is added, before registering for call state change
         updateSubStatus();
@@ -429,7 +428,4 @@
     @Override
     public void onAllUiccInfoChanged(List<UiccInfoEntity> uiccInfoEntityList) {
     }
-=======
->>>>>>> 6ba16938
-
 }