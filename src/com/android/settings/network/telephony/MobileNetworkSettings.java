--- conflicted
+++ resolved
@@ -400,13 +400,8 @@
         use(UserPLMNPreferenceController.class).init(mSubId);
         use(CarrierPreferenceController.class).init(mSubId);
         use(DataUsagePreferenceController.class).init(mSubId);
-<<<<<<< HEAD
         use(PreferredNetworkModePreferenceController.class).init(getLifecycle(), mSubId);
-        use(EnabledNetworkModePreferenceController.class).init(mSubId);
-=======
-        use(PreferredNetworkModePreferenceController.class).init(mSubId);
         use(EnabledNetworkModePreferenceController.class).init(mSubId, getParentFragmentManager());
->>>>>>> 2245d278
         use(DataServiceSetupPreferenceController.class).init(mSubId);
         use(Enable2gPreferenceController.class).init(mSubId);
         use(CarrierWifiTogglePreferenceController.class).init(getLifecycle(), mSubId);
