/*
 * Copyright (C) 2018 The Android Open Source Project
 *
 * Licensed under the Apache License, Version 2.0 (the "License");
 * you may not use this file except in compliance with the License.
 * You may obtain a copy of the License at
 *
 *      http://www.apache.org/licenses/LICENSE-2.0
 *
 * Unless required by applicable law or agreed to in writing, software
 * distributed under the License is distributed on an "AS IS" BASIS,
 * WITHOUT WARRANTIES OR CONDITIONS OF ANY KIND, either express or implied.
 * See the License for the specific language governing permissions and
 * limitations under the License.
 */

package com.android.settings.network.telephony;

import android.app.Activity;
import android.app.settings.SettingsEnums;
import android.content.Context;
import android.content.Intent;
import android.os.Bundle;
import android.os.RemoteException;
import android.os.ServiceManager;
import android.os.UserManager;
import android.provider.SearchIndexableResource;
import android.provider.Settings;
import android.telephony.SubscriptionInfo;
import android.telephony.SubscriptionManager;
import android.telephony.TelephonyManager;
import android.text.TextUtils;
import android.util.Log;
import android.view.Menu;
import android.view.MenuInflater;
import android.view.MenuItem;

import androidx.annotation.VisibleForTesting;
import androidx.preference.Preference;

import com.android.settings.R;
import com.android.settings.Settings.MobileNetworkActivity;
import com.android.settings.SettingsActivity;
import com.android.settings.datausage.BillingCyclePreferenceController;
import com.android.settings.datausage.DataUsageSummaryPreferenceController;
import com.android.settings.network.ActiveSubscriptionsListener;
import com.android.settings.network.CarrierWifiTogglePreferenceController;
import com.android.settings.network.SubscriptionUtil;
import com.android.settings.network.telephony.cdma.CdmaSubscriptionPreferenceController;
import com.android.settings.network.telephony.cdma.CdmaSystemSelectPreferenceController;
import com.android.settings.network.telephony.gsm.AutoSelectPreferenceController;
import com.android.settings.network.telephony.gsm.OpenNetworkSelectPagePreferenceController;
import com.android.settings.search.BaseSearchIndexProvider;
import com.android.settings.wifi.WifiPickerTrackerHelper;
import com.android.settingslib.core.AbstractPreferenceController;
import com.android.settingslib.search.SearchIndexable;
import com.android.settingslib.utils.ThreadUtils;

import org.codeaurora.internal.IExtTelephony;

import java.util.Arrays;
import java.util.List;
import java.util.function.Consumer;

@SearchIndexable(forTarget = SearchIndexable.ALL & ~SearchIndexable.ARC)
public class MobileNetworkSettings extends AbstractMobileNetworkSettings {

    private static final String LOG_TAG = "NetworkSettings";
    public static final int REQUEST_CODE_EXIT_ECM = 17;
    public static final int REQUEST_CODE_DELETE_SUBSCRIPTION = 18;
    @VisibleForTesting
    static final String KEY_CLICKED_PREF = "key_clicked_pref";

    // UICC provisioning status
    public static final int CARD_NOT_PROVISIONED = 0;
    public static final int CARD_PROVISIONED = 1;

    //String keys for preference lookup
    private static final String BUTTON_CDMA_SYSTEM_SELECT_KEY = "cdma_system_select_key";
    private static final String BUTTON_CDMA_SUBSCRIPTION_KEY = "cdma_subscription_key";

    private TelephonyManager mTelephonyManager;
    private int mSubId = SubscriptionManager.INVALID_SUBSCRIPTION_ID;

    private CdmaSystemSelectPreferenceController mCdmaSystemSelectPreferenceController;
    private CdmaSubscriptionPreferenceController mCdmaSubscriptionPreferenceController;

    private UserManager mUserManager;
    private String mClickedPrefKey;

    private ActiveSubscriptionsListener mActiveSubscriptionsListener;
    private boolean mDropFirstSubscriptionChangeNotify;
    private int mActiveSubscriptionsListenerCount;

    public MobileNetworkSettings() {
        super(UserManager.DISALLOW_CONFIG_MOBILE_NETWORKS);
    }

    @Override
    public int getMetricsCategory() {
        return SettingsEnums.MOBILE_NETWORK;
    }

    /**
     * Invoked on each preference click in this hierarchy, overrides
     * PreferenceActivity's implementation.  Used to make sure we track the
     * preference click events.
     */
    @Override
    public boolean onPreferenceTreeClick(Preference preference) {
        if (super.onPreferenceTreeClick(preference)) {
            return true;
        }
        final String key = preference.getKey();

        if (TextUtils.equals(key, BUTTON_CDMA_SYSTEM_SELECT_KEY)
                || TextUtils.equals(key, BUTTON_CDMA_SUBSCRIPTION_KEY)) {
            if (mTelephonyManager.getEmergencyCallbackMode()) {
                startActivityForResult(
                        new Intent(TelephonyManager.ACTION_SHOW_NOTICE_ECM_BLOCK_OTHERS, null),
                        REQUEST_CODE_EXIT_ECM);
                mClickedPrefKey = key;
            }
            return true;
        }

        return false;
    }

    @Override
    protected List<AbstractPreferenceController> createPreferenceControllers(Context context) {
        if (getArguments() == null) {
            Intent intent = getIntent();
            if (intent != null) {
                mSubId = intent.getIntExtra(Settings.EXTRA_SUB_ID,
                        MobileNetworkUtils.getSearchableSubscriptionId(context));
                Log.d(LOG_TAG, "display subId from intent: " + mSubId);
            } else {
                Log.d(LOG_TAG, "intent is null, can not get the subId from intent.");
            }
        } else {
            mSubId = getArguments().getInt(Settings.EXTRA_SUB_ID,
                    MobileNetworkUtils.getSearchableSubscriptionId(context));
            Log.d(LOG_TAG, "display subId from getArguments(): " + mSubId);
        }
        Log.i(LOG_TAG, "display subId: " + mSubId);

        if (!SubscriptionManager.isValidSubscriptionId(mSubId)) {
            return Arrays.asList();
        }
        return Arrays.asList(
                new DataUsageSummaryPreferenceController(getActivity(), getSettingsLifecycle(),
                        this, mSubId));
    }

    @Override
    public void onAttach(Context context) {
        super.onAttach(context);

        Intent intent = getIntent();
        SubscriptionInfo info = SubscriptionUtil.getSubscriptionOrDefault(context, mSubId);
        if (info == null) {
            Log.d(LOG_TAG, "Invalid subId request " + mSubId);
            return;
        }

        int oldSubId = mSubId;
        updateSubscriptions(info);
        // If the subscription has changed or the new intent does not contain the opt in action,
        // remove the old discovery dialog. If the activity is being recreated, we will see
        // onCreate -> onNewIntent, so the dialog will first be recreated for the old subscription
        // and then removed.
        if (!MobileNetworkActivity.doesIntentContainOptInAction(intent)) {
            removeContactDiscoveryDialog(oldSubId);
        }

        // evaluate showing the new discovery dialog if this intent contains an action to show the
        // opt-in.
        if (MobileNetworkActivity.doesIntentContainOptInAction(intent)) {
            showContactDiscoveryDialog(
                    SubscriptionUtil.getSubscriptionOrDefault(context, mSubId));
        }

        final DataUsageSummaryPreferenceController dataUsageSummaryPreferenceController =
                use(DataUsageSummaryPreferenceController.class);
        if (dataUsageSummaryPreferenceController != null) {
            dataUsageSummaryPreferenceController.init(mSubId);
        }
<<<<<<< HEAD
        use(DataDefaultSubscriptionController.class).init(getLifecycle());
        use(CallsDefaultSubscriptionController.class).init(getLifecycle());
        use(SmsDefaultSubscriptionController.class).init(getLifecycle());
        use(MobileNetworkSwitchController.class).init(getLifecycle(), mSubId);
=======
        use(MobileNetworkSwitchController.class).init(mSubId);
>>>>>>> ffc0d3ef
        use(CarrierSettingsVersionPreferenceController.class).init(mSubId);
        use(BillingCyclePreferenceController.class).init(mSubId);
        use(MmsMessagePreferenceController.class).init(mSubId);
        use(DataDuringCallsPreferenceController.class).init(mSubId);
        use(DisabledSubscriptionController.class).init(mSubId);
        use(DeleteSimProfilePreferenceController.class).init(mSubId, this,
                REQUEST_CODE_DELETE_SUBSCRIPTION);
        use(DisableSimFooterPreferenceController.class).init(mSubId);
        use(NrDisabledInDsdsFooterPreferenceController.class).init(mSubId);
        use(MobileDataPreferenceController.class).init(getFragmentManager(), mSubId);
        use(MobileDataPreferenceController.class).setWifiPickerTrackerHelper(
                new WifiPickerTrackerHelper(getSettingsLifecycle(), context,
                        null /* WifiPickerTrackerCallback */));
        use(RoamingPreferenceController.class).init(getFragmentManager(), mSubId);
        use(ApnPreferenceController.class).init(mSubId);
        use(UserPLMNPreferenceController.class).init(mSubId);
        use(CarrierPreferenceController.class).init(mSubId);
        use(DataUsagePreferenceController.class).init(mSubId);
<<<<<<< HEAD
        use(PreferredNetworkModePreferenceController.class).init(getLifecycle(), mSubId);
        use(EnabledNetworkModePreferenceController.class).init(getLifecycle(), mSubId);
=======
        use(PreferredNetworkModePreferenceController.class).init(mSubId);
        use(EnabledNetworkModePreferenceController.class).init(mSubId);
>>>>>>> ffc0d3ef
        use(DataServiceSetupPreferenceController.class).init(mSubId);
        use(Enable2gPreferenceController.class).init(mSubId);
        use(CarrierWifiTogglePreferenceController.class).init(getLifecycle(), mSubId);

        final WifiCallingPreferenceController wifiCallingPreferenceController =
                use(WifiCallingPreferenceController.class).init(mSubId);

        final OpenNetworkSelectPagePreferenceController openNetworkSelectPagePreferenceController =
                use(OpenNetworkSelectPagePreferenceController.class).init(mSubId);
        final AutoSelectPreferenceController autoSelectPreferenceController =
                use(AutoSelectPreferenceController.class)
                        .init(mSubId)
                        .addListener(openNetworkSelectPagePreferenceController);
        use(NetworkPreferenceCategoryController.class).init(mSubId)
                .setChildren(Arrays.asList(autoSelectPreferenceController));
        mCdmaSystemSelectPreferenceController = use(CdmaSystemSelectPreferenceController.class);
        mCdmaSystemSelectPreferenceController.init(getPreferenceManager(), mSubId);
        mCdmaSubscriptionPreferenceController = use(CdmaSubscriptionPreferenceController.class);
        mCdmaSubscriptionPreferenceController.init(getPreferenceManager(), mSubId);

        final VideoCallingPreferenceController videoCallingPreferenceController =
                use(VideoCallingPreferenceController.class).init(mSubId);
        final BackupCallingPreferenceController crossSimCallingPreferenceController =
                use(BackupCallingPreferenceController.class).init(mSubId);
        use(Enabled5GPreferenceController.class).init(mSubId);
        use(CallingPreferenceCategoryController.class).setChildren(
                Arrays.asList(wifiCallingPreferenceController, videoCallingPreferenceController,
                        crossSimCallingPreferenceController));
        use(Enhanced4gLtePreferenceController.class).init(mSubId)
                .addListener(videoCallingPreferenceController);
        use(Enhanced4gCallingPreferenceController.class).init(mSubId)
                .addListener(videoCallingPreferenceController);
        use(Enhanced4gAdvancedCallingPreferenceController.class).init(mSubId)
                .addListener(videoCallingPreferenceController);
        use(ContactDiscoveryPreferenceController.class).init(getParentFragmentManager(), mSubId);
        use(NrAdvancedCallingPreferenceController.class).init(mSubId);
    }

    @Override
    public void onCreate(Bundle icicle) {
        Log.i(LOG_TAG, "onCreate:+");

        final TelephonyStatusControlSession session =
                setTelephonyAvailabilityStatus(getPreferenceControllersAsList());

        super.onCreate(icicle);
        final Context context = getContext();
        mUserManager = (UserManager) context.getSystemService(Context.USER_SERVICE);
        mTelephonyManager = context.getSystemService(TelephonyManager.class)
                .createForSubscriptionId(mSubId);

        session.close();

        onRestoreInstance(icicle);
    }

    @Override
    public void onResume() {
        Log.i(LOG_TAG, "onResume:+");
        super.onResume();
        // TODO: remove log after fixing b/182326102
        Log.d(LOG_TAG, "onResume() subId=" + mSubId);
        if (mActiveSubscriptionsListener == null) {
            mActiveSubscriptionsListener = new ActiveSubscriptionsListener(
                    getContext().getMainLooper(), getContext(), mSubId) {
                public void onChanged() {
                    onSubscriptionDetailChanged();
                }
            };
            mDropFirstSubscriptionChangeNotify = true;
        }
        mActiveSubscriptionsListener.start();

    }

    private void onSubscriptionDetailChanged() {
        if (mDropFirstSubscriptionChangeNotify) {
            mDropFirstSubscriptionChangeNotify = false;
            Log.d(LOG_TAG, "Callback during onResume()");
            return;
        }

        final SubscriptionInfo subInfo = SubscriptionUtil
                .getSubscriptionOrDefault(getContext(), mSubId);

        if (subInfo != null) {
            /**
             * Update the title when SIM stats got changed
             */
            final Consumer<Activity> renameTitle = activity -> {
                if (activity != null && !activity.isFinishing()) {
                    if (activity instanceof SettingsActivity) {
                        final CharSequence displayName = SubscriptionUtil
                                .getUniqueSubscriptionDisplayName(subInfo, activity);
                        ((SettingsActivity)activity).setTitle(displayName);
                    }
                }
            };

            ThreadUtils.postOnMainThread(() -> renameTitle.accept(getActivity()));
        }

        mActiveSubscriptionsListenerCount++;
        if (mActiveSubscriptionsListenerCount != 1) {
            return;
        }

        ThreadUtils.postOnMainThread(() -> {
            if (subInfo == null) {
                finishFragment();
                return;
            }
            mActiveSubscriptionsListenerCount = 0;
            redrawPreferenceControllers();
        });
    }

    @Override
    public void onDestroy() {
        if (mActiveSubscriptionsListener != null) {
            mActiveSubscriptionsListener.stop();
        }
        super.onDestroy();
    }

    @VisibleForTesting
    void onRestoreInstance(Bundle icicle) {
        if (icicle != null) {
            mClickedPrefKey = icicle.getString(KEY_CLICKED_PREF);
        }
    }

    @Override
    protected int getPreferenceScreenResId() {
        return R.xml.mobile_network_settings;
    }

    @Override
    protected String getLogTag() {
        return LOG_TAG;
    }

    @Override
    public void onSaveInstanceState(Bundle outState) {
        super.onSaveInstanceState(outState);
        outState.putString(KEY_CLICKED_PREF, mClickedPrefKey);
    }

    @Override
    public void onActivityResult(int requestCode, int resultCode, Intent data) {
        switch (requestCode) {
            case REQUEST_CODE_EXIT_ECM:
                if (resultCode != Activity.RESULT_CANCELED) {
                    // If the phone exits from ECM mode, show the CDMA
                    final Preference preference = getPreferenceScreen()
                            .findPreference(mClickedPrefKey);
                    if (preference != null) {
                        preference.performClick();
                    }
                }
                break;

            case REQUEST_CODE_DELETE_SUBSCRIPTION:
                if (resultCode != Activity.RESULT_CANCELED) {
                    final Activity activity = getActivity();
                    if (activity != null && !activity.isFinishing()) {
                        activity.finish();
                    }
                }
                break;

            default:
                break;
        }
    }

    @Override
    public void onCreateOptionsMenu(Menu menu, MenuInflater inflater) {
        if (SubscriptionManager.isValidSubscriptionId(mSubId)) {
            final MenuItem item = menu.add(Menu.NONE, R.id.edit_sim_name, Menu.NONE,
                    R.string.mobile_network_sim_name);
            item.setIcon(com.android.internal.R.drawable.ic_mode_edit);
            item.setShowAsAction(MenuItem.SHOW_AS_ACTION_ALWAYS);
        }
        super.onCreateOptionsMenu(menu, inflater);
    }

    @Override
    public boolean onOptionsItemSelected(MenuItem menuItem) {
        if (SubscriptionManager.isValidSubscriptionId(mSubId)) {
            if (menuItem.getItemId() == R.id.edit_sim_name) {
                RenameMobileNetworkDialogFragment.newInstance(mSubId).show(
                        getFragmentManager(), RenameMobileNetworkDialogFragment.TAG);
                return true;
            }
        }
        return super.onOptionsItemSelected(menuItem);
    }

    public static final BaseSearchIndexProvider SEARCH_INDEX_DATA_PROVIDER =
            new BaseSearchIndexProvider(R.xml.mobile_network_settings) {
                @Override
                public List<SearchIndexableResource> getXmlResourcesToIndex(Context context,
                        boolean enabled) {
                    return super.getXmlResourcesToIndex(context, enabled);
                }

                /** suppress full page if user is not admin */
                @Override
                protected boolean isPageSearchEnabled(Context context) {
                    return context.getSystemService(UserManager.class).isAdminUser();
                }
            };

    private ContactDiscoveryDialogFragment getContactDiscoveryFragment(int subId) {
        // In the case that we are rebuilding this activity after it has been destroyed and
        // recreated, look up the dialog in the fragment manager.
        return (ContactDiscoveryDialogFragment) getChildFragmentManager()
                .findFragmentByTag(ContactDiscoveryDialogFragment.getFragmentTag(subId));
    }


    private void removeContactDiscoveryDialog(int subId) {
        ContactDiscoveryDialogFragment fragment = getContactDiscoveryFragment(subId);
        if (fragment != null) {
            fragment.dismiss();
        }
    }

    private void showContactDiscoveryDialog(SubscriptionInfo info) {
        if (info == null) {
            Log.d(LOG_TAG, "Invalid subId request " + mSubId);
            onDestroy();
            return;
        }

        CharSequence carrierName = SubscriptionUtil.getUniqueSubscriptionDisplayName(info,
                getContext());
        ContactDiscoveryDialogFragment fragment = getContactDiscoveryFragment(mSubId);
        if (fragment == null) {
            fragment = ContactDiscoveryDialogFragment.newInstance(mSubId, carrierName);
        }
        // Only try to show the dialog if it has not already been added, otherwise we may
        // accidentally add it multiple times, causing multiple dialogs.
        if (!fragment.isAdded()) {
            fragment.show(getChildFragmentManager(),
                    ContactDiscoveryDialogFragment.getFragmentTag(mSubId));
        }
    }

    private void updateSubscriptions(SubscriptionInfo subscription) {
        if (subscription == null) {
            return;
        }
        final int subscriptionIndex = subscription.getSubscriptionId();

        mSubId = subscriptionIndex;
    }
}<|MERGE_RESOLUTION|>--- conflicted
+++ resolved
@@ -186,14 +186,7 @@
         if (dataUsageSummaryPreferenceController != null) {
             dataUsageSummaryPreferenceController.init(mSubId);
         }
-<<<<<<< HEAD
-        use(DataDefaultSubscriptionController.class).init(getLifecycle());
-        use(CallsDefaultSubscriptionController.class).init(getLifecycle());
-        use(SmsDefaultSubscriptionController.class).init(getLifecycle());
-        use(MobileNetworkSwitchController.class).init(getLifecycle(), mSubId);
-=======
         use(MobileNetworkSwitchController.class).init(mSubId);
->>>>>>> ffc0d3ef
         use(CarrierSettingsVersionPreferenceController.class).init(mSubId);
         use(BillingCyclePreferenceController.class).init(mSubId);
         use(MmsMessagePreferenceController.class).init(mSubId);
@@ -212,13 +205,8 @@
         use(UserPLMNPreferenceController.class).init(mSubId);
         use(CarrierPreferenceController.class).init(mSubId);
         use(DataUsagePreferenceController.class).init(mSubId);
-<<<<<<< HEAD
         use(PreferredNetworkModePreferenceController.class).init(getLifecycle(), mSubId);
-        use(EnabledNetworkModePreferenceController.class).init(getLifecycle(), mSubId);
-=======
-        use(PreferredNetworkModePreferenceController.class).init(mSubId);
         use(EnabledNetworkModePreferenceController.class).init(mSubId);
->>>>>>> ffc0d3ef
         use(DataServiceSetupPreferenceController.class).init(mSubId);
         use(Enable2gPreferenceController.class).init(mSubId);
         use(CarrierWifiTogglePreferenceController.class).init(getLifecycle(), mSubId);
