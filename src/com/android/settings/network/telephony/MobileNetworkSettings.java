/*
 * Copyright (C) 2018 The Android Open Source Project
 *
 * Licensed under the Apache License, Version 2.0 (the "License");
 * you may not use this file except in compliance with the License.
 * You may obtain a copy of the License at
 *
 *      http://www.apache.org/licenses/LICENSE-2.0
 *
 * Unless required by applicable law or agreed to in writing, software
 * distributed under the License is distributed on an "AS IS" BASIS,
 * WITHOUT WARRANTIES OR CONDITIONS OF ANY KIND, either express or implied.
 * See the License for the specific language governing permissions and
 * limitations under the License.
 */

/*
 * Changes from Qualcomm Innovation Center are provided under the following license:
 *
 * Copyright (c) 2022 Qualcomm Innovation Center, Inc. All rights reserved.
 * SPDX-License-Identifier: BSD-3-Clause-Clear
 */

package com.android.settings.network.telephony;

import android.app.Activity;
import android.app.settings.SettingsEnums;
import android.content.Context;
import android.content.Intent;
import android.os.Bundle;
import android.os.RemoteException;
import android.os.ServiceManager;
import android.os.UserManager;
import android.provider.SearchIndexableResource;
import android.provider.Settings;
import android.telephony.SubscriptionManager;
import android.telephony.TelephonyManager;
import android.text.TextUtils;
import android.util.Log;
import android.view.Menu;
import android.view.MenuInflater;
import android.view.MenuItem;

import androidx.annotation.VisibleForTesting;
import androidx.preference.Preference;

import com.android.settings.R;
import com.android.settings.Settings.MobileNetworkActivity;
import com.android.settings.SettingsActivity;
import com.android.settings.datausage.BillingCyclePreferenceController;
import com.android.settings.datausage.DataUsageSummaryPreferenceController;
import com.android.settings.network.CarrierWifiTogglePreferenceController;
import com.android.settings.network.MobileNetworkRepository;
import com.android.settings.network.SubscriptionUtil;
import com.android.settings.network.telephony.cdma.CdmaSubscriptionPreferenceController;
import com.android.settings.network.telephony.cdma.CdmaSystemSelectPreferenceController;
import com.android.settings.network.telephony.gsm.AutoSelectPreferenceController;
import com.android.settings.network.telephony.gsm.OpenNetworkSelectPagePreferenceController;
import com.android.settings.network.telephony.gsm.SelectNetworkPreferenceController;
import com.android.settings.search.BaseSearchIndexProvider;
import com.android.settings.wifi.WifiPickerTrackerHelper;
import com.android.settingslib.core.AbstractPreferenceController;
import com.android.settingslib.mobile.dataservice.DataServiceUtils;
import com.android.settingslib.mobile.dataservice.MobileNetworkInfoEntity;
import com.android.settingslib.mobile.dataservice.SubscriptionInfoEntity;
import com.android.settingslib.mobile.dataservice.UiccInfoEntity;
import com.android.settingslib.search.SearchIndexable;
import com.android.settingslib.utils.ThreadUtils;

import org.codeaurora.internal.IExtTelephony;

import java.util.ArrayList;
import java.util.Arrays;
import java.util.HashMap;
import java.util.Iterator;
import java.util.List;
import java.util.Map;
import java.util.concurrent.ExecutorService;
import java.util.concurrent.Executors;
import java.util.function.Consumer;

@SearchIndexable(forTarget = SearchIndexable.ALL & ~SearchIndexable.ARC)
public class MobileNetworkSettings extends AbstractMobileNetworkSettings implements
        MobileNetworkRepository.MobileNetworkCallback {

    private static final String LOG_TAG = "NetworkSettings";
    public static final int REQUEST_CODE_EXIT_ECM = 17;
    public static final int REQUEST_CODE_DELETE_SUBSCRIPTION = 18;
    @VisibleForTesting
    static final String KEY_CLICKED_PREF = "key_clicked_pref";

    private static final String KEY_ROAMING_PREF = "button_roaming_key";
    private static final String KEY_CALLS_PREF = "calls_preference";
    private static final String KEY_SMS_PREF = "sms_preference";
    private static final String KEY_MOBILE_DATA_PREF = "mobile_data_enable";
    private static final String KEY_CONVERT_TO_ESIM_PREF = "convert_to_esim";

    // UICC provisioning status
    public static final int CARD_NOT_PROVISIONED = 0;
    public static final int CARD_PROVISIONED = 1;

    //String keys for preference lookup
    private static final String BUTTON_CDMA_SYSTEM_SELECT_KEY = "cdma_system_select_key";
    private static final String BUTTON_CDMA_SUBSCRIPTION_KEY = "cdma_subscription_key";

    private final ExecutorService mExecutor = Executors.newSingleThreadExecutor();

    private TelephonyManager mTelephonyManager;
    private int mSubId = SubscriptionManager.INVALID_SUBSCRIPTION_ID;

    private CdmaSystemSelectPreferenceController mCdmaSystemSelectPreferenceController;
    private CdmaSubscriptionPreferenceController mCdmaSubscriptionPreferenceController;

    private UserManager mUserManager;
    private String mClickedPrefKey;

    private MobileNetworkRepository mMobileNetworkRepository;
    private List<SubscriptionInfoEntity> mSubInfoEntityList = new ArrayList<>();
    private Map<Integer, SubscriptionInfoEntity> mSubscriptionInfoMap = new HashMap<>();
    private SubscriptionInfoEntity mSubscriptionInfoEntity;
    private MobileNetworkInfoEntity mMobileNetworkInfoEntity;

    public MobileNetworkSettings() {
        super(UserManager.DISALLOW_CONFIG_MOBILE_NETWORKS);
    }

    @Override
    public int getMetricsCategory() {
        return SettingsEnums.MOBILE_NETWORK;
    }

    /**
     * Invoked on each preference click in this hierarchy, overrides
     * PreferenceActivity's implementation.  Used to make sure we track the
     * preference click events.
     */
    @Override
    public boolean onPreferenceTreeClick(Preference preference) {
        if (super.onPreferenceTreeClick(preference)) {
            return true;
        }
        final String key = preference.getKey();

        if (TextUtils.equals(key, BUTTON_CDMA_SYSTEM_SELECT_KEY)
                || TextUtils.equals(key, BUTTON_CDMA_SUBSCRIPTION_KEY)) {
            if (mTelephonyManager.getEmergencyCallbackMode()) {
                startActivityForResult(
                        new Intent(TelephonyManager.ACTION_SHOW_NOTICE_ECM_BLOCK_OTHERS, null),
                        REQUEST_CODE_EXIT_ECM);
                mClickedPrefKey = key;
            }
            return true;
        }

        return false;
    }

    @Override
    protected List<AbstractPreferenceController> createPreferenceControllers(Context context) {
        if (!SubscriptionUtil.isSimHardwareVisible(context)) {
            finish();
            return Arrays.asList();
        }
        if (getArguments() == null) {
            Intent intent = getIntent();
            if (intent != null) {
                mSubId = intent.getIntExtra(Settings.EXTRA_SUB_ID,
                        MobileNetworkUtils.getSearchableSubscriptionId(context));
                Log.d(LOG_TAG, "display subId from intent: " + mSubId);
            } else {
                Log.d(LOG_TAG, "intent is null, can not get the subId from intent.");
            }
        } else {
            mSubId = getArguments().getInt(Settings.EXTRA_SUB_ID,
                    MobileNetworkUtils.getSearchableSubscriptionId(context));
            Log.d(LOG_TAG, "display subId from getArguments(): " + mSubId);
        }
        Log.i(LOG_TAG, "display subId: " + mSubId);

        mMobileNetworkRepository = MobileNetworkRepository.create(context, this);
        mExecutor.execute(() -> {
            mSubscriptionInfoEntity = mMobileNetworkRepository.getSubInfoById(
                    String.valueOf(mSubId));
            mMobileNetworkInfoEntity =
                    mMobileNetworkRepository.queryMobileNetworkInfoBySubId(
                            String.valueOf(mSubId));
        });
        if (mSubId <= SubscriptionManager.INVALID_SUBSCRIPTION_ID) {
            return Arrays.asList();
        }
        return Arrays.asList(
                new DataUsageSummaryPreferenceController(getActivity(), getSettingsLifecycle(),
                        this, mSubId),
                new RoamingPreferenceController(context, KEY_ROAMING_PREF, getSettingsLifecycle(),
                        this, mSubId),
                new CallsDefaultSubscriptionController(context, KEY_CALLS_PREF,
                        getSettingsLifecycle(), this),
                new SmsDefaultSubscriptionController(context, KEY_SMS_PREF, getSettingsLifecycle(),
                        this),
                new MobileDataPreferenceController(context, KEY_MOBILE_DATA_PREF,
                        getSettingsLifecycle(), this, mSubId),
                new ConvertToEsimPreferenceController(context, KEY_CONVERT_TO_ESIM_PREF,
                        getSettingsLifecycle(), this, mSubId));
    }

    @Override
    public void onAttach(Context context) {
        super.onAttach(context);

        if (mSubId == SubscriptionManager.INVALID_SUBSCRIPTION_ID) {
            Log.d(LOG_TAG, "Invalid subId request " + mSubId);
            return;
        }

        Intent intent = getIntent();
        if (intent != null) {
            int updateSubscriptionIndex = intent.getIntExtra(Settings.EXTRA_SUB_ID,
                    SubscriptionManager.INVALID_SUBSCRIPTION_ID);

            if (updateSubscriptionIndex != SubscriptionManager.INVALID_SUBSCRIPTION_ID) {
                int oldSubId = mSubId;
                mSubId = updateSubscriptionIndex;
                // If the subscription has changed or the new intent does not contain the opt in
                // action,
                // remove the old discovery dialog. If the activity is being recreated, we will see
                // onCreate -> onNewIntent, so the dialog will first be recreated for the old
                // subscription
                // and then removed.
                if (updateSubscriptionIndex != oldSubId
                        || !MobileNetworkActivity.doesIntentContainOptInAction(intent)) {
                    removeContactDiscoveryDialog(oldSubId);
                }

                // evaluate showing the new discovery dialog if this intent contains an action to
                // show the
                // opt-in.
                if (MobileNetworkActivity.doesIntentContainOptInAction(intent)) {
                    showContactDiscoveryDialog();
                }
            }

        }

        final DataUsageSummaryPreferenceController dataUsageSummaryPreferenceController =
                use(DataUsageSummaryPreferenceController.class);
        if (dataUsageSummaryPreferenceController != null) {
            dataUsageSummaryPreferenceController.init(mSubId);
        }
        use(MobileNetworkSwitchController.class).init(mSubId);
        use(CarrierSettingsVersionPreferenceController.class).init(mSubId);
        use(BillingCyclePreferenceController.class).init(mSubId);
        use(MmsMessagePreferenceController.class).init(mSubId);
        use(DataDuringCallsPreferenceController.class).init(mSubId);
        use(DisabledSubscriptionController.class).init(mSubId);
        use(DeleteSimProfilePreferenceController.class).init(mSubId, this,
                REQUEST_CODE_DELETE_SUBSCRIPTION);
        use(DisableSimFooterPreferenceController.class).init(mSubId);
        use(NrDisabledInDsdsFooterPreferenceController.class).init(mSubId);

        final MobileDataPreferenceController mobileDataPreferenceController =
                use(MobileDataPreferenceController.class);
        if (mobileDataPreferenceController != null) {
            mobileDataPreferenceController.init(getFragmentManager(), mSubId,
                    mSubscriptionInfoEntity, mMobileNetworkInfoEntity);
            mobileDataPreferenceController.setWifiPickerTrackerHelper(
                    new WifiPickerTrackerHelper(getSettingsLifecycle(), context,
                            null /* WifiPickerTrackerCallback */));
        }

        final RoamingPreferenceController roamingPreferenceController =
                use(RoamingPreferenceController.class);
        if (roamingPreferenceController != null) {
            roamingPreferenceController.init(getFragmentManager(), mSubId,
                    mMobileNetworkInfoEntity);
        }
        use(ApnPreferenceController.class).init(mSubId);
        use(UserPLMNPreferenceController.class).init(mSubId);
        use(CarrierPreferenceController.class).init(mSubId);
        use(DataUsagePreferenceController.class).init(mSubId);
        use(PreferredNetworkModePreferenceController.class).init(getLifecycle(), mSubId);
        use(EnabledNetworkModePreferenceController.class).init(mSubId);
        use(DataServiceSetupPreferenceController.class).init(mSubId);
        use(Enable2gPreferenceController.class).init(mSubId);
        use(CarrierWifiTogglePreferenceController.class).init(getLifecycle(), mSubId);

        final WifiCallingPreferenceController wifiCallingPreferenceController =
                use(WifiCallingPreferenceController.class).init(mSubId);

        final OpenNetworkSelectPagePreferenceController openNetworkSelectPagePreferenceController =
                use(OpenNetworkSelectPagePreferenceController.class).init(mSubId);
        final AutoSelectPreferenceController autoSelectPreferenceController =
                use(AutoSelectPreferenceController.class)
                        .init(mSubId)
                        .addListener(openNetworkSelectPagePreferenceController);

        final SelectNetworkPreferenceController selectNetworkPreferenceController =
                use(SelectNetworkPreferenceController.class)
                        .init(mSubId)
                        .addListener(autoSelectPreferenceController);

        use(NetworkPreferenceCategoryController.class).init(mSubId)
                .setChildren(Arrays.asList(autoSelectPreferenceController));
        mCdmaSystemSelectPreferenceController = use(CdmaSystemSelectPreferenceController.class);
        mCdmaSystemSelectPreferenceController.init(getPreferenceManager(), mSubId);
        mCdmaSubscriptionPreferenceController = use(CdmaSubscriptionPreferenceController.class);
        mCdmaSubscriptionPreferenceController.init(getPreferenceManager(), mSubId);

        final VideoCallingPreferenceController videoCallingPreferenceController =
                use(VideoCallingPreferenceController.class).init(mSubId);
<<<<<<< HEAD
        use(Enabled5GPreferenceController.class).init(mSubId);
=======
        final BackupCallingPreferenceController crossSimCallingPreferenceController =
                use(BackupCallingPreferenceController.class).init(mSubId);
        use(CallingPreferenceCategoryController.class).setChildren(
                Arrays.asList(wifiCallingPreferenceController, videoCallingPreferenceController,
                        crossSimCallingPreferenceController));
>>>>>>> 42d41aa6
        use(Enhanced4gLtePreferenceController.class).init(mSubId)
                .addListener(videoCallingPreferenceController);
        use(Enhanced4gCallingPreferenceController.class).init(mSubId)
                .addListener(videoCallingPreferenceController);
        use(Enhanced4gAdvancedCallingPreferenceController.class).init(mSubId)
                .addListener(videoCallingPreferenceController);
        use(ContactDiscoveryPreferenceController.class).init(getParentFragmentManager(), mSubId);
        use(NrAdvancedCallingPreferenceController.class).init(mSubId);
        use(TransferEsimPreferenceController.class).init(mSubId, mSubscriptionInfoEntity);
        use(ConvertToEsimPreferenceController.class).init(mSubId, mSubscriptionInfoEntity);
    }

    @Override
    public void onCreate(Bundle icicle) {
        Log.i(LOG_TAG, "onCreate:+");

        final TelephonyStatusControlSession session =
                setTelephonyAvailabilityStatus(getPreferenceControllersAsList());

        super.onCreate(icicle);
        final Context context = getContext();
        mUserManager = (UserManager) context.getSystemService(Context.USER_SERVICE);
        mTelephonyManager = context.getSystemService(TelephonyManager.class)
                .createForSubscriptionId(mSubId);

        session.close();

        onRestoreInstance(icicle);
    }

    @Override
    public void onResume() {
        Log.i(LOG_TAG, "onResume:+");
        super.onResume();
        mMobileNetworkRepository.addRegister(this);
        // TODO: remove log after fixing b/182326102
        Log.d(LOG_TAG, "onResume() subId=" + mSubId);
    }

    private void onSubscriptionDetailChanged() {

        if (mSubscriptionInfoEntity != null) {
            /**
             * Update the title when SIM stats got changed
             */
            final Consumer<Activity> renameTitle = activity -> {
                if (activity != null && !activity.isFinishing()) {
                    if (activity instanceof SettingsActivity) {
                        ((SettingsActivity) activity).setTitle(mSubscriptionInfoEntity.uniqueName);
                    }
                }
            };

            ThreadUtils.postOnMainThread(() -> {
                renameTitle.accept(getActivity());
                redrawPreferenceControllers();
            });
        }
    }

    @Override
    public void onDestroy() {
        super.onDestroy();
        mMobileNetworkRepository.removeRegister();
    }

    @VisibleForTesting
    void onRestoreInstance(Bundle icicle) {
        if (icicle != null) {
            mClickedPrefKey = icicle.getString(KEY_CLICKED_PREF);
        }
    }

    @Override
    protected int getPreferenceScreenResId() {
        return R.xml.mobile_network_settings;
    }

    @Override
    protected String getLogTag() {
        return LOG_TAG;
    }

    @Override
    public void onSaveInstanceState(Bundle outState) {
        super.onSaveInstanceState(outState);
        outState.putString(KEY_CLICKED_PREF, mClickedPrefKey);
    }

    @Override
    public void onActivityResult(int requestCode, int resultCode, Intent data) {
        switch (requestCode) {
            case REQUEST_CODE_EXIT_ECM:
                if (resultCode != Activity.RESULT_CANCELED) {
                    // If the phone exits from ECM mode, show the CDMA
                    final Preference preference = getPreferenceScreen()
                            .findPreference(mClickedPrefKey);
                    if (preference != null) {
                        preference.performClick();
                    }
                }
                break;

            case REQUEST_CODE_DELETE_SUBSCRIPTION:
                if (resultCode != Activity.RESULT_CANCELED) {
                    final Activity activity = getActivity();
                    if (activity != null && !activity.isFinishing()) {
                        activity.finish();
                    }
                }
                break;

            default:
                break;
        }
    }

    @Override
    public void onCreateOptionsMenu(Menu menu, MenuInflater inflater) {
        if (mSubId != SubscriptionManager.INVALID_SUBSCRIPTION_ID) {
            final MenuItem item = menu.add(Menu.NONE, R.id.edit_sim_name, Menu.NONE,
                    R.string.mobile_network_sim_name);
            item.setIcon(com.android.internal.R.drawable.ic_mode_edit);
            item.setShowAsAction(MenuItem.SHOW_AS_ACTION_ALWAYS);
        }
        super.onCreateOptionsMenu(menu, inflater);
    }

    @Override
    public boolean onOptionsItemSelected(MenuItem menuItem) {
        if (mSubId != SubscriptionManager.INVALID_SUBSCRIPTION_ID) {
            if (menuItem.getItemId() == R.id.edit_sim_name) {
                RenameMobileNetworkDialogFragment.newInstance(mSubId).show(
                        getFragmentManager(), RenameMobileNetworkDialogFragment.TAG);
                return true;
            }
        }
        return super.onOptionsItemSelected(menuItem);
    }

    public static final BaseSearchIndexProvider SEARCH_INDEX_DATA_PROVIDER =
            new BaseSearchIndexProvider(R.xml.mobile_network_settings) {
                @Override
                public List<SearchIndexableResource> getXmlResourcesToIndex(Context context,
                        boolean enabled) {
                    return super.getXmlResourcesToIndex(context, enabled);
                }

                /** suppress full page if user is not admin */
                @Override
                protected boolean isPageSearchEnabled(Context context) {
                    return SubscriptionUtil.isSimHardwareVisible(context) &&
                            context.getSystemService(UserManager.class).isAdminUser();
                }
            };

    private ContactDiscoveryDialogFragment getContactDiscoveryFragment(int subId) {
        // In the case that we are rebuilding this activity after it has been destroyed and
        // recreated, look up the dialog in the fragment manager.
        return (ContactDiscoveryDialogFragment) getChildFragmentManager()
                .findFragmentByTag(ContactDiscoveryDialogFragment.getFragmentTag(subId));
    }


    private void removeContactDiscoveryDialog(int subId) {
        ContactDiscoveryDialogFragment fragment = getContactDiscoveryFragment(subId);
        if (fragment != null) {
            fragment.dismiss();
        }
    }

    private void showContactDiscoveryDialog() {
        ContactDiscoveryDialogFragment fragment = getContactDiscoveryFragment(mSubId);

        if (mSubscriptionInfoEntity == null) {
            Log.d(LOG_TAG, "Zoey, showContactDiscoveryDialog, Invalid subId request " + mSubId);
            onDestroy();
            return;
        }

        if (fragment == null) {
            fragment = ContactDiscoveryDialogFragment.newInstance(mSubId,
                    mSubscriptionInfoEntity.uniqueName);
        }
        // Only try to show the dialog if it has not already been added, otherwise we may
        // accidentally add it multiple times, causing multiple dialogs.
        if (!fragment.isAdded()) {
            fragment.show(getChildFragmentManager(),
                    ContactDiscoveryDialogFragment.getFragmentTag(mSubId));
        }
    }

    @Override
    public void onAvailableSubInfoChanged(List<SubscriptionInfoEntity> subInfoEntityList) {
        if (DataServiceUtils.shouldUpdateEntityList(mSubInfoEntityList, subInfoEntityList)) {

            // Check the current subId is existed or not, if so, finish it.
            if (!mSubscriptionInfoMap.isEmpty()) {

                // Check each subInfo and remove it in the map based on the new list.
                for (SubscriptionInfoEntity entity : subInfoEntityList) {
                    mSubscriptionInfoMap.remove(Integer.parseInt(entity.subId));
                }

                Iterator<Integer> iterator = mSubscriptionInfoMap.keySet().iterator();
                while (iterator.hasNext()) {
                    if (iterator.next() == mSubId) {
                        finishFragment();
                        return;
                    }
                }
            }

            mSubInfoEntityList = subInfoEntityList;
            mSubInfoEntityList.forEach(entity -> {
                int subId = Integer.parseInt(entity.subId);
                mSubscriptionInfoMap.put(subId, entity);
                if (subId == mSubId) {
                    mSubscriptionInfoEntity = entity;
                    onSubscriptionDetailChanged();
                }
            });
        }
    }

    @Override
    public void onActiveSubInfoChanged(List<SubscriptionInfoEntity> subInfoEntityList) {
    }

    @Override
    public void onAllUiccInfoChanged(List<UiccInfoEntity> uiccInfoEntityList) {
    }

    @Override
    public void onAllMobileNetworkInfoChanged(
            List<MobileNetworkInfoEntity> mobileNetworkInfoEntityList) {
    }

    @Override
    public void onAirplaneModeChanged(boolean enabled) {
    }
}<|MERGE_RESOLUTION|>--- conflicted
+++ resolved
@@ -307,15 +307,12 @@
 
         final VideoCallingPreferenceController videoCallingPreferenceController =
                 use(VideoCallingPreferenceController.class).init(mSubId);
-<<<<<<< HEAD
-        use(Enabled5GPreferenceController.class).init(mSubId);
-=======
         final BackupCallingPreferenceController crossSimCallingPreferenceController =
-                use(BackupCallingPreferenceController.class).init(mSubId);
+                use(BackupCallingPreferenceController.class).init(getFragmentManager(), mSubId);
         use(CallingPreferenceCategoryController.class).setChildren(
                 Arrays.asList(wifiCallingPreferenceController, videoCallingPreferenceController,
                         crossSimCallingPreferenceController));
->>>>>>> 42d41aa6
+        use(Enabled5GPreferenceController.class).init(mSubId);
         use(Enhanced4gLtePreferenceController.class).init(mSubId)
                 .addListener(videoCallingPreferenceController);
         use(Enhanced4gCallingPreferenceController.class).init(mSubId)
