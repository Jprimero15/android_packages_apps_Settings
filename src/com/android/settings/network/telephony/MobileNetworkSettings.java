/*
 * Copyright (C) 2018 The Android Open Source Project
 *
 * Licensed under the Apache License, Version 2.0 (the "License");
 * you may not use this file except in compliance with the License.
 * You may obtain a copy of the License at
 *
 *      http://www.apache.org/licenses/LICENSE-2.0
 *
 * Unless required by applicable law or agreed to in writing, software
 * distributed under the License is distributed on an "AS IS" BASIS,
 * WITHOUT WARRANTIES OR CONDITIONS OF ANY KIND, either express or implied.
 * See the License for the specific language governing permissions and
 * limitations under the License.
 */

/*
 * Changes from Qualcomm Innovation Center are provided under the following license:
 * Copyright (c) 2022-2023 Qualcomm Innovation Center, Inc. All rights reserved.
 * SPDX-License-Identifier: BSD-3-Clause-Clear
 */

package com.android.settings.network.telephony;

import static com.android.settings.network.MobileNetworkListFragment.collectAirplaneModeAndFinishIfOn;

import static android.telephony.AccessNetworkConstants.TRANSPORT_TYPE_WWAN;
import static android.telephony.NetworkRegistrationInfo.DOMAIN_PS;

import android.app.Activity;
import android.app.settings.SettingsEnums;
import android.content.Context;
import android.content.Intent;
import android.os.Bundle;
import android.os.RemoteException;
import android.os.UserManager;
import android.provider.SearchIndexableResource;
import android.provider.Settings;
import android.telephony.NetworkRegistrationInfo;
import android.telephony.ServiceState;
import android.telephony.SubscriptionInfo;
import android.telephony.SubscriptionManager;
import android.telephony.TelephonyManager;
import android.telephony.ims.ImsException;
import android.telephony.ims.ImsManager;
import android.telephony.ims.ImsMmTelManager;
import android.text.TextUtils;
import android.util.Log;
import android.view.Menu;
import android.view.MenuInflater;
import android.view.MenuItem;
import android.view.View;

import androidx.annotation.NonNull;
import androidx.annotation.Nullable;
import androidx.annotation.VisibleForTesting;
import androidx.preference.Preference;

import com.android.settings.R;
import com.android.settings.Settings.MobileNetworkActivity;
import com.android.settings.SettingsActivity;
import com.android.settings.datausage.BillingCyclePreferenceController;
import com.android.settings.datausage.DataUsageSummaryPreferenceController;
import com.android.settings.network.CarrierWifiTogglePreferenceController;
import com.android.settings.network.MobileNetworkRepository;
import com.android.settings.network.SubscriptionUtil;
import com.android.settings.network.telephony.cdma.CdmaSubscriptionPreferenceController;
import com.android.settings.network.telephony.cdma.CdmaSystemSelectPreferenceController;
import com.android.settings.network.telephony.gsm.AutoSelectPreferenceController;
import com.android.settings.network.telephony.gsm.OpenNetworkSelectPagePreferenceController;
import com.android.settings.network.telephony.gsm.SelectNetworkPreferenceController;
import com.android.settings.search.BaseSearchIndexProvider;
import com.android.settings.wifi.WifiPickerTrackerHelper;
import com.android.settingslib.core.AbstractPreferenceController;
import com.android.settingslib.mobile.dataservice.MobileNetworkInfoEntity;
import com.android.settingslib.mobile.dataservice.SubscriptionInfoEntity;
import com.android.settingslib.search.SearchIndexable;
import com.android.settingslib.utils.ThreadUtils;

import com.qti.extphone.CiwlanConfig;
import com.qti.extphone.ExtTelephonyManager;
import com.qti.extphone.ServiceCallback;

import java.lang.Runnable;
import java.util.ArrayList;
import java.util.Arrays;
import java.util.HashMap;
import java.util.Iterator;
import java.util.List;
import java.util.Map;
import java.util.concurrent.ExecutorService;
import java.util.concurrent.Executors;
import java.util.function.Consumer;

@SearchIndexable(forTarget = SearchIndexable.ALL & ~SearchIndexable.ARC)
public class MobileNetworkSettings extends AbstractMobileNetworkSettings implements
        MobileNetworkRepository.MobileNetworkCallback {

    private static final String LOG_TAG = "NetworkSettings";
    public static final int REQUEST_CODE_EXIT_ECM = 17;
    public static final int REQUEST_CODE_DELETE_SUBSCRIPTION = 18;
    @VisibleForTesting
    static final String KEY_CLICKED_PREF = "key_clicked_pref";

    private static final String KEY_ROAMING_PREF = "button_roaming_key";
    private static final String KEY_DATA_PREF = "data_preference";
    private static final String KEY_CALLS_PREF = "calls_preference";
    private static final String KEY_SMS_PREF = "sms_preference";
    private static final String KEY_MOBILE_DATA_PREF = "mobile_data_enable";
    private static final String KEY_CONVERT_TO_ESIM_PREF = "convert_to_esim";

    // UICC provisioning status
    public static final int CARD_NOT_PROVISIONED = 0;
    public static final int CARD_PROVISIONED = 1;

    //String keys for preference lookup
    private static final String BUTTON_CDMA_SYSTEM_SELECT_KEY = "cdma_system_select_key";
    private static final String BUTTON_CDMA_SUBSCRIPTION_KEY = "cdma_subscription_key";

    private final ExecutorService mExecutor = Executors.newSingleThreadExecutor();

    private static TelephonyManager mTelephonyManager;
    private static int mSubId = SubscriptionManager.INVALID_SUBSCRIPTION_ID;

    private CdmaSystemSelectPreferenceController mCdmaSystemSelectPreferenceController;
    private CdmaSubscriptionPreferenceController mCdmaSubscriptionPreferenceController;

    private UserManager mUserManager;
    private String mClickedPrefKey;

    private MobileNetworkRepository mMobileNetworkRepository;
    private List<SubscriptionInfoEntity> mSubInfoEntityList = new ArrayList<>();
    private Map<Integer, SubscriptionInfoEntity> mSubscriptionInfoMap = new HashMap<>();
    private SubscriptionInfoEntity mSubscriptionInfoEntity;
    private MobileNetworkInfoEntity mMobileNetworkInfoEntity;

    private static ImsManager mImsMgr;
    private static CiwlanConfig mCiwlanConfig = null;
    private boolean mExtTelServiceConnected = false;
    private ExtTelephonyManager mExtTelephonyManager;
    private final ServiceCallback mExtTelServiceCallback = new ServiceCallback() {
        @Override
        public void onConnected() {
            Log.d(LOG_TAG, "ExtTelephony service connected");
            mExtTelServiceConnected = true;
            getCiwlanConfig();
        }

        @Override
        public void onDisconnected() {
            Log.d(LOG_TAG, "ExtTelephony service disconnected");
            mExtTelServiceConnected = false;
        }
    };

    private CiwlanConfig getCiwlanConfig() {
        if (mCiwlanConfig != null) {
            return mCiwlanConfig;
        }
        mExecutor.execute(new Runnable() {
            @Override
            public void run() {
                // Query the C_IWLAN config
                try {
                    mCiwlanConfig = mExtTelephonyManager.getCiwlanConfig(
                            SubscriptionManager.getSlotIndex(mSubId));
                } catch (RemoteException ex) {
                    Log.e(LOG_TAG, "getCiwlanConfig exception", ex);
                }
            }
        });
        return null;
    }

    static boolean isCiwlanEnabled() {
        ImsMmTelManager imsMmTelMgr = getImsMmTelManager();
        if (imsMmTelMgr == null) {
            return false;
        }
        try {
            return imsMmTelMgr.isCrossSimCallingEnabled();
        } catch (ImsException exception) {
            Log.e(LOG_TAG, "Failed to get C_IWLAN toggle status", exception);
        }
        return false;
    }

    private static ImsMmTelManager getImsMmTelManager() {
        if (!SubscriptionManager.isUsableSubscriptionId(mSubId)) {
            Log.d(LOG_TAG, "getImsMmTelManager: subId unusable");
            return null;
        }
        if (mImsMgr == null) {
            Log.d(LOG_TAG, "getImsMmTelManager: ImsManager null");
            return null;
        }
        return mImsMgr.getImsMmTelManager(mSubId);
    }

    static boolean isInCiwlanOnlyMode() {
        if (mCiwlanConfig == null) {
            Log.d(LOG_TAG, "isInCiwlanOnlyMode: C_IWLAN config null");
            return false;
        }
        if (isRoaming()) {
            return mCiwlanConfig.isCiwlanOnlyInRoam();
        }
        return mCiwlanConfig.isCiwlanOnlyInHome();
    }

    static boolean isCiwlanModeSupported() {
        if (mCiwlanConfig == null) {
            Log.d(LOG_TAG, "isCiwlanModeSupported: C_IWLAN config null");
            return false;
        }
        return mCiwlanConfig.isCiwlanModeSupported();
    }

    static boolean isRoaming() {
        if (mTelephonyManager == null) {
            Log.d(LOG_TAG, "isRoaming: TelephonyManager null");
            return false;
        }
        boolean nriRoaming = false;
        ServiceState serviceState = mTelephonyManager.getServiceState();
        if (serviceState != null) {
            NetworkRegistrationInfo nri =
                    serviceState.getNetworkRegistrationInfo(DOMAIN_PS, TRANSPORT_TYPE_WWAN);
            if (nri != null) {
                nriRoaming = nri.isNetworkRoaming();
            } else {
                Log.d(LOG_TAG, "isRoaming: network registration info null");
            }
        } else {
            Log.d(LOG_TAG, "isRoaming: service state null");
        }
        return nriRoaming;
    }

    public MobileNetworkSettings() {
        super(UserManager.DISALLOW_CONFIG_MOBILE_NETWORKS);
    }

    @Override
    public int getMetricsCategory() {
        return SettingsEnums.MOBILE_NETWORK;
    }

    /**
     * Invoked on each preference click in this hierarchy, overrides
     * PreferenceActivity's implementation.  Used to make sure we track the
     * preference click events.
     */
    @Override
    public boolean onPreferenceTreeClick(Preference preference) {
        if (super.onPreferenceTreeClick(preference)) {
            return true;
        }
        final String key = preference.getKey();

        if (TextUtils.equals(key, BUTTON_CDMA_SYSTEM_SELECT_KEY)
                || TextUtils.equals(key, BUTTON_CDMA_SUBSCRIPTION_KEY)) {
            if (mTelephonyManager.getEmergencyCallbackMode()) {
                startActivityForResult(
                        new Intent(TelephonyManager.ACTION_SHOW_NOTICE_ECM_BLOCK_OTHERS, null),
                        REQUEST_CODE_EXIT_ECM);
                mClickedPrefKey = key;
            }
            return true;
        }

        return false;
    }

    @Override
    protected List<AbstractPreferenceController> createPreferenceControllers(Context context) {
        if (!SubscriptionUtil.isSimHardwareVisible(context)) {
            finish();
            return Arrays.asList();
        }
        if (getArguments() == null) {
            Intent intent = getIntent();
            if (intent != null) {
                mSubId = intent.getIntExtra(Settings.EXTRA_SUB_ID,
                        MobileNetworkUtils.getSearchableSubscriptionId(context));
                Log.d(LOG_TAG, "display subId from intent: " + mSubId);
            } else {
                Log.d(LOG_TAG, "intent is null, can not get subId " + mSubId + " from intent.");
            }
        } else {
            mSubId = getArguments().getInt(Settings.EXTRA_SUB_ID,
                    MobileNetworkUtils.getSearchableSubscriptionId(context));
            Log.d(LOG_TAG, "display subId from getArguments(): " + mSubId);
        }
        Log.i(LOG_TAG, "display subId: " + mSubId);

        mMobileNetworkRepository = MobileNetworkRepository.getInstance(context);
        mExecutor.execute(() -> {
            mSubscriptionInfoEntity = mMobileNetworkRepository.getSubInfoById(
                    String.valueOf(mSubId));
            mMobileNetworkInfoEntity =
                    mMobileNetworkRepository.queryMobileNetworkInfoBySubId(
                            String.valueOf(mSubId));
        });

        return Arrays.asList(
                new DataUsageSummaryPreferenceController(getActivity(), mSubId),
                new RoamingPreferenceController(context, KEY_ROAMING_PREF, getSettingsLifecycle(),
                        this, mSubId),
                new DataDefaultSubscriptionController(context, KEY_DATA_PREF,
                        getSettingsLifecycle(), this),
                new CallsDefaultSubscriptionController(context, KEY_CALLS_PREF,
                        getSettingsLifecycle(), this),
                new SmsDefaultSubscriptionController(context, KEY_SMS_PREF, getSettingsLifecycle(),
                        this),
                new MobileDataPreferenceController(context, KEY_MOBILE_DATA_PREF,
                        getSettingsLifecycle(), this, mSubId),
                new ConvertToEsimPreferenceController(context, KEY_CONVERT_TO_ESIM_PREF,
                        getSettingsLifecycle(), this, mSubId));
    }

    @Override
    public void onAttach(Context context) {
        super.onAttach(context);

        if (mSubId == SubscriptionManager.INVALID_SUBSCRIPTION_ID) {
            Log.d(LOG_TAG, "Invalid subId, get the default subscription to show.");
            SubscriptionInfo info = SubscriptionUtil.getSubscriptionOrDefault(context, mSubId);
            if (info == null) {
                Log.d(LOG_TAG, "Invalid subId request " + mSubId);
                return;
            }
            mSubId = info.getSubscriptionId();
            Log.d(LOG_TAG, "Show NetworkSettings fragment for subId" + mSubId);
        }

        mImsMgr = context.getSystemService(ImsManager.class);

        // Connect TelephonyUtils to ExtTelephonyService
        TelephonyUtils.connectExtTelephonyService(context);

        Intent intent = getIntent();
        if (intent != null) {
            int updateSubscriptionIndex = intent.getIntExtra(Settings.EXTRA_SUB_ID,
                    SubscriptionManager.INVALID_SUBSCRIPTION_ID);

            if (updateSubscriptionIndex != SubscriptionManager.INVALID_SUBSCRIPTION_ID) {
                int oldSubId = mSubId;
                mSubId = updateSubscriptionIndex;
                // If the subscription has changed or the new intent does not contain the opt in
                // action,
                // remove the old discovery dialog. If the activity is being recreated, we will see
                // onCreate -> onNewIntent, so the dialog will first be recreated for the old
                // subscription
                // and then removed.
                if (updateSubscriptionIndex != oldSubId
                        || !MobileNetworkActivity.doesIntentContainOptInAction(intent)) {
                    removeContactDiscoveryDialog(oldSubId);
                }

                // evaluate showing the new discovery dialog if this intent contains an action to
                // show the
                // opt-in.
                if (MobileNetworkActivity.doesIntentContainOptInAction(intent)) {
                    showContactDiscoveryDialog();
                }
            }

        }

        final DataUsageSummaryPreferenceController dataUsageSummaryPreferenceController =
                use(DataUsageSummaryPreferenceController.class);
        if (dataUsageSummaryPreferenceController != null) {
            dataUsageSummaryPreferenceController.init(mSubId);
        }
        use(MobileNetworkSwitchController.class).init(mSubId);
        use(CarrierSettingsVersionPreferenceController.class).init(mSubId);
        use(BillingCyclePreferenceController.class).init(mSubId);
        use(MmsMessagePreferenceController.class).init(mSubId);
        use(AutoDataSwitchPreferenceController.class).init(mSubId);
        use(DataDuringCallsPreferenceController.class).init(mSubId);
        use(DisabledSubscriptionController.class).init(mSubId);
        use(DeleteSimProfilePreferenceController.class).init(mSubId);
        use(DisableSimFooterPreferenceController.class).init(mSubId);
        use(NrDisabledInDsdsFooterPreferenceController.class).init(mSubId);

        final MobileDataPreferenceController mobileDataPreferenceController =
                use(MobileDataPreferenceController.class);
        if (mobileDataPreferenceController != null) {
            mobileDataPreferenceController.init(getFragmentManager(), mSubId,
                    mSubscriptionInfoEntity, mMobileNetworkInfoEntity);
            mobileDataPreferenceController.setWifiPickerTrackerHelper(
                    new WifiPickerTrackerHelper(getSettingsLifecycle(), context,
                            null /* WifiPickerTrackerCallback */));
        }

        final RoamingPreferenceController roamingPreferenceController =
                use(RoamingPreferenceController.class);
        if (roamingPreferenceController != null) {
            roamingPreferenceController.init(getFragmentManager(), mSubId,
                    mMobileNetworkInfoEntity);
        }
        use(ApnPreferenceController.class).init(mSubId);
        use(UserPLMNPreferenceController.class).init(mSubId);
        use(CarrierPreferenceController.class).init(mSubId);
        use(DataUsagePreferenceController.class).init(mSubId);
        use(PreferredNetworkModePreferenceController.class).init(getLifecycle(), mSubId);
        use(EnabledNetworkModePreferenceController.class).init(mSubId, getParentFragmentManager());
        use(DataServiceSetupPreferenceController.class).init(mSubId);
        use(Enable2gPreferenceController.class).init(mSubId);
        use(CarrierWifiTogglePreferenceController.class).init(getLifecycle(), mSubId);

        final CallingPreferenceCategoryController callingPreferenceCategoryController =
                use(CallingPreferenceCategoryController.class);
        use(WifiCallingPreferenceController.class)
                .init(mSubId, callingPreferenceCategoryController);

        final OpenNetworkSelectPagePreferenceController openNetworkSelectPagePreferenceController =
                use(OpenNetworkSelectPagePreferenceController.class).init(mSubId);
        final AutoSelectPreferenceController autoSelectPreferenceController =
                use(AutoSelectPreferenceController.class)
                        .init(mSubId)
                        .addListener(openNetworkSelectPagePreferenceController);

        // final SelectNetworkPreferenceController selectNetworkPreferenceController =
        //         use(SelectNetworkPreferenceController.class)
        //                 .init(mSubId)
        //                 .addListener(autoSelectPreferenceController);

        use(NetworkPreferenceCategoryController.class).init(mSubId)
                .setChildren(Arrays.asList(autoSelectPreferenceController));
        mCdmaSystemSelectPreferenceController = use(CdmaSystemSelectPreferenceController.class);
        mCdmaSystemSelectPreferenceController.init(getPreferenceManager(), mSubId);
        mCdmaSubscriptionPreferenceController = use(CdmaSubscriptionPreferenceController.class);
        mCdmaSubscriptionPreferenceController.init(getPreferenceManager(), mSubId);

        final VideoCallingPreferenceController videoCallingPreferenceController =
<<<<<<< HEAD
                use(VideoCallingPreferenceController.class).init(mSubId);
        // final BackupCallingPreferenceController crossSimCallingPreferenceController =
        //         use(BackupCallingPreferenceController.class).init(getFragmentManager(), mSubId);
        // use(CallingPreferenceCategoryController.class).setChildren(
        //         Arrays.asList(wifiCallingPreferenceController, videoCallingPreferenceController,
        //                 crossSimCallingPreferenceController));
        use(Enabled5GPreferenceController.class).init(mSubId);
=======
                use(VideoCallingPreferenceController.class)
                        .init(mSubId, callingPreferenceCategoryController);
>>>>>>> 08fc3942
        use(Enhanced4gLtePreferenceController.class).init(mSubId)
                .addListener(videoCallingPreferenceController);
        use(Enhanced4gCallingPreferenceController.class).init(mSubId)
                .addListener(videoCallingPreferenceController);
        use(Enhanced4gAdvancedCallingPreferenceController.class).init(mSubId)
                .addListener(videoCallingPreferenceController);
        use(ContactDiscoveryPreferenceController.class).init(getParentFragmentManager(), mSubId);
        use(NrAdvancedCallingPreferenceController.class).init(mSubId);
        use(TransferEsimPreferenceController.class).init(mSubId, mSubscriptionInfoEntity);
        final ConvertToEsimPreferenceController convertToEsimPreferenceController =
                use(ConvertToEsimPreferenceController.class);
        if (convertToEsimPreferenceController != null) {
            convertToEsimPreferenceController.init(mSubId, mSubscriptionInfoEntity);
        }

        List<AbstractSubscriptionPreferenceController> subscriptionPreferenceControllers =
                useAll(AbstractSubscriptionPreferenceController.class);
        for (AbstractSubscriptionPreferenceController controller :
                subscriptionPreferenceControllers) {
            controller.init(mSubId);
        }
    }

    @Override
    public void onCreate(Bundle icicle) {
        Log.i(LOG_TAG, "onCreate:+");

        final TelephonyStatusControlSession session =
                setTelephonyAvailabilityStatus(getPreferenceControllersAsList());

        super.onCreate(icicle);
        final Context context = getContext();
        mExtTelephonyManager = ExtTelephonyManager.getInstance(context);
        mExtTelephonyManager.connectService(mExtTelServiceCallback);
        mUserManager = (UserManager) context.getSystemService(Context.USER_SERVICE);
        mTelephonyManager = context.getSystemService(TelephonyManager.class)
                .createForSubscriptionId(mSubId);

        session.close();

        onRestoreInstance(icicle);
    }

    @Override
    public void onViewCreated(@NonNull View view, @Nullable Bundle savedInstanceState) {
        super.onViewCreated(view, savedInstanceState);
        collectAirplaneModeAndFinishIfOn(this);
    }

    @Override
    public void onResume() {
        Log.i(LOG_TAG, "onResume:+");
        super.onResume();
        mMobileNetworkRepository.addRegister(this, this, mSubId);
        mMobileNetworkRepository.updateEntity();
        // TODO: remove log after fixing b/182326102
        Log.d(LOG_TAG, "onResume() subId=" + mSubId);
    }

    private void onSubscriptionDetailChanged() {
        if (mSubscriptionInfoEntity != null) {
            /**
             * Update the title when SIM stats got changed
             */
            final Consumer<Activity> renameTitle = activity -> {
                if (activity != null && !activity.isFinishing()) {
                    if (activity instanceof SettingsActivity) {
                        ((SettingsActivity) activity).setTitle(mSubscriptionInfoEntity.uniqueName);
                    }
                }
            };

            ThreadUtils.postOnMainThread(() -> {
                renameTitle.accept(getActivity());
                redrawPreferenceControllers();
            });
        }
    }

    @Override
    public void onPause() {
        mMobileNetworkRepository.removeRegister(this);
        super.onPause();
    }

    @VisibleForTesting
    void onRestoreInstance(Bundle icicle) {
        if (icicle != null) {
            mClickedPrefKey = icicle.getString(KEY_CLICKED_PREF);
        }
    }

    @Override
    protected int getPreferenceScreenResId() {
        return R.xml.mobile_network_settings;
    }

    @Override
    protected String getLogTag() {
        return LOG_TAG;
    }

    @Override
    public void onSaveInstanceState(Bundle outState) {
        super.onSaveInstanceState(outState);
        outState.putString(KEY_CLICKED_PREF, mClickedPrefKey);
    }

    @Override
    public void onActivityResult(int requestCode, int resultCode, Intent data) {
        switch (requestCode) {
            case REQUEST_CODE_EXIT_ECM:
                if (resultCode != Activity.RESULT_CANCELED) {
                    // If the phone exits from ECM mode, show the CDMA
                    final Preference preference = getPreferenceScreen()
                            .findPreference(mClickedPrefKey);
                    if (preference != null) {
                        preference.performClick();
                    }
                }
                break;

            case REQUEST_CODE_DELETE_SUBSCRIPTION:
                if (resultCode != Activity.RESULT_CANCELED) {
                    final Activity activity = getActivity();
                    if (activity != null && !activity.isFinishing()) {
                        activity.finish();
                    }
                }
                break;

            default:
                break;
        }
    }

    @Override
    public void onCreateOptionsMenu(Menu menu, MenuInflater inflater) {
        if (mSubId != SubscriptionManager.INVALID_SUBSCRIPTION_ID) {
            final MenuItem item = menu.add(Menu.NONE, R.id.edit_sim_name, Menu.NONE,
                    R.string.mobile_network_sim_name);
            item.setIcon(com.android.internal.R.drawable.ic_mode_edit);
            item.setShowAsAction(MenuItem.SHOW_AS_ACTION_ALWAYS);
        }
        super.onCreateOptionsMenu(menu, inflater);
    }

    @Override
    public boolean onOptionsItemSelected(MenuItem menuItem) {
        if (mSubId != SubscriptionManager.INVALID_SUBSCRIPTION_ID) {
            if (menuItem.getItemId() == R.id.edit_sim_name) {
                RenameMobileNetworkDialogFragment.newInstance(mSubId).show(
                        getFragmentManager(), RenameMobileNetworkDialogFragment.TAG);
                return true;
            }
        }
        return super.onOptionsItemSelected(menuItem);
    }

    public static final BaseSearchIndexProvider SEARCH_INDEX_DATA_PROVIDER =
            new BaseSearchIndexProvider(R.xml.mobile_network_settings) {
                @Override
                public List<SearchIndexableResource> getXmlResourcesToIndex(Context context,
                        boolean enabled) {
                    return super.getXmlResourcesToIndex(context, enabled);
                }

                /** suppress full page if user is not admin */
                @Override
                protected boolean isPageSearchEnabled(Context context) {
                    boolean isAirplaneOff = Settings.Global.getInt(context.getContentResolver(),
                            Settings.Global.AIRPLANE_MODE_ON, 0) == 0;
                    return isAirplaneOff && SubscriptionUtil.isSimHardwareVisible(context)
                            && context.getSystemService(UserManager.class).isAdminUser();
                }
            };

    private ContactDiscoveryDialogFragment getContactDiscoveryFragment(int subId) {
        // In the case that we are rebuilding this activity after it has been destroyed and
        // recreated, look up the dialog in the fragment manager.
        return (ContactDiscoveryDialogFragment) getChildFragmentManager()
                .findFragmentByTag(ContactDiscoveryDialogFragment.getFragmentTag(subId));
    }


    private void removeContactDiscoveryDialog(int subId) {
        ContactDiscoveryDialogFragment fragment = getContactDiscoveryFragment(subId);
        if (fragment != null) {
            fragment.dismiss();
        }
    }

    private void showContactDiscoveryDialog() {
        ContactDiscoveryDialogFragment fragment = getContactDiscoveryFragment(mSubId);

        if (mSubscriptionInfoEntity == null) {
            Log.d(LOG_TAG, "showContactDiscoveryDialog, Invalid subId request " + mSubId);
            onDestroy();
            return;
        }

        if (fragment == null) {
            fragment = ContactDiscoveryDialogFragment.newInstance(mSubId,
                    mSubscriptionInfoEntity.uniqueName);
        }
        // Only try to show the dialog if it has not already been added, otherwise we may
        // accidentally add it multiple times, causing multiple dialogs.
        if (!fragment.isAdded()) {
            fragment.show(getChildFragmentManager(),
                    ContactDiscoveryDialogFragment.getFragmentTag(mSubId));
        }
    }

    @Override
    public void onAvailableSubInfoChanged(List<SubscriptionInfoEntity> subInfoEntityList) {
        // Check the current subId is existed or not, if so, finish it.
        if (!mSubscriptionInfoMap.isEmpty()) {

            // Check each subInfo and remove it in the map based on the new list.
            for (SubscriptionInfoEntity entity : subInfoEntityList) {
                mSubscriptionInfoMap.remove(Integer.parseInt(entity.subId));
            }

            Iterator<Integer> iterator = mSubscriptionInfoMap.keySet().iterator();
            while (iterator.hasNext()) {
                if (iterator.next() == mSubId && getActivity() != null) {
                    finishFragment();
                    return;
                }
            }
        }

        mSubInfoEntityList = subInfoEntityList;
        SubscriptionInfoEntity[] entityArray = mSubInfoEntityList.toArray(
                new SubscriptionInfoEntity[0]);
        for (SubscriptionInfoEntity entity : entityArray) {
            int subId = Integer.parseInt(entity.subId);
            mSubscriptionInfoMap.put(subId, entity);
            if (mSubId != SubscriptionManager.INVALID_SUBSCRIPTION_ID && subId == mSubId) {
                mSubscriptionInfoEntity = entity;
                Log.d(LOG_TAG, "Set subInfo for subId " + mSubId);
                break;
            } else if (entity.isDefaultSubscriptionSelection) {
                mSubscriptionInfoEntity = entity;
                Log.d(LOG_TAG, "Set subInfo to default subInfo.");
            }
        }
        onSubscriptionDetailChanged();
    }
}<|MERGE_RESOLUTION|>--- conflicted
+++ resolved
@@ -435,18 +435,8 @@
         mCdmaSubscriptionPreferenceController.init(getPreferenceManager(), mSubId);
 
         final VideoCallingPreferenceController videoCallingPreferenceController =
-<<<<<<< HEAD
-                use(VideoCallingPreferenceController.class).init(mSubId);
-        // final BackupCallingPreferenceController crossSimCallingPreferenceController =
-        //         use(BackupCallingPreferenceController.class).init(getFragmentManager(), mSubId);
-        // use(CallingPreferenceCategoryController.class).setChildren(
-        //         Arrays.asList(wifiCallingPreferenceController, videoCallingPreferenceController,
-        //                 crossSimCallingPreferenceController));
-        use(Enabled5GPreferenceController.class).init(mSubId);
-=======
                 use(VideoCallingPreferenceController.class)
                         .init(mSubId, callingPreferenceCategoryController);
->>>>>>> 08fc3942
         use(Enhanced4gLtePreferenceController.class).init(mSubId)
                 .addListener(videoCallingPreferenceController);
         use(Enhanced4gCallingPreferenceController.class).init(mSubId)
