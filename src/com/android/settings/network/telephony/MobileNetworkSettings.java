--- conflicted
+++ resolved
@@ -67,12 +67,9 @@
 import com.android.settingslib.search.SearchIndexable;
 import com.android.settingslib.utils.ThreadUtils;
 
-<<<<<<< HEAD
 import org.codeaurora.internal.IExtTelephony;
 
-=======
 import java.util.ArrayList;
->>>>>>> d66c2a8f
 import java.util.Arrays;
 import java.util.HashMap;
 import java.util.Iterator;
@@ -92,15 +89,13 @@
     @VisibleForTesting
     static final String KEY_CLICKED_PREF = "key_clicked_pref";
 
-<<<<<<< HEAD
+    private static final String KEY_ROAMING_PREF = "button_roaming_key";
+    private static final String KEY_CALLS_PREF = "calls_preference";
+    private static final String KEY_SMS_PREF = "sms_preference";
+
     // UICC provisioning status
     public static final int CARD_NOT_PROVISIONED = 0;
     public static final int CARD_PROVISIONED = 1;
-=======
-    private static final String KEY_ROAMING_PREF = "button_roaming_key";
-    private static final String KEY_CALLS_PREF = "calls_preference";
-    private static final String KEY_SMS_PREF = "sms_preference";
->>>>>>> d66c2a8f
 
     //String keys for preference lookup
     private static final String BUTTON_CDMA_SYSTEM_SELECT_KEY = "cdma_system_select_key";
@@ -178,11 +173,8 @@
                     MobileNetworkUtils.getSearchableSubscriptionId(context));
             Log.d(LOG_TAG, "display subId from getArguments(): " + mSubId);
         }
-<<<<<<< HEAD
         Log.i(LOG_TAG, "display subId: " + mSubId);
 
-        if (!SubscriptionManager.isValidSubscriptionId(mSubId)) {
-=======
         mMobileNetworkRepository = MobileNetworkRepository.create(context, this);
         mExecutor.execute(() -> {
             mSubscriptionInfoEntity = mMobileNetworkRepository.getSubInfoById(
@@ -192,7 +184,6 @@
                             String.valueOf(mSubId));
         });
         if (mSubId <= SubscriptionManager.INVALID_SUBSCRIPTION_ID) {
->>>>>>> d66c2a8f
             return Arrays.asList();
         }
         return Arrays.asList(
@@ -345,20 +336,6 @@
         mMobileNetworkRepository.addRegister(this);
         // TODO: remove log after fixing b/182326102
         Log.d(LOG_TAG, "onResume() subId=" + mSubId);
-<<<<<<< HEAD
-        if (mActiveSubscriptionsListener == null) {
-            mActiveSubscriptionsListener = new ActiveSubscriptionsListener(
-                    getContext().getMainLooper(), getContext(), mSubId) {
-                public void onChanged() {
-                    onSubscriptionDetailChanged();
-                }
-            };
-            mDropFirstSubscriptionChangeNotify = true;
-        }
-        mActiveSubscriptionsListener.start();
-
-=======
->>>>>>> d66c2a8f
     }
 
     private void onSubscriptionDetailChanged() {
