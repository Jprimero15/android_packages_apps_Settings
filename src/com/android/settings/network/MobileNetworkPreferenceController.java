--- conflicted
+++ resolved
@@ -129,7 +129,6 @@
         }
     }
 
-<<<<<<< HEAD
     private void updateDisplayName() {
         if (mPreference != null) {
             List<SubscriptionInfo> list = mSubscriptionManager.getActiveSubscriptionInfoList();
@@ -170,10 +169,7 @@
         }
     };
 
-    @Override
-=======
     @OnLifecycleEvent(Event.ON_STOP)
->>>>>>> 9345dd87
     public void onStop() {
         if (mPhoneStateListener != null) {
             mTelephonyManager.listen(mPhoneStateListener, PhoneStateListener.LISTEN_NONE);
