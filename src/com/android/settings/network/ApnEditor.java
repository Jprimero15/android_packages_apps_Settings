--- conflicted
+++ resolved
@@ -724,14 +724,6 @@
                             Objects.toString(subInfo.getMncString(), "");
                     mMvnoMatchData.setText(mcc + mnc + "x");
                 } else if (values[mvnoIndex].equals("GID")) {
-<<<<<<< HEAD
-                    mMvnoMatchData.setText(mTelephonyManager.getGroupIdLevel1());
-                } else if (values[mvnoIndex].equals("ICCID")) {
-                    if (mMvnoMatchDataStr != null) {
-                        Log.d(TAG, "mMvnoMatchDataStr: " + mMvnoMatchDataStr);
-                        mMvnoMatchData.setText(mMvnoMatchDataStr);
-                    }
-=======
                     TelephonyManager telephonyManager = (TelephonyManager)
                             getContext().getSystemService(TelephonyManager.class);
                     final TelephonyManager telephonyManagerForSubId =
@@ -740,7 +732,11 @@
                         telephonyManager = telephonyManagerForSubId;
                     }
                     mMvnoMatchData.setText(telephonyManager.getGroupIdLevel1());
->>>>>>> 9f774e0a
+                } else if (values[mvnoIndex].equals("ICCID")) {
+                    if (mMvnoMatchDataStr != null) {
+                        Log.d(TAG, "mMvnoMatchDataStr: " + mMvnoMatchDataStr);
+                        mMvnoMatchData.setText(mMvnoMatchDataStr);
+                    }
                 }
             }
 
