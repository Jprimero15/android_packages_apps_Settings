/*
 * Copyright (C) 2018 The Android Open Source Project
 *
 * Licensed under the Apache License, Version 2.0 (the "License");
 * you may not use this file except in compliance with the License.
 * You may obtain a copy of the License at
 *
 *      http://www.apache.org/licenses/LICENSE-2.0
 *
 * Unless required by applicable law or agreed to in writing, software
 * distributed under the License is distributed on an "AS IS" BASIS,
 * WITHOUT WARRANTIES OR CONDITIONS OF ANY KIND, either express or implied.
 * See the License for the specific language governing permissions and
 * limitations under the License.
 */

package com.android.settings.gestures;

import static android.os.UserHandle.USER_CURRENT;
import static android.provider.Settings.Secure.ACCESSIBILITY_BUTTON_MODE_FLOATING_MENU;
import static android.view.WindowManagerPolicyConstants.NAV_BAR_MODE_2BUTTON_OVERLAY;
import static android.view.WindowManagerPolicyConstants.NAV_BAR_MODE_3BUTTON_OVERLAY;
import static android.view.WindowManagerPolicyConstants.NAV_BAR_MODE_GESTURAL_OVERLAY;

import android.app.settings.SettingsEnums;
import android.content.Context;
import android.content.Intent;
import android.content.SharedPreferences;
import android.content.om.IOverlayManager;
import android.content.om.OverlayInfo;
import android.os.Bundle;
import android.os.RemoteException;
import android.os.ServiceManager;
import android.provider.Settings;
import android.text.TextUtils;
import android.view.accessibility.AccessibilityManager;

import androidx.annotation.Nullable;
import androidx.annotation.VisibleForTesting;
import androidx.preference.PreferenceScreen;

import com.android.settings.R;
<<<<<<< HEAD
import com.android.settings.SettingsTutorialDialogWrapperActivity;
=======
import com.android.settings.accessibility.AccessibilityGestureNavigationTutorial;
>>>>>>> 6bc771c1
import com.android.settings.dashboard.suggestions.SuggestionFeatureProvider;
import com.android.settings.overlay.FeatureFactory;
import com.android.settings.search.BaseSearchIndexProvider;
import com.android.settings.support.actionbar.HelpResourceProvider;
import com.android.settings.utils.CandidateInfoExtra;
import com.android.settings.widget.RadioButtonPickerFragment;
import com.android.settingslib.search.SearchIndexable;
import com.android.settingslib.widget.CandidateInfo;
import com.android.settingslib.widget.IllustrationPreference;
import com.android.settingslib.widget.SelectorWithWidgetPreference;

import java.util.ArrayList;
import java.util.List;

@SearchIndexable
public class SystemNavigationGestureSettings extends RadioButtonPickerFragment implements
        HelpResourceProvider {

    @VisibleForTesting
    static final String KEY_SYSTEM_NAV_3BUTTONS = "system_nav_3buttons";
    @VisibleForTesting
    static final String KEY_SYSTEM_NAV_2BUTTONS = "system_nav_2buttons";
    @VisibleForTesting
    static final String KEY_SYSTEM_NAV_GESTURAL = "system_nav_gestural";

    public static final String PREF_KEY_SUGGESTION_COMPLETE =
            "pref_system_navigation_suggestion_complete";

    private static final String KEY_SHOW_A11Y_TUTORIAL_DIALOG = "show_a11y_tutorial_dialog_bool";

    private boolean mA11yTutorialDialogShown = false;

    private IOverlayManager mOverlayManager;

    private IllustrationPreference mVideoPreference;

    @Override
    public void onCreate(@Nullable Bundle savedInstanceState) {
        super.onCreate(savedInstanceState);
        if (savedInstanceState != null) {
            mA11yTutorialDialogShown =
                    savedInstanceState.getBoolean(KEY_SHOW_A11Y_TUTORIAL_DIALOG, false);
            if (mA11yTutorialDialogShown) {
                AccessibilityGestureNavigationTutorial.showGestureNavigationTutorialDialog(
                        getContext(), dialog -> mA11yTutorialDialogShown = false);
            }
        }
    }

    @Override
    public void onSaveInstanceState(Bundle outState) {
        outState.putBoolean(KEY_SHOW_A11Y_TUTORIAL_DIALOG, mA11yTutorialDialogShown);
        super.onSaveInstanceState(outState);
    }

    @Override
    public void onAttach(Context context) {
        super.onAttach(context);

        SuggestionFeatureProvider suggestionFeatureProvider = FeatureFactory.getFactory(context)
                .getSuggestionFeatureProvider(context);
        SharedPreferences prefs = suggestionFeatureProvider.getSharedPrefs(context);
        prefs.edit().putBoolean(PREF_KEY_SUGGESTION_COMPLETE, true).apply();

        mOverlayManager = IOverlayManager.Stub.asInterface(
                ServiceManager.getService(Context.OVERLAY_SERVICE));

        mVideoPreference = new IllustrationPreference(context);
        setIllustrationVideo(mVideoPreference, getDefaultKey());

        migrateOverlaySensitivityToSettings(context, mOverlayManager);
    }

    @Override
    public int getMetricsCategory() {
        return SettingsEnums.SETTINGS_GESTURE_SWIPE_UP;
    }

    @Override
    public void updateCandidates() {
        final String defaultKey = getDefaultKey();
        final String systemDefaultKey = getSystemDefaultKey();
        final PreferenceScreen screen = getPreferenceScreen();
        screen.removeAll();
        screen.addPreference(mVideoPreference);

        final List<? extends CandidateInfo> candidateList = getCandidates();
        if (candidateList == null) {
            return;
        }
        for (CandidateInfo info : candidateList) {
            SelectorWithWidgetPreference pref =
                    new SelectorWithWidgetPreference(getPrefContext());
            bindPreference(pref, info.getKey(), info, defaultKey);
            bindPreferenceExtra(pref, info.getKey(), info, defaultKey, systemDefaultKey);
            screen.addPreference(pref);
        }
        mayCheckOnlyRadioButton();
    }

    @Override
    public void bindPreferenceExtra(SelectorWithWidgetPreference pref,
            String key, CandidateInfo info, String defaultKey, String systemDefaultKey) {
        if (!(info instanceof CandidateInfoExtra)) {
            return;
        }

        pref.setSummary(((CandidateInfoExtra) info).loadSummary());

        if (info.getKey() == KEY_SYSTEM_NAV_GESTURAL) {
            pref.setExtraWidgetOnClickListener((v) -> startActivity(new Intent(
                    GestureNavigationSettingsFragment.GESTURE_NAVIGATION_SETTINGS)));
        }
    }

    @Override
    protected int getPreferenceScreenResId() {
        return R.xml.system_navigation_gesture_settings;
    }

    @Override
    protected List<? extends CandidateInfo> getCandidates() {
        final Context c = getContext();
        List<CandidateInfoExtra> candidates = new ArrayList<>();

        if (SystemNavigationPreferenceController.isOverlayPackageAvailable(c,
                NAV_BAR_MODE_GESTURAL_OVERLAY)) {
            candidates.add(new CandidateInfoExtra(
                    c.getText(R.string.edge_to_edge_navigation_title),
                    c.getText(R.string.edge_to_edge_navigation_summary),
                    KEY_SYSTEM_NAV_GESTURAL, true /* enabled */));
        }
        if (SystemNavigationPreferenceController.isOverlayPackageAvailable(c,
                NAV_BAR_MODE_2BUTTON_OVERLAY)) {
            candidates.add(new CandidateInfoExtra(
                    c.getText(R.string.swipe_up_to_switch_apps_title),
                    c.getText(R.string.swipe_up_to_switch_apps_summary),
                    KEY_SYSTEM_NAV_2BUTTONS, true /* enabled */));
        }
        if (SystemNavigationPreferenceController.isOverlayPackageAvailable(c,
                NAV_BAR_MODE_3BUTTON_OVERLAY)) {
            candidates.add(new CandidateInfoExtra(
                    c.getText(R.string.legacy_navigation_title),
                    c.getText(R.string.legacy_navigation_summary),
                    KEY_SYSTEM_NAV_3BUTTONS, true /* enabled */));
        }

        return candidates;
    }

    @Override
    protected String getDefaultKey() {
        return getCurrentSystemNavigationMode(getContext());
    }

    @Override
    protected boolean setDefaultKey(String key) {
        setCurrentSystemNavigationMode(mOverlayManager, key);
        setIllustrationVideo(mVideoPreference, key);
<<<<<<< HEAD
        if (TextUtils.equals(KEY_SYSTEM_NAV_GESTURAL, key)
                && !isAccessibilityFloatingMenuEnabled()
                && (isAnyServiceSupportAccessibilityButton() || isNavBarMagnificationEnabled())) {
            final Intent intent = new Intent(getActivity(),
                    SettingsTutorialDialogWrapperActivity.class);
            intent.addFlags(Intent.FLAG_ACTIVITY_NEW_TASK);
            startActivity(intent);
        }
=======
        setGestureNavigationTutorialDialog(key);
>>>>>>> 6bc771c1
        return true;
    }

    static void migrateOverlaySensitivityToSettings(Context context,
            IOverlayManager overlayManager) {
        if (!SystemNavigationPreferenceController.isGestureNavigationEnabled(context)) {
            return;
        }

        OverlayInfo info = null;
        try {
            info = overlayManager.getOverlayInfo(NAV_BAR_MODE_GESTURAL_OVERLAY, USER_CURRENT);
        } catch (RemoteException e) { /* Do nothing */ }
        if (info != null && !info.isEnabled()) {
            // Enable the default gesture nav overlay. Back sensitivity for left and right are
            // stored as separate settings values, and other gesture nav overlays are deprecated.
            setCurrentSystemNavigationMode(overlayManager, KEY_SYSTEM_NAV_GESTURAL);
            Settings.Secure.putFloat(context.getContentResolver(),
                    Settings.Secure.BACK_GESTURE_INSET_SCALE_LEFT, 1.0f);
            Settings.Secure.putFloat(context.getContentResolver(),
                    Settings.Secure.BACK_GESTURE_INSET_SCALE_RIGHT, 1.0f);
        }
    }

    @VisibleForTesting
    static String getCurrentSystemNavigationMode(Context context) {
        if (SystemNavigationPreferenceController.isGestureNavigationEnabled(context)) {
            return KEY_SYSTEM_NAV_GESTURAL;
        } else if (SystemNavigationPreferenceController.is2ButtonNavigationEnabled(context)) {
            return KEY_SYSTEM_NAV_2BUTTONS;
        } else {
            return KEY_SYSTEM_NAV_3BUTTONS;
        }
    }

    @VisibleForTesting
    static void setCurrentSystemNavigationMode(IOverlayManager overlayManager, String key) {
        String overlayPackage = NAV_BAR_MODE_GESTURAL_OVERLAY;
        switch (key) {
            case KEY_SYSTEM_NAV_GESTURAL:
                overlayPackage = NAV_BAR_MODE_GESTURAL_OVERLAY;
                break;
            case KEY_SYSTEM_NAV_2BUTTONS:
                overlayPackage = NAV_BAR_MODE_2BUTTON_OVERLAY;
                break;
            case KEY_SYSTEM_NAV_3BUTTONS:
                overlayPackage = NAV_BAR_MODE_3BUTTON_OVERLAY;
                break;
        }

        try {
            overlayManager.setEnabledExclusiveInCategory(overlayPackage, USER_CURRENT);
        } catch (RemoteException e) {
            throw e.rethrowFromSystemServer();
        }
    }

    private static void setIllustrationVideo(IllustrationPreference videoPref,
            String systemNavKey) {
        switch (systemNavKey) {
            case KEY_SYSTEM_NAV_GESTURAL:
                videoPref.setLottieAnimationResId(R.raw.lottie_system_nav_fully_gestural);
                break;
            case KEY_SYSTEM_NAV_2BUTTONS:
                videoPref.setLottieAnimationResId(R.raw.lottie_system_nav_2_button);
                break;
            case KEY_SYSTEM_NAV_3BUTTONS:
                videoPref.setLottieAnimationResId(R.raw.lottie_system_nav_3_button);
                break;
        }
    }

<<<<<<< HEAD
=======
    private void setGestureNavigationTutorialDialog(String systemNavKey) {
        if (TextUtils.equals(KEY_SYSTEM_NAV_GESTURAL, systemNavKey)
                && !isAccessibilityFloatingMenuEnabled()
                && (isAnyServiceSupportAccessibilityButton() || isNavBarMagnificationEnabled())) {
            mA11yTutorialDialogShown = true;
            AccessibilityGestureNavigationTutorial.showGestureNavigationTutorialDialog(getContext(),
                    dialog -> mA11yTutorialDialogShown = false);
        } else {
            mA11yTutorialDialogShown = false;
        }
    }

>>>>>>> 6bc771c1
    private boolean isAnyServiceSupportAccessibilityButton() {
        final AccessibilityManager ams = getContext().getSystemService(AccessibilityManager.class);
        final List<String> targets = ams.getAccessibilityShortcutTargets(
                AccessibilityManager.ACCESSIBILITY_BUTTON);
        return !targets.isEmpty();
    }

    private boolean isNavBarMagnificationEnabled() {
        return Settings.Secure.getInt(getContext().getContentResolver(),
                Settings.Secure.ACCESSIBILITY_DISPLAY_MAGNIFICATION_NAVBAR_ENABLED, 0) == 1;
    }

    private boolean isAccessibilityFloatingMenuEnabled() {
        return Settings.Secure.getInt(getContext().getContentResolver(),
                Settings.Secure.ACCESSIBILITY_BUTTON_MODE, /* def= */ -1)
                == ACCESSIBILITY_BUTTON_MODE_FLOATING_MENU;
    }

    public static final BaseSearchIndexProvider SEARCH_INDEX_DATA_PROVIDER =
            new BaseSearchIndexProvider(R.xml.system_navigation_gesture_settings) {

                @Override
                protected boolean isPageSearchEnabled(Context context) {
                    return SystemNavigationPreferenceController.isGestureAvailable(context);
                }
            };

    // From HelpResourceProvider
    @Override
    public int getHelpResource() {
        // TODO(b/146001201): Replace with system navigation help page when ready.
        return R.string.help_uri_default;
    }
}<|MERGE_RESOLUTION|>--- conflicted
+++ resolved
@@ -40,11 +40,7 @@
 import androidx.preference.PreferenceScreen;
 
 import com.android.settings.R;
-<<<<<<< HEAD
-import com.android.settings.SettingsTutorialDialogWrapperActivity;
-=======
 import com.android.settings.accessibility.AccessibilityGestureNavigationTutorial;
->>>>>>> 6bc771c1
 import com.android.settings.dashboard.suggestions.SuggestionFeatureProvider;
 import com.android.settings.overlay.FeatureFactory;
 import com.android.settings.search.BaseSearchIndexProvider;
@@ -204,18 +200,7 @@
     protected boolean setDefaultKey(String key) {
         setCurrentSystemNavigationMode(mOverlayManager, key);
         setIllustrationVideo(mVideoPreference, key);
-<<<<<<< HEAD
-        if (TextUtils.equals(KEY_SYSTEM_NAV_GESTURAL, key)
-                && !isAccessibilityFloatingMenuEnabled()
-                && (isAnyServiceSupportAccessibilityButton() || isNavBarMagnificationEnabled())) {
-            final Intent intent = new Intent(getActivity(),
-                    SettingsTutorialDialogWrapperActivity.class);
-            intent.addFlags(Intent.FLAG_ACTIVITY_NEW_TASK);
-            startActivity(intent);
-        }
-=======
         setGestureNavigationTutorialDialog(key);
->>>>>>> 6bc771c1
         return true;
     }
 
@@ -288,8 +273,6 @@
         }
     }
 
-<<<<<<< HEAD
-=======
     private void setGestureNavigationTutorialDialog(String systemNavKey) {
         if (TextUtils.equals(KEY_SYSTEM_NAV_GESTURAL, systemNavKey)
                 && !isAccessibilityFloatingMenuEnabled()
@@ -302,7 +285,6 @@
         }
     }
 
->>>>>>> 6bc771c1
     private boolean isAnyServiceSupportAccessibilityButton() {
         final AccessibilityManager ams = getContext().getSystemService(AccessibilityManager.class);
         final List<String> targets = ams.getAccessibilityShortcutTargets(
