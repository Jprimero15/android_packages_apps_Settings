/*
 * Copyright (C) 2008 The Android Open Source Project
 *
 * Licensed under the Apache License, Version 2.0 (the "License");
 * you may not use this file except in compliance with the License.
 * You may obtain a copy of the License at
 *
 *      http://www.apache.org/licenses/LICENSE-2.0
 *
 * Unless required by applicable law or agreed to in writing, software
 * distributed under the License is distributed on an "AS IS" BASIS,
 * WITHOUT WARRANTIES OR CONDITIONS OF ANY KIND, either express or implied.
 * See the License for the specific language governing permissions and
 * limitations under the License.
 */

package com.android.settings;

import android.app.ActionBar;
import android.app.Activity;
import android.app.ActivityManagerNative;
import android.app.AlertDialog;
import android.app.Dialog;
import android.app.admin.DevicePolicyManager;
import android.app.backup.IBackupManager;
import android.bluetooth.BluetoothAdapter;
import android.content.ContentResolver;
import android.content.Context;
import android.content.DialogInterface;
import android.content.DialogInterface.OnClickListener;
import android.content.Intent;
import android.content.pm.ApplicationInfo;
import android.content.pm.PackageManager;
import android.content.pm.PackageManager.NameNotFoundException;
import android.content.pm.ResolveInfo;
import android.hardware.usb.IUsbManager;
import android.net.wifi.WifiManager;
import android.os.AsyncTask;
import android.os.BatteryManager;
import android.os.Build;
import android.os.Bundle;
import android.os.IBinder;
import android.os.Parcel;
import android.os.PowerManager;
import android.os.RemoteException;
import android.os.ServiceManager;
import android.os.StrictMode;
import android.os.SystemProperties;
import android.os.UserHandle;
import android.os.UserManager;
import android.preference.CheckBoxPreference;
import android.preference.ListPreference;
import android.preference.Preference;
import android.preference.Preference.OnPreferenceChangeListener;
import android.preference.PreferenceGroup;
import android.preference.PreferenceScreen;
import android.provider.Settings;
import android.text.TextUtils;
import android.util.Log;
import android.view.Gravity;
import android.view.HardwareRenderer;
import android.view.IWindowManager;
import android.view.View;
import android.view.accessibility.AccessibilityManager;
import android.webkit.WebView;
import android.widget.CompoundButton;
import android.widget.Switch;
import android.widget.TextView;

import com.android.settings.widget.SwitchBar;
import dalvik.system.VMRuntime;

import java.io.File;
import java.util.ArrayList;
import java.util.HashSet;
import java.util.List;

/*
 * Displays preferences for application developers.
 */
public class DevelopmentSettings extends SettingsPreferenceFragment
        implements DialogInterface.OnClickListener, DialogInterface.OnDismissListener,
                OnPreferenceChangeListener, SwitchBar.OnSwitchChangeListener {
    private static final String TAG = "DevelopmentSettings";

    /**
     * Preference file were development settings prefs are stored.
     */
    public static final String PREF_FILE = "development";

    /**
     * Whether to show the development settings to the user.  Default is false.
     */
    public static final String PREF_SHOW = "show";

    private static final String ENABLE_ADB = "enable_adb";
    private static final String CLEAR_ADB_KEYS = "clear_adb_keys";
    private static final String ENABLE_TERMINAL = "enable_terminal";
    private static final String KEEP_SCREEN_ON = "keep_screen_on";
    private static final String BT_HCI_SNOOP_LOG = "bt_hci_snoop_log";
    private static final String SELECT_RUNTIME_KEY = "select_runtime";
    private static final String SELECT_RUNTIME_PROPERTY = "persist.sys.dalvik.vm.lib.2";
    private static final String ALLOW_MOCK_LOCATION = "allow_mock_location";
    private static final String HDCP_CHECKING_KEY = "hdcp_checking";
    private static final String HDCP_CHECKING_PROPERTY = "persist.sys.hdcp_checking";
    private static final String LOCAL_BACKUP_PASSWORD = "local_backup_password";
    private static final String HARDWARE_UI_PROPERTY = "persist.sys.ui.hw";
    private static final String MSAA_PROPERTY = "debug.egl.force_msaa";
    private static final String BUGREPORT = "bugreport";
    private static final String BUGREPORT_IN_POWER_KEY = "bugreport_in_power";
    private static final String OPENGL_TRACES_PROPERTY = "debug.egl.trace";

    private static final String DEBUG_APP_KEY = "debug_app";
    private static final String WAIT_FOR_DEBUGGER_KEY = "wait_for_debugger";
    private static final String VERIFY_APPS_OVER_USB_KEY = "verify_apps_over_usb";
    private static final String STRICT_MODE_KEY = "strict_mode";
    private static final String POINTER_LOCATION_KEY = "pointer_location";
    private static final String SHOW_TOUCHES_KEY = "show_touches";
    private static final String SHOW_SCREEN_UPDATES_KEY = "show_screen_updates";
    private static final String DISABLE_OVERLAYS_KEY = "disable_overlays";
    private static final String SIMULATE_COLOR_SPACE = "simulate_color_space";
    private static final String USE_NUPLAYER_KEY = "use_nuplayer";
    private static final String USE_NUPLAYER_PROPERTY = "persist.sys.media.use-nuplayer";
    private static final String SHOW_CPU_USAGE_KEY = "show_cpu_usage";
    private static final String FORCE_HARDWARE_UI_KEY = "force_hw_ui";
    private static final String FORCE_MSAA_KEY = "force_msaa";
    private static final String TRACK_FRAME_TIME_KEY = "track_frame_time";
    private static final String SHOW_NON_RECTANGULAR_CLIP_KEY = "show_non_rect_clip";
    private static final String SHOW_HW_SCREEN_UPDATES_KEY = "show_hw_screen_udpates";
    private static final String SHOW_HW_LAYERS_UPDATES_KEY = "show_hw_layers_udpates";
    private static final String DEBUG_HW_OVERDRAW_KEY = "debug_hw_overdraw";
    private static final String DEBUG_LAYOUT_KEY = "debug_layout";
    private static final String FORCE_RTL_LAYOUT_KEY = "force_rtl_layout_all_locales";
    private static final String WINDOW_ANIMATION_SCALE_KEY = "window_animation_scale";
    private static final String TRANSITION_ANIMATION_SCALE_KEY = "transition_animation_scale";
    private static final String ANIMATOR_DURATION_SCALE_KEY = "animator_duration_scale";
    private static final String OVERLAY_DISPLAY_DEVICES_KEY = "overlay_display_devices";
    private static final String DEBUG_DEBUGGING_CATEGORY_KEY = "debug_debugging_category";
    private static final String DEBUG_APPLICATIONS_CATEGORY_KEY = "debug_applications_category";
    private static final String WIFI_DISPLAY_CERTIFICATION_KEY = "wifi_display_certification";
<<<<<<< HEAD
    private static final String WIFI_VERBOSE_LOGGING_KEY = "wifi_verbose_logging";
=======
    private static final String SELECT_LOGD_SIZE_KEY = "select_logd_size";
    private static final String SELECT_LOGD_SIZE_PROPERTY = "persist.logd.size";
    private static final String SELECT_LOGD_DEFAULT_SIZE_PROPERTY = "ro.logd.size";
>>>>>>> c2c64a31

    private static final String OPENGL_TRACES_KEY = "enable_opengl_traces";

    private static final String IMMEDIATELY_DESTROY_ACTIVITIES_KEY
            = "immediately_destroy_activities";
    private static final String APP_PROCESS_LIMIT_KEY = "app_process_limit";

    private static final String SHOW_ALL_ANRS_KEY = "show_all_anrs";

    private static final String WEBVIEW_DATA_REDUCTION_PROXY_KEY = "webview_data_reduction_proxy";

    private static final String PROCESS_STATS = "proc_stats";

    private static final String TAG_CONFIRM_ENFORCE = "confirm_enforce";

    private static final String PACKAGE_MIME_TYPE = "application/vnd.android.package-archive";

    private static final String TERMINAL_APP_PACKAGE = "com.android.terminal";

    private static final int RESULT_DEBUG_APP = 1000;

    private IWindowManager mWindowManager;
    private IBackupManager mBackupManager;
    private DevicePolicyManager mDpm;
    private UserManager mUm;
    private WifiManager mWifiManager;

    private SwitchBar mSwitchBar;
    private boolean mLastEnabledState;
    private boolean mHaveDebugSettings;
    private boolean mDontPokeProperties;

    private CheckBoxPreference mEnableAdb;
    private Preference mClearAdbKeys;
    private CheckBoxPreference mEnableTerminal;
    private Preference mBugreport;
    private CheckBoxPreference mBugreportInPower;
    private CheckBoxPreference mKeepScreenOn;
    private CheckBoxPreference mBtHciSnoopLog;
    private CheckBoxPreference mAllowMockLocation;
    private PreferenceScreen mPassword;

    private String mDebugApp;
    private Preference mDebugAppPref;
    private CheckBoxPreference mWaitForDebugger;
    private CheckBoxPreference mVerifyAppsOverUsb;
    private CheckBoxPreference mWifiDisplayCertification;
    private CheckBoxPreference mWifiVerboseLogging;

    private CheckBoxPreference mStrictMode;
    private CheckBoxPreference mPointerLocation;
    private CheckBoxPreference mShowTouches;
    private CheckBoxPreference mShowScreenUpdates;
    private CheckBoxPreference mDisableOverlays;
    private CheckBoxPreference mShowCpuUsage;
    private CheckBoxPreference mForceHardwareUi;
    private CheckBoxPreference mForceMsaa;
    private CheckBoxPreference mShowHwScreenUpdates;
    private CheckBoxPreference mShowHwLayersUpdates;
    private CheckBoxPreference mDebugLayout;
    private CheckBoxPreference mForceRtlLayout;
    private ListPreference mDebugHwOverdraw;
    private ListPreference mLogdSize;
    private ListPreference mTrackFrameTime;
    private ListPreference mShowNonRectClip;
    private ListPreference mWindowAnimationScale;
    private ListPreference mTransitionAnimationScale;
    private ListPreference mAnimatorDurationScale;
    private ListPreference mOverlayDisplayDevices;
    private ListPreference mOpenGLTraces;
    private ListPreference mSimulateColorSpace;

    private CheckBoxPreference mUseNuplayer;

    private CheckBoxPreference mImmediatelyDestroyActivities;
    private ListPreference mAppProcessLimit;

    private CheckBoxPreference mShowAllANRs;

    private CheckBoxPreference mWebViewDataReductionProxy;

    private PreferenceScreen mProcessStats;

    private final ArrayList<Preference> mAllPrefs = new ArrayList<Preference>();
    private final ArrayList<CheckBoxPreference> mResetCbPrefs
            = new ArrayList<CheckBoxPreference>();

    private final HashSet<Preference> mDisabledPrefs = new HashSet<Preference>();

    // To track whether a confirmation dialog was clicked.
    private boolean mDialogClicked;
    private Dialog mEnableDialog;
    private Dialog mAdbDialog;
    private Dialog mAdbKeysDialog;

    private boolean mUnavailable;

    @Override
    public void onCreate(Bundle icicle) {
        super.onCreate(icicle);

        mWindowManager = IWindowManager.Stub.asInterface(ServiceManager.getService("window"));
        mBackupManager = IBackupManager.Stub.asInterface(
                ServiceManager.getService(Context.BACKUP_SERVICE));
        mDpm = (DevicePolicyManager)getActivity().getSystemService(Context.DEVICE_POLICY_SERVICE);
        mUm = (UserManager) getSystemService(Context.USER_SERVICE);

        mWifiManager = (WifiManager) getSystemService(Context.WIFI_SERVICE);

        if (android.os.Process.myUserHandle().getIdentifier() != UserHandle.USER_OWNER
                || mUm.hasUserRestriction(UserManager.DISALLOW_DEBUGGING_FEATURES)) {
            mUnavailable = true;
            setPreferenceScreen(new PreferenceScreen(getActivity(), null));
            return;
        }

        addPreferencesFromResource(R.xml.development_prefs);

        final PreferenceGroup debugDebuggingCategory = (PreferenceGroup)
                findPreference(DEBUG_DEBUGGING_CATEGORY_KEY);

        mEnableAdb = findAndInitCheckboxPref(ENABLE_ADB);
        mClearAdbKeys = findPreference(CLEAR_ADB_KEYS);
        if (!SystemProperties.getBoolean("ro.adb.secure", false)) {
            if (debugDebuggingCategory != null) {
                debugDebuggingCategory.removePreference(mClearAdbKeys);
            }
        }
        mAllPrefs.add(mClearAdbKeys);
        mEnableTerminal = findAndInitCheckboxPref(ENABLE_TERMINAL);
        if (!isPackageInstalled(getActivity(), TERMINAL_APP_PACKAGE)) {
            debugDebuggingCategory.removePreference(mEnableTerminal);
            mEnableTerminal = null;
        }

        mBugreport = findPreference(BUGREPORT);
        mBugreportInPower = findAndInitCheckboxPref(BUGREPORT_IN_POWER_KEY);
        mKeepScreenOn = findAndInitCheckboxPref(KEEP_SCREEN_ON);
        mBtHciSnoopLog = findAndInitCheckboxPref(BT_HCI_SNOOP_LOG);
        mAllowMockLocation = findAndInitCheckboxPref(ALLOW_MOCK_LOCATION);
        mPassword = (PreferenceScreen) findPreference(LOCAL_BACKUP_PASSWORD);
        mAllPrefs.add(mPassword);

        if (!android.os.Process.myUserHandle().equals(UserHandle.OWNER)) {
            disableForUser(mEnableAdb);
            disableForUser(mClearAdbKeys);
            disableForUser(mEnableTerminal);
            disableForUser(mPassword);
        }

        mDebugAppPref = findPreference(DEBUG_APP_KEY);
        mAllPrefs.add(mDebugAppPref);
        mWaitForDebugger = findAndInitCheckboxPref(WAIT_FOR_DEBUGGER_KEY);
        mVerifyAppsOverUsb = findAndInitCheckboxPref(VERIFY_APPS_OVER_USB_KEY);
        if (!showVerifierSetting()) {
            if (debugDebuggingCategory != null) {
                debugDebuggingCategory.removePreference(mVerifyAppsOverUsb);
            } else {
                mVerifyAppsOverUsb.setEnabled(false);
            }
        }
        mStrictMode = findAndInitCheckboxPref(STRICT_MODE_KEY);
        mPointerLocation = findAndInitCheckboxPref(POINTER_LOCATION_KEY);
        mShowTouches = findAndInitCheckboxPref(SHOW_TOUCHES_KEY);
        mShowScreenUpdates = findAndInitCheckboxPref(SHOW_SCREEN_UPDATES_KEY);
        mDisableOverlays = findAndInitCheckboxPref(DISABLE_OVERLAYS_KEY);
        mShowCpuUsage = findAndInitCheckboxPref(SHOW_CPU_USAGE_KEY);
        mForceHardwareUi = findAndInitCheckboxPref(FORCE_HARDWARE_UI_KEY);
        mForceMsaa = findAndInitCheckboxPref(FORCE_MSAA_KEY);
        mTrackFrameTime = addListPreference(TRACK_FRAME_TIME_KEY);
        mShowNonRectClip = addListPreference(SHOW_NON_RECTANGULAR_CLIP_KEY);
        mShowHwScreenUpdates = findAndInitCheckboxPref(SHOW_HW_SCREEN_UPDATES_KEY);
        mShowHwLayersUpdates = findAndInitCheckboxPref(SHOW_HW_LAYERS_UPDATES_KEY);
        mDebugLayout = findAndInitCheckboxPref(DEBUG_LAYOUT_KEY);
        mForceRtlLayout = findAndInitCheckboxPref(FORCE_RTL_LAYOUT_KEY);
        mDebugHwOverdraw = addListPreference(DEBUG_HW_OVERDRAW_KEY);
        mWifiDisplayCertification = findAndInitCheckboxPref(WIFI_DISPLAY_CERTIFICATION_KEY);
<<<<<<< HEAD
        mWifiVerboseLogging = findAndInitCheckboxPref(WIFI_VERBOSE_LOGGING_KEY);
=======
        mLogdSize = addListPreference(SELECT_LOGD_SIZE_KEY);

>>>>>>> c2c64a31
        mWindowAnimationScale = addListPreference(WINDOW_ANIMATION_SCALE_KEY);
        mTransitionAnimationScale = addListPreference(TRANSITION_ANIMATION_SCALE_KEY);
        mAnimatorDurationScale = addListPreference(ANIMATOR_DURATION_SCALE_KEY);
        mOverlayDisplayDevices = addListPreference(OVERLAY_DISPLAY_DEVICES_KEY);
        mOpenGLTraces = addListPreference(OPENGL_TRACES_KEY);
        mSimulateColorSpace = addListPreference(SIMULATE_COLOR_SPACE);
        mUseNuplayer = findAndInitCheckboxPref(USE_NUPLAYER_KEY);

        mImmediatelyDestroyActivities = (CheckBoxPreference) findPreference(
                IMMEDIATELY_DESTROY_ACTIVITIES_KEY);
        mAllPrefs.add(mImmediatelyDestroyActivities);
        mResetCbPrefs.add(mImmediatelyDestroyActivities);

        mAppProcessLimit = addListPreference(APP_PROCESS_LIMIT_KEY);

        mShowAllANRs = (CheckBoxPreference) findPreference(
                SHOW_ALL_ANRS_KEY);
        mAllPrefs.add(mShowAllANRs);
        mResetCbPrefs.add(mShowAllANRs);

        Preference selectRuntime = findPreference(SELECT_RUNTIME_KEY);
        if (selectRuntime != null) {
            mAllPrefs.add(selectRuntime);
            filterRuntimeOptions(selectRuntime);
        }

        Preference hdcpChecking = findPreference(HDCP_CHECKING_KEY);
        if (hdcpChecking != null) {
            mAllPrefs.add(hdcpChecking);
            removePreferenceForProduction(hdcpChecking);
        }

        mProcessStats = (PreferenceScreen) findPreference(PROCESS_STATS);
        mAllPrefs.add(mProcessStats);

        mWebViewDataReductionProxy = findAndInitCheckboxPref(WEBVIEW_DATA_REDUCTION_PROXY_KEY);
    }

    private ListPreference addListPreference(String prefKey) {
        ListPreference pref = (ListPreference) findPreference(prefKey);
        mAllPrefs.add(pref);
        pref.setOnPreferenceChangeListener(this);
        return pref;
    }

    private void disableForUser(Preference pref) {
        if (pref != null) {
            pref.setEnabled(false);
            mDisabledPrefs.add(pref);
        }
    }

    private CheckBoxPreference findAndInitCheckboxPref(String key) {
        CheckBoxPreference pref = (CheckBoxPreference) findPreference(key);
        if (pref == null) {
            throw new IllegalArgumentException("Cannot find preference with key = " + key);
        }
        mAllPrefs.add(pref);
        mResetCbPrefs.add(pref);
        return pref;
    }

    @Override
    public void onActivityCreated(Bundle savedInstanceState) {
        super.onActivityCreated(savedInstanceState);

        final SettingsActivity activity = (SettingsActivity) getActivity();

        mSwitchBar = activity.getSwitchBar();
       if (mUnavailable) {
            mSwitchBar.setEnabled(false);
            return;
        }

        mSwitchBar.addOnSwitchChangeListener(this);
    }

    private boolean removePreferenceForProduction(Preference preference) {
        if ("user".equals(Build.TYPE)) {
            removePreference(preference);
            return true;
        }
        return false;
    }

    private void removePreference(Preference preference) {
        getPreferenceScreen().removePreference(preference);
        mAllPrefs.remove(preference);
    }

    private void setPrefsEnabledState(boolean enabled) {
        for (int i = 0; i < mAllPrefs.size(); i++) {
            Preference pref = mAllPrefs.get(i);
            pref.setEnabled(enabled && !mDisabledPrefs.contains(pref));
        }
        updateAllOptions();
    }

    @Override
    public void onResume() {
        super.onResume();

        if (mUnavailable) {
            // Show error message
            TextView emptyView = (TextView) getView().findViewById(android.R.id.empty);
            getListView().setEmptyView(emptyView);
            if (emptyView != null) {
                emptyView.setText(R.string.development_settings_not_available);
            }
            return;
        }

        if (mDpm.getMaximumTimeToLock(null) > 0) {
            // A DeviceAdmin has specified a maximum time until the device
            // will lock...  in this case we can't allow the user to turn
            // on "stay awake when plugged in" because that would defeat the
            // restriction.
            mDisabledPrefs.add(mKeepScreenOn);
        } else {
            mDisabledPrefs.remove(mKeepScreenOn);
        }

        final ContentResolver cr = getActivity().getContentResolver();
        mLastEnabledState = Settings.Global.getInt(cr,
                Settings.Global.DEVELOPMENT_SETTINGS_ENABLED, 0) != 0;
        mSwitchBar.setChecked(mLastEnabledState);
        setPrefsEnabledState(mLastEnabledState);

        if (mHaveDebugSettings && !mLastEnabledState) {
            // Overall debugging is disabled, but there are some debug
            // settings that are enabled.  This is an invalid state.  Switch
            // to debug settings being enabled, so the user knows there is
            // stuff enabled and can turn it all off if they want.
            Settings.Global.putInt(getActivity().getContentResolver(),
                    Settings.Global.DEVELOPMENT_SETTINGS_ENABLED, 1);
            mLastEnabledState = true;
            mSwitchBar.setChecked(mLastEnabledState);
            setPrefsEnabledState(mLastEnabledState);
        }
        mSwitchBar.show();
    }

    @Override
    public void onDestroyView() {
        super.onDestroyView();

        if (mUnavailable) {
            return;
        }
        mSwitchBar.removeOnSwitchChangeListener(this);
        mSwitchBar.hide();
    }

    void updateCheckBox(CheckBoxPreference checkBox, boolean value) {
        checkBox.setChecked(value);
        mHaveDebugSettings |= value;
    }

    private void updateAllOptions() {
        final Context context = getActivity();
        final ContentResolver cr = context.getContentResolver();
        mHaveDebugSettings = false;
        updateCheckBox(mEnableAdb, Settings.Global.getInt(cr,
                Settings.Global.ADB_ENABLED, 0) != 0);
        if (mEnableTerminal != null) {
            updateCheckBox(mEnableTerminal,
                    context.getPackageManager().getApplicationEnabledSetting(TERMINAL_APP_PACKAGE)
                    == PackageManager.COMPONENT_ENABLED_STATE_ENABLED);
        }
        updateCheckBox(mBugreportInPower, Settings.Secure.getInt(cr,
                Settings.Secure.BUGREPORT_IN_POWER_MENU, 0) != 0);
        updateCheckBox(mKeepScreenOn, Settings.Global.getInt(cr,
                Settings.Global.STAY_ON_WHILE_PLUGGED_IN, 0) != 0);
        updateCheckBox(mBtHciSnoopLog, Settings.Secure.getInt(cr,
                Settings.Secure.BLUETOOTH_HCI_LOG, 0) != 0);
        updateCheckBox(mAllowMockLocation, Settings.Secure.getInt(cr,
                Settings.Secure.ALLOW_MOCK_LOCATION, 0) != 0);
        updateRuntimeValue();
        updateHdcpValues();
        updatePasswordSummary();
        updateDebuggerOptions();
        updateStrictModeVisualOptions();
        updatePointerLocationOptions();
        updateShowTouchesOptions();
        updateFlingerOptions();
        updateCpuUsageOptions();
        updateHardwareUiOptions();
        updateMsaaOptions();
        updateTrackFrameTimeOptions();
        updateShowNonRectClipOptions();
        updateShowHwScreenUpdatesOptions();
        updateShowHwLayersUpdatesOptions();
        updateDebugHwOverdrawOptions();
        updateDebugLayoutOptions();
        updateAnimationScaleOptions();
        updateOverlayDisplayDevicesOptions();
        updateOpenGLTracesOptions();
        updateImmediatelyDestroyActivitiesOptions();
        updateAppProcessLimitOptions();
        updateShowAllANRsOptions();
        updateWebViewDataReductionProxyOptions();
        updateVerifyAppsOverUsbOptions();
        updateBugreportOptions();
        updateForceRtlOptions();
        updateLogdSizeValues();
        updateWifiDisplayCertificationOptions();
        updateWifiVerboseLoggingOptions();
        updateSimulateColorSpace();
        updateUseNuplayerOptions();
    }

    private void resetDangerousOptions() {
        mDontPokeProperties = true;
        for (int i=0; i<mResetCbPrefs.size(); i++) {
            CheckBoxPreference cb = mResetCbPrefs.get(i);
            if (cb.isChecked()) {
                cb.setChecked(false);
                onPreferenceTreeClick(null, cb);
            }
        }
        resetDebuggerOptions();
        writeLogdSizeOption(null);
        writeAnimationScaleOption(0, mWindowAnimationScale, null);
        writeAnimationScaleOption(1, mTransitionAnimationScale, null);
        writeAnimationScaleOption(2, mAnimatorDurationScale, null);
        writeOverlayDisplayDevicesOptions(null);
        writeAppProcessLimitOptions(null);
        mHaveDebugSettings = false;
        updateAllOptions();
        mDontPokeProperties = false;
        pokeSystemProperties();
    }

    void filterRuntimeOptions(Preference selectRuntime) {
        ListPreference pref = (ListPreference) selectRuntime;
        ArrayList<String> validValues = new ArrayList<String>();
        ArrayList<String> validSummaries = new ArrayList<String>();
        String[] values = getResources().getStringArray(R.array.select_runtime_values);
        String[] summaries = getResources().getStringArray(R.array.select_runtime_summaries);
        for (int i = 0; i < values.length; i++) {
            String value = values[i];
            String summary = summaries[i];
            if (new File("/system/lib/" + value).exists()) {
                validValues.add(value);
                validSummaries.add(summary);
            }
        }
        int count = validValues.size();
        if (count <= 1) {
            // no choices, so remove preference
            removePreference(selectRuntime);
        } else {
            pref.setEntryValues(validValues.toArray(new String[count]));
            pref.setEntries(validSummaries.toArray(new String[count]));
        }
    }

    private String currentRuntimeValue() {
        return SystemProperties.get(SELECT_RUNTIME_PROPERTY, VMRuntime.getRuntime().vmLibrary());
    }

    private void updateRuntimeValue() {
        ListPreference selectRuntime = (ListPreference) findPreference(SELECT_RUNTIME_KEY);
        if (selectRuntime != null) {
            String currentValue = currentRuntimeValue();
            String[] values = getResources().getStringArray(R.array.select_runtime_values);
            String[] summaries = getResources().getStringArray(R.array.select_runtime_summaries);
            int index = 0;
            for (int i = 0; i < values.length; i++) {
                if (currentValue.equals(values[i])) {
                    index = i;
                    break;
                }
            }
            selectRuntime.setValue(values[index]);
            selectRuntime.setSummary(summaries[index]);
            selectRuntime.setOnPreferenceChangeListener(this);
        }
    }

    private void updateHdcpValues() {
        ListPreference hdcpChecking = (ListPreference) findPreference(HDCP_CHECKING_KEY);
        if (hdcpChecking != null) {
            String currentValue = SystemProperties.get(HDCP_CHECKING_PROPERTY);
            String[] values = getResources().getStringArray(R.array.hdcp_checking_values);
            String[] summaries = getResources().getStringArray(R.array.hdcp_checking_summaries);
            int index = 1; // Defaults to drm-only. Needs to match with R.array.hdcp_checking_values
            for (int i = 0; i < values.length; i++) {
                if (currentValue.equals(values[i])) {
                    index = i;
                    break;
                }
            }
            hdcpChecking.setValue(values[index]);
            hdcpChecking.setSummary(summaries[index]);
            hdcpChecking.setOnPreferenceChangeListener(this);
        }
    }

    private void updatePasswordSummary() {
        try {
            if (mBackupManager.hasBackupPassword()) {
                mPassword.setSummary(R.string.local_backup_password_summary_change);
            } else {
                mPassword.setSummary(R.string.local_backup_password_summary_none);
            }
        } catch (RemoteException e) {
            // Not much we can do here
        }
    }

    private void writeBtHciSnoopLogOptions() {
        BluetoothAdapter adapter = BluetoothAdapter.getDefaultAdapter();
        adapter.configHciSnoopLog(mBtHciSnoopLog.isChecked());
        Settings.Secure.putInt(getActivity().getContentResolver(),
                Settings.Secure.BLUETOOTH_HCI_LOG,
                mBtHciSnoopLog.isChecked() ? 1 : 0);
    }

    private void writeDebuggerOptions() {
        try {
            ActivityManagerNative.getDefault().setDebugApp(
                mDebugApp, mWaitForDebugger.isChecked(), true);
        } catch (RemoteException ex) {
        }
    }

    private static void resetDebuggerOptions() {
        try {
            ActivityManagerNative.getDefault().setDebugApp(
                    null, false, true);
        } catch (RemoteException ex) {
        }
    }

    private void updateDebuggerOptions() {
        mDebugApp = Settings.Global.getString(
                getActivity().getContentResolver(), Settings.Global.DEBUG_APP);
        updateCheckBox(mWaitForDebugger, Settings.Global.getInt(
                getActivity().getContentResolver(), Settings.Global.WAIT_FOR_DEBUGGER, 0) != 0);
        if (mDebugApp != null && mDebugApp.length() > 0) {
            String label;
            try {
                ApplicationInfo ai = getActivity().getPackageManager().getApplicationInfo(mDebugApp,
                        PackageManager.GET_DISABLED_COMPONENTS);
                CharSequence lab = getActivity().getPackageManager().getApplicationLabel(ai);
                label = lab != null ? lab.toString() : mDebugApp;
            } catch (PackageManager.NameNotFoundException e) {
                label = mDebugApp;
            }
            mDebugAppPref.setSummary(getResources().getString(R.string.debug_app_set, label));
            mWaitForDebugger.setEnabled(true);
            mHaveDebugSettings = true;
        } else {
            mDebugAppPref.setSummary(getResources().getString(R.string.debug_app_not_set));
            mWaitForDebugger.setEnabled(false);
        }
    }

    private void updateVerifyAppsOverUsbOptions() {
        updateCheckBox(mVerifyAppsOverUsb, Settings.Global.getInt(getActivity().getContentResolver(),
                Settings.Global.PACKAGE_VERIFIER_INCLUDE_ADB, 1) != 0);
        mVerifyAppsOverUsb.setEnabled(enableVerifierSetting());
    }

    private void writeVerifyAppsOverUsbOptions() {
        Settings.Global.putInt(getActivity().getContentResolver(),
              Settings.Global.PACKAGE_VERIFIER_INCLUDE_ADB, mVerifyAppsOverUsb.isChecked() ? 1 : 0);
    }

    private boolean enableVerifierSetting() {
        final ContentResolver cr = getActivity().getContentResolver();
        if (Settings.Global.getInt(cr, Settings.Global.ADB_ENABLED, 0) == 0) {
            return false;
        }
        if (Settings.Global.getInt(cr, Settings.Global.PACKAGE_VERIFIER_ENABLE, 1) == 0) {
            return false;
        } else {
            final PackageManager pm = getActivity().getPackageManager();
            final Intent verification = new Intent(Intent.ACTION_PACKAGE_NEEDS_VERIFICATION);
            verification.setType(PACKAGE_MIME_TYPE);
            verification.addFlags(Intent.FLAG_GRANT_READ_URI_PERMISSION);
            final List<ResolveInfo> receivers = pm.queryBroadcastReceivers(verification, 0);
            if (receivers.size() == 0) {
                return false;
            }
        }
        return true;
    }

    private boolean showVerifierSetting() {
        return Settings.Global.getInt(getActivity().getContentResolver(),
                Settings.Global.PACKAGE_VERIFIER_SETTING_VISIBLE, 1) > 0;
    }

    private void updateBugreportOptions() {
        if ("user".equals(Build.TYPE)) {
            final ContentResolver resolver = getActivity().getContentResolver();
            final boolean adbEnabled = Settings.Global.getInt(
                    resolver, Settings.Global.ADB_ENABLED, 0) != 0;
            if (adbEnabled) {
                mBugreport.setEnabled(true);
                mBugreportInPower.setEnabled(true);
            } else {
                mBugreport.setEnabled(false);
                mBugreportInPower.setEnabled(false);
                mBugreportInPower.setChecked(false);
                Settings.Secure.putInt(resolver, Settings.Secure.BUGREPORT_IN_POWER_MENU, 0);
            }
        } else {
            mBugreportInPower.setEnabled(true);
        }
    }

    // Returns the current state of the system property that controls
    // strictmode flashes.  One of:
    //    0: not explicitly set one way or another
    //    1: on
    //    2: off
    private static int currentStrictModeActiveIndex() {
        if (TextUtils.isEmpty(SystemProperties.get(StrictMode.VISUAL_PROPERTY))) {
            return 0;
        }
        boolean enabled = SystemProperties.getBoolean(StrictMode.VISUAL_PROPERTY, false);
        return enabled ? 1 : 2;
    }

    private void writeStrictModeVisualOptions() {
        try {
            mWindowManager.setStrictModeVisualIndicatorPreference(mStrictMode.isChecked()
                    ? "1" : "");
        } catch (RemoteException e) {
        }
    }

    private void updateStrictModeVisualOptions() {
        updateCheckBox(mStrictMode, currentStrictModeActiveIndex() == 1);
    }

    private void writePointerLocationOptions() {
        Settings.System.putInt(getActivity().getContentResolver(),
                Settings.System.POINTER_LOCATION, mPointerLocation.isChecked() ? 1 : 0);
    }

    private void updatePointerLocationOptions() {
        updateCheckBox(mPointerLocation, Settings.System.getInt(getActivity().getContentResolver(),
                Settings.System.POINTER_LOCATION, 0) != 0);
    }

    private void writeShowTouchesOptions() {
        Settings.System.putInt(getActivity().getContentResolver(),
                Settings.System.SHOW_TOUCHES, mShowTouches.isChecked() ? 1 : 0);
    }

    private void updateShowTouchesOptions() {
        updateCheckBox(mShowTouches, Settings.System.getInt(getActivity().getContentResolver(),
                Settings.System.SHOW_TOUCHES, 0) != 0);
    }

    private void updateFlingerOptions() {
        // magic communication with surface flinger.
        try {
            IBinder flinger = ServiceManager.getService("SurfaceFlinger");
            if (flinger != null) {
                Parcel data = Parcel.obtain();
                Parcel reply = Parcel.obtain();
                data.writeInterfaceToken("android.ui.ISurfaceComposer");
                flinger.transact(1010, data, reply, 0);
                @SuppressWarnings("unused")
                int showCpu = reply.readInt();
                @SuppressWarnings("unused")
                int enableGL = reply.readInt();
                int showUpdates = reply.readInt();
                updateCheckBox(mShowScreenUpdates, showUpdates != 0);
                @SuppressWarnings("unused")
                int showBackground = reply.readInt();
                int disableOverlays = reply.readInt();
                updateCheckBox(mDisableOverlays, disableOverlays != 0);
                reply.recycle();
                data.recycle();
            }
        } catch (RemoteException ex) {
        }
    }

    private void writeShowUpdatesOption() {
        try {
            IBinder flinger = ServiceManager.getService("SurfaceFlinger");
            if (flinger != null) {
                Parcel data = Parcel.obtain();
                data.writeInterfaceToken("android.ui.ISurfaceComposer");
                final int showUpdates = mShowScreenUpdates.isChecked() ? 1 : 0;
                data.writeInt(showUpdates);
                flinger.transact(1002, data, null, 0);
                data.recycle();

                updateFlingerOptions();
            }
        } catch (RemoteException ex) {
        }
    }

    private void writeDisableOverlaysOption() {
        try {
            IBinder flinger = ServiceManager.getService("SurfaceFlinger");
            if (flinger != null) {
                Parcel data = Parcel.obtain();
                data.writeInterfaceToken("android.ui.ISurfaceComposer");
                final int disableOverlays = mDisableOverlays.isChecked() ? 1 : 0;
                data.writeInt(disableOverlays);
                flinger.transact(1008, data, null, 0);
                data.recycle();

                updateFlingerOptions();
            }
        } catch (RemoteException ex) {
        }
    }

    private void updateHardwareUiOptions() {
        updateCheckBox(mForceHardwareUi, SystemProperties.getBoolean(HARDWARE_UI_PROPERTY, false));
    }

    private void writeHardwareUiOptions() {
        SystemProperties.set(HARDWARE_UI_PROPERTY, mForceHardwareUi.isChecked() ? "true" : "false");
        pokeSystemProperties();
    }

    private void updateMsaaOptions() {
        updateCheckBox(mForceMsaa, SystemProperties.getBoolean(MSAA_PROPERTY, false));
    }

    private void writeMsaaOptions() {
        SystemProperties.set(MSAA_PROPERTY, mForceMsaa.isChecked() ? "true" : "false");
        pokeSystemProperties();
    }

    private void updateTrackFrameTimeOptions() {
        String value = SystemProperties.get(HardwareRenderer.PROFILE_PROPERTY);
        if (value == null) {
            value = "";
        }

        CharSequence[] values = mTrackFrameTime.getEntryValues();
        for (int i = 0; i < values.length; i++) {
            if (value.contentEquals(values[i])) {
                mTrackFrameTime.setValueIndex(i);
                mTrackFrameTime.setSummary(mTrackFrameTime.getEntries()[i]);
                return;
            }
        }
        mTrackFrameTime.setValueIndex(0);
        mTrackFrameTime.setSummary(mTrackFrameTime.getEntries()[0]);
    }

    private void writeTrackFrameTimeOptions(Object newValue) {
        SystemProperties.set(HardwareRenderer.PROFILE_PROPERTY,
                newValue == null ? "" : newValue.toString());
        pokeSystemProperties();
        updateTrackFrameTimeOptions();
    }

    private void updateShowNonRectClipOptions() {
        String value = SystemProperties.get(
                HardwareRenderer.DEBUG_SHOW_NON_RECTANGULAR_CLIP_PROPERTY);
        if (value == null) {
            value = "hide";
        }

        CharSequence[] values = mShowNonRectClip.getEntryValues();
        for (int i = 0; i < values.length; i++) {
            if (value.contentEquals(values[i])) {
                mShowNonRectClip.setValueIndex(i);
                mShowNonRectClip.setSummary(mShowNonRectClip.getEntries()[i]);
                return;
            }
        }
        mShowNonRectClip.setValueIndex(0);
        mShowNonRectClip.setSummary(mShowNonRectClip.getEntries()[0]);
    }

    private void writeShowNonRectClipOptions(Object newValue) {
        SystemProperties.set(HardwareRenderer.DEBUG_SHOW_NON_RECTANGULAR_CLIP_PROPERTY,
                newValue == null ? "" : newValue.toString());
        pokeSystemProperties();
        updateShowNonRectClipOptions();
    }

    private void updateShowHwScreenUpdatesOptions() {
        updateCheckBox(mShowHwScreenUpdates,
                SystemProperties.getBoolean(HardwareRenderer.DEBUG_DIRTY_REGIONS_PROPERTY, false));
    }

    private void writeShowHwScreenUpdatesOptions() {
        SystemProperties.set(HardwareRenderer.DEBUG_DIRTY_REGIONS_PROPERTY,
                mShowHwScreenUpdates.isChecked() ? "true" : null);
        pokeSystemProperties();
    }

    private void updateShowHwLayersUpdatesOptions() {
        updateCheckBox(mShowHwLayersUpdates, SystemProperties.getBoolean(
                HardwareRenderer.DEBUG_SHOW_LAYERS_UPDATES_PROPERTY, false));
    }

    private void writeShowHwLayersUpdatesOptions() {
        SystemProperties.set(HardwareRenderer.DEBUG_SHOW_LAYERS_UPDATES_PROPERTY,
                mShowHwLayersUpdates.isChecked() ? "true" : null);
        pokeSystemProperties();
    }

    private void updateDebugHwOverdrawOptions() {
        String value = SystemProperties.get(HardwareRenderer.DEBUG_OVERDRAW_PROPERTY);
        if (value == null) {
            value = "";
        }

        CharSequence[] values = mDebugHwOverdraw.getEntryValues();
        for (int i = 0; i < values.length; i++) {
            if (value.contentEquals(values[i])) {
                mDebugHwOverdraw.setValueIndex(i);
                mDebugHwOverdraw.setSummary(mDebugHwOverdraw.getEntries()[i]);
                return;
            }
        }
        mDebugHwOverdraw.setValueIndex(0);
        mDebugHwOverdraw.setSummary(mDebugHwOverdraw.getEntries()[0]);
    }

    private void writeDebugHwOverdrawOptions(Object newValue) {
        SystemProperties.set(HardwareRenderer.DEBUG_OVERDRAW_PROPERTY,
                newValue == null ? "" : newValue.toString());
        pokeSystemProperties();
        updateDebugHwOverdrawOptions();
    }

    private void updateDebugLayoutOptions() {
        updateCheckBox(mDebugLayout,
                SystemProperties.getBoolean(View.DEBUG_LAYOUT_PROPERTY, false));
    }

    private void writeDebugLayoutOptions() {
        SystemProperties.set(View.DEBUG_LAYOUT_PROPERTY,
                mDebugLayout.isChecked() ? "true" : "false");
        pokeSystemProperties();
    }

    private void updateSimulateColorSpace() {
        final ContentResolver cr = getContentResolver();
        final boolean enabled = Settings.Secure.getInt(
                cr, Settings.Secure.ACCESSIBILITY_DISPLAY_DALTONIZER_ENABLED, 0) != 0;
        if (enabled) {
            final String mode = Integer.toString(Settings.Secure.getInt(
                    cr, Settings.Secure.ACCESSIBILITY_DISPLAY_DALTONIZER,
                    AccessibilityManager.DALTONIZER_DISABLED));
            mSimulateColorSpace.setValue(mode);
            final int index = mSimulateColorSpace.findIndexOfValue(mode);
            if (index < 0) {
                // We're using a mode controlled by accessibility preferences.
                mSimulateColorSpace.setSummary(getString(R.string.daltonizer_type_overridden,
                        getString(R.string.accessibility_display_daltonizer_preference_title)));
            } else {
                mSimulateColorSpace.setSummary("%s");
            }
        } else {
            mSimulateColorSpace.setValue(
                    Integer.toString(AccessibilityManager.DALTONIZER_DISABLED));
        }
    }

    private void writeSimulateColorSpace(Object value) {
        final ContentResolver cr = getContentResolver();
        final int newMode = Integer.parseInt(value.toString());
        if (newMode < 0) {
            Settings.Secure.putInt(cr, Settings.Secure.ACCESSIBILITY_DISPLAY_DALTONIZER_ENABLED, 0);
        } else {
            Settings.Secure.putInt(cr, Settings.Secure.ACCESSIBILITY_DISPLAY_DALTONIZER_ENABLED, 1);
            Settings.Secure.putInt(cr, Settings.Secure.ACCESSIBILITY_DISPLAY_DALTONIZER, newMode);
        }
    }

    private void updateUseNuplayerOptions() {
        updateCheckBox(mUseNuplayer, SystemProperties.getBoolean(USE_NUPLAYER_PROPERTY, false));
    }

    private void writeUseNuplayerOptions() {
        SystemProperties.set(USE_NUPLAYER_PROPERTY, mUseNuplayer.isChecked() ? "true" : "false");
        pokeSystemProperties();
    }

    private void updateForceRtlOptions() {
        updateCheckBox(mForceRtlLayout, Settings.Global.getInt(getActivity().getContentResolver(),
                Settings.Global.DEVELOPMENT_FORCE_RTL, 0) != 0);
    }

    private void writeForceRtlOptions() {
        boolean value = mForceRtlLayout.isChecked();
        Settings.Global.putInt(getActivity().getContentResolver(),
                Settings.Global.DEVELOPMENT_FORCE_RTL, value ? 1 : 0);
        SystemProperties.set(Settings.Global.DEVELOPMENT_FORCE_RTL, value ? "1" : "0");
        LocalePicker.updateLocale(getActivity().getResources().getConfiguration().locale);
    }

    private void updateWifiDisplayCertificationOptions() {
        updateCheckBox(mWifiDisplayCertification, Settings.Global.getInt(
                getActivity().getContentResolver(),
                Settings.Global.WIFI_DISPLAY_CERTIFICATION_ON, 0) != 0);
    }

    private void writeWifiDisplayCertificationOptions() {
        Settings.Global.putInt(getActivity().getContentResolver(),
                Settings.Global.WIFI_DISPLAY_CERTIFICATION_ON,
                mWifiDisplayCertification.isChecked() ? 1 : 0);
    }

<<<<<<< HEAD
    private void updateWifiVerboseLoggingOptions() {
        boolean enabled = mWifiManager.getVerboseLoggingLevel() > 0;
        updateCheckBox(mWifiVerboseLogging, enabled);
    }

    private void writeWifiVerboseLoggingOptions() {
        mWifiManager.enableVerboseLogging(mWifiVerboseLogging.isChecked() ? 1 : 0);
=======
    private void updateLogdSizeValues() {
        if (mLogdSize != null) {
            String currentValue = SystemProperties.get(SELECT_LOGD_SIZE_PROPERTY);
            if (currentValue == null) {
                currentValue = SystemProperties.get(SELECT_LOGD_DEFAULT_SIZE_PROPERTY);
                if (currentValue == null) {
                    currentValue = "256K";
                }
            }
            String[] values = getResources().getStringArray(R.array.select_logd_size_values);
            String[] titles = getResources().getStringArray(R.array.select_logd_size_titles);
            String[] summaries = getResources().getStringArray(R.array.select_logd_size_summaries);
            int index = 1; // punt to second entry if not found
            for (int i = 0; i < values.length; i++) {
                if (currentValue.equals(values[i])
                        || currentValue.equals(titles[i])) {
                    index = i;
                    break;
                }
            }
            mLogdSize.setValue(values[index]);
            mLogdSize.setSummary(summaries[index]);
            mLogdSize.setOnPreferenceChangeListener(this);
        }
    }

    private void writeLogdSizeOption(Object newValue) {
        SystemProperties.set(SELECT_LOGD_SIZE_PROPERTY, newValue.toString());
        pokeSystemProperties();
        try {
            Process p = Runtime.getRuntime().exec("logcat -b all -G " + newValue.toString());
            int status = p.waitFor();
        } catch (Exception e) {
        }
        updateLogdSizeValues();
>>>>>>> c2c64a31
    }

    private void updateCpuUsageOptions() {
        updateCheckBox(mShowCpuUsage, Settings.Global.getInt(getActivity().getContentResolver(),
                Settings.Global.SHOW_PROCESSES, 0) != 0);
    }

    private void writeCpuUsageOptions() {
        boolean value = mShowCpuUsage.isChecked();
        Settings.Global.putInt(getActivity().getContentResolver(),
                Settings.Global.SHOW_PROCESSES, value ? 1 : 0);
        Intent service = (new Intent())
                .setClassName("com.android.systemui", "com.android.systemui.LoadAverageService");
        if (value) {
            getActivity().startService(service);
        } else {
            getActivity().stopService(service);
        }
    }

    private void writeImmediatelyDestroyActivitiesOptions() {
        try {
            ActivityManagerNative.getDefault().setAlwaysFinish(
                    mImmediatelyDestroyActivities.isChecked());
        } catch (RemoteException ex) {
        }
    }

    private void updateImmediatelyDestroyActivitiesOptions() {
        updateCheckBox(mImmediatelyDestroyActivities, Settings.Global.getInt(
            getActivity().getContentResolver(), Settings.Global.ALWAYS_FINISH_ACTIVITIES, 0) != 0);
    }

    private void updateAnimationScaleValue(int which, ListPreference pref) {
        try {
            float scale = mWindowManager.getAnimationScale(which);
            if (scale != 1) {
                mHaveDebugSettings = true;
            }
            CharSequence[] values = pref.getEntryValues();
            for (int i=0; i<values.length; i++) {
                float val = Float.parseFloat(values[i].toString());
                if (scale <= val) {
                    pref.setValueIndex(i);
                    pref.setSummary(pref.getEntries()[i]);
                    return;
                }
            }
            pref.setValueIndex(values.length-1);
            pref.setSummary(pref.getEntries()[0]);
        } catch (RemoteException e) {
        }
    }

    private void updateAnimationScaleOptions() {
        updateAnimationScaleValue(0, mWindowAnimationScale);
        updateAnimationScaleValue(1, mTransitionAnimationScale);
        updateAnimationScaleValue(2, mAnimatorDurationScale);
    }

    private void writeAnimationScaleOption(int which, ListPreference pref, Object newValue) {
        try {
            float scale = newValue != null ? Float.parseFloat(newValue.toString()) : 1;
            mWindowManager.setAnimationScale(which, scale);
            updateAnimationScaleValue(which, pref);
        } catch (RemoteException e) {
        }
    }

    private void updateOverlayDisplayDevicesOptions() {
        String value = Settings.Global.getString(getActivity().getContentResolver(),
                Settings.Global.OVERLAY_DISPLAY_DEVICES);
        if (value == null) {
            value = "";
        }

        CharSequence[] values = mOverlayDisplayDevices.getEntryValues();
        for (int i = 0; i < values.length; i++) {
            if (value.contentEquals(values[i])) {
                mOverlayDisplayDevices.setValueIndex(i);
                mOverlayDisplayDevices.setSummary(mOverlayDisplayDevices.getEntries()[i]);
                return;
            }
        }
        mOverlayDisplayDevices.setValueIndex(0);
        mOverlayDisplayDevices.setSummary(mOverlayDisplayDevices.getEntries()[0]);
    }

    private void writeOverlayDisplayDevicesOptions(Object newValue) {
        Settings.Global.putString(getActivity().getContentResolver(),
                Settings.Global.OVERLAY_DISPLAY_DEVICES, (String)newValue);
        updateOverlayDisplayDevicesOptions();
    }

    private void updateOpenGLTracesOptions() {
        String value = SystemProperties.get(OPENGL_TRACES_PROPERTY);
        if (value == null) {
            value = "";
        }

        CharSequence[] values = mOpenGLTraces.getEntryValues();
        for (int i = 0; i < values.length; i++) {
            if (value.contentEquals(values[i])) {
                mOpenGLTraces.setValueIndex(i);
                mOpenGLTraces.setSummary(mOpenGLTraces.getEntries()[i]);
                return;
            }
        }
        mOpenGLTraces.setValueIndex(0);
        mOpenGLTraces.setSummary(mOpenGLTraces.getEntries()[0]);
    }

    private void writeOpenGLTracesOptions(Object newValue) {
        SystemProperties.set(OPENGL_TRACES_PROPERTY, newValue == null ? "" : newValue.toString());
        pokeSystemProperties();
        updateOpenGLTracesOptions();
    }

    private void updateAppProcessLimitOptions() {
        try {
            int limit = ActivityManagerNative.getDefault().getProcessLimit();
            CharSequence[] values = mAppProcessLimit.getEntryValues();
            for (int i=0; i<values.length; i++) {
                int val = Integer.parseInt(values[i].toString());
                if (val >= limit) {
                    if (i != 0) {
                        mHaveDebugSettings = true;
                    }
                    mAppProcessLimit.setValueIndex(i);
                    mAppProcessLimit.setSummary(mAppProcessLimit.getEntries()[i]);
                    return;
                }
            }
            mAppProcessLimit.setValueIndex(0);
            mAppProcessLimit.setSummary(mAppProcessLimit.getEntries()[0]);
        } catch (RemoteException e) {
        }
    }

    private void writeAppProcessLimitOptions(Object newValue) {
        try {
            int limit = newValue != null ? Integer.parseInt(newValue.toString()) : -1;
            ActivityManagerNative.getDefault().setProcessLimit(limit);
            updateAppProcessLimitOptions();
        } catch (RemoteException e) {
        }
    }

    private void writeShowAllANRsOptions() {
        Settings.Secure.putInt(getActivity().getContentResolver(),
                Settings.Secure.ANR_SHOW_BACKGROUND,
                mShowAllANRs.isChecked() ? 1 : 0);
    }

    private void updateShowAllANRsOptions() {
        updateCheckBox(mShowAllANRs, Settings.Secure.getInt(
            getActivity().getContentResolver(), Settings.Secure.ANR_SHOW_BACKGROUND, 0) != 0);
    }

    private void writeWebViewDataReductionProxyOptions() {
        Settings.Secure.putInt(getActivity().getContentResolver(),
                Settings.Secure.WEBVIEW_DATA_REDUCTION_PROXY,
                mWebViewDataReductionProxy.isChecked() ? 1 : 0);
        Intent intent = new Intent(WebView.DATA_REDUCTION_PROXY_SETTING_CHANGED);
        // Broadcast to all apps running as current user.
        getActivity().sendBroadcastAsUser(intent, UserHandle.CURRENT);
    }

    private void updateWebViewDataReductionProxyOptions() {
        updateCheckBox(mWebViewDataReductionProxy, Settings.Secure.getInt(
            getActivity().getContentResolver(),
            Settings.Secure.WEBVIEW_DATA_REDUCTION_PROXY, 0) != 0);
    }

    @Override
    public void onSwitchChanged(Switch switchView, boolean isChecked) {
        if (switchView != mSwitchBar.getSwitch()) {
            return;
        }
        if (isChecked != mLastEnabledState) {
            if (isChecked) {
                mDialogClicked = false;
                if (mEnableDialog != null) dismissDialogs();
                mEnableDialog = new AlertDialog.Builder(getActivity()).setMessage(
                        getActivity().getResources().getString(
                                R.string.dev_settings_warning_message))
                        .setTitle(R.string.dev_settings_warning_title)
                        .setPositiveButton(android.R.string.yes, this)
                        .setNegativeButton(android.R.string.no, this)
                        .show();
                mEnableDialog.setOnDismissListener(this);
            } else {
                resetDangerousOptions();
                Settings.Global.putInt(getActivity().getContentResolver(),
                        Settings.Global.DEVELOPMENT_SETTINGS_ENABLED, 0);
                mLastEnabledState = isChecked;
                setPrefsEnabledState(mLastEnabledState);
            }
        }
    }

    @Override
    public void onActivityResult(int requestCode, int resultCode, Intent data) {
        if (requestCode == RESULT_DEBUG_APP) {
            if (resultCode == Activity.RESULT_OK) {
                mDebugApp = data.getAction();
                writeDebuggerOptions();
                updateDebuggerOptions();
            }
        } else {
            super.onActivityResult(requestCode, resultCode, data);
        }
    }

    @Override
    public boolean onPreferenceTreeClick(PreferenceScreen preferenceScreen, Preference preference) {
        if (Utils.isMonkeyRunning()) {
            return false;
        }

        if (preference == mEnableAdb) {
            if (mEnableAdb.isChecked()) {
                mDialogClicked = false;
                if (mAdbDialog != null) dismissDialogs();
                mAdbDialog = new AlertDialog.Builder(getActivity()).setMessage(
                        getActivity().getResources().getString(R.string.adb_warning_message))
                        .setTitle(R.string.adb_warning_title)
                        .setPositiveButton(android.R.string.yes, this)
                        .setNegativeButton(android.R.string.no, this)
                        .show();
                mAdbDialog.setOnDismissListener(this);
            } else {
                Settings.Global.putInt(getActivity().getContentResolver(),
                        Settings.Global.ADB_ENABLED, 0);
                mVerifyAppsOverUsb.setEnabled(false);
                mVerifyAppsOverUsb.setChecked(false);
                updateBugreportOptions();
            }
        } else if (preference == mClearAdbKeys) {
            if (mAdbKeysDialog != null) dismissDialogs();
            mAdbKeysDialog = new AlertDialog.Builder(getActivity())
                        .setMessage(R.string.adb_keys_warning_message)
                        .setPositiveButton(android.R.string.ok, this)
                        .setNegativeButton(android.R.string.cancel, null)
                        .show();
        } else if (preference == mEnableTerminal) {
            final PackageManager pm = getActivity().getPackageManager();
            pm.setApplicationEnabledSetting(TERMINAL_APP_PACKAGE,
                    mEnableTerminal.isChecked() ? PackageManager.COMPONENT_ENABLED_STATE_ENABLED
                            : PackageManager.COMPONENT_ENABLED_STATE_DEFAULT, 0);
        } else if (preference == mBugreportInPower) {
            Settings.Secure.putInt(getActivity().getContentResolver(),
                    Settings.Secure.BUGREPORT_IN_POWER_MENU,
                    mBugreportInPower.isChecked() ? 1 : 0);
        } else if (preference == mKeepScreenOn) {
            Settings.Global.putInt(getActivity().getContentResolver(),
                    Settings.Global.STAY_ON_WHILE_PLUGGED_IN,
                    mKeepScreenOn.isChecked() ?
                    (BatteryManager.BATTERY_PLUGGED_AC | BatteryManager.BATTERY_PLUGGED_USB) : 0);
        } else if (preference == mBtHciSnoopLog) {
            writeBtHciSnoopLogOptions();
        } else if (preference == mAllowMockLocation) {
            Settings.Secure.putInt(getActivity().getContentResolver(),
                    Settings.Secure.ALLOW_MOCK_LOCATION,
                    mAllowMockLocation.isChecked() ? 1 : 0);
        } else if (preference == mDebugAppPref) {
            startActivityForResult(new Intent(getActivity(), AppPicker.class), RESULT_DEBUG_APP);
        } else if (preference == mWaitForDebugger) {
            writeDebuggerOptions();
        } else if (preference == mVerifyAppsOverUsb) {
            writeVerifyAppsOverUsbOptions();
        } else if (preference == mStrictMode) {
            writeStrictModeVisualOptions();
        } else if (preference == mPointerLocation) {
            writePointerLocationOptions();
        } else if (preference == mShowTouches) {
            writeShowTouchesOptions();
        } else if (preference == mShowScreenUpdates) {
            writeShowUpdatesOption();
        } else if (preference == mDisableOverlays) {
            writeDisableOverlaysOption();
        } else if (preference == mShowCpuUsage) {
            writeCpuUsageOptions();
        } else if (preference == mImmediatelyDestroyActivities) {
            writeImmediatelyDestroyActivitiesOptions();
        } else if (preference == mShowAllANRs) {
            writeShowAllANRsOptions();
        } else if (preference == mWebViewDataReductionProxy) {
            writeWebViewDataReductionProxyOptions();
        } else if (preference == mForceHardwareUi) {
            writeHardwareUiOptions();
        } else if (preference == mForceMsaa) {
            writeMsaaOptions();
        } else if (preference == mShowHwScreenUpdates) {
            writeShowHwScreenUpdatesOptions();
        } else if (preference == mShowHwLayersUpdates) {
            writeShowHwLayersUpdatesOptions();
        } else if (preference == mDebugLayout) {
            writeDebugLayoutOptions();
        } else if (preference == mForceRtlLayout) {
            writeForceRtlOptions();
        } else if (preference == mWifiDisplayCertification) {
            writeWifiDisplayCertificationOptions();
        } else if (preference == mWifiVerboseLogging) {
            writeWifiVerboseLoggingOptions();
        } else if (preference == mUseNuplayer) {
            writeUseNuplayerOptions();
        } else {
            return super.onPreferenceTreeClick(preferenceScreen, preference);
        }

        return false;
    }

    @Override
    public boolean onPreferenceChange(Preference preference, Object newValue) {
        if (SELECT_RUNTIME_KEY.equals(preference.getKey())) {
            final String oldRuntimeValue = VMRuntime.getRuntime().vmLibrary();
            final String newRuntimeValue = newValue.toString();
            if (!newRuntimeValue.equals(oldRuntimeValue)) {
                final Context context = getActivity();
                final AlertDialog.Builder builder = new AlertDialog.Builder(getActivity());
                builder.setMessage(context.getResources().getString(R.string.select_runtime_warning_message,
                                                                    oldRuntimeValue, newRuntimeValue));
                builder.setPositiveButton(android.R.string.ok, new OnClickListener() {
                    @Override
                    public void onClick(DialogInterface dialog, int which) {
                        SystemProperties.set(SELECT_RUNTIME_PROPERTY, newRuntimeValue);
                        pokeSystemProperties();
                        PowerManager pm = (PowerManager)
                                context.getSystemService(Context.POWER_SERVICE);
                        pm.reboot(null);
                    }
                });
                builder.setNegativeButton(android.R.string.cancel, new OnClickListener() {
                    @Override
                    public void onClick(DialogInterface dialog, int which) {
                        updateRuntimeValue();
                    }
                });
                builder.show();
            }
            return true;
        } else if (HDCP_CHECKING_KEY.equals(preference.getKey())) {
            SystemProperties.set(HDCP_CHECKING_PROPERTY, newValue.toString());
            updateHdcpValues();
            pokeSystemProperties();
            return true;
        } else if (preference == mLogdSize) {
            writeLogdSizeOption(newValue);
            return true;
        } else if (preference == mWindowAnimationScale) {
            writeAnimationScaleOption(0, mWindowAnimationScale, newValue);
            return true;
        } else if (preference == mTransitionAnimationScale) {
            writeAnimationScaleOption(1, mTransitionAnimationScale, newValue);
            return true;
        } else if (preference == mAnimatorDurationScale) {
            writeAnimationScaleOption(2, mAnimatorDurationScale, newValue);
            return true;
        } else if (preference == mOverlayDisplayDevices) {
            writeOverlayDisplayDevicesOptions(newValue);
            return true;
        } else if (preference == mOpenGLTraces) {
            writeOpenGLTracesOptions(newValue);
            return true;
        } else if (preference == mTrackFrameTime) {
            writeTrackFrameTimeOptions(newValue);
            return true;
        } else if (preference == mDebugHwOverdraw) {
            writeDebugHwOverdrawOptions(newValue);
            return true;
        } else if (preference == mShowNonRectClip) {
            writeShowNonRectClipOptions(newValue);
            return true;
        } else if (preference == mAppProcessLimit) {
            writeAppProcessLimitOptions(newValue);
            return true;
        } else if (preference == mSimulateColorSpace) {
            writeSimulateColorSpace(newValue);
            return true;
        }
        return false;
    }

    private void dismissDialogs() {
        if (mAdbDialog != null) {
            mAdbDialog.dismiss();
            mAdbDialog = null;
        }
        if (mAdbKeysDialog != null) {
            mAdbKeysDialog.dismiss();
            mAdbKeysDialog = null;
        }
        if (mEnableDialog != null) {
            mEnableDialog.dismiss();
            mEnableDialog = null;
        }
    }

    public void onClick(DialogInterface dialog, int which) {
        if (dialog == mAdbDialog) {
            if (which == DialogInterface.BUTTON_POSITIVE) {
                mDialogClicked = true;
                Settings.Global.putInt(getActivity().getContentResolver(),
                        Settings.Global.ADB_ENABLED, 1);
                mVerifyAppsOverUsb.setEnabled(true);
                updateVerifyAppsOverUsbOptions();
                updateBugreportOptions();
            } else {
                // Reset the toggle
                mEnableAdb.setChecked(false);
            }
        } else if (dialog == mAdbKeysDialog) {
            if (which == DialogInterface.BUTTON_POSITIVE) {
                try {
                    IBinder b = ServiceManager.getService(Context.USB_SERVICE);
                    IUsbManager service = IUsbManager.Stub.asInterface(b);
                    service.clearUsbDebuggingKeys();
                } catch (RemoteException e) {
                    Log.e(TAG, "Unable to clear adb keys", e);
                }
            }
        } else if (dialog == mEnableDialog) {
            if (which == DialogInterface.BUTTON_POSITIVE) {
                mDialogClicked = true;
                Settings.Global.putInt(getActivity().getContentResolver(),
                        Settings.Global.DEVELOPMENT_SETTINGS_ENABLED, 1);
                mLastEnabledState = true;
                setPrefsEnabledState(mLastEnabledState);
            } else {
                // Reset the toggle
                mSwitchBar.setChecked(false);
            }
        }
    }

    public void onDismiss(DialogInterface dialog) {
        // Assuming that onClick gets called first
        if (dialog == mAdbDialog) {
            if (!mDialogClicked) {
                mEnableAdb.setChecked(false);
            }
            mAdbDialog = null;
        } else if (dialog == mEnableDialog) {
            if (!mDialogClicked) {
                mSwitchBar.setChecked(false);
            }
            mEnableDialog = null;
        }
    }

    @Override
    public void onDestroy() {
        dismissDialogs();
        super.onDestroy();
    }

    void pokeSystemProperties() {
        if (!mDontPokeProperties) {
            //noinspection unchecked
            (new SystemPropPoker()).execute();
        }
    }

    static class SystemPropPoker extends AsyncTask<Void, Void, Void> {
        @Override
        protected Void doInBackground(Void... params) {
            String[] services;
            try {
                services = ServiceManager.listServices();
            } catch (RemoteException e) {
                return null;
            }
            for (String service : services) {
                IBinder obj = ServiceManager.checkService(service);
                if (obj != null) {
                    Parcel data = Parcel.obtain();
                    try {
                        obj.transact(IBinder.SYSPROPS_TRANSACTION, data, null, 0);
                    } catch (RemoteException e) {
                    } catch (Exception e) {
                        Log.i(TAG, "Someone wrote a bad service '" + service
                                + "' that doesn't like to be poked: " + e);
                    }
                    data.recycle();
                }
            }
            return null;
        }
    }

    private static boolean isPackageInstalled(Context context, String packageName) {
        try {
            return context.getPackageManager().getPackageInfo(packageName, 0) != null;
        } catch (NameNotFoundException e) {
            return false;
        }
    }
}<|MERGE_RESOLUTION|>--- conflicted
+++ resolved
@@ -138,13 +138,10 @@
     private static final String DEBUG_DEBUGGING_CATEGORY_KEY = "debug_debugging_category";
     private static final String DEBUG_APPLICATIONS_CATEGORY_KEY = "debug_applications_category";
     private static final String WIFI_DISPLAY_CERTIFICATION_KEY = "wifi_display_certification";
-<<<<<<< HEAD
     private static final String WIFI_VERBOSE_LOGGING_KEY = "wifi_verbose_logging";
-=======
     private static final String SELECT_LOGD_SIZE_KEY = "select_logd_size";
     private static final String SELECT_LOGD_SIZE_PROPERTY = "persist.logd.size";
     private static final String SELECT_LOGD_DEFAULT_SIZE_PROPERTY = "ro.logd.size";
->>>>>>> c2c64a31
 
     private static final String OPENGL_TRACES_KEY = "enable_opengl_traces";
 
@@ -322,12 +319,9 @@
         mForceRtlLayout = findAndInitCheckboxPref(FORCE_RTL_LAYOUT_KEY);
         mDebugHwOverdraw = addListPreference(DEBUG_HW_OVERDRAW_KEY);
         mWifiDisplayCertification = findAndInitCheckboxPref(WIFI_DISPLAY_CERTIFICATION_KEY);
-<<<<<<< HEAD
         mWifiVerboseLogging = findAndInitCheckboxPref(WIFI_VERBOSE_LOGGING_KEY);
-=======
         mLogdSize = addListPreference(SELECT_LOGD_SIZE_KEY);
 
->>>>>>> c2c64a31
         mWindowAnimationScale = addListPreference(WINDOW_ANIMATION_SCALE_KEY);
         mTransitionAnimationScale = addListPreference(TRANSITION_ANIMATION_SCALE_KEY);
         mAnimatorDurationScale = addListPreference(ANIMATOR_DURATION_SCALE_KEY);
@@ -1042,7 +1036,6 @@
                 mWifiDisplayCertification.isChecked() ? 1 : 0);
     }
 
-<<<<<<< HEAD
     private void updateWifiVerboseLoggingOptions() {
         boolean enabled = mWifiManager.getVerboseLoggingLevel() > 0;
         updateCheckBox(mWifiVerboseLogging, enabled);
@@ -1050,7 +1043,8 @@
 
     private void writeWifiVerboseLoggingOptions() {
         mWifiManager.enableVerboseLogging(mWifiVerboseLogging.isChecked() ? 1 : 0);
-=======
+    }
+
     private void updateLogdSizeValues() {
         if (mLogdSize != null) {
             String currentValue = SystemProperties.get(SELECT_LOGD_SIZE_PROPERTY);
@@ -1086,7 +1080,6 @@
         } catch (Exception e) {
         }
         updateLogdSizeValues();
->>>>>>> c2c64a31
     }
 
     private void updateCpuUsageOptions() {
