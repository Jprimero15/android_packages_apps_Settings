/*
 * Copyright (C) 2017 The Android Open Source Project
 *
 * Licensed under the Apache License, Version 2.0 (the "License");
 * you may not use this file except in compliance with the License.
 * You may obtain a copy of the License at
 *
 *      http://www.apache.org/licenses/LICENSE-2.0
 *
 * Unless required by applicable law or agreed to in writing, software
 * distributed under the License is distributed on an "AS IS" BASIS,
 * WITHOUT WARRANTIES OR CONDITIONS OF ANY KIND, either express or implied.
 * See the License for the specific language governing permissions and
 * limitations under the License.
 */

package com.android.settings.deviceinfo.simstatus;

import static android.content.Context.CARRIER_CONFIG_SERVICE;
import static android.content.Context.EUICC_SERVICE;
import static android.content.Context.TELEPHONY_SERVICE;

import android.Manifest;
import android.content.BroadcastReceiver;
import android.content.Context;
import android.content.Intent;
import android.content.IntentFilter;
import android.content.res.Resources;
import android.os.Bundle;
import android.os.PersistableBundle;
import android.os.UserHandle;
import android.telephony.CarrierConfigManager;
import android.telephony.CellBroadcastMessage;
import android.telephony.PhoneStateListener;
import android.telephony.ServiceState;
import android.telephony.SignalStrength;
import android.telephony.SubscriptionInfo;
import android.telephony.SubscriptionManager;
import android.telephony.TelephonyManager;
import android.telephony.euicc.EuiccManager;
import android.text.BidiFormatter;
import android.text.TextDirectionHeuristics;
import android.text.TextUtils;

import androidx.annotation.NonNull;
import androidx.annotation.VisibleForTesting;

import com.android.settings.R;
import com.android.settingslib.DeviceInfoUtils;
import com.android.settingslib.Utils;
import com.android.settingslib.core.lifecycle.Lifecycle;
import com.android.settingslib.core.lifecycle.LifecycleObserver;
import com.android.settingslib.core.lifecycle.events.OnPause;
import com.android.settingslib.core.lifecycle.events.OnResume;

import java.util.List;

public class SimStatusDialogController implements LifecycleObserver, OnResume, OnPause {

    private final static String TAG = "SimStatusDialogCtrl";

    @VisibleForTesting
    final static int NETWORK_PROVIDER_VALUE_ID = R.id.operator_name_value;
    @VisibleForTesting
    final static int PHONE_NUMBER_VALUE_ID = R.id.number_value;
    @VisibleForTesting
    final static int CELLULAR_NETWORK_STATE = R.id.data_state_value;
    @VisibleForTesting
    final static int OPERATOR_INFO_LABEL_ID = R.id.latest_area_info_label;
    @VisibleForTesting
    final static int OPERATOR_INFO_VALUE_ID = R.id.latest_area_info_value;
    @VisibleForTesting
    final static int SERVICE_STATE_VALUE_ID = R.id.service_state_value;
    @VisibleForTesting
    final static int SIGNAL_STRENGTH_LABEL_ID = R.id.signal_strength_label;
    @VisibleForTesting
    final static int SIGNAL_STRENGTH_VALUE_ID = R.id.signal_strength_value;
    @VisibleForTesting
    final static int CELL_VOICE_NETWORK_TYPE_VALUE_ID = R.id.voice_network_type_value;
    @VisibleForTesting
    final static int CELL_DATA_NETWORK_TYPE_VALUE_ID = R.id.data_network_type_value;
    @VisibleForTesting
    final static int ROAMING_INFO_VALUE_ID = R.id.roaming_state_value;
    @VisibleForTesting
    final static int ICCID_INFO_LABEL_ID = R.id.icc_id_label;
    @VisibleForTesting
    final static int ICCID_INFO_VALUE_ID = R.id.icc_id_value;
    @VisibleForTesting
    final static int EID_INFO_VALUE_ID = R.id.esim_id_value;
    @VisibleForTesting
    final static int IMS_REGISTRATION_STATE_LABEL_ID = R.id.ims_reg_state_label;
    @VisibleForTesting
    final static int IMS_REGISTRATION_STATE_VALUE_ID = R.id.ims_reg_state_value;

    private final static String CB_AREA_INFO_RECEIVED_ACTION =
            "com.android.cellbroadcastreceiver.CB_AREA_INFO_RECEIVED";
    private final static String GET_LATEST_CB_AREA_INFO_ACTION =
            "com.android.cellbroadcastreceiver.GET_LATEST_CB_AREA_INFO";
    private final static String CELL_BROADCAST_RECEIVER_APP = "com.android.cellbroadcastreceiver";

    private final SimStatusDialogFragment mDialog;
    private final SubscriptionInfo mSubscriptionInfo;
    private final TelephonyManager mTelephonyManager;
    private final CarrierConfigManager mCarrierConfigManager;
    private final EuiccManager mEuiccManager;
    private final Resources mRes;
    private final Context mContext;

    private boolean mShowLatestAreaInfo;

    private final BroadcastReceiver mAreaInfoReceiver = new BroadcastReceiver() {
        @Override
        public void onReceive(Context context, Intent intent) {
            final String action = intent.getAction();
            if (TextUtils.equals(action, CB_AREA_INFO_RECEIVED_ACTION)) {
                final Bundle extras = intent.getExtras();
                if (extras == null) {
                    return;
                }
                final CellBroadcastMessage cbMessage = (CellBroadcastMessage) extras.get("message");
                if (cbMessage != null
                        && mSubscriptionInfo.getSubscriptionId() == cbMessage.getSubId()) {
                    final String latestAreaInfo = cbMessage.getMessageBody();
                    mDialog.setText(OPERATOR_INFO_VALUE_ID, latestAreaInfo);
                }
            }
        }
    };

    private PhoneStateListener mPhoneStateListener;

    public SimStatusDialogController(@NonNull SimStatusDialogFragment dialog, Lifecycle lifecycle,
            int slotId) {
        mDialog = dialog;
        mContext = dialog.getContext();
        mSubscriptionInfo = getPhoneSubscriptionInfo(slotId);
        mTelephonyManager = (TelephonyManager) mContext.getSystemService(
                TELEPHONY_SERVICE);
        mCarrierConfigManager = (CarrierConfigManager) mContext.getSystemService(
                CARRIER_CONFIG_SERVICE);
        mEuiccManager = (EuiccManager) mContext.getSystemService(EUICC_SERVICE);

        mRes = mContext.getResources();

        if (lifecycle != null) {
            lifecycle.addObserver(this);
        }
    }

    public void initialize() {
        updateEid();

        if (mSubscriptionInfo == null) {
            return;
        }

        mPhoneStateListener = getPhoneStateListener();

        final ServiceState serviceState = getCurrentServiceState();
        updateNetworkProvider(serviceState);
        updatePhoneNumber();
        updateLatestAreaInfo();
        updateServiceState(serviceState);
        updateSignalStrength(getSignalStrength());
        updateNetworkType();
        updateRoamingStatus(serviceState);
        updateIccidNumber();
        updateImsRegistrationState();
    }

    @Override
    public void onResume() {
        if (mSubscriptionInfo == null) {
            return;
        }

        mTelephonyManager.createForSubscriptionId(mSubscriptionInfo.getSubscriptionId())
                .listen(mPhoneStateListener,
                PhoneStateListener.LISTEN_DATA_CONNECTION_STATE
                        | PhoneStateListener.LISTEN_SIGNAL_STRENGTHS
                        | PhoneStateListener.LISTEN_SERVICE_STATE);

        if (mShowLatestAreaInfo) {
            mContext.registerReceiver(mAreaInfoReceiver,
                    new IntentFilter(CB_AREA_INFO_RECEIVED_ACTION),
                    Manifest.permission.RECEIVE_EMERGENCY_BROADCAST, null /* scheduler */);
            // Ask CellBroadcastReceiver to broadcast the latest area info received
            final Intent getLatestIntent = new Intent(GET_LATEST_CB_AREA_INFO_ACTION);
            getLatestIntent.setPackage(CELL_BROADCAST_RECEIVER_APP);
            mContext.sendBroadcastAsUser(getLatestIntent, UserHandle.ALL,
                    Manifest.permission.RECEIVE_EMERGENCY_BROADCAST);
        }
    }

    @Override
    public void onPause() {
        if (mSubscriptionInfo == null) {
            return;
        }

        mTelephonyManager.createForSubscriptionId(mSubscriptionInfo.getSubscriptionId())
                .listen(mPhoneStateListener, PhoneStateListener.LISTEN_NONE);

        if (mShowLatestAreaInfo) {
            mContext.unregisterReceiver(mAreaInfoReceiver);
        }
    }

    private void updateNetworkProvider(ServiceState serviceState) {
        mDialog.setText(NETWORK_PROVIDER_VALUE_ID, serviceState.getOperatorAlphaLong());
    }

    private void updatePhoneNumber() {
        // If formattedNumber is null or empty, it'll display as "Unknown".
        mDialog.setText(PHONE_NUMBER_VALUE_ID, BidiFormatter.getInstance().unicodeWrap(
                getPhoneNumber(), TextDirectionHeuristics.LTR));
    }

    private void updateDataState(int state) {
        String networkStateValue;

        switch (state) {
            case TelephonyManager.DATA_CONNECTED:
                networkStateValue = mRes.getString(R.string.radioInfo_data_connected);
                break;
            case TelephonyManager.DATA_SUSPENDED:
                networkStateValue = mRes.getString(R.string.radioInfo_data_suspended);
                break;
            case TelephonyManager.DATA_CONNECTING:
                networkStateValue = mRes.getString(R.string.radioInfo_data_connecting);
                break;
            case TelephonyManager.DATA_DISCONNECTED:
                networkStateValue = mRes.getString(R.string.radioInfo_data_disconnected);
                break;
            default:
                networkStateValue = mRes.getString(R.string.radioInfo_unknown);
                break;
        }

        mDialog.setText(CELLULAR_NETWORK_STATE, networkStateValue);
    }


    private void updateLatestAreaInfo() {
        mShowLatestAreaInfo = Resources.getSystem().getBoolean(
                com.android.internal.R.bool.config_showAreaUpdateInfoSettings)
                && mTelephonyManager.getPhoneType() != TelephonyManager.PHONE_TYPE_CDMA;

        if (!mShowLatestAreaInfo) {
            mDialog.removeSettingFromScreen(OPERATOR_INFO_LABEL_ID);
            mDialog.removeSettingFromScreen(OPERATOR_INFO_VALUE_ID);
        }
    }

    private void updateServiceState(ServiceState serviceState) {
        final int state = Utils.getCombinedServiceState(serviceState);
        if (!Utils.isInService(serviceState)) {
            resetSignalStrength();
        }

        String serviceStateValue;

        switch (state) {
            case ServiceState.STATE_IN_SERVICE:
                serviceStateValue = mRes.getString(R.string.radioInfo_service_in);
                break;
            case ServiceState.STATE_OUT_OF_SERVICE:
            case ServiceState.STATE_EMERGENCY_ONLY:
                // Set summary string of service state to radioInfo_service_out when
                // service state is both STATE_OUT_OF_SERVICE & STATE_EMERGENCY_ONLY
                serviceStateValue = mRes.getString(R.string.radioInfo_service_out);
                break;
            case ServiceState.STATE_POWER_OFF:
                serviceStateValue = mRes.getString(R.string.radioInfo_service_off);
                break;
            default:
                serviceStateValue = mRes.getString(R.string.radioInfo_unknown);
                break;
        }

        mDialog.setText(SERVICE_STATE_VALUE_ID, serviceStateValue);
    }

    private void updateSignalStrength(SignalStrength signalStrength) {
        final int subscriptionId = mSubscriptionInfo.getSubscriptionId();
        final PersistableBundle carrierConfig =
                mCarrierConfigManager.getConfigForSubId(subscriptionId);
        // by default we show the signal strength
        boolean showSignalStrength = true;
        if (carrierConfig != null) {
            showSignalStrength = carrierConfig.getBoolean(
                    CarrierConfigManager.KEY_SHOW_SIGNAL_STRENGTH_IN_SIM_STATUS_BOOL);
        }
        if (!showSignalStrength) {
            mDialog.removeSettingFromScreen(SIGNAL_STRENGTH_LABEL_ID);
            mDialog.removeSettingFromScreen(SIGNAL_STRENGTH_VALUE_ID);
            return;
        }

        ServiceState serviceState = getCurrentServiceState();
        if (serviceState == null || !Utils.isInService(serviceState)) {
            return;
        }

        int signalDbm = getDbm(signalStrength);
        int signalAsu = getAsuLevel(signalStrength);

        if (signalDbm == -1) {
            signalDbm = 0;
        }

        if (signalAsu == -1) {
            signalAsu = 0;
        }

        mDialog.setText(SIGNAL_STRENGTH_VALUE_ID, mRes.getString(R.string.sim_signal_strength,
                signalDbm, signalAsu));
    }

    private void resetSignalStrength() {
        mDialog.setText(SIGNAL_STRENGTH_VALUE_ID, "0");
    }

    private void updateNetworkType() {
        // Whether EDGE, UMTS, etc...
        String dataNetworkTypeName = null;
        String voiceNetworkTypeName = null;
        final int subId = mSubscriptionInfo.getSubscriptionId();
        final int actualDataNetworkType = mTelephonyManager.getDataNetworkType(subId);
        final int actualVoiceNetworkType = mTelephonyManager.getVoiceNetworkType(subId);
        if (TelephonyManager.NETWORK_TYPE_UNKNOWN != actualDataNetworkType) {
            dataNetworkTypeName = mTelephonyManager.getNetworkTypeName(actualDataNetworkType);
        }
        if (TelephonyManager.NETWORK_TYPE_UNKNOWN != actualVoiceNetworkType) {
            voiceNetworkTypeName = mTelephonyManager.getNetworkTypeName(actualVoiceNetworkType);
        }

        boolean show4GForLTE = false;
        final PersistableBundle carrierConfig = mCarrierConfigManager.getConfigForSubId(subId);
        if (carrierConfig != null) {
            show4GForLTE = carrierConfig.getBoolean(
                    CarrierConfigManager.KEY_SHOW_4G_FOR_LTE_DATA_ICON_BOOL);
        }

        if (show4GForLTE) {
            if ("LTE".equals(dataNetworkTypeName)) {
                dataNetworkTypeName = "4G";
            }
            if ("LTE".equals(voiceNetworkTypeName)) {
                voiceNetworkTypeName = "4G";
            }
        }

        mDialog.setText(CELL_VOICE_NETWORK_TYPE_VALUE_ID, voiceNetworkTypeName);
        mDialog.setText(CELL_DATA_NETWORK_TYPE_VALUE_ID, dataNetworkTypeName);
    }

    private void updateRoamingStatus(ServiceState serviceState) {
        if (serviceState.getRoaming()) {
            mDialog.setText(ROAMING_INFO_VALUE_ID, mRes.getString(R.string.radioInfo_roaming_in));
        } else {
            mDialog.setText(ROAMING_INFO_VALUE_ID, mRes.getString(R.string.radioInfo_roaming_not));
        }
    }

    private void updateIccidNumber() {
        final int subscriptionId = mSubscriptionInfo.getSubscriptionId();
        final PersistableBundle carrierConfig =
                mCarrierConfigManager.getConfigForSubId(subscriptionId);
        // do not show iccid by default
        boolean showIccId = false;
        if (carrierConfig != null) {
            showIccId = carrierConfig.getBoolean(
                    CarrierConfigManager.KEY_SHOW_ICCID_IN_SIM_STATUS_BOOL);
        }
        if (!showIccId) {
            mDialog.removeSettingFromScreen(ICCID_INFO_LABEL_ID);
            mDialog.removeSettingFromScreen(ICCID_INFO_VALUE_ID);
        } else {
            mDialog.setText(ICCID_INFO_VALUE_ID, getSimSerialNumber(subscriptionId));
        }
    }

    private void updateEid() {
        if (mEuiccManager.isEnabled()) {
            mDialog.setText(EID_INFO_VALUE_ID, mEuiccManager.getEid());
        } else {
            mDialog.removeSettingFromScreen(EID_INFO_VALUE_ID);
        }
    }

    private void updateImsRegistrationState() {
        final int subscriptionId = mSubscriptionInfo.getSubscriptionId();
        final PersistableBundle carrierConfig =
            mCarrierConfigManager.getConfigForSubId(subscriptionId);
        final boolean showImsRegState = carrierConfig == null ? false :
            carrierConfig.getBoolean(CarrierConfigManager.KEY_SHOW_IMS_REGISTRATION_STATUS_BOOL);
        if (showImsRegState) {
            final boolean isImsRegistered = mTelephonyManager.isImsRegistered(subscriptionId);
            mDialog.setText(IMS_REGISTRATION_STATE_VALUE_ID, mRes.getString(isImsRegistered ?
                R.string.ims_reg_status_registered : R.string.ims_reg_status_not_registered));
        } else {
            mDialog.removeSettingFromScreen(IMS_REGISTRATION_STATE_LABEL_ID);
            mDialog.removeSettingFromScreen(IMS_REGISTRATION_STATE_VALUE_ID);
        }
    }

    private SubscriptionInfo getPhoneSubscriptionInfo(int slotId) {
<<<<<<< HEAD
        final List<SubscriptionInfo> subscriptionInfoList = SubscriptionManager.from(
                mContext).getActiveSubscriptionInfoList(true);
        if (subscriptionInfoList == null) {
            return null;
        }
        for (SubscriptionInfo info : subscriptionInfoList) {
            if (slotId == info.getSimSlotIndex()) {
                return info;
            }
        }
        return null;
=======
        return SubscriptionManager.from(mContext).getActiveSubscriptionInfoForSimSlotIndex(slotId);
>>>>>>> 7289112f
    }

    @VisibleForTesting
    ServiceState getCurrentServiceState() {
        return mTelephonyManager.getServiceStateForSubscriber(
                mSubscriptionInfo.getSubscriptionId());
    }

    @VisibleForTesting
    int getDbm(SignalStrength signalStrength) {
        return signalStrength.getDbm();
    }

    @VisibleForTesting
    int getAsuLevel(SignalStrength signalStrength) {
        return signalStrength.getAsuLevel();
    }

    @VisibleForTesting
    PhoneStateListener getPhoneStateListener() {
        return new PhoneStateListener() {
            @Override
            public void onDataConnectionStateChanged(int state) {
                updateDataState(state);
                updateNetworkType();
            }

            @Override
            public void onSignalStrengthsChanged(SignalStrength signalStrength) {
                updateSignalStrength(signalStrength);
            }

            @Override
            public void onServiceStateChanged(ServiceState serviceState) {
                updateNetworkProvider(serviceState);
                updateServiceState(serviceState);
                updateRoamingStatus(serviceState);
            }
        };
    }

    @VisibleForTesting
    String getPhoneNumber() {
        return DeviceInfoUtils.getFormattedPhoneNumber(mContext, mSubscriptionInfo);
    }

    @VisibleForTesting
    SignalStrength getSignalStrength() {
        return mTelephonyManager.getSignalStrength();
    }

    @VisibleForTesting
    String getSimSerialNumber(int subscriptionId) {
        return mTelephonyManager.getSimSerialNumber(subscriptionId);
    }
}<|MERGE_RESOLUTION|>--- conflicted
+++ resolved
@@ -406,21 +406,7 @@
     }
 
     private SubscriptionInfo getPhoneSubscriptionInfo(int slotId) {
-<<<<<<< HEAD
-        final List<SubscriptionInfo> subscriptionInfoList = SubscriptionManager.from(
-                mContext).getActiveSubscriptionInfoList(true);
-        if (subscriptionInfoList == null) {
-            return null;
-        }
-        for (SubscriptionInfo info : subscriptionInfoList) {
-            if (slotId == info.getSimSlotIndex()) {
-                return info;
-            }
-        }
-        return null;
-=======
         return SubscriptionManager.from(mContext).getActiveSubscriptionInfoForSimSlotIndex(slotId);
->>>>>>> 7289112f
     }
 
     @VisibleForTesting
