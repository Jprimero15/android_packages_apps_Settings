/*
 * Copyright (C) 2017 The Android Open Source Project
 *
 * Licensed under the Apache License, Version 2.0 (the "License");
 * you may not use this file except in compliance with the License.
 * You may obtain a copy of the License at
 *
 *      http://www.apache.org/licenses/LICENSE-2.0
 *
 * Unless required by applicable law or agreed to in writing, software
 * distributed under the License is distributed on an "AS IS" BASIS,
 * WITHOUT WARRANTIES OR CONDITIONS OF ANY KIND, either express or implied.
 * See the License for the specific language governing permissions and
 * limitations under the License.
 */

package com.android.settings.deviceinfo.storage;

import static android.content.pm.ApplicationInfo.CATEGORY_AUDIO;
import static android.content.pm.ApplicationInfo.CATEGORY_GAME;
import static android.content.pm.ApplicationInfo.CATEGORY_VIDEO;

import android.content.Context;
import android.content.pm.ApplicationInfo;
import android.content.pm.PackageManager.NameNotFoundException;
import android.content.pm.UserInfo;
import android.os.UserHandle;
import android.util.Log;
import android.util.SparseArray;

import com.android.settings.applications.PackageManagerWrapper;
import com.android.settings.applications.UserManagerWrapper;
import com.android.settings.utils.AsyncLoader;
import com.android.settingslib.applications.StorageStatsSource;

import java.io.IOException;
import java.util.List;

/**
 * StorageAsyncLoader is a Loader which loads categorized app information and external stats for all
 * users
 */
public class StorageAsyncLoader
        extends AsyncLoader<SparseArray<StorageAsyncLoader.AppsStorageResult>> {
    private UserManagerWrapper mUserManager;
    private static final String TAG = "StorageAsyncLoader";

    private String mUuid;
    private StorageStatsSource mStatsManager;
    private PackageManagerWrapper mPackageManager;

    public StorageAsyncLoader(Context context, UserManagerWrapper userManager,
            String uuid, StorageStatsSource source, PackageManagerWrapper pm) {
        super(context);
        mUserManager = userManager;
        mUuid = uuid;
        mStatsManager = source;
        mPackageManager = pm;
    }

    @Override
    public SparseArray<AppsStorageResult> loadInBackground() {
        return loadApps();
    }

    private SparseArray<AppsStorageResult> loadApps() {
        SparseArray<AppsStorageResult> result = new SparseArray<>();
        List<UserInfo> infos = mUserManager.getUsers();
        for (int i = 0, userCount = infos.size(); i < userCount; i++) {
            UserInfo info = infos.get(i);
            result.put(info.id, getStorageResultForUser(info.id));
        }
        return result;
    }

    private AppsStorageResult getStorageResultForUser(int userId) {
        Log.d(TAG, "Loading apps");
        List<ApplicationInfo> applicationInfos =
                mPackageManager.getInstalledApplicationsAsUser(0, userId);
        AppsStorageResult result = new AppsStorageResult();
        UserHandle myUser = UserHandle.of(userId);
        for (int i = 0, size = applicationInfos.size(); i < size; i++) {
            ApplicationInfo app = applicationInfos.get(i);

            StorageStatsSource.AppStorageStats stats;
            try {
                stats = mStatsManager.getStatsForPackage(mUuid, app.packageName, myUser);
            } catch (NameNotFoundException | IOException e) {
                // This may happen if the package was removed during our calculation.
<<<<<<< HEAD
=======
                Log.w(TAG, "App unexpectedly not found", e);
>>>>>>> 47eec246
                continue;
            }

            long blamedSize = stats.getDataBytes() - stats.getCacheBytes();

            // Only count app code against the current user; we don't want
            // double-counting on multi-user devices.
            if (userId == UserHandle.myUserId()) {
                blamedSize += stats.getCodeBytes();
            }

            switch (app.category) {
                case CATEGORY_GAME:
                    result.gamesSize += blamedSize;
                    break;
                case CATEGORY_AUDIO:
                    result.musicAppsSize += blamedSize;
                    break;
                case CATEGORY_VIDEO:
                    result.videoAppsSize += blamedSize;
                    break;
                default:
                    // The deprecated game flag does not set the category.
                    if ((app.flags & ApplicationInfo.FLAG_IS_GAME) != 0) {
                        result.gamesSize += blamedSize;
                        break;
                    }
                    result.otherAppsSize += blamedSize;
                    break;
            }
        }

        Log.d(TAG, "Loading external stats");
        try {
            result.externalStats = mStatsManager.getExternalStorageStats(mUuid,
                    UserHandle.of(userId));
        } catch (IOException e) {
            Log.w(TAG, e);
        }
        Log.d(TAG, "Obtaining result completed");
        return result;
    }

    @Override
    protected void onDiscardResult(SparseArray<AppsStorageResult> result) {
    }

    public static class AppsStorageResult {
        public long gamesSize;
        public long musicAppsSize;
        public long videoAppsSize;
        public long otherAppsSize;
        public StorageStatsSource.ExternalStorageStats externalStats;
    }

    /**
     * ResultHandler defines a destination of data which can handle a result from
     * {@link StorageAsyncLoader}.
     */
    public interface ResultHandler {
        void handleResult(SparseArray<AppsStorageResult> result);
    }
}<|MERGE_RESOLUTION|>--- conflicted
+++ resolved
@@ -87,10 +87,7 @@
                 stats = mStatsManager.getStatsForPackage(mUuid, app.packageName, myUser);
             } catch (NameNotFoundException | IOException e) {
                 // This may happen if the package was removed during our calculation.
-<<<<<<< HEAD
-=======
                 Log.w(TAG, "App unexpectedly not found", e);
->>>>>>> 47eec246
                 continue;
             }
 
