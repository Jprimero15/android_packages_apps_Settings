--- conflicted
+++ resolved
@@ -555,12 +555,9 @@
                 | PhoneStateListener.LISTEN_SERVICE_STATE
                 | PhoneStateListener.LISTEN_SIGNAL_STRENGTHS
                 | PhoneStateListener.LISTEN_PHYSICAL_CHANNEL_CONFIGURATION);
-<<<<<<< HEAD
-=======
 
         mConnectivityManager.registerNetworkCallback(
                 mDefaultNetworkRequest, mNetworkCallback, mHandler);
->>>>>>> 0cf2e41b
 
         smsc.clearFocus();
     }
