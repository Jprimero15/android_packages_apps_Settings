--- conflicted
+++ resolved
@@ -18,12 +18,9 @@
 
 import static com.android.settingslib.RestrictedLockUtils.EnforcedAdmin;
 
-<<<<<<< HEAD
+import android.app.Activity;
 import android.app.AlertDialog;
-=======
-import android.app.Activity;
 import android.app.ProgressDialog;
->>>>>>> 85f27e61
 import android.app.settings.SettingsEnums;
 import android.bluetooth.BluetoothAdapter;
 import android.bluetooth.BluetoothManager;
@@ -138,7 +135,7 @@
                 if (btAdapter != null) {
                     btAdapter.factoryReset();
                     LocalBluetoothManager mLocalBtManager =
-                                      LocalBluetoothManager.getInstance(context, null);
+                                      LocalBluetoothManager.getInstance(mContext, null);
                     if (mLocalBtManager != null) {
                         CachedBluetoothDeviceManager cachedDeviceManager =
                                             mLocalBtManager.getCachedDeviceManager();
@@ -147,12 +144,6 @@
                 }
             }
 
-<<<<<<< HEAD
-            ImsManager.getInstance(context,
-                     SubscriptionManager.getPhoneId(mSubId)).factoryReset();
-            esimFactoryReset(context, context.getPackageName());
-            restoreDefaultApn(context);
-=======
             ImsManager.getInstance(mContext,
                     SubscriptionManager.getPhoneId(mSubId)).factoryReset();
             restoreDefaultApn(mContext);
@@ -161,33 +152,8 @@
             } else {
                 return true;
             }
->>>>>>> 85f27e61
-        }
-
-<<<<<<< HEAD
-    @VisibleForTesting
-    void esimFactoryReset(Context context, String packageName) {
-        if (mEraseEsim) {
-            mEraseEsimTask = new EraseEsimAsyncTask(context, packageName);
-            mEraseEsimTask.execute();
-        }
-    }
-
-    private class RestoreCompleteHandler extends Handler {
-        private Context mContext;
-        public RestoreCompleteHandler(Context context) {
-            super();
-            mContext = context;
-        }
-
-        @Override
-        public void handleMessage(Message msg) {
-            switch(msg.what) {
-                case MSG_RESTORE_APN_COMPLETE:
-                    Toast.makeText(mContext, R.string.reset_network_complete_toast,
-                            Toast.LENGTH_SHORT).show();
-                    break;
-=======
+        }
+
         @Override
         protected void onPostExecute(Boolean succeeded) {
             mProgressDialog.dismiss();
@@ -200,7 +166,6 @@
                         .setMessage(R.string.reset_esim_error_msg)
                         .setPositiveButton(android.R.string.ok, null /* listener */)
                         .show();
->>>>>>> 85f27e61
             }
         }
     }
@@ -240,7 +205,24 @@
         }
     }
 
-<<<<<<< HEAD
+    private class RestoreCompleteHandler extends Handler {
+        private Context mContext;
+        public RestoreCompleteHandler(Context context) {
+            super();
+            mContext = context;
+        }
+
+        @Override
+        public void handleMessage(Message msg) {
+            switch(msg.what) {
+                case MSG_RESTORE_APN_COMPLETE:
+                    Toast.makeText(mContext, R.string.reset_network_complete_toast,
+                            Toast.LENGTH_SHORT).show();
+                    break;
+            }
+        }
+    }
+
     private class RestoreApnHandler extends Handler {
         private Context mContext;
         private Handler mUiHandler;
@@ -267,7 +249,7 @@
             }
         }
     }
-=======
+
     private ProgressDialog getProgressDialog(Context context) {
         final ProgressDialog progressDialog = new ProgressDialog(context);
         progressDialog.setIndeterminate(true);
@@ -277,7 +259,6 @@
         return progressDialog;
     }
 
->>>>>>> 85f27e61
     /**
      * Restore APN settings to default.
      */
