--- conflicted
+++ resolved
@@ -37,18 +37,12 @@
 import androidx.annotation.VisibleForTesting;
 
 import com.android.settings.core.InstrumentedFragment;
-<<<<<<< HEAD
-import com.android.settings.enterprise.ActionDisabledByAdminDialogHelper;
-import com.android.settings.network.apn.ApnSettings;
-import com.android.settingslib.RestrictedLockUtilsInternal;
+import com.android.settings.network.ResetNetworkOperationBuilder;
+import com.android.settings.network.ResetNetworkRestrictionViewBuilder;
 import com.android.settingslib.bluetooth.CachedBluetoothDeviceManager;
 import com.android.settingslib.bluetooth.LocalBluetoothManager;
-=======
-import com.android.settings.network.ResetNetworkOperationBuilder;
-import com.android.settings.network.ResetNetworkRestrictionViewBuilder;
 
 import java.util.concurrent.atomic.AtomicBoolean;
->>>>>>> d66c2a8f
 
 /**
  * Confirm and execute a reset of the network settings to a clean "just out of the box"
@@ -97,43 +91,9 @@
                     .resetWifiManager()
                     .resetWifiP2pManager(Looper.getMainLooper());
             if (mEraseEsim) {
-<<<<<<< HEAD
-                isResetSucceed = RecoverySystem.wipeEuiccData(mContext, mPackageName);
-            }
-
-            TelephonyManager telephonyManager = (TelephonyManager)
-                    mContext.getSystemService(TelephonyManager.class)
-                            .createForSubscriptionId(mSubId);
-            if (telephonyManager != null) {
-                telephonyManager.resetSettings();
-            }
-
-            NetworkPolicyManager policyManager = (NetworkPolicyManager)
-                    mContext.getSystemService(Context.NETWORK_POLICY_SERVICE);
-            if (policyManager != null) {
-                String subscriberId = telephonyManager.getSubscriberId();
-                policyManager.factoryReset(subscriberId);
-            }
-
-            BluetoothManager btManager = (BluetoothManager)
-                    mContext.getSystemService(Context.BLUETOOTH_SERVICE);
-            if (btManager != null) {
-                BluetoothAdapter btAdapter = btManager.getAdapter();
-                if (btAdapter != null) {
-                    btAdapter.clearBluetooth();
-                    LocalBluetoothManager mLocalBtManager =
-                                      LocalBluetoothManager.getInstance(mContext, null);
-                    if (mLocalBtManager != null) {
-                        CachedBluetoothDeviceManager cachedDeviceManager =
-                                            mLocalBtManager.getCachedDeviceManager();
-                        cachedDeviceManager.clearAllDevices();
-                    }
-                }
-=======
                 builder = builder.resetEsim(mContext.getPackageName(),
                         success -> { resetEsimSuccess.set(success); }
                         );
->>>>>>> d66c2a8f
             }
             builder.resetTelephonyAndNetworkPolicyManager(mSubId)
                     .resetBluetoothManager()
