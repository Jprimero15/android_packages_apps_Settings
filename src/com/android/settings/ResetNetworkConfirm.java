/*
 * Copyright (C) 2015 The Android Open Source Project
 *
 * Licensed under the Apache License, Version 2.0 (the "License");
 * you may not use this file except in compliance with the License.
 * You may obtain a copy of the License at
 *
 *      http://www.apache.org/licenses/LICENSE-2.0
 *
 * Unless required by applicable law or agreed to in writing, software
 * distributed under the License is distributed on an "AS IS" BASIS,
 * WITHOUT WARRANTIES OR CONDITIONS OF ANY KIND, either express or implied.
 * See the License for the specific language governing permissions and
 * limitations under the License.
 */

package com.android.settings;

import static com.android.settingslib.RestrictedLockUtils.EnforcedAdmin;

<<<<<<< HEAD
=======
import android.app.AlertDialog;
import android.app.ProgressDialog;
>>>>>>> f658857b
import android.bluetooth.BluetoothAdapter;
import android.bluetooth.BluetoothManager;
import android.content.ContentResolver;
import android.content.Context;
import android.net.ConnectivityManager;
import android.net.NetworkPolicyManager;
import android.net.Uri;
import android.net.wifi.WifiManager;
import android.net.wifi.p2p.WifiP2pManager;
import android.os.AsyncTask;
import android.os.Bundle;
import android.os.RecoverySystem;
import android.os.UserHandle;
import android.os.UserManager;
import android.provider.Telephony;
import android.telephony.SubscriptionManager;
import android.telephony.TelephonyManager;
import android.view.LayoutInflater;
import android.view.View;
import android.view.ViewGroup;
import android.widget.Button;
import android.widget.Toast;

import androidx.annotation.VisibleForTesting;
import androidx.appcompat.app.AlertDialog;

import com.android.ims.ImsManager;
import com.android.internal.logging.nano.MetricsProto.MetricsEvent;
import com.android.internal.telephony.PhoneConstants;
import com.android.settings.core.InstrumentedFragment;
import com.android.settings.enterprise.ActionDisabledByAdminDialogHelper;
import com.android.settings.network.ApnSettings;
import com.android.settingslib.RestrictedLockUtils;
<<<<<<< HEAD
import com.android.settingslib.RestrictedLockUtilsInternal;
=======
>>>>>>> f658857b
import com.android.settingslib.bluetooth.CachedBluetoothDeviceManager;
import com.android.settingslib.bluetooth.LocalBluetoothManager;

/**
 * Confirm and execute a reset of the network settings to a clean "just out of the box"
 * state.  Multiple confirmations are required: first, a general "are you sure
 * you want to do this?" prompt, followed by a keyguard pattern trace if the user
 * has defined one, followed by a final strongly-worded "THIS WILL RESET EVERYTHING"
 * prompt.  If at any time the phone is allowed to go to sleep, is
 * locked, et cetera, then the confirmation sequence is abandoned.
 *
 * This is the confirmation screen.
 */
public class ResetNetworkConfirm extends InstrumentedFragment {

    private View mContentView;
    private int mSubId = SubscriptionManager.INVALID_SUBSCRIPTION_ID;
    @VisibleForTesting boolean mEraseEsim;
    @VisibleForTesting EraseEsimAsyncTask mEraseEsimTask;
    private ResetNetworkAyncTask mResetNetworkTask;
    private ProgressDialog mProgressDialog;

    /**
     * Async task used to erase all the eSIM profiles from the phone. If error happens during
     * erasing eSIM profiles or timeout, an error msg is shown.
     */
    private static class EraseEsimAsyncTask extends AsyncTask<Void, Void, Boolean> {
        private final Context mContext;
        private final String mPackageName;

        EraseEsimAsyncTask(Context context, String packageName) {
            mContext = context;
            mPackageName = packageName;
        }

        @Override
        protected Boolean doInBackground(Void... params) {
            return RecoverySystem.wipeEuiccData(mContext, mPackageName);
        }

        @Override
        protected void onPostExecute(Boolean succeeded) {
            if (succeeded) {
                Toast.makeText(mContext, R.string.reset_network_complete_toast, Toast.LENGTH_SHORT)
                        .show();
            } else {
                new AlertDialog.Builder(mContext)
                        .setTitle(R.string.reset_esim_error_title)
                        .setMessage(R.string.reset_esim_error_msg)
                        .setPositiveButton(android.R.string.ok, null /* listener */)
                        .show();
            }
        }
    }

    private static class ResetNetworkAyncTask extends AsyncTask<Void, Void, Boolean> {
        private Context mContext;
        private String mPackageName;
        private ProgressDialog mProgressDialog;
        private boolean mEraseESimCard;
        private int mSubId = SubscriptionManager.INVALID_SUBSCRIPTION_ID;

        ResetNetworkAyncTask(Context context, String packageName, int subId, boolean eraseESim,
                             ProgressDialog progressDialog) {
            mContext = context;
            mPackageName = packageName;
            mSubId = subId;
            mEraseESimCard = eraseESim;
            mProgressDialog = progressDialog;
        }

        @Override
        protected void onPreExecute() {
            if (null != mProgressDialog) {
                mProgressDialog.show();
            }
        }

        @Override
        protected void onPostExecute(Boolean succeeded) {
            if (null != mProgressDialog && mProgressDialog.isShowing()) {
                mProgressDialog.dismiss();
                mProgressDialog = null;
            }

            if (succeeded) {
                Toast.makeText(mContext, R.string.reset_network_complete_toast, Toast.LENGTH_SHORT)
                        .show();
            } else {
                new AlertDialog.Builder(mContext)
                        .setTitle(R.string.reset_esim_error_title)
                        .setMessage(R.string.reset_esim_error_msg)
                        .setPositiveButton(android.R.string.ok, null /* listener */)
                        .show();
            }
        }

        @Override
        protected Boolean doInBackground(Void... params) {
            ConnectivityManager connectivityManager = (ConnectivityManager)
                    mContext.getSystemService(Context.CONNECTIVITY_SERVICE);
            if (connectivityManager != null) {
                connectivityManager.factoryReset();
            }

            WifiManager wifiManager = (WifiManager)
                    mContext.getSystemService(Context.WIFI_SERVICE);
            if (wifiManager != null) {
                wifiManager.factoryReset();
            }

            p2pFactoryReset(context);

            TelephonyManager telephonyManager = (TelephonyManager)
                    mContext.getSystemService(Context.TELEPHONY_SERVICE);
            if (telephonyManager != null) {
                telephonyManager.factoryReset(mSubId);
            }

            NetworkPolicyManager policyManager = (NetworkPolicyManager)
                    mContext.getSystemService(Context.NETWORK_POLICY_SERVICE);
            if (policyManager != null) {
                String subscriberId = telephonyManager.getSubscriberId(mSubId);
                policyManager.factoryReset(subscriberId);
            }

            BluetoothManager btManager = (BluetoothManager)
                    mContext.getSystemService(Context.BLUETOOTH_SERVICE);
            if (btManager != null) {
                BluetoothAdapter btAdapter = btManager.getAdapter();
                if (btAdapter != null) {
                    btAdapter.factoryReset();
                    LocalBluetoothManager mLocalBtManager =
<<<<<<< HEAD
                                      LocalBluetoothManager.getInstance(context, null);
                    if (mLocalBtManager != null) {
                        CachedBluetoothDeviceManager cachedDeviceManager =
                                            mLocalBtManager.getCachedDeviceManager();
=======
                            LocalBluetoothManager.getInstance(mContext, null);
                    if (mLocalBtManager != null) {
                        CachedBluetoothDeviceManager cachedDeviceManager =
                                mLocalBtManager.getCachedDeviceManager();
>>>>>>> f658857b
                        cachedDeviceManager.clearAllDevices();
                    }
                }
            }

<<<<<<< HEAD
            ImsManager.getInstance(context,
                     SubscriptionManager.getPhoneId(mSubId)).factoryReset();
            restoreDefaultApn(context);
            esimFactoryReset(context, context.getPackageName());
=======
            ImsManager.getInstance(mContext,
                    SubscriptionManager.getPhoneId(mSubId)).factoryReset();
>>>>>>> f658857b
            // There has been issues when Sms raw table somehow stores orphan
            // fragments. They lead to garbled message when new fragments come
            // in and combied with those stale ones. In case this happens again,
            // user can reset all network settings which will clean up this table.
            cleanUpSmsRawTable(mContext);
            restoreDefaultApn(mContext);

            if (mEraseESimCard) {
                return RecoverySystem.wipeEuiccData(mContext, mPackageName);
            }

            return true;
        }

        private void cleanUpSmsRawTable(Context context) {
            ContentResolver resolver = context.getContentResolver();
            Uri uri = Uri.withAppendedPath(Telephony.Sms.CONTENT_URI,
                    "raw/permanentDelete");
            resolver.delete(uri, null, null);
        }

        /**
         * Restore APN settings to default.
         */
        private void restoreDefaultApn(Context context) {
            Uri uri = Uri.parse(ApnSettings.RESTORE_CARRIERS_URI);

            if (SubscriptionManager.isUsableSubIdValue(mSubId)) {
                uri = Uri.withAppendedPath(uri, "subId/" + String.valueOf(mSubId));
            }

            ContentResolver resolver = context.getContentResolver();
            resolver.delete(uri, null, null);
        }
    }

<<<<<<< HEAD
    @VisibleForTesting
    void p2pFactoryReset(Context context) {
        WifiP2pManager wifiP2pManager = (WifiP2pManager)
                context.getSystemService(Context.WIFI_P2P_SERVICE);
        if (wifiP2pManager != null) {
            WifiP2pManager.Channel channel = wifiP2pManager.initialize(
                    context.getApplicationContext(), context.getMainLooper(),
                    null /* listener */);
            if (channel != null) {
                wifiP2pManager.factoryReset(channel, null /* listener */);
            }
        }
=======
    private ProgressDialog getProgressDialog() {
        final ProgressDialog progressDialog = new ProgressDialog(getActivity());
        progressDialog.setIndeterminate(true);
        progressDialog.setCancelable(false);
        progressDialog.setTitle(
                getActivity().getString(R.string.reset_network_progress_title));
        progressDialog.setMessage(
                getActivity().getString(R.string.reset_network_progress_text));
        return progressDialog;
>>>>>>> f658857b
    }

    /**
     * The user has gone through the multiple confirmation, so now we go ahead
     * and reset the network settings to its factory-default state.
     */
    private Button.OnClickListener mFinalClickListener = new Button.OnClickListener() {

        @Override
        public void onClick(View v) {
            if (Utils.isMonkeyRunning()) {
                return;
            }

            Context context = getActivity();
            mProgressDialog = getProgressDialog();
            mResetNetworkTask = new ResetNetworkAyncTask(context, context.getPackageName(),
                    mSubId, mEraseEsim, mProgressDialog);
            mResetNetworkTask.execute();
        }

    };

    @VisibleForTesting
    void esimFactoryReset(Context context, String packageName) {
        if (mEraseEsim) {
            mEraseEsimTask = new EraseEsimAsyncTask(context, packageName);
            mEraseEsimTask.execute();
        }
    }

    /**
     * Configure the UI for the final confirmation interaction
     */
    private void establishFinalConfirmationState() {
        mContentView.findViewById(R.id.execute_reset_network)
                .setOnClickListener(mFinalClickListener);
    }

    @Override
    public View onCreateView(LayoutInflater inflater, ViewGroup container,
            Bundle savedInstanceState) {
        final EnforcedAdmin admin = RestrictedLockUtilsInternal.checkIfRestrictionEnforced(
                getActivity(), UserManager.DISALLOW_NETWORK_RESET, UserHandle.myUserId());
        if (RestrictedLockUtilsInternal.hasBaseUserRestriction(getActivity(),
                UserManager.DISALLOW_NETWORK_RESET, UserHandle.myUserId())) {
            return inflater.inflate(R.layout.network_reset_disallowed_screen, null);
        } else if (admin != null) {
            new ActionDisabledByAdminDialogHelper(getActivity())
                    .prepareDialogBuilder(UserManager.DISALLOW_NETWORK_RESET, admin)
                    .setOnDismissListener(__ -> getActivity().finish())
                    .show();
            return new View(getContext());
        }
        mContentView = inflater.inflate(R.layout.reset_network_confirm, null);
        establishFinalConfirmationState();
        return mContentView;
    }

    @Override
    public void onCreate(Bundle savedInstanceState) {
        super.onCreate(savedInstanceState);

        Bundle args = getArguments();
        if (args != null) {
            mSubId = args.getInt(PhoneConstants.SUBSCRIPTION_KEY,
                    SubscriptionManager.INVALID_SUBSCRIPTION_ID);
            mEraseEsim = args.getBoolean(MasterClear.ERASE_ESIMS_EXTRA);
        }
    }

    @Override
    public void onDestroy() {
        if (mEraseEsimTask != null) {
            mEraseEsimTask.cancel(true /* mayInterruptIfRunning */);
            mEraseEsimTask = null;
        }

        if (null != mProgressDialog && mProgressDialog.isShowing()) {
            mProgressDialog.dismiss();
            mProgressDialog = null;
        }

        if (null != mResetNetworkTask && !mResetNetworkTask.isCancelled()) {
            mResetNetworkTask.cancel(true /* mayInterruptIfRunning */);
            mResetNetworkTask = null;
        }

        super.onDestroy();
    }

    @Override
    public int getMetricsCategory() {
        return MetricsEvent.RESET_NETWORK_CONFIRM;
    }
}<|MERGE_RESOLUTION|>--- conflicted
+++ resolved
@@ -18,11 +18,8 @@
 
 import static com.android.settingslib.RestrictedLockUtils.EnforcedAdmin;
 
-<<<<<<< HEAD
-=======
 import android.app.AlertDialog;
 import android.app.ProgressDialog;
->>>>>>> f658857b
 import android.bluetooth.BluetoothAdapter;
 import android.bluetooth.BluetoothManager;
 import android.content.ContentResolver;
@@ -47,7 +44,6 @@
 import android.widget.Toast;
 
 import androidx.annotation.VisibleForTesting;
-import androidx.appcompat.app.AlertDialog;
 
 import com.android.ims.ImsManager;
 import com.android.internal.logging.nano.MetricsProto.MetricsEvent;
@@ -56,10 +52,7 @@
 import com.android.settings.enterprise.ActionDisabledByAdminDialogHelper;
 import com.android.settings.network.ApnSettings;
 import com.android.settingslib.RestrictedLockUtils;
-<<<<<<< HEAD
 import com.android.settingslib.RestrictedLockUtilsInternal;
-=======
->>>>>>> f658857b
 import com.android.settingslib.bluetooth.CachedBluetoothDeviceManager;
 import com.android.settingslib.bluetooth.LocalBluetoothManager;
 
@@ -171,7 +164,7 @@
                 wifiManager.factoryReset();
             }
 
-            p2pFactoryReset(context);
+            p2pFactoryReset(mContext);
 
             TelephonyManager telephonyManager = (TelephonyManager)
                     mContext.getSystemService(Context.TELEPHONY_SERVICE);
@@ -193,31 +186,17 @@
                 if (btAdapter != null) {
                     btAdapter.factoryReset();
                     LocalBluetoothManager mLocalBtManager =
-<<<<<<< HEAD
-                                      LocalBluetoothManager.getInstance(context, null);
-                    if (mLocalBtManager != null) {
-                        CachedBluetoothDeviceManager cachedDeviceManager =
-                                            mLocalBtManager.getCachedDeviceManager();
-=======
                             LocalBluetoothManager.getInstance(mContext, null);
                     if (mLocalBtManager != null) {
                         CachedBluetoothDeviceManager cachedDeviceManager =
                                 mLocalBtManager.getCachedDeviceManager();
->>>>>>> f658857b
                         cachedDeviceManager.clearAllDevices();
                     }
                 }
             }
 
-<<<<<<< HEAD
-            ImsManager.getInstance(context,
-                     SubscriptionManager.getPhoneId(mSubId)).factoryReset();
-            restoreDefaultApn(context);
-            esimFactoryReset(context, context.getPackageName());
-=======
             ImsManager.getInstance(mContext,
                     SubscriptionManager.getPhoneId(mSubId)).factoryReset();
->>>>>>> f658857b
             // There has been issues when Sms raw table somehow stores orphan
             // fragments. They lead to garbled message when new fragments come
             // in and combied with those stale ones. In case this happens again,
@@ -254,7 +233,6 @@
         }
     }
 
-<<<<<<< HEAD
     @VisibleForTesting
     void p2pFactoryReset(Context context) {
         WifiP2pManager wifiP2pManager = (WifiP2pManager)
@@ -267,7 +245,8 @@
                 wifiP2pManager.factoryReset(channel, null /* listener */);
             }
         }
-=======
+    }
+
     private ProgressDialog getProgressDialog() {
         final ProgressDialog progressDialog = new ProgressDialog(getActivity());
         progressDialog.setIndeterminate(true);
@@ -277,7 +256,6 @@
         progressDialog.setMessage(
                 getActivity().getString(R.string.reset_network_progress_text));
         return progressDialog;
->>>>>>> f658857b
     }
 
     /**
