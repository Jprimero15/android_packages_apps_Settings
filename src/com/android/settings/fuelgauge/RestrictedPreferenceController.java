--- conflicted
+++ resolved
@@ -54,12 +54,9 @@
         if (mBatteryOptimizeUtils.isSystemOrDefaultApp()) {
             Log.d(TAG, "is system or default app, disable pref");
             ((SelectorWithWidgetPreference) preference).setChecked(false);
-<<<<<<< HEAD
-=======
             preference.setEnabled(false);
         } else if (mBatteryOptimizeUtils.isAllowlistedExceptIdleApp()) {
             Log.d(TAG, "in allow list not idle app, disable perf");
->>>>>>> 6bc771c1
             preference.setEnabled(false);
         } else if (mBatteryOptimizeUtils.getAppOptimizationMode()
                 == BatteryOptimizeUtils.MODE_RESTRICTED) {
