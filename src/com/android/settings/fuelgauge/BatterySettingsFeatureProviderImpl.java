/*
 * Copyright (C) 2021 The Android Open Source Project
 *
 * Licensed under the Apache License, Version 2.0 (the "License");
 * you may not use this file except in compliance with the License.
 * You may obtain a copy of the License at
 *
 *      http://www.apache.org/licenses/LICENSE-2.0
 *
 * Unless required by applicable law or agreed to in writing, software
 * distributed under the License is distributed on an "AS IS" BASIS,
 * WITHOUT WARRANTIES OR CONDITIONS OF ANY KIND, either express or implied.
 * See the License for the specific language governing permissions and
 * limitations under the License.
 */

package com.android.settings.fuelgauge;

import android.content.Context;
import android.os.BatteryManager;

import java.time.Instant;
import java.time.ZoneId;
import java.time.format.DateTimeFormatter;
import java.time.format.FormatStyle;
import java.util.concurrent.TimeUnit;

/** Feature provider implementation for battery settings usage. */
public class BatterySettingsFeatureProviderImpl implements BatterySettingsFeatureProvider {

    @Override
    public boolean isManufactureDateAvailable(Context context, long manufactureDateMs) {
        return false;
    }

<<<<<<< HEAD
    private BatteryManager mBatteryManager;
    private long mManufactureDateInMs;
    private long mFirstUseDateInMs;

    public BatterySettingsFeatureProviderImpl(Context context) {
        mContext = context.getApplicationContext();
        mBatteryManager = mContext.getSystemService(BatteryManager.class);
    }

    @Override
    public boolean isManufactureDateAvailable() {
        return false;
    }

    @Override
    public boolean isFirstUseDateAvailable() {
        return false;
    }

    @Override
    public CharSequence getManufactureDateSummary() {
        return isManufactureDateAvailable()
                ? getFormattedDate(getManufactureDate())
                : null;
    }

    @Override
    public CharSequence getFirstUseDateSummary() {
        return isFirstUseDateAvailable()
                ? getFormattedDate(getFirstUseDate())
                : null;
    }

    protected long getManufactureDate() {
        if (mManufactureDateInMs == 0L) {
            final long manufactureDateInSec = mBatteryManager.getLongProperty(
                    BatteryManager.BATTERY_PROPERTY_MANUFACTURING_DATE);
            mManufactureDateInMs = TimeUnit.MILLISECONDS.convert(manufactureDateInSec,
                    TimeUnit.SECONDS);
        }
        return mManufactureDateInMs;
    }

    protected long getFirstUseDate() {
        if (mFirstUseDateInMs == 0L) {
            final long firstUseDateInSec = mBatteryManager.getLongProperty(
                    BatteryManager.BATTERY_PROPERTY_FIRST_USAGE_DATE);
            mFirstUseDateInMs = TimeUnit.MILLISECONDS.convert(firstUseDateInSec, TimeUnit.SECONDS);
        }
        return mFirstUseDateInMs;
    }

    private CharSequence getFormattedDate(long dateInMs) {
        final Instant instant = Instant.ofEpochMilli(dateInMs);
        final String localDate = instant.atZone(ZoneId.systemDefault()).toLocalDate().format(
                DateTimeFormatter.ofLocalizedDate(FormatStyle.LONG));

        return localDate;
=======
    @Override
    public boolean isFirstUseDateAvailable(Context context, long firstUseDateMs) {
        return false;
>>>>>>> 834e69f5
    }
}<|MERGE_RESOLUTION|>--- conflicted
+++ resolved
@@ -17,13 +17,6 @@
 package com.android.settings.fuelgauge;
 
 import android.content.Context;
-import android.os.BatteryManager;
-
-import java.time.Instant;
-import java.time.ZoneId;
-import java.time.format.DateTimeFormatter;
-import java.time.format.FormatStyle;
-import java.util.concurrent.TimeUnit;
 
 /** Feature provider implementation for battery settings usage. */
 public class BatterySettingsFeatureProviderImpl implements BatterySettingsFeatureProvider {
@@ -33,69 +26,8 @@
         return false;
     }
 
-<<<<<<< HEAD
-    private BatteryManager mBatteryManager;
-    private long mManufactureDateInMs;
-    private long mFirstUseDateInMs;
-
-    public BatterySettingsFeatureProviderImpl(Context context) {
-        mContext = context.getApplicationContext();
-        mBatteryManager = mContext.getSystemService(BatteryManager.class);
-    }
-
-    @Override
-    public boolean isManufactureDateAvailable() {
-        return false;
-    }
-
-    @Override
-    public boolean isFirstUseDateAvailable() {
-        return false;
-    }
-
-    @Override
-    public CharSequence getManufactureDateSummary() {
-        return isManufactureDateAvailable()
-                ? getFormattedDate(getManufactureDate())
-                : null;
-    }
-
-    @Override
-    public CharSequence getFirstUseDateSummary() {
-        return isFirstUseDateAvailable()
-                ? getFormattedDate(getFirstUseDate())
-                : null;
-    }
-
-    protected long getManufactureDate() {
-        if (mManufactureDateInMs == 0L) {
-            final long manufactureDateInSec = mBatteryManager.getLongProperty(
-                    BatteryManager.BATTERY_PROPERTY_MANUFACTURING_DATE);
-            mManufactureDateInMs = TimeUnit.MILLISECONDS.convert(manufactureDateInSec,
-                    TimeUnit.SECONDS);
-        }
-        return mManufactureDateInMs;
-    }
-
-    protected long getFirstUseDate() {
-        if (mFirstUseDateInMs == 0L) {
-            final long firstUseDateInSec = mBatteryManager.getLongProperty(
-                    BatteryManager.BATTERY_PROPERTY_FIRST_USAGE_DATE);
-            mFirstUseDateInMs = TimeUnit.MILLISECONDS.convert(firstUseDateInSec, TimeUnit.SECONDS);
-        }
-        return mFirstUseDateInMs;
-    }
-
-    private CharSequence getFormattedDate(long dateInMs) {
-        final Instant instant = Instant.ofEpochMilli(dateInMs);
-        final String localDate = instant.atZone(ZoneId.systemDefault()).toLocalDate().format(
-                DateTimeFormatter.ofLocalizedDate(FormatStyle.LONG));
-
-        return localDate;
-=======
     @Override
     public boolean isFirstUseDateAvailable(Context context, long firstUseDateMs) {
         return false;
->>>>>>> 834e69f5
     }
 }