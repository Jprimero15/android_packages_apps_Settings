--- conflicted
+++ resolved
@@ -16,31 +16,14 @@
 
 package com.android.settings.fuelgauge;
 
-<<<<<<< HEAD
-=======
 import android.content.Context;
 
->>>>>>> 834e69f5
 /** Feature provider for battery settings usage. */
 public interface BatterySettingsFeatureProvider {
 
     /** Returns true if manufacture date should be shown */
-<<<<<<< HEAD
-    boolean isManufactureDateAvailable();
-
-    /** Returns true if first use date should be shown */
-    boolean isFirstUseDateAvailable();
-
-    /** Returns the summary of battery manufacture date */
-    CharSequence getManufactureDateSummary();
-
-    /** Returns the summary of battery first use date */
-    CharSequence getFirstUseDateSummary();
-
-=======
     boolean isManufactureDateAvailable(Context context, long manufactureDateMs);
 
     /** Returns true if first use date should be shown */
     boolean isFirstUseDateAvailable(Context context, long firstUseDateMs);
->>>>>>> 834e69f5
 }