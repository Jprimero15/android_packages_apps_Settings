/*
 * Copyright (C) 2018 The Android Open Source Project
 *
 * Licensed under the Apache License, Version 2.0 (the "License");
 * you may not use this file except in compliance with the License.
 * You may obtain a copy of the License at
 *
 *      http://www.apache.org/licenses/LICENSE-2.0
 *
 * Unless required by applicable law or agreed to in writing, software
 * distributed under the License is distributed on an "AS IS" BASIS,
 * WITHOUT WARRANTIES OR CONDITIONS OF ANY KIND, either express or implied.
 * See the License for the specific language governing permissions and
 * limitations under the License.
 */

package com.android.settings.fuelgauge.batterytip.detectors;

import static com.android.settings.Utils.SETTINGS_PACKAGE_NAME;

import android.content.Context;
import android.os.BatteryUsageStats;
import android.os.UidBatteryConsumer;

import androidx.annotation.VisibleForTesting;

import com.android.settings.fuelgauge.BatteryInfo;
import com.android.settings.fuelgauge.BatteryUtils;
import com.android.settings.fuelgauge.batterytip.AppInfo;
import com.android.settings.fuelgauge.batterytip.BatteryTipPolicy;
import com.android.settings.fuelgauge.batterytip.HighUsageDataParser;
import com.android.settings.fuelgauge.batterytip.tips.BatteryTip;
import com.android.settings.fuelgauge.batterytip.tips.HighUsageTip;

import java.util.ArrayList;
import java.util.List;
import java.util.concurrent.TimeUnit;

/**
 * Detector whether to show summary tip. This detector should be executed as the last
 * {@link BatteryTipDetector} since it need the most up-to-date {@code visibleTips}
 */
public class HighUsageDetector implements BatteryTipDetector {
    private BatteryTipPolicy mPolicy;
    private BatteryUsageStats mBatteryUsageStats;
    private final BatteryInfo mBatteryInfo;
    private List<AppInfo> mHighUsageAppList;
    @VisibleForTesting
    HighUsageDataParser mDataParser;
    @VisibleForTesting
    BatteryUtils mBatteryUtils;
    @VisibleForTesting
    boolean mDischarging;

    public HighUsageDetector(Context context, BatteryTipPolicy policy,
            BatteryUsageStats batteryUsageStats, BatteryInfo batteryInfo) {
        mPolicy = policy;
        mBatteryUsageStats = batteryUsageStats;
        mBatteryInfo = batteryInfo;
        mHighUsageAppList = new ArrayList<>();
        mBatteryUtils = BatteryUtils.getInstance(context);
        mDataParser = new HighUsageDataParser(mPolicy.highUsagePeriodMs,
                mPolicy.highUsageBatteryDraining);
        mDischarging = batteryInfo.discharging;
    }

    @Override
    public BatteryTip detect() {
        final long lastFullChargeTimeMs = mBatteryUtils.calculateLastFullChargeTime(
                mBatteryUsageStats, System.currentTimeMillis());
        if (mPolicy.highUsageEnabled && mDischarging) {
            parseBatteryData();
            if (mDataParser.isDeviceHeavilyUsed() || mPolicy.testHighUsageTip) {
                final double totalPower = mBatteryUsageStats.getConsumedPower();
                final int dischargeAmount = mBatteryUsageStats.getDischargePercentage();
                final List<UidBatteryConsumer> uidBatteryConsumers =
                        mBatteryUsageStats.getUidBatteryConsumers();
                // Sort by descending power
                uidBatteryConsumers.sort(
                        (consumer1, consumer2) -> Double.compare(consumer2.getConsumedPower(),
                                consumer1.getConsumedPower()));
                for (UidBatteryConsumer consumer : uidBatteryConsumers) {
                    final double percent = mBatteryUtils.calculateBatteryPercent(
<<<<<<< HEAD
                            batterySipper.totalSmearedPowerMah, totalPower, 0, dischargeAmount);
                    if ((percent + 0.5f < 1f) || mBatteryUtils.shouldHideSipper(batterySipper)) {
=======
                            consumer.getConsumedPower(), totalPower, dischargeAmount);
                    if ((percent + 0.5f < 1f)
                            || mBatteryUtils.shouldHideUidBatteryConsumer(consumer)) {
>>>>>>> 7edaa43e
                        // Don't show it if we should hide or usage percentage is lower than 1%
                        continue;
                    }

                    mHighUsageAppList.add(new AppInfo.Builder()
                            .setUid(consumer.getUid())
                            .setPackageName(
                                    mBatteryUtils.getPackageName(consumer.getUid()))
                            .build());
                    if (mHighUsageAppList.size() >= mPolicy.highUsageAppCount) {
                        break;
                    }
                }

                // When in test mode, add an app if necessary
                if (mPolicy.testHighUsageTip && mHighUsageAppList.isEmpty()) {
                    mHighUsageAppList.add(new AppInfo.Builder()
                            .setPackageName(SETTINGS_PACKAGE_NAME)
                            .setScreenOnTimeMs(TimeUnit.HOURS.toMillis(3))
                            .build());
                }
            }
        }

        return new HighUsageTip(lastFullChargeTimeMs, mHighUsageAppList);
    }

    @VisibleForTesting
    void parseBatteryData() {
        mBatteryInfo.parseBatteryHistory(mDataParser);
    }
}<|MERGE_RESOLUTION|>--- conflicted
+++ resolved
@@ -81,14 +81,9 @@
                                 consumer1.getConsumedPower()));
                 for (UidBatteryConsumer consumer : uidBatteryConsumers) {
                     final double percent = mBatteryUtils.calculateBatteryPercent(
-<<<<<<< HEAD
-                            batterySipper.totalSmearedPowerMah, totalPower, 0, dischargeAmount);
-                    if ((percent + 0.5f < 1f) || mBatteryUtils.shouldHideSipper(batterySipper)) {
-=======
                             consumer.getConsumedPower(), totalPower, dischargeAmount);
                     if ((percent + 0.5f < 1f)
                             || mBatteryUtils.shouldHideUidBatteryConsumer(consumer)) {
->>>>>>> 7edaa43e
                         // Don't show it if we should hide or usage percentage is lower than 1%
                         continue;
                     }
