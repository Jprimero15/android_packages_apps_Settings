--- conflicted
+++ resolved
@@ -53,15 +53,11 @@
         if (mBatteryOptimizeUtils.isSystemOrDefaultApp()) {
             Log.d(TAG, "is system or default app, unrestricted states only");
             ((SelectorWithWidgetPreference) preference).setChecked(true);
-<<<<<<< HEAD
-        } else if (mBatteryOptimizeUtils.getAppUsageState() == UNRESTRICTED) {
-=======
         } else if (mBatteryOptimizeUtils.isAllowlistedExceptIdleApp()) {
             Log.d(TAG, "in allow list not idle app, disable perf");
             preference.setEnabled(false);
         } else if (mBatteryOptimizeUtils.getAppOptimizationMode()
                 == BatteryOptimizeUtils.MODE_UNRESTRICTED) {
->>>>>>> 6bc771c1
             Log.d(TAG, "is unrestricted states");
             ((SelectorWithWidgetPreference) preference).setChecked(true);
         } else {
