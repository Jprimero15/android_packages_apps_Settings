--- conflicted
+++ resolved
@@ -467,7 +467,8 @@
         updatePreferenceState(mRestrictedPreference, selectedKey);
     }
 
-    private void updatePreferenceState(RadioButtonPreference preference, String selectedKey) {
+    private void updatePreferenceState(SelectorWithWidgetPreference preference,
+            String selectedKey) {
         preference.setChecked(selectedKey.equals(preference.getKey()));
     }
 
@@ -501,14 +502,6 @@
         }
     }
 
-<<<<<<< HEAD
-    private void updatePreferenceState(SelectorWithWidgetPreference preference,
-            String selectedKey) {
-        preference.setChecked(selectedKey.equals(preference.getKey()));
-    }
-
-=======
->>>>>>> 3be2b733
     private void onCreateForTriState(String packageName) {
         mUnrestrictedPreference = findPreference(KEY_PREF_UNRESTRICTED);
         mOptimizePreference = findPreference(KEY_PREF_OPTIMIZED);
