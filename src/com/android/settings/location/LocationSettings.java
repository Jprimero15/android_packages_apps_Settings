/*
 * Copyright (C) 2011 The Android Open Source Project
 *
 * Licensed under the Apache License, Version 2.0 (the "License");
 * you may not use this file except in compliance with the License.
 * You may obtain a copy of the License at
 *
 *      http://www.apache.org/licenses/LICENSE-2.0
 *
 * Unless required by applicable law or agreed to in writing, software
 * distributed under the License is distributed on an "AS IS" BASIS,
 * WITHOUT WARRANTIES OR CONDITIONS OF ANY KIND, either express or implied.
 * See the License for the specific language governing permissions and
 * limitations under the License.
 */

package com.android.settings.location;

import static android.app.admin.DevicePolicyResources.Strings.Settings.WORK_PROFILE_LOCATION_SWITCH_TITLE;

import android.app.settings.SettingsEnums;
import android.content.Context;
import android.database.ContentObserver;
import android.location.SettingInjectorService;
import android.os.Bundle;
import android.os.Handler;
import android.os.Looper;
import android.os.SystemProperties;
import android.provider.Settings;
import android.util.Log;

import androidx.preference.Preference;
import androidx.preference.PreferenceGroup;

import com.android.settings.R;
import com.android.settings.SettingsActivity;
import com.android.settings.dashboard.DashboardFragment;
import com.android.settings.search.BaseSearchIndexProvider;
import com.android.settings.widget.SettingsMainSwitchBar;
import com.android.settingslib.location.RecentLocationApps;
import com.android.settingslib.search.SearchIndexable;

import java.util.Collections;
import java.util.Comparator;
import java.util.List;

/**
 * System location settings (Settings &gt; Location). The screen has three parts:
 * <ul>
 *     <li>Platform location controls</li>
 *     <ul>
 *         <li>In switch bar: location primary switch. Used to toggle location on and off.
 *         </li>
 *     </ul>
 *     <li>Recent location requests: automatically populated by {@link RecentLocationApps}</li>
 *     <li>Location services: multi-app settings provided from outside the Android framework. Each
 *     is injected by a system-partition app via the {@link SettingInjectorService} API.</li>
 * </ul>
 * <p>
 * Note that as of KitKat, the {@link SettingInjectorService} is the preferred method for OEMs to
 * add their own settings to this page, rather than directly modifying the framework code. Among
 * other things, this simplifies integration with future changes to the default (AOSP)
 * implementation.
 */
@SearchIndexable
public class LocationSettings extends DashboardFragment implements
        LocationEnabler.LocationModeChangeListener {

    private static final String TAG = "LocationSettings";
    private static final String RECENT_LOCATION_ACCESS_PREF_KEY = "recent_location_access";

    private LocationSwitchBarController mSwitchBarController;
    private LocationEnabler mLocationEnabler;
    private RecentLocationAccessPreferenceController mController;
    private ContentObserver mContentObserver;

    /**
     * Read-only boot property used to enable/disable geolocation toggle as part of privacy hub
     * feature for chrome.
     */
    private static final String RO_BOOT_ENABLE_PRIVACY_HUB_FOR_CHROME =
            "ro.boot.enable_privacy_hub_for_chrome";

    @Override
    public int getMetricsCategory() {
        return SettingsEnums.LOCATION;
    }

    @Override
    public void onActivityCreated(Bundle savedInstanceState) {
        super.onActivityCreated(savedInstanceState);
        final SettingsActivity activity = (SettingsActivity) getActivity();
        final SettingsMainSwitchBar switchBar = activity.getSwitchBar();
        switchBar.setTitle(getContext().getString(R.string.location_settings_primary_switch_title));
        updateChromeSwitchBarPreference(switchBar);
        switchBar.show();
        mSwitchBarController = new LocationSwitchBarController(activity, switchBar,
                getSettingsLifecycle());
        mLocationEnabler = new LocationEnabler(getContext(), this, getSettingsLifecycle());
        mContentObserver = new ContentObserver(new Handler(Looper.getMainLooper())) {
            @Override
            public void onChange(boolean selfChange) {
                mController.updateShowSystem();
            }
        };
        getContentResolver().registerContentObserver(
                Settings.Secure.getUriFor(
                        Settings.Secure.LOCATION_SHOW_SYSTEM_OPS), /* notifyForDescendants= */
                false, mContentObserver);
    }

    @Override
    public void onAttach(Context context) {
        super.onAttach(context);

        use(AppLocationPermissionPreferenceController.class).init(this);
        mController = use(RecentLocationAccessPreferenceController.class);
        mController.init(this);
        use(RecentLocationAccessSeeAllButtonPreferenceController.class).init(this);
        use(LocationForWorkPreferenceController.class).init(this);
        use(LocationSettingsFooterPreferenceController.class).init(this);
<<<<<<< HEAD
        use(AgpsPreferenceController.class).init(this);
=======
        use(LocationForPrivateProfilePreferenceController.class).init(this);
>>>>>>> 5728a406
    }

    @Override
    public void onDestroy() {
        super.onDestroy();
        getContentResolver().unregisterContentObserver(mContentObserver);
    }

    @Override
    protected int getPreferenceScreenResId() {
        return R.xml.location_settings;
    }

    @Override
    public void onCreate(Bundle icicle) {
        super.onCreate(icicle);

        replaceEnterpriseStringTitle("managed_profile_location_switch",
                WORK_PROFILE_LOCATION_SWITCH_TITLE, R.string.managed_profile_location_switch_title);
    }

    @Override
    protected String getLogTag() {
        return TAG;
    }

    @Override
    public void onLocationModeChanged(int mode, boolean restricted) {
        if (mLocationEnabler.isEnabled(mode)) {
            scrollToPreference(RECENT_LOCATION_ACCESS_PREF_KEY);
        }
    }

    static void addPreferencesSorted(List<Preference> prefs, PreferenceGroup container) {
        // If there's some items to display, sort the items and add them to the container.
        Collections.sort(prefs,
                Comparator.comparing(lhs -> lhs.getTitle().toString()));
        for (Preference entry : prefs) {
            container.addPreference(entry);
        }
    }

    @Override
    public int getHelpResource() {
        return R.string.help_url_location_access;
    }

    /**
     * For Search.
     */
    public static final BaseSearchIndexProvider SEARCH_INDEX_DATA_PROVIDER =
            new BaseSearchIndexProvider(R.xml.location_settings);

    /**
     * Update switchbar config in case of Chrome devices and location is managed by chrome.
     */
    private void updateChromeSwitchBarPreference(final SettingsMainSwitchBar switchBar) {
        if (getContext().getResources().getBoolean(R.bool.config_disable_location_toggle_for_chrome)
                && SystemProperties.getBoolean(RO_BOOT_ENABLE_PRIVACY_HUB_FOR_CHROME, false)) {
            Log.i(TAG, "Disabling location toggle for chrome devices");
            switchBar.setClickable(false);
            switchBar.setTooltipText(getResources().getString(
                    R.string.location_settings_tooltip_text_for_chrome));
        }
    }
}<|MERGE_RESOLUTION|>--- conflicted
+++ resolved
@@ -119,11 +119,8 @@
         use(RecentLocationAccessSeeAllButtonPreferenceController.class).init(this);
         use(LocationForWorkPreferenceController.class).init(this);
         use(LocationSettingsFooterPreferenceController.class).init(this);
-<<<<<<< HEAD
+        use(LocationForPrivateProfilePreferenceController.class).init(this);
         use(AgpsPreferenceController.class).init(this);
-=======
-        use(LocationForPrivateProfilePreferenceController.class).init(this);
->>>>>>> 5728a406
     }
 
     @Override
