--- conflicted
+++ resolved
@@ -85,11 +85,8 @@
         use(RecentLocationAccessPreferenceController.class).init(this);
         use(RecentLocationAccessSeeAllButtonPreferenceController.class).init(this);
         use(LocationForWorkPreferenceController.class).init(this);
-<<<<<<< HEAD
+        use(LocationSettingsFooterPreferenceController.class).init(this);
         use(AgpsPreferenceController.class).init(this);
-=======
-        use(LocationSettingsFooterPreferenceController.class).init(this);
->>>>>>> b8fe1d1c
     }
 
     @Override
