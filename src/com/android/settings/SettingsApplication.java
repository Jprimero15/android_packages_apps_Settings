--- conflicted
+++ resolved
@@ -94,12 +94,10 @@
             }
         }
 
-<<<<<<< HEAD
         registerReceiver(mBroadcastReceiver,
                 new IntentFilter(TelephonyManager.ACTION_MULTI_SIM_CONFIG_CHANGED));
-=======
+
         registerActivityLifecycleCallbacks(new DeveloperOptionsActivityLifecycle());
->>>>>>> 154127c7
     }
 
     @Override
