/*
 * Copyright (C) 2018 The Android Open Source Project
 *
 * Licensed under the Apache License, Version 2.0 (the "License");
 * you may not use this file except in compliance with the License.
 * You may obtain a copy of the License at
 *
 *      http://www.apache.org/licenses/LICENSE-2.0
 *
 * Unless required by applicable law or agreed to in writing, software
 * distributed under the License is distributed on an "AS IS" BASIS,
 * WITHOUT WARRANTIES OR CONDITIONS OF ANY KIND, either express or implied.
 * See the License for the specific language governing permissions and
 * limitations under the License.
 */

package com.android.settings.display;

import android.content.Context;
import android.hardware.display.ColorDisplayManager;

<<<<<<< HEAD
import androidx.preference.Preference;

import com.android.settings.R;
=======
>>>>>>> 490ac798
import com.android.settings.core.BasePreferenceController;

public class NightDisplayFooterPreferenceController extends BasePreferenceController {

    public NightDisplayFooterPreferenceController(Context context, String key) {
        super(context, key);
    }

    @Override
    public int getAvailabilityStatus() {
<<<<<<< HEAD
        return ColorDisplayManager.isNightDisplayAvailable(mContext) ? AVAILABLE
                : UNSUPPORTED_ON_DEVICE;
    }

    @Override
    public void updateState(Preference preference) {
        preference.setTitle(R.string.night_display_text);
=======
        return ColorDisplayManager.isNightDisplayAvailable(mContext)
                ? AVAILABLE_UNSEARCHABLE : UNSUPPORTED_ON_DEVICE;
>>>>>>> 490ac798
    }
}<|MERGE_RESOLUTION|>--- conflicted
+++ resolved
@@ -19,12 +19,6 @@
 import android.content.Context;
 import android.hardware.display.ColorDisplayManager;
 
-<<<<<<< HEAD
-import androidx.preference.Preference;
-
-import com.android.settings.R;
-=======
->>>>>>> 490ac798
 import com.android.settings.core.BasePreferenceController;
 
 public class NightDisplayFooterPreferenceController extends BasePreferenceController {
@@ -35,17 +29,7 @@
 
     @Override
     public int getAvailabilityStatus() {
-<<<<<<< HEAD
-        return ColorDisplayManager.isNightDisplayAvailable(mContext) ? AVAILABLE
-                : UNSUPPORTED_ON_DEVICE;
-    }
-
-    @Override
-    public void updateState(Preference preference) {
-        preference.setTitle(R.string.night_display_text);
-=======
         return ColorDisplayManager.isNightDisplayAvailable(mContext)
                 ? AVAILABLE_UNSEARCHABLE : UNSUPPORTED_ON_DEVICE;
->>>>>>> 490ac798
     }
 }