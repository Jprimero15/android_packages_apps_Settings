--- conflicted
+++ resolved
@@ -95,15 +95,6 @@
         if (lifecycle != null) {
             lifecycle.addObserver(this);
         }
-<<<<<<< HEAD
-
-        final PowerManager powerManager = context.getSystemService(PowerManager.class);
-        mMinVrBrightness = powerManager.getBrightnessConstraint(
-                PowerManager.BRIGHTNESS_CONSTRAINT_TYPE_MINIMUM_VR);
-        mMaxVrBrightness = powerManager.getBrightnessConstraint(
-                PowerManager.BRIGHTNESS_CONSTRAINT_TYPE_MAXIMUM_VR);
-=======
->>>>>>> 42d41aa6
         mContentResolver = mContext.getContentResolver();
     }
 
