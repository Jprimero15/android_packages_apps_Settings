/*
 * Copyright (C) 2018 The Android Open Source Project
 *
 * Licensed under the Apache License, Version 2.0 (the "License");
 * you may not use this file except in compliance with the License.
 * You may obtain a copy of the License at
 *
 *      http://www.apache.org/licenses/LICENSE-2.0
 *
 * Unless required by applicable law or agreed to in writing, software
 * distributed under the License is distributed on an "AS IS" BASIS,
 * WITHOUT WARRANTIES OR CONDITIONS OF ANY KIND, either express or implied.
 * See the License for the specific language governing permissions and
 * limitations under the License.
 */

package com.android.settings.notification;

import android.app.Application;
import android.app.settings.SettingsEnums;
import android.app.usage.IUsageStatsManager;
import android.app.usage.UsageEvents;
import android.content.Context;
import android.content.Intent;
import android.content.pm.PackageManager;
import android.os.Bundle;
import android.os.RemoteException;
import android.os.UserHandle;
import android.os.UserManager;
import android.service.notification.NotifyingApp;
import android.text.TextUtils;
import android.util.ArrayMap;
import android.util.ArraySet;
import android.util.IconDrawableFactory;
import android.util.Log;

import com.android.settings.R;
import com.android.settings.Utils;
import com.android.settings.applications.AppInfoBase;
import com.android.settings.core.PreferenceControllerMixin;
import com.android.settings.core.SubSettingLauncher;
import com.android.settingslib.TwoTargetPreference;
import com.android.settingslib.applications.AppUtils;
import com.android.settingslib.applications.ApplicationsState;
import com.android.settingslib.core.AbstractPreferenceController;
import com.android.settingslib.utils.StringUtil;

import java.util.ArrayList;
import java.util.Calendar;
import java.util.Collections;
import java.util.List;
import java.util.Map;
import java.util.Set;

import androidx.annotation.VisibleForTesting;
import androidx.fragment.app.Fragment;
import androidx.preference.Preference;
import androidx.preference.PreferenceCategory;
import androidx.preference.PreferenceScreen;

/**
 * This controller displays a list of recently used apps and a "See all" button. If there is
 * no recently used app, "See all" will be displayed as "Notifications".
 */
public class RecentNotifyingAppsPreferenceController extends AbstractPreferenceController
        implements PreferenceControllerMixin {

    private static final String TAG = "RecentNotisCtrl";
    private static final String KEY_PREF_CATEGORY = "recent_notifications_category";
    @VisibleForTesting
    static final String KEY_DIVIDER = "all_notifications_divider";
    @VisibleForTesting
    static final String KEY_SEE_ALL = "all_notifications";
    private static final int SHOW_RECENT_APP_COUNT = 3;
    private static final int DAYS = 3;
    private static final Set<String> SKIP_SYSTEM_PACKAGES = new ArraySet<>();

    private final Fragment mHost;
    private final PackageManager mPm;
    private final NotificationBackend mNotificationBackend;
    private IUsageStatsManager mUsageStatsManager;
    private final IconDrawableFactory mIconDrawableFactory;

    private Calendar mCal;
    List<NotifyingApp> mApps;
    private final ApplicationsState mApplicationsState;

    private PreferenceCategory mCategory;
    private Preference mSeeAllPref;
    private Preference mDivider;
    protected List<Integer> mUserIds;

    public RecentNotifyingAppsPreferenceController(Context context, NotificationBackend backend,
            IUsageStatsManager usageStatsManager, UserManager userManager,
            Application app, Fragment host) {
        this(context, backend, usageStatsManager, userManager,
                app == null ? null : ApplicationsState.getInstance(app), host);
    }

    @VisibleForTesting(otherwise = VisibleForTesting.NONE)
    RecentNotifyingAppsPreferenceController(Context context, NotificationBackend backend,
            IUsageStatsManager usageStatsManager, UserManager userManager,
            ApplicationsState appState, Fragment host) {
        super(context);
        mIconDrawableFactory = IconDrawableFactory.newInstance(context);
        mPm = context.getPackageManager();
        mHost = host;
        mApplicationsState = appState;
        mNotificationBackend = backend;
        mUsageStatsManager = usageStatsManager;
        mUserIds = new ArrayList<>();
        mUserIds.add(mContext.getUserId());
        int workUserId = Utils.getManagedProfileId(userManager, mContext.getUserId());
        if (workUserId != UserHandle.USER_NULL) {
            mUserIds.add(workUserId);
        }
    }

    @Override
    public boolean isAvailable() {
        return true;
    }

    @Override
    public String getPreferenceKey() {
        return KEY_PREF_CATEGORY;
    }

    @Override
    public void updateNonIndexableKeys(List<String> keys) {
        PreferenceControllerMixin.super.updateNonIndexableKeys(keys);
        // Don't index category name into search. It's not actionable.
        keys.add(KEY_PREF_CATEGORY);
        keys.add(KEY_DIVIDER);
    }

    @Override
    public void displayPreference(PreferenceScreen screen) {
        mCategory = screen.findPreference(getPreferenceKey());
        mSeeAllPref = screen.findPreference(KEY_SEE_ALL);
        mDivider = screen.findPreference(KEY_DIVIDER);
        super.displayPreference(screen);
        refreshUi(mCategory.getContext());
    }

    @Override
    public void updateState(Preference preference) {
        super.updateState(preference);
        refreshUi(mCategory.getContext());
        mSeeAllPref.setTitle(mContext.getString(R.string.recent_notifications_see_all_title));
    }

    @VisibleForTesting
    void refreshUi(Context prefContext) {
        reloadData();
        final List<NotifyingApp> recentApps = getDisplayableRecentAppList();
        if (recentApps != null && !recentApps.isEmpty()) {
            displayRecentApps(prefContext, recentApps);
        } else {
            displayOnlyAllAppsLink();
        }
    }

    @VisibleForTesting
    void reloadData() {
        mApps = new ArrayList<>();
        mCal = Calendar.getInstance();
        mCal.add(Calendar.DAY_OF_YEAR, -DAYS);
        for (int userId : mUserIds) {
            UsageEvents events = null;
            try {
                events = mUsageStatsManager.queryEventsForUser(mCal.getTimeInMillis(),
                        System.currentTimeMillis(), userId, mContext.getPackageName());
            } catch (RemoteException e) {
                e.printStackTrace();
            }
            if (events != null) {
                ArrayMap<String, NotifyingApp> aggregatedStats = new ArrayMap<>();

                UsageEvents.Event event = new UsageEvents.Event();
                while (events.hasNextEvent()) {
                    events.getNextEvent(event);

                    if (event.getEventType() == UsageEvents.Event.NOTIFICATION_INTERRUPTION) {
                        NotifyingApp app =
                                aggregatedStats.get(getKey(userId, event.getPackageName()));
                        if (app == null) {
                            app = new NotifyingApp();
                            aggregatedStats.put(getKey(userId, event.getPackageName()), app);
                            app.setPackage(event.getPackageName());
                            app.setUserId(userId);
                        }
                        if (event.getTimeStamp() > app.getLastNotified()) {
                            app.setLastNotified(event.getTimeStamp());
                        }
                    }

                }

                mApps.addAll(aggregatedStats.values());
            }
        }
    }

    @VisibleForTesting
    static String getKey(int userId, String pkg) {
        return userId + "|" + pkg;
    }

    private void displayOnlyAllAppsLink() {
        mCategory.setTitle(null);
        mDivider.setVisible(false);
        mSeeAllPref.setTitle(R.string.notifications_title);
        mSeeAllPref.setIcon(null);
        int prefCount = mCategory.getPreferenceCount();
        for (int i = prefCount - 1; i >= 0; i--) {
            final Preference pref = mCategory.getPreference(i);
            if (!TextUtils.equals(pref.getKey(), KEY_SEE_ALL)) {
                mCategory.removePreference(pref);
            }
        }
    }

    private void displayRecentApps(Context prefContext, List<NotifyingApp> recentApps) {
        mCategory.setTitle(R.string.recent_notifications);
        mDivider.setVisible(true);
        mSeeAllPref.setSummary(null);
        mSeeAllPref.setIcon(R.drawable.ic_chevron_right_24dp);

        // Rebind prefs/avoid adding new prefs if possible. Adding/removing prefs causes jank.
        // Build a cached preference pool
        final Map<String, NotificationAppPreference> appPreferences = new ArrayMap<>();
        int prefCount = mCategory.getPreferenceCount();
        for (int i = 0; i < prefCount; i++) {
            final Preference pref = mCategory.getPreference(i);
            final String key = pref.getKey();
            if (!TextUtils.equals(key, KEY_SEE_ALL)) {
                appPreferences.put(key, (NotificationAppPreference) pref);
            }
        }
        final int recentAppsCount = recentApps.size();
        for (int i = 0; i < recentAppsCount; i++) {
            final NotifyingApp app = recentApps.get(i);
            // Bind recent apps to existing prefs if possible, or create a new pref.
            final String pkgName = app.getPackage();
            final ApplicationsState.AppEntry appEntry =
                    mApplicationsState.getEntry(app.getPackage(), app.getUserId());
            if (appEntry == null) {
                continue;
            }

            boolean rebindPref = true;
            NotificationAppPreference pref = appPreferences.remove(getKey(app.getUserId(),
                    pkgName));
            if (pref == null) {
                pref = new NotificationAppPreference(prefContext);
                rebindPref = false;
            }
            pref.setKey(getKey(app.getUserId(), pkgName));
            pref.setTitle(appEntry.label);
            pref.setIcon(mIconDrawableFactory.getBadgedIcon(appEntry.info));
            pref.setIconSize(TwoTargetPreference.ICON_SIZE_SMALL);
            pref.setSummary(StringUtil.formatRelativeTime(mContext,
                    System.currentTimeMillis() - app.getLastNotified(), true));
            pref.setOrder(i);
            Bundle args = new Bundle();
            args.putString(AppInfoBase.ARG_PACKAGE_NAME, pkgName);
            args.putInt(AppInfoBase.ARG_PACKAGE_UID, appEntry.info.uid);
<<<<<<< HEAD
            pref.setIntent(new SubSettingLauncher(mHost.getActivity())
                    .setDestination(AppNotificationSettings.class.getName())
                    .setTitleRes(R.string.notifications_title)
                    .setArguments(args)
                    .setUserHandle(new UserHandle(UserHandle.getUserId(appEntry.info.uid)))
                    .setSourceMetricsCategory(
                            SettingsEnums.MANAGE_APPLICATIONS_NOTIFICATIONS)
                    .toIntent());
=======
            pref.setOnPreferenceClickListener(preference -> {
                new SubSettingLauncher(mHost.getActivity())
                        .setDestination(AppNotificationSettings.class.getName())
                        .setTitleRes(R.string.notifications_title)
                        .setArguments(args)
                        .setUserHandle(new UserHandle(UserHandle.getUserId(appEntry.info.uid)))
                        .setSourceMetricsCategory(
                                SettingsEnums.MANAGE_APPLICATIONS_NOTIFICATIONS)
                        .launch();
                return true;
            });
>>>>>>> 490ac798
            pref.setSwitchEnabled(mNotificationBackend.isBlockable(mContext, appEntry.info));
            pref.setOnPreferenceChangeListener((preference, newValue) -> {
                boolean blocked = !(Boolean) newValue;
                mNotificationBackend.setNotificationsEnabledForPackage(
                        pkgName, appEntry.info.uid, !blocked);
                return true;
            });
            pref.setChecked(
                    !mNotificationBackend.getNotificationsBanned(pkgName, appEntry.info.uid));

            if (!rebindPref) {
                mCategory.addPreference(pref);
            }
        }
        // Remove unused prefs from pref cache pool
        for (Preference unusedPrefs : appPreferences.values()) {
            mCategory.removePreference(unusedPrefs);
        }
    }

    private List<NotifyingApp> getDisplayableRecentAppList() {
        Collections.sort(mApps);
        List<NotifyingApp> displayableApps = new ArrayList<>(SHOW_RECENT_APP_COUNT);
        int count = 0;
        for (NotifyingApp app : mApps) {
            final ApplicationsState.AppEntry appEntry = mApplicationsState.getEntry(
                    app.getPackage(), app.getUserId());
            if (appEntry == null) {
                continue;
            }
            if (!shouldIncludePkgInRecents(app.getPackage(), app.getUserId())) {
                continue;
            }
            displayableApps.add(app);
            count++;
            if (count >= SHOW_RECENT_APP_COUNT) {
                break;
            }
        }
        return displayableApps;
    }


    /**
     * Whether or not the app should be included in recent list.
     */
    private boolean shouldIncludePkgInRecents(String pkgName, int userId) {
        final Intent launchIntent = new Intent().addCategory(Intent.CATEGORY_LAUNCHER)
                .setPackage(pkgName);

        if (mPm.resolveActivity(launchIntent, 0) == null) {
            // Not visible on launcher -> likely not a user visible app, skip if non-instant.
            final ApplicationsState.AppEntry appEntry =
                    mApplicationsState.getEntry(pkgName, userId);
            if (appEntry == null || appEntry.info == null || !AppUtils.isInstant(appEntry.info)) {
                Log.d(TAG, "Not a user visible or instant app, skipping " + pkgName);
                return false;
            }
        }
        return true;
    }
}<|MERGE_RESOLUTION|>--- conflicted
+++ resolved
@@ -266,16 +266,6 @@
             Bundle args = new Bundle();
             args.putString(AppInfoBase.ARG_PACKAGE_NAME, pkgName);
             args.putInt(AppInfoBase.ARG_PACKAGE_UID, appEntry.info.uid);
-<<<<<<< HEAD
-            pref.setIntent(new SubSettingLauncher(mHost.getActivity())
-                    .setDestination(AppNotificationSettings.class.getName())
-                    .setTitleRes(R.string.notifications_title)
-                    .setArguments(args)
-                    .setUserHandle(new UserHandle(UserHandle.getUserId(appEntry.info.uid)))
-                    .setSourceMetricsCategory(
-                            SettingsEnums.MANAGE_APPLICATIONS_NOTIFICATIONS)
-                    .toIntent());
-=======
             pref.setOnPreferenceClickListener(preference -> {
                 new SubSettingLauncher(mHost.getActivity())
                         .setDestination(AppNotificationSettings.class.getName())
@@ -287,7 +277,6 @@
                         .launch();
                 return true;
             });
->>>>>>> 490ac798
             pref.setSwitchEnabled(mNotificationBackend.isBlockable(mContext, appEntry.info));
             pref.setOnPreferenceChangeListener((preference, newValue) -> {
                 boolean blocked = !(Boolean) newValue;
