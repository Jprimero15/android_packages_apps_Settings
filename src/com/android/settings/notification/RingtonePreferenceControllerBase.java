--- conflicted
+++ resolved
@@ -20,10 +20,7 @@
 import android.media.Ringtone;
 import android.media.RingtoneManager;
 import android.net.Uri;
-<<<<<<< HEAD
-=======
 import android.util.Log;
->>>>>>> 490ac798
 
 import androidx.preference.Preference;
 
@@ -58,20 +55,12 @@
                 mContext, getRingtoneType());
 
         final CharSequence summary;
-<<<<<<< HEAD
-        if (ringtoneUri == null) {
-            summary = null;
-        } else {
-            summary = Ringtone.getTitle(
-                    mContext, ringtoneUri, false /* followSettingsUri */, true /* allowRemote */);
-=======
         try {
             summary = Ringtone.getTitle(
                     mContext, ringtoneUri, false /* followSettingsUri */, true /* allowRemote */);
         } catch (IllegalArgumentException e) {
             Log.w(TAG, "Error getting ringtone summary.", e);
             return;
->>>>>>> 490ac798
         }
         if (summary != null) {
             ThreadUtils.postOnMainThread(() -> preference.setSummary(summary));
