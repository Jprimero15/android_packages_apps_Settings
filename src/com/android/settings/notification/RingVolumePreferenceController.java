--- conflicted
+++ resolved
@@ -16,11 +16,7 @@
 
 package com.android.settings.notification;
 
-<<<<<<< HEAD
-import android.app.INotificationManager;
-=======
 import android.app.ActivityThread;
->>>>>>> 8e58411b
 import android.app.NotificationManager;
 import android.content.BroadcastReceiver;
 import android.content.Context;
@@ -31,29 +27,16 @@
 import android.os.Handler;
 import android.os.Looper;
 import android.os.Message;
-<<<<<<< HEAD
-import android.os.ServiceManager;
-import android.os.Vibrator;
-=======
 import android.provider.DeviceConfig;
->>>>>>> 8e58411b
 import android.service.notification.NotificationListenerService;
 
 import androidx.lifecycle.OnLifecycleEvent;
 
-<<<<<<< HEAD
-import com.android.internal.annotations.VisibleForTesting;
-=======
 import com.android.internal.config.sysui.SystemUiDeviceConfigFlags;
->>>>>>> 8e58411b
 import com.android.settings.R;
 import com.android.settingslib.core.lifecycle.Lifecycle;
 
-<<<<<<< HEAD
-import java.util.Objects;
-=======
 import java.util.Set;
->>>>>>> 8e58411b
 
 /**
  * This slider represents both ring and notification
@@ -67,66 +50,11 @@
     private final RingReceiver mReceiver = new RingReceiver();
     private final H mHandler = new H();
 
-<<<<<<< HEAD
-    private int mMuteIcon;
-
-    /*
-     * Whether ring and notification streams are aliased together by AudioManager.
-     * If they are, we'll present one volume control for both.
-     * If not, we'll present separate volume controls.
-     */
-    private final boolean mRingAliasNotif;
-
-    private final int mNormalIconId;
-    @VisibleForTesting
-    final int mVibrateIconId;
-    @VisibleForTesting
-    final int mSilentIconId;
-
-    @VisibleForTesting
-    final int mTitleId;
-
-    private INotificationManager mNoMan;
-
-=======
->>>>>>> 8e58411b
     public RingVolumePreferenceController(Context context) {
         this(context, KEY_RING_VOLUME);
     }
 
     public RingVolumePreferenceController(Context context, String key) {
-<<<<<<< HEAD
-        super(context, key);
-        mVibrator = (Vibrator) mContext.getSystemService(Context.VIBRATOR_SERVICE);
-        if (mVibrator != null && !mVibrator.hasVibrator()) {
-            mVibrator = null;
-        }
-
-        mRingAliasNotif = isRingAliasNotification();
-        if (mRingAliasNotif) {
-            mTitleId = R.string.ring_volume_option_title;
-
-            mNormalIconId = R.drawable.ic_notifications;
-            mSilentIconId = R.drawable.ic_notifications_off_24dp;
-        } else {
-            mTitleId = R.string.separate_ring_volume_option_title;
-
-            mNormalIconId = R.drawable.ic_ring_volume;
-            mSilentIconId = R.drawable.ic_ring_volume_off;
-        }
-        // todo: set a distinct vibrate icon for ring vs notification
-        mVibrateIconId = R.drawable.ic_volume_ringer_vibrate;
-
-        updateRingerMode();
-    }
-
-    @VisibleForTesting
-    boolean isRingAliasNotification() {
-        return mContext.getResources().getBoolean(
-                com.android.internal.R.bool.config_alias_ring_notif_stream_types);
-    }
-
-=======
         super(context, key, TAG);
 
         mNormalIconId = R.drawable.ic_notifications;
@@ -151,17 +79,11 @@
         }
     }
 
->>>>>>> 8e58411b
     @OnLifecycleEvent(Lifecycle.Event.ON_RESUME)
     @Override
     public void onResume() {
         super.onResume();
         mReceiver.register(true);
-<<<<<<< HEAD
-        updateEffectsSuppressor();
-        updatePreferenceIcon();
-        setPreferenceTitle();
-=======
         readSeparateNotificationVolumeConfig();
         Binder.withCleanCallingIdentity(()
                 -> DeviceConfig.addOnPropertiesChangedListener(DeviceConfig.NAMESPACE_SYSTEMUI,
@@ -172,7 +94,6 @@
         if (mPreference != null) {
             mPreference.setVisible(getAvailabilityStatus() == AVAILABLE);
         }
->>>>>>> 8e58411b
     }
 
     @OnLifecycleEvent(Lifecycle.Event.ON_PAUSE)
@@ -180,11 +101,8 @@
     public void onPause() {
         super.onPause();
         mReceiver.register(false);
-<<<<<<< HEAD
-=======
         Binder.withCleanCallingIdentity(() ->
                 DeviceConfig.removeOnPropertiesChangedListener(this::onDeviceConfigChange));
->>>>>>> 8e58411b
     }
 
     @Override
@@ -205,95 +123,14 @@
     }
 
     @Override
-<<<<<<< HEAD
-    public int getMuteIcon() {
-        return mMuteIcon;
-    }
-
-    @VisibleForTesting
-    void updateRingerMode() {
-        final int ringerMode = mHelper.getRingerModeInternal();
-        if (mRingerMode == ringerMode) return;
-        mRingerMode = ringerMode;
-        updatePreferenceIcon();
-    }
-
-    private void updateEffectsSuppressor() {
-        final ComponentName suppressor = NotificationManager.from(mContext).getEffectsSuppressor();
-        if (Objects.equals(suppressor, mSuppressor)) return;
-
-        if (mNoMan == null) {
-            mNoMan = INotificationManager.Stub.asInterface(
-                    ServiceManager.getService(Context.NOTIFICATION_SERVICE));
-        }
-
-        final int hints;
-        try {
-            hints = mNoMan.getHintsFromListenerNoToken();
-        } catch (android.os.RemoteException ex) {
-            Log.w(TAG, "updateEffectsSuppressor: " + ex.getMessage());
-            return;
-        }
-
-        if (hintsMatch(hints, mRingAliasNotif)) {
-            mSuppressor = suppressor;
-            if (mPreference != null) {
-                final String text = SuppressorHelper.getSuppressionText(mContext, suppressor);
-                mPreference.setSuppressionText(text);
-            }
-        }
-    }
-
-    @VisibleForTesting
-    boolean hintsMatch(int hints, boolean ringNotificationAliased) {
-=======
     protected boolean hintsMatch(int hints) {
         boolean notificationSeparated = isSeparateNotificationConfigEnabled();
->>>>>>> 8e58411b
         return (hints & NotificationListenerService.HINT_HOST_DISABLE_CALL_EFFECTS) != 0
                 || (hints & NotificationListenerService.HINT_HOST_DISABLE_EFFECTS) != 0
                 || ((hints & NotificationListenerService.HINT_HOST_DISABLE_NOTIFICATION_EFFECTS)
-                != 0 && ringNotificationAliased);
+                != 0 && !notificationSeparated);
     }
 
-<<<<<<< HEAD
-    @VisibleForTesting
-    void setPreference(VolumeSeekBarPreference volumeSeekBarPreference) {
-        mPreference = volumeSeekBarPreference;
-    }
-
-    @VisibleForTesting
-    void setVibrator(Vibrator vibrator) {
-        mVibrator = vibrator;
-    }
-
-    private void updatePreferenceIcon() {
-        if (mPreference != null) {
-            if (mRingerMode == AudioManager.RINGER_MODE_NORMAL) {
-                mPreference.showIcon(mNormalIconId);
-            } else {
-                if (mRingerMode == AudioManager.RINGER_MODE_VIBRATE && mVibrator != null) {
-                    mMuteIcon = mVibrateIconId;
-                } else {
-                    mMuteIcon = mSilentIconId;
-                }
-                mPreference.showIcon(mMuteIcon);
-            }
-        }
-    }
-
-    /**
-     * This slider can represent both ring and notification, or only ring.
-     * Note: This cannot be used in the constructor, as the reference to preference object would
-     * still be null.
-     */
-    private void setPreferenceTitle() {
-        if (mPreference != null) {
-            mPreference.setTitle(mTitleId);
-        }
-    }
-=======
->>>>>>> 8e58411b
 
     private final class H extends Handler {
         private static final int UPDATE_EFFECTS_SUPPRESSOR = 1;
