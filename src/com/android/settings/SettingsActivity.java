--- conflicted
+++ resolved
@@ -697,13 +697,10 @@
                 pm.hasSystemFeature(PackageManager.FEATURE_BLUETOOTH), isAdmin)
                 || somethingChanged;
 
-<<<<<<< HEAD
         if(mSMQ.isShowSmqSettings()){
             somethingChanged = setTileEnabled(changedList, new ComponentName(packageName, Settings.SMQQtiFeedbackActivity.class.getName()), mSMQ.isShowSmqSettings(), isAdmin) || somethingChanged;
         }
 
-=======
->>>>>>> b740c4c4
         // Enable DataUsageSummaryActivity if the data plan feature flag is turned on otherwise
         // enable DataPlanUsageSummaryActivity.
         somethingChanged = setTileEnabled(changedList,
