/*
 * Copyright (C) 2016 The Android Open Source Project
 *
 * Licensed under the Apache License, Version 2.0 (the "License");
 * you may not use this file except in compliance with the License.
 * You may obtain a copy of the License at
 *
 *      http://www.apache.org/licenses/LICENSE-2.0
 *
 * Unless required by applicable law or agreed to in writing, software
 * distributed under the License is distributed on an "AS IS" BASIS,
 * WITHOUT WARRANTIES OR CONDITIONS OF ANY KIND, either express or implied.
 * See the License for the specific language governing permissions and
 * limitations under the License.
 */

package com.android.settings.core.gateway;

import com.android.settings.AllInOneTetherSettings;
import com.android.settings.DisplaySettings;
import com.android.settings.IccLockSettings;
import com.android.settings.MainClear;
import com.android.settings.MainClearConfirm;
import com.android.settings.Settings;
import com.android.settings.TestingSettings;
import com.android.settings.TrustedCredentialsSettings;
import com.android.settings.accessibility.AccessibilityDetailsSettingsFragment;
import com.android.settings.accessibility.AccessibilitySettings;
import com.android.settings.accessibility.AccessibilitySettingsForSetupWizard;
import com.android.settings.accessibility.CaptioningPropertiesFragment;
import com.android.settings.accessibility.ColorAndMotionFragment;
import com.android.settings.accessibility.TextReadingPreferenceFragment;
import com.android.settings.accessibility.TextReadingPreferenceFragmentForSetupWizard;
import com.android.settings.accessibility.ToggleColorInversionPreferenceFragment;
import com.android.settings.accessibility.ToggleDaltonizerPreferenceFragment;
import com.android.settings.accessibility.ToggleReduceBrightColorsPreferenceFragment;
import com.android.settings.accounts.AccountDashboardFragment;
import com.android.settings.accounts.AccountSyncSettings;
import com.android.settings.accounts.ChooseAccountFragment;
import com.android.settings.accounts.ManagedProfileSettings;
import com.android.settings.applications.AppDashboardFragment;
import com.android.settings.applications.ProcessStatsSummary;
import com.android.settings.applications.ProcessStatsUi;
import com.android.settings.applications.UsageAccessDetails;
import com.android.settings.applications.appinfo.AlarmsAndRemindersDetails;
import com.android.settings.applications.appinfo.AppInfoDashboardFragment;
import com.android.settings.applications.appinfo.AppLocaleDetails;
import com.android.settings.applications.appinfo.DrawOverlayDetails;
import com.android.settings.applications.appinfo.ExternalSourcesDetails;
import com.android.settings.applications.appinfo.LongBackgroundTasksDetails;
import com.android.settings.applications.appinfo.ManageExternalStorageDetails;
import com.android.settings.applications.appinfo.MediaManagementAppsDetails;
import com.android.settings.applications.appinfo.WriteSettingsDetails;
import com.android.settings.applications.appops.BackgroundCheckSummary;
import com.android.settings.applications.assist.ManageAssist;
import com.android.settings.applications.manageapplications.ManageApplications;
import com.android.settings.applications.managedomainurls.ManageDomainUrls;
import com.android.settings.applications.specialaccess.deviceadmin.DeviceAdminSettings;
import com.android.settings.applications.specialaccess.interactacrossprofiles.InteractAcrossProfilesDetails;
import com.android.settings.applications.specialaccess.interactacrossprofiles.InteractAcrossProfilesSettings;
import com.android.settings.applications.specialaccess.notificationaccess.NotificationAccessDetails;
import com.android.settings.applications.specialaccess.pictureinpicture.PictureInPictureDetails;
import com.android.settings.applications.specialaccess.pictureinpicture.PictureInPictureSettings;
import com.android.settings.applications.specialaccess.premiumsms.PremiumSmsAccess;
import com.android.settings.applications.specialaccess.turnscreenon.TurnScreenOnDetails;
import com.android.settings.applications.specialaccess.turnscreenon.TurnScreenOnSettings;
import com.android.settings.applications.specialaccess.vrlistener.VrListenerSettings;
import com.android.settings.applications.specialaccess.zenaccess.ZenAccessDetails;
import com.android.settings.backup.PrivacySettings;
import com.android.settings.backup.ToggleBackupSettingFragment;
import com.android.settings.backup.UserBackupSettingsActivity;
import com.android.settings.biometrics.combination.CombinedBiometricProfileSettings;
import com.android.settings.biometrics.combination.CombinedBiometricSettings;
import com.android.settings.biometrics.face.FaceSettings;
import com.android.settings.biometrics.fingerprint.FingerprintSettings;
import com.android.settings.bluetooth.BluetoothBroadcastDialog;
import com.android.settings.bluetooth.GroupBluetoothFragment;
import com.android.settings.bluetooth.BluetoothDeviceDetailsFragment;
import com.android.settings.bluetooth.BluetoothFindBroadcastsFragment;
import com.android.settings.bluetooth.BluetoothPairingDetail;
import com.android.settings.bugreporthandler.BugReportHandlerPicker;
import com.android.settings.connecteddevice.AdvancedConnectedDeviceDashboardFragment;
import com.android.settings.connecteddevice.ConnectedDeviceDashboardFragment;
import com.android.settings.connecteddevice.NfcAndPaymentFragment;
import com.android.settings.connecteddevice.PreviouslyConnectedDeviceDashboardFragment;
<<<<<<< HEAD
import com.android.settings.connecteddevice.GroupPreviouslyConnectedDeviceDashboardFragment;
=======
import com.android.settings.connecteddevice.stylus.StylusUsiDetailsFragment;
>>>>>>> d0a9dcc8
import com.android.settings.connecteddevice.usb.UsbDetailsFragment;
import com.android.settings.datausage.DataSaverSummary;
import com.android.settings.datausage.DataUsageList;
import com.android.settings.datausage.DataUsageSummary;
import com.android.settings.datetime.DateTimeSettings;
import com.android.settings.deletionhelper.AutomaticStorageManagerSettings;
import com.android.settings.development.DevelopmentSettingsDashboardFragment;
import com.android.settings.deviceinfo.PrivateVolumeForget;
import com.android.settings.deviceinfo.PublicVolumeSettings;
import com.android.settings.deviceinfo.StorageDashboardFragment;
import com.android.settings.deviceinfo.aboutphone.MyDeviceInfoFragment;
import com.android.settings.deviceinfo.firmwareversion.FirmwareVersionSettings;
import com.android.settings.deviceinfo.legal.ModuleLicensesDashboard;
import com.android.settings.display.AutoBrightnessSettings;
import com.android.settings.display.NightDisplaySettings;
import com.android.settings.display.SmartAutoRotatePreferenceFragment;
import com.android.settings.display.darkmode.DarkModeSettingsFragment;
import com.android.settings.dream.DreamSettings;
import com.android.settings.enterprise.EnterprisePrivacySettings;
import com.android.settings.fuelgauge.AdvancedPowerUsageDetail;
import com.android.settings.fuelgauge.batterysaver.BatterySaverScheduleSettings;
import com.android.settings.fuelgauge.batterysaver.BatterySaverSettings;
import com.android.settings.fuelgauge.batteryusage.PowerUsageSummary;
import com.android.settings.gestures.AssistGestureSettings;
import com.android.settings.gestures.ButtonNavigationSettingsFragment;
import com.android.settings.gestures.DoubleTapPowerSettings;
import com.android.settings.gestures.DoubleTapScreenSettings;
import com.android.settings.gestures.DoubleTwistGestureSettings;
import com.android.settings.gestures.GestureNavigationSettingsFragment;
import com.android.settings.gestures.OneHandedSettings;
import com.android.settings.gestures.PickupGestureSettings;
import com.android.settings.gestures.PowerMenuSettings;
import com.android.settings.gestures.SwipeToNotificationSettings;
import com.android.settings.gestures.SystemNavigationGestureSettings;
import com.android.settings.inputmethod.AvailableVirtualKeyboardFragment;
import com.android.settings.inputmethod.KeyboardLayoutPickerFragment;
import com.android.settings.inputmethod.KeyboardSettings;
import com.android.settings.inputmethod.ModifierKeysSettings;
import com.android.settings.inputmethod.NewKeyboardLayoutEnabledLocalesFragment;
import com.android.settings.inputmethod.PhysicalKeyboardFragment;
import com.android.settings.inputmethod.SpellCheckersSettings;
import com.android.settings.inputmethod.TrackpadSettings;
import com.android.settings.inputmethod.UserDictionaryList;
import com.android.settings.inputmethod.UserDictionarySettings;
import com.android.settings.language.LanguageAndInputSettings;
import com.android.settings.language.LanguageSettings;
import com.android.settings.localepicker.LocaleListEditor;
import com.android.settings.location.LocationServices;
import com.android.settings.location.LocationSettings;
import com.android.settings.location.WifiScanningFragment;
import com.android.settings.network.MobileNetworkListFragment;
import com.android.settings.network.NetworkDashboardFragment;
import com.android.settings.network.NetworkProviderSettings;
import com.android.settings.network.apn.ApnEditor;
import com.android.settings.network.apn.ApnSettings;
import com.android.settings.network.telephony.MobileNetworkSettings;
import com.android.settings.network.telephony.NetworkSelectSettings;
import com.android.settings.network.tether.TetherSettings;
import com.android.settings.nfc.AndroidBeam;
import com.android.settings.nfc.PaymentSettings;
import com.android.settings.notification.ConfigureNotificationSettings;
import com.android.settings.notification.NotificationAccessSettings;
import com.android.settings.notification.NotificationAssistantPicker;
import com.android.settings.notification.SoundSettings;
import com.android.settings.notification.app.AppBubbleNotificationSettings;
import com.android.settings.notification.app.AppNotificationSettings;
import com.android.settings.notification.app.ChannelNotificationSettings;
import com.android.settings.notification.app.ConversationListSettings;
import com.android.settings.notification.history.NotificationStation;
import com.android.settings.notification.zen.ZenAccessSettings;
import com.android.settings.notification.zen.ZenModeAutomationSettings;
import com.android.settings.notification.zen.ZenModeBlockedEffectsSettings;
import com.android.settings.notification.zen.ZenModeEventRuleSettings;
import com.android.settings.notification.zen.ZenModeScheduleRuleSettings;
import com.android.settings.notification.zen.ZenModeSettings;
import com.android.settings.password.ChooseLockPassword;
import com.android.settings.password.ChooseLockPattern;
import com.android.settings.print.PrintJobSettingsFragment;
import com.android.settings.print.PrintSettingsFragment;
import com.android.settings.privacy.PrivacyControlsFragment;
import com.android.settings.privacy.PrivacyDashboardFragment;
import com.android.settings.regionalpreferences.RegionalPreferencesEntriesFragment;
import com.android.settings.security.LockscreenDashboardFragment;
import com.android.settings.security.MemtagPage;
import com.android.settings.security.SecurityAdvancedSettings;
import com.android.settings.security.SecuritySettings;
import com.android.settings.shortcut.CreateShortcut;
import com.android.settings.sound.MediaControlsSettings;
import com.android.settings.support.SupportDashboardActivity;
import com.android.settings.system.ResetDashboardFragment;
import com.android.settings.system.SystemDashboardFragment;
import com.android.settings.tts.TextToSpeechSettings;
import com.android.settings.users.UserSettings;
import com.android.settings.vpn2.VpnSettings;
import com.android.settings.wallpaper.WallpaperTypeSettings;
import com.android.settings.webview.WebViewAppPicker;
import com.android.settings.wfd.WifiDisplaySettings;
import com.android.settings.wifi.ConfigureWifiSettings;
import com.android.settings.wifi.WifiAPITest;
import com.android.settings.wifi.WifiInfo;
import com.android.settings.wifi.WifiSettings;
import com.android.settings.wifi.calling.WifiCallingDisclaimerFragment;
import com.android.settings.wifi.calling.WifiCallingSettings;
import com.android.settings.wifi.details.WifiNetworkDetailsFragment;
import com.android.settings.wifi.p2p.WifiP2pSettings;
import com.android.settings.wifi.savedaccesspoints2.SavedAccessPointsWifiSettings2;
import com.android.settings.wifi.tether.WifiTetherSettings;

public class SettingsGateway {

    /**
     * A list of fragment that can be hosted by SettingsActivity. SettingsActivity will throw a
     * security exception if the fragment it needs to display is not in this list.
     */
    public static final String[] ENTRY_FRAGMENTS = {
            AdvancedConnectedDeviceDashboardFragment.class.getName(),
            CreateShortcut.class.getName(),
            BluetoothPairingDetail.class.getName(),
            WifiSettings.class.getName(),
            WifiNetworkDetailsFragment.class.getName(),
            ConfigureWifiSettings.class.getName(),
            SavedAccessPointsWifiSettings2.class.getName(),
            AllInOneTetherSettings.class.getName(),
            TetherSettings.class.getName(),
            SmartAutoRotatePreferenceFragment.class.getName(),
            WifiP2pSettings.class.getName(),
            WifiTetherSettings.class.getName(),
            BackgroundCheckSummary.class.getName(),
            VpnSettings.class.getName(),
            DataSaverSummary.class.getName(),
            DateTimeSettings.class.getName(),
            LocaleListEditor.class.getName(),
            AvailableVirtualKeyboardFragment.class.getName(),
            LanguageAndInputSettings.class.getName(),
            LanguageSettings.class.getName(),
            KeyboardSettings.class.getName(),
            ModifierKeysSettings.class.getName(),
            NewKeyboardLayoutEnabledLocalesFragment.class.getName(),
            TrackpadSettings.class.getName(),
            SpellCheckersSettings.class.getName(),
            UserDictionaryList.class.getName(),
            UserDictionarySettings.class.getName(),
            DisplaySettings.class.getName(),
            MyDeviceInfoFragment.class.getName(),
            ModuleLicensesDashboard.class.getName(),
            ManageApplications.class.getName(),
            FirmwareVersionSettings.class.getName(),
            ManageAssist.class.getName(),
            ProcessStatsUi.class.getName(),
            NotificationStation.class.getName(),
            LocationSettings.class.getName(),
            WifiScanningFragment.class.getName(),
            PrivacyDashboardFragment.class.getName(),
            PrivacyControlsFragment.class.getName(),
            LocationServices.class.getName(),
            SecuritySettings.class.getName(),
            SecurityAdvancedSettings.class.getName(),
            UsageAccessDetails.class.getName(),
            PrivacySettings.class.getName(),
            DeviceAdminSettings.class.getName(),
            AccessibilityDetailsSettingsFragment.class.getName(),
            AccessibilitySettings.class.getName(),
            AccessibilitySettingsForSetupWizard.class.getName(),
            TextReadingPreferenceFragment.class.getName(),
            TextReadingPreferenceFragmentForSetupWizard.class.getName(),
            CaptioningPropertiesFragment.class.getName(),
            ToggleDaltonizerPreferenceFragment.class.getName(),
            ToggleColorInversionPreferenceFragment.class.getName(),
            ToggleReduceBrightColorsPreferenceFragment.class.getName(),
            TextToSpeechSettings.class.getName(),
            PrivateVolumeForget.class.getName(),
            PublicVolumeSettings.class.getName(),
            DevelopmentSettingsDashboardFragment.class.getName(),
            AndroidBeam.class.getName(),
            WifiDisplaySettings.class.getName(),
            PowerUsageSummary.class.getName(),
            AccountSyncSettings.class.getName(),
            AssistGestureSettings.class.getName(),
            FaceSettings.class.getName(),
            FingerprintSettings.FingerprintSettingsFragment.class.getName(),
            CombinedBiometricSettings.class.getName(),
            CombinedBiometricProfileSettings.class.getName(),
            SwipeToNotificationSettings.class.getName(),
            DoubleTapPowerSettings.class.getName(),
            DoubleTapScreenSettings.class.getName(),
            PickupGestureSettings.class.getName(),
            DoubleTwistGestureSettings.class.getName(),
            SystemNavigationGestureSettings.class.getName(),
            DataUsageSummary.class.getName(),
            DreamSettings.class.getName(),
            UserSettings.class.getName(),
            NotificationAccessSettings.class.getName(),
            NotificationAccessDetails.class.getName(),
            AppBubbleNotificationSettings.class.getName(),
            ZenAccessSettings.class.getName(),
            ZenAccessDetails.class.getName(),
            ZenModeAutomationSettings.class.getName(),
            PrintSettingsFragment.class.getName(),
            PrintJobSettingsFragment.class.getName(),
            TrustedCredentialsSettings.class.getName(),
            PaymentSettings.class.getName(),
            KeyboardLayoutPickerFragment.class.getName(),
            PhysicalKeyboardFragment.class.getName(),
            ZenModeSettings.class.getName(),
            SoundSettings.class.getName(),
            ConversationListSettings.class.getName(),
            ConfigureNotificationSettings.class.getName(),
            ChooseLockPassword.ChooseLockPasswordFragment.class.getName(),
            ChooseLockPattern.ChooseLockPatternFragment.class.getName(),
            AppInfoDashboardFragment.class.getName(),
            BatterySaverSettings.class.getName(),
            AppNotificationSettings.class.getName(),
            NotificationAssistantPicker.class.getName(),
            ChannelNotificationSettings.class.getName(),
            ApnSettings.class.getName(),
            ApnEditor.class.getName(),
            WifiCallingSettings.class.getName(),
            ZenModeScheduleRuleSettings.class.getName(),
            ZenModeEventRuleSettings.class.getName(),
            ZenModeBlockedEffectsSettings.class.getName(),
            ProcessStatsUi.class.getName(),
            AdvancedPowerUsageDetail.class.getName(),
            ProcessStatsSummary.class.getName(),
            DrawOverlayDetails.class.getName(),
            WriteSettingsDetails.class.getName(),
            ExternalSourcesDetails.class.getName(),
            ManageExternalStorageDetails.class.getName(),
            WallpaperTypeSettings.class.getName(),
            VrListenerSettings.class.getName(),
            PictureInPictureSettings.class.getName(),
            PictureInPictureDetails.class.getName(),
            PremiumSmsAccess.class.getName(),
            ManagedProfileSettings.class.getName(),
            ChooseAccountFragment.class.getName(),
            IccLockSettings.class.getName(),
            TestingSettings.class.getName(),
            WifiAPITest.class.getName(),
            WifiInfo.class.getName(),
            MainClear.class.getName(),
            MainClearConfirm.class.getName(),
            ResetDashboardFragment.class.getName(),
            NightDisplaySettings.class.getName(),
            ManageDomainUrls.class.getName(),
            AutomaticStorageManagerSettings.class.getName(),
            StorageDashboardFragment.class.getName(),
            SystemDashboardFragment.class.getName(),
            NetworkDashboardFragment.class.getName(),
            ConnectedDeviceDashboardFragment.class.getName(),
            UsbDetailsFragment.class.getName(),
            AppDashboardFragment.class.getName(),
            WifiCallingDisclaimerFragment.class.getName(),
            AccountDashboardFragment.class.getName(),
            EnterprisePrivacySettings.class.getName(),
            WebViewAppPicker.class.getName(),
            LockscreenDashboardFragment.class.getName(),
            MemtagPage.class.getName(),
            BluetoothDeviceDetailsFragment.class.getName(),
            BluetoothBroadcastDialog.class.getName(),
            BluetoothFindBroadcastsFragment.class.getName(),
<<<<<<< HEAD
            GroupBluetoothFragment.class.getName(),
=======
            StylusUsiDetailsFragment.class.getName(),
>>>>>>> d0a9dcc8
            DataUsageList.class.getName(),
            ToggleBackupSettingFragment.class.getName(),
            PreviouslyConnectedDeviceDashboardFragment.class.getName(),
            GroupPreviouslyConnectedDeviceDashboardFragment.class.getName(),
            BatterySaverScheduleSettings.class.getName(),
            MobileNetworkListFragment.class.getName(),
            PowerMenuSettings.class.getName(),
            DarkModeSettingsFragment.class.getName(),
            BugReportHandlerPicker.class.getName(),
            GestureNavigationSettingsFragment.class.getName(),
            ButtonNavigationSettingsFragment.class.getName(),
            InteractAcrossProfilesSettings.class.getName(),
            InteractAcrossProfilesDetails.class.getName(),
            MediaControlsSettings.class.getName(),
            NetworkProviderSettings.class.getName(),
            NetworkSelectSettings.class.getName(),
            AlarmsAndRemindersDetails.class.getName(),
            MediaManagementAppsDetails.class.getName(),
            AutoBrightnessSettings.class.getName(),
            OneHandedSettings.class.getName(),
            MobileNetworkSettings.class.getName(),
            AppLocaleDetails.class.getName(),
            TurnScreenOnSettings.class.getName(),
            TurnScreenOnDetails.class.getName(),
            NfcAndPaymentFragment.class.getName(),
            ColorAndMotionFragment.class.getName(),
            LongBackgroundTasksDetails.class.getName(),
            RegionalPreferencesEntriesFragment.class.getName()
    };

    public static final String[] SETTINGS_FOR_RESTRICTED = {
            // Home page
            Settings.NetworkDashboardActivity.class.getName(),
            Settings.ConnectedDeviceDashboardActivity.class.getName(),
            Settings.AppDashboardActivity.class.getName(),
            Settings.DisplaySettingsActivity.class.getName(),
            Settings.SoundSettingsActivity.class.getName(),
            Settings.StorageDashboardActivity.class.getName(),
            Settings.PowerUsageSummaryActivity.class.getName(),
            Settings.AccountDashboardActivity.class.getName(),
            Settings.PrivacySettingsActivity.class.getName(),
            Settings.SecurityDashboardActivity.class.getName(),
            Settings.AccessibilitySettingsActivity.class.getName(),
            Settings.SystemDashboardActivity.class.getName(),
            SupportDashboardActivity.class.getName(),
            // Home page > Network & Internet
            Settings.WifiSettingsActivity.class.getName(),
            Settings.DataUsageSummaryActivity.class.getName(),
            Settings.NetworkProviderSettingsActivity.class.getName(),
            Settings.NetworkSelectActivity.class.getName(),
            // Home page > Connected devices
            Settings.BluetoothSettingsActivity.class.getName(),
            Settings.WifiDisplaySettingsActivity.class.getName(),
            Settings.PrintSettingsActivity.class.getName(),
            // Home page > Apps & Notifications
            Settings.UserSettingsActivity.class.getName(),
            Settings.ConfigureNotificationSettingsActivity.class.getName(),
            Settings.ManageApplicationsActivity.class.getName(),
            Settings.PaymentSettingsActivity.class.getName(),
            // Home page > Display
            Settings.AdaptiveBrightnessActivity.class.getName(),
            // Home page > Security & screen lock
            Settings.LocationSettingsActivity.class.getName(),
            // Home page > System
            Settings.LanguageAndInputSettingsActivity.class.getName(),
            Settings.LanguageSettingsActivity.class.getName(),
            Settings.KeyboardSettingsActivity.class.getName(),
            Settings.DateTimeSettingsActivity.class.getName(),
            Settings.EnterprisePrivacySettingsActivity.class.getName(),
            Settings.MyDeviceInfoActivity.class.getName(),
            Settings.ModuleLicensesActivity.class.getName(),
            UserBackupSettingsActivity.class.getName(),
            Settings.MemtagPageActivity.class.getName(),
    };
}<|MERGE_RESOLUTION|>--- conflicted
+++ resolved
@@ -83,11 +83,8 @@
 import com.android.settings.connecteddevice.ConnectedDeviceDashboardFragment;
 import com.android.settings.connecteddevice.NfcAndPaymentFragment;
 import com.android.settings.connecteddevice.PreviouslyConnectedDeviceDashboardFragment;
-<<<<<<< HEAD
 import com.android.settings.connecteddevice.GroupPreviouslyConnectedDeviceDashboardFragment;
-=======
 import com.android.settings.connecteddevice.stylus.StylusUsiDetailsFragment;
->>>>>>> d0a9dcc8
 import com.android.settings.connecteddevice.usb.UsbDetailsFragment;
 import com.android.settings.datausage.DataSaverSummary;
 import com.android.settings.datausage.DataUsageList;
@@ -347,11 +344,8 @@
             BluetoothDeviceDetailsFragment.class.getName(),
             BluetoothBroadcastDialog.class.getName(),
             BluetoothFindBroadcastsFragment.class.getName(),
-<<<<<<< HEAD
             GroupBluetoothFragment.class.getName(),
-=======
             StylusUsiDetailsFragment.class.getName(),
->>>>>>> d0a9dcc8
             DataUsageList.class.getName(),
             ToggleBackupSettingFragment.class.getName(),
             PreviouslyConnectedDeviceDashboardFragment.class.getName(),
