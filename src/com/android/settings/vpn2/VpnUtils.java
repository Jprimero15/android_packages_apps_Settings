--- conflicted
+++ resolved
@@ -20,17 +20,12 @@
 import android.net.IConnectivityManager;
 import android.os.RemoteException;
 import android.os.ServiceManager;
-<<<<<<< HEAD
 import android.provider.Settings;
-=======
->>>>>>> cb196814
 import android.security.Credentials;
 import android.security.KeyStore;
 import android.util.Log;
 
 import com.android.internal.net.LegacyVpnInfo;
-import com.android.internal.net.VpnConfig;
-
 import com.android.internal.net.VpnConfig;
 
 /**
@@ -39,12 +34,9 @@
  * Keystore methods should only be called in system user
  */
 public class VpnUtils {
-<<<<<<< HEAD
-=======
 
     private static final String TAG = "VpnUtils";
 
->>>>>>> cb196814
     public static String getLockdownVpn() {
         final byte[] value = KeyStore.getInstance().get(Credentials.LOCKDOWN_VPN);
         return value == null ? null : new String(value);
@@ -67,7 +59,6 @@
         return key.equals(getLockdownVpn());
     }
 
-<<<<<<< HEAD
     public static boolean isAnyLockdownActive(Context context) {
         final int userId = context.getUserId();
         if (getLockdownVpn() != null) {
@@ -99,12 +90,12 @@
 
     public static boolean isAlwaysOnVpnSet(ConnectivityManagerWrapper cm, final int userId) {
         return cm.getAlwaysOnVpnPackageForUser(userId) != null;
-=======
+    }
+
     public static boolean disconnectLegacyVpn(Context context) {
         try {
             int userId = context.getUserId();
-            IConnectivityManager connectivityService = IConnectivityManager.Stub
-                    .asInterface(ServiceManager.getService(Context.CONNECTIVITY_SERVICE));
+            IConnectivityManager connectivityService = getIConnectivityManager();
             LegacyVpnInfo currentLegacyVpn = connectivityService.getLegacyVpnInfo(userId);
             if (currentLegacyVpn != null) {
                 clearLockdownVpn(context);
@@ -115,6 +106,5 @@
             Log.e(TAG, "Legacy VPN could not be disconnected", e);
         }
         return false;
->>>>>>> cb196814
     }
 }