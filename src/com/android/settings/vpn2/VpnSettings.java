/*
 * Copyright (C) 2011 The Android Open Source Project
 *
 * Licensed under the Apache License, Version 2.0 (the "License");
 * you may not use this file except in compliance with the License.
 * You may obtain a copy of the License at
 *
 *      http://www.apache.org/licenses/LICENSE-2.0
 *
 * Unless required by applicable law or agreed to in writing, software
 * distributed under the License is distributed on an "AS IS" BASIS,
 * WITHOUT WARRANTIES OR CONDITIONS OF ANY KIND, either express or implied.
 * See the License for the specific language governing permissions and
 * limitations under the License.
 */

package com.android.settings.vpn2;

import android.annotation.UiThread;
import android.annotation.WorkerThread;
import android.app.AppOpsManager;
import android.app.Activity;
import android.content.Context;
import android.content.Intent;
import android.content.pm.PackageInfo;
import android.content.pm.PackageManager;
import android.net.ConnectivityManager;
import android.net.ConnectivityManager.NetworkCallback;
import android.net.IConnectivityManager;
import android.net.Network;
import android.net.NetworkCapabilities;
import android.net.NetworkRequest;
import android.os.Bundle;
import android.os.Handler;
import android.os.HandlerThread;
import android.os.Message;
import android.os.RemoteException;
import android.os.ServiceManager;
import android.os.UserHandle;
import android.os.UserManager;
import android.security.Credentials;
import android.security.KeyStore;
import android.support.v7.preference.Preference;
import android.support.v7.preference.PreferenceGroup;
import android.util.ArrayMap;
import android.util.ArraySet;
import android.util.Log;
import android.view.Menu;
import android.view.MenuInflater;
import android.view.MenuItem;

import com.android.internal.annotations.GuardedBy;
import com.android.internal.annotations.VisibleForTesting;
import com.android.internal.logging.nano.MetricsProto.MetricsEvent;
import com.android.internal.net.LegacyVpnInfo;
import com.android.internal.net.VpnConfig;
import com.android.internal.net.VpnProfile;
import com.android.internal.util.ArrayUtils;
import com.android.settings.R;
import com.android.settings.RestrictedSettingsFragment;
import com.android.settings.widget.GearPreference;
import com.android.settings.widget.GearPreference.OnGearClickListener;
import com.android.settingslib.RestrictedLockUtils;

import com.google.android.collect.Lists;

import java.util.ArrayList;
import java.util.Collection;
import java.util.Collections;
import java.util.List;
import java.util.Map;
import java.util.Set;

import static android.app.AppOpsManager.OP_ACTIVATE_VPN;

/**
 * Settings screen listing VPNs. Configured VPNs and networks managed by apps
 * are shown in the same list.
 */
public class VpnSettings extends RestrictedSettingsFragment implements
        Handler.Callback, Preference.OnPreferenceClickListener {
    private static final String LOG_TAG = "VpnSettings";

    private static final int RESCAN_MESSAGE = 0;
    private static final int RESCAN_INTERVAL_MS = 1000;

    private static final NetworkRequest VPN_REQUEST = new NetworkRequest.Builder()
            .removeCapability(NetworkCapabilities.NET_CAPABILITY_NOT_VPN)
            .removeCapability(NetworkCapabilities.NET_CAPABILITY_NOT_RESTRICTED)
            .removeCapability(NetworkCapabilities.NET_CAPABILITY_TRUSTED)
            .build();

    private final IConnectivityManager mConnectivityService = IConnectivityManager.Stub
            .asInterface(ServiceManager.getService(Context.CONNECTIVITY_SERVICE));
    private ConnectivityManager mConnectivityManager;
    private UserManager mUserManager;

    private final KeyStore mKeyStore = KeyStore.getInstance();

    private Map<String, LegacyVpnPreference> mLegacyVpnPreferences = new ArrayMap<>();
    private Map<AppVpnInfo, AppPreference> mAppPreferences = new ArrayMap<>();

    @GuardedBy("this")
    private Handler mUpdater;
    private HandlerThread mUpdaterThread;
    private LegacyVpnInfo mConnectedLegacyVpn;

    private boolean mUnavailable;

    public VpnSettings() {
        super(UserManager.DISALLOW_CONFIG_VPN);
    }

    @Override
    public int getMetricsCategory() {
        return MetricsEvent.VPN;
    }

    @Override
    public void onActivityCreated(Bundle savedInstanceState) {
        super.onActivityCreated(savedInstanceState);

        mUserManager = (UserManager) getSystemService(Context.USER_SERVICE);
        mConnectivityManager = (ConnectivityManager) getSystemService(Context.CONNECTIVITY_SERVICE);

        mUnavailable = isUiRestricted();
        setHasOptionsMenu(!mUnavailable);

        addPreferencesFromResource(R.xml.vpn_settings2);
    }

    @Override
    public void onCreateOptionsMenu(Menu menu, MenuInflater inflater) {
        super.onCreateOptionsMenu(menu, inflater);
        inflater.inflate(R.menu.vpn, menu);
    }

    @Override
    public void onPrepareOptionsMenu(Menu menu) {
        super.onPrepareOptionsMenu(menu);

        // Disable all actions if VPN configuration has been disallowed
        for (int i = 0; i < menu.size(); i++) {
            if (isUiRestrictedByOnlyAdmin()) {
                RestrictedLockUtils.setMenuItemAsDisabledByAdmin(getPrefContext(),
                        menu.getItem(i), getRestrictionEnforcedAdmin());
            } else {
                menu.getItem(i).setEnabled(!mUnavailable);
            }
        }
    }

    @Override
    public boolean onOptionsItemSelected(MenuItem item) {
        switch (item.getItemId()) {
            case R.id.vpn_create: {
                // Generate a new key. Here we just use the current time.
                long millis = System.currentTimeMillis();
                while (mLegacyVpnPreferences.containsKey(Long.toHexString(millis))) {
                    ++millis;
                }
                VpnProfile profile = new VpnProfile(Long.toHexString(millis));
                ConfigDialogFragment.show(this, profile, true /* editing */, false /* exists */);
                return true;
            }
        }
        return super.onOptionsItemSelected(item);
    }

    @Override
    public void onResume() {
        super.onResume();

        mUnavailable = mUserManager.hasUserRestriction(UserManager.DISALLOW_CONFIG_VPN);
        if (mUnavailable) {
            // Show a message to explain that VPN settings have been disabled
            if (!isUiRestrictedByOnlyAdmin()) {
                getEmptyTextView().setText(R.string.vpn_settings_not_available);
            }
            getPreferenceScreen().removeAll();
            return;
        } else {
            setEmptyView(getEmptyTextView());
            getEmptyTextView().setText(R.string.vpn_no_vpns_added);
        }

        // Start monitoring
        mConnectivityManager.registerNetworkCallback(VPN_REQUEST, mNetworkCallback);

        // Trigger a refresh
        mUpdaterThread = new HandlerThread("Refresh VPN list in background");
        mUpdaterThread.start();
        mUpdater = new Handler(mUpdaterThread.getLooper(), this);
        mUpdater.sendEmptyMessage(RESCAN_MESSAGE);
    }

    @Override
    public void onPause() {
        if (mUnavailable) {
            super.onPause();
            return;
        }

        // Stop monitoring
        mConnectivityManager.unregisterNetworkCallback(mNetworkCallback);

        synchronized (this) {
            mUpdater.removeCallbacksAndMessages(null);
            mUpdater = null;
            mUpdaterThread.quit();
            mUpdaterThread = null;
        }

        super.onPause();
    }

    @Override @WorkerThread
    public boolean handleMessage(Message message) {
<<<<<<< HEAD
=======
        mUpdater.removeMessages(RESCAN_MESSAGE);

        //Return if activity has been recycled
        final Activity activity = getActivity();
        if (activity == null) {
            return true;
        }
        final Context context = activity.getApplicationContext();

>>>>>>> 90f009eb
        // Run heavy RPCs before switching to UI thread
        final List<VpnProfile> vpnProfiles = loadVpnProfiles(mKeyStore);
        final List<AppVpnInfo> vpnApps = getVpnApps(context, /* includeProfiles */ true);

        final Map<String, LegacyVpnInfo> connectedLegacyVpns = getConnectedLegacyVpns();
        final Set<AppVpnInfo> connectedAppVpns = getConnectedAppVpns();

        final Set<AppVpnInfo> alwaysOnAppVpnInfos = getAlwaysOnAppVpnInfos();
        final String lockdownVpnKey = VpnUtils.getLockdownVpn();

        // Refresh list of VPNs
<<<<<<< HEAD
        getActivity().runOnUiThread(new UpdatePreferences(this)
                .legacyVpns(vpnProfiles, connectedLegacyVpns, lockdownVpnKey)
                .appVpns(vpnApps, connectedAppVpns, alwaysOnAppVpnInfos));
=======
        activity.runOnUiThread(new Runnable() {
            @Override
            public void run() {
                // Can't do anything useful if the context has gone away
                if (!isAdded()) {
                    return;
                }
>>>>>>> 90f009eb

        synchronized (this) {
            if (mUpdater != null) {
                mUpdater.removeMessages(RESCAN_MESSAGE);
                mUpdater.sendEmptyMessageDelayed(RESCAN_MESSAGE, RESCAN_INTERVAL_MS);
            }
        }
        return true;
    }

    @VisibleForTesting
    static class UpdatePreferences implements Runnable {
        private List<VpnProfile> vpnProfiles = Collections.<VpnProfile>emptyList();
        private List<AppVpnInfo> vpnApps = Collections.<AppVpnInfo>emptyList();

        private Map<String, LegacyVpnInfo> connectedLegacyVpns =
                Collections.<String, LegacyVpnInfo>emptyMap();
        private Set<AppVpnInfo> connectedAppVpns = Collections.<AppVpnInfo>emptySet();

        private Set<AppVpnInfo> alwaysOnAppVpnInfos = Collections.<AppVpnInfo>emptySet();
        private String lockdownVpnKey = null;

        private final VpnSettings mSettings;

        public UpdatePreferences(VpnSettings settings) {
            mSettings = settings;
        }

        public final UpdatePreferences legacyVpns(List<VpnProfile> vpnProfiles,
                Map<String, LegacyVpnInfo> connectedLegacyVpns, String lockdownVpnKey) {
            this.vpnProfiles = vpnProfiles;
            this.connectedLegacyVpns = connectedLegacyVpns;
            this.lockdownVpnKey = lockdownVpnKey;
            return this;
        }

        public final UpdatePreferences appVpns(List<AppVpnInfo> vpnApps,
                Set<AppVpnInfo> connectedAppVpns, Set<AppVpnInfo> alwaysOnAppVpnInfos) {
            this.vpnApps = vpnApps;
            this.connectedAppVpns = connectedAppVpns;
            this.alwaysOnAppVpnInfos = alwaysOnAppVpnInfos;
            return this;
        }

        @Override @UiThread
        public void run() {
            if (!mSettings.canAddPreferences()) {
                return;
            }

            // Find new VPNs by subtracting existing ones from the full set
            final Set<Preference> updates = new ArraySet<>();

            // Add legacy VPNs
            for (VpnProfile profile : vpnProfiles) {
                LegacyVpnPreference p = mSettings.findOrCreatePreference(profile, true);
                if (connectedLegacyVpns.containsKey(profile.key)) {
                    p.setState(connectedLegacyVpns.get(profile.key).state);
                } else {
                    p.setState(LegacyVpnPreference.STATE_NONE);
                }
                p.setAlwaysOn(lockdownVpnKey != null && lockdownVpnKey.equals(profile.key));
                updates.add(p);
            }

            // Show connected VPNs even if the original entry in keystore is gone
            for (LegacyVpnInfo vpn : connectedLegacyVpns.values()) {
                final VpnProfile stubProfile = new VpnProfile(vpn.key);
                LegacyVpnPreference p = mSettings.findOrCreatePreference(stubProfile, false);
                p.setState(vpn.state);
                p.setAlwaysOn(lockdownVpnKey != null && lockdownVpnKey.equals(vpn.key));
                updates.add(p);
            }

            // Add VpnService VPNs
            for (AppVpnInfo app : vpnApps) {
                AppPreference p = mSettings.findOrCreatePreference(app);
                if (connectedAppVpns.contains(app)) {
                    p.setState(AppPreference.STATE_CONNECTED);
                } else {
                    p.setState(AppPreference.STATE_DISCONNECTED);
                }
                p.setAlwaysOn(alwaysOnAppVpnInfos.contains(app));
                updates.add(p);
            }
<<<<<<< HEAD

            // Trim out deleted VPN preferences
            mSettings.setShownPreferences(updates);
        }
    }

    @VisibleForTesting
    public boolean canAddPreferences() {
        return isAdded();
    }

    @VisibleForTesting @UiThread
    public void setShownPreferences(final Collection<Preference> updates) {
        mLegacyVpnPreferences.values().retainAll(updates);
        mAppPreferences.values().retainAll(updates);

        // Change {@param updates} in-place to only contain new preferences that were not already
        // added to the preference screen.
        final PreferenceGroup vpnGroup = getPreferenceScreen();
        for (int i = vpnGroup.getPreferenceCount() - 1; i >= 0; i--) {
            Preference p = vpnGroup.getPreference(i);
            if (updates.contains(p)) {
                updates.remove(p);
            } else {
                vpnGroup.removePreference(p);
            }
        }

        // Show any new preferences on the screen
        for (Preference pref : updates) {
            vpnGroup.addPreference(pref);
        }
=======
        });
        mUpdater.sendEmptyMessageDelayed(RESCAN_MESSAGE, RESCAN_INTERVAL_MS);
        return true;
>>>>>>> 90f009eb
    }

    @Override
    public boolean onPreferenceClick(Preference preference) {
        if (preference instanceof LegacyVpnPreference) {
            LegacyVpnPreference pref = (LegacyVpnPreference) preference;
            VpnProfile profile = pref.getProfile();
            if (mConnectedLegacyVpn != null && profile.key.equals(mConnectedLegacyVpn.key) &&
                    mConnectedLegacyVpn.state == LegacyVpnInfo.STATE_CONNECTED) {
                try {
                    mConnectedLegacyVpn.intent.send();
                    return true;
                } catch (Exception e) {
                    Log.w(LOG_TAG, "Starting config intent failed", e);
                }
            }
            ConfigDialogFragment.show(this, profile, false /* editing */, true /* exists */);
            return true;
        } else if (preference instanceof AppPreference) {
            AppPreference pref = (AppPreference) preference;
            boolean connected = (pref.getState() == AppPreference.STATE_CONNECTED);

            if (!connected) {
                try {
                    UserHandle user = UserHandle.of(pref.getUserId());
                    Context userContext = getActivity().createPackageContextAsUser(
                            getActivity().getPackageName(), 0 /* flags */, user);
                    PackageManager pm = userContext.getPackageManager();
                    Intent appIntent = pm.getLaunchIntentForPackage(pref.getPackageName());
                    if (appIntent != null) {
                        userContext.startActivityAsUser(appIntent, user);
                        return true;
                    }
                } catch (PackageManager.NameNotFoundException nnfe) {
                    Log.w(LOG_TAG, "VPN provider does not exist: " + pref.getPackageName(), nnfe);
                }
            }

            // Already connected or no launch intent available - show an info dialog
            PackageInfo pkgInfo = pref.getPackageInfo();
            AppDialogFragment.show(this, pkgInfo, pref.getLabel(), false /* editing */, connected);
            return true;
        }
        return false;
    }

    @Override
    protected int getHelpResource() {
        return R.string.help_url_vpn;
    }

    private OnGearClickListener mGearListener = new OnGearClickListener() {
        @Override
        public void onGearClick(GearPreference p) {
            if (p instanceof LegacyVpnPreference) {
                LegacyVpnPreference pref = (LegacyVpnPreference) p;
                ConfigDialogFragment.show(VpnSettings.this, pref.getProfile(), true /* editing */,
                        true /* exists */);
            } else if (p instanceof AppPreference) {
                AppPreference pref = (AppPreference) p;
                AppManagementFragment.show(getPrefContext(), pref, getMetricsCategory());
            }
        }
    };

    private NetworkCallback mNetworkCallback = new NetworkCallback() {
        @Override
        public void onAvailable(Network network) {
            if (mUpdater != null) {
                mUpdater.sendEmptyMessage(RESCAN_MESSAGE);
            }
        }

        @Override
        public void onLost(Network network) {
            if (mUpdater != null) {
                mUpdater.sendEmptyMessage(RESCAN_MESSAGE);
            }
        }
    };

    @VisibleForTesting @UiThread
    public LegacyVpnPreference findOrCreatePreference(VpnProfile profile, boolean update) {
        LegacyVpnPreference pref = mLegacyVpnPreferences.get(profile.key);
        boolean created = false;
        if (pref == null ) {
            pref = new LegacyVpnPreference(getPrefContext());
            pref.setOnGearClickListener(mGearListener);
            pref.setOnPreferenceClickListener(this);
            mLegacyVpnPreferences.put(profile.key, pref);
            created = true;
        }
        if (created || update) {
            // This can change call-to-call because the profile can update and keep the same key.
            pref.setProfile(profile);
        }
        return pref;
    }

    @VisibleForTesting @UiThread
    public AppPreference findOrCreatePreference(AppVpnInfo app) {
        AppPreference pref = mAppPreferences.get(app);
        if (pref == null) {
            pref = new AppPreference(getPrefContext(), app.userId, app.packageName);
            pref.setOnGearClickListener(mGearListener);
            pref.setOnPreferenceClickListener(this);
            mAppPreferences.put(app, pref);
        }
        return pref;
    }

    @WorkerThread
    private Map<String, LegacyVpnInfo> getConnectedLegacyVpns() {
        try {
            mConnectedLegacyVpn = mConnectivityService.getLegacyVpnInfo(UserHandle.myUserId());
            if (mConnectedLegacyVpn != null) {
                return Collections.singletonMap(mConnectedLegacyVpn.key, mConnectedLegacyVpn);
            }
        } catch (RemoteException e) {
            Log.e(LOG_TAG, "Failure updating VPN list with connected legacy VPNs", e);
        }
        return Collections.emptyMap();
    }

    @WorkerThread
    private Set<AppVpnInfo> getConnectedAppVpns() {
        // Mark connected third-party services
        Set<AppVpnInfo> connections = new ArraySet<>();
        try {
            for (UserHandle profile : mUserManager.getUserProfiles()) {
                VpnConfig config = mConnectivityService.getVpnConfig(profile.getIdentifier());
                if (config != null && !config.legacy) {
                    connections.add(new AppVpnInfo(profile.getIdentifier(), config.user));
                }
            }
        } catch (RemoteException e) {
            Log.e(LOG_TAG, "Failure updating VPN list with connected app VPNs", e);
        }
        return connections;
    }

    @WorkerThread
    private Set<AppVpnInfo> getAlwaysOnAppVpnInfos() {
        Set<AppVpnInfo> result = new ArraySet<>();
        for (UserHandle profile : mUserManager.getUserProfiles()) {
            final int profileId = profile.getIdentifier();
            final String packageName = mConnectivityManager.getAlwaysOnVpnPackageForUser(profileId);
            if (packageName != null) {
                result.add(new AppVpnInfo(profileId, packageName));
            }
        }
        return result;
    }

    static List<AppVpnInfo> getVpnApps(Context context, boolean includeProfiles) {
        List<AppVpnInfo> result = Lists.newArrayList();

        final Set<Integer> profileIds;
        if (includeProfiles) {
            profileIds = new ArraySet<>();
            for (UserHandle profile : UserManager.get(context).getUserProfiles()) {
                profileIds.add(profile.getIdentifier());
            }
        } else {
            profileIds = Collections.singleton(UserHandle.myUserId());
        }

        // Fetch VPN-enabled apps from AppOps.
        AppOpsManager aom = (AppOpsManager) context.getSystemService(Context.APP_OPS_SERVICE);
        List<AppOpsManager.PackageOps> apps = aom.getPackagesForOps(new int[] {OP_ACTIVATE_VPN});
        if (apps != null) {
            for (AppOpsManager.PackageOps pkg : apps) {
                int userId = UserHandle.getUserId(pkg.getUid());
                if (!profileIds.contains(userId)) {
                    // Skip packages for users outside of our profile group.
                    continue;
                }
                // Look for a MODE_ALLOWED permission to activate VPN.
                boolean allowed = false;
                for (AppOpsManager.OpEntry op : pkg.getOps()) {
                    if (op.getOp() == OP_ACTIVATE_VPN &&
                            op.getMode() == AppOpsManager.MODE_ALLOWED) {
                        allowed = true;
                    }
                }
                if (allowed) {
                    result.add(new AppVpnInfo(userId, pkg.getPackageName()));
                }
            }
        }

        Collections.sort(result);
        return result;
    }

    static List<VpnProfile> loadVpnProfiles(KeyStore keyStore, int... excludeTypes) {
        final ArrayList<VpnProfile> result = Lists.newArrayList();

        for (String key : keyStore.list(Credentials.VPN)) {
            final VpnProfile profile = VpnProfile.decode(key, keyStore.get(Credentials.VPN + key));
            if (profile != null && !ArrayUtils.contains(excludeTypes, profile.type)) {
                result.add(profile);
            }
        }
        return result;
    }
}<|MERGE_RESOLUTION|>--- conflicted
+++ resolved
@@ -18,8 +18,8 @@
 
 import android.annotation.UiThread;
 import android.annotation.WorkerThread;
+import android.app.Activity;
 import android.app.AppOpsManager;
-import android.app.Activity;
 import android.content.Context;
 import android.content.Intent;
 import android.content.pm.PackageInfo;
@@ -216,10 +216,6 @@
 
     @Override @WorkerThread
     public boolean handleMessage(Message message) {
-<<<<<<< HEAD
-=======
-        mUpdater.removeMessages(RESCAN_MESSAGE);
-
         //Return if activity has been recycled
         final Activity activity = getActivity();
         if (activity == null) {
@@ -227,7 +223,6 @@
         }
         final Context context = activity.getApplicationContext();
 
->>>>>>> 90f009eb
         // Run heavy RPCs before switching to UI thread
         final List<VpnProfile> vpnProfiles = loadVpnProfiles(mKeyStore);
         final List<AppVpnInfo> vpnApps = getVpnApps(context, /* includeProfiles */ true);
@@ -239,19 +234,9 @@
         final String lockdownVpnKey = VpnUtils.getLockdownVpn();
 
         // Refresh list of VPNs
-<<<<<<< HEAD
-        getActivity().runOnUiThread(new UpdatePreferences(this)
+        activity.runOnUiThread(new UpdatePreferences(this)
                 .legacyVpns(vpnProfiles, connectedLegacyVpns, lockdownVpnKey)
                 .appVpns(vpnApps, connectedAppVpns, alwaysOnAppVpnInfos));
-=======
-        activity.runOnUiThread(new Runnable() {
-            @Override
-            public void run() {
-                // Can't do anything useful if the context has gone away
-                if (!isAdded()) {
-                    return;
-                }
->>>>>>> 90f009eb
 
         synchronized (this) {
             if (mUpdater != null) {
@@ -337,7 +322,6 @@
                 p.setAlwaysOn(alwaysOnAppVpnInfos.contains(app));
                 updates.add(p);
             }
-<<<<<<< HEAD
 
             // Trim out deleted VPN preferences
             mSettings.setShownPreferences(updates);
@@ -370,11 +354,6 @@
         for (Preference pref : updates) {
             vpnGroup.addPreference(pref);
         }
-=======
-        });
-        mUpdater.sendEmptyMessageDelayed(RESCAN_MESSAGE, RESCAN_INTERVAL_MS);
-        return true;
->>>>>>> 90f009eb
     }
 
     @Override
