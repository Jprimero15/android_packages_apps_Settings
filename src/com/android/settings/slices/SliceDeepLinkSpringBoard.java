--- conflicted
+++ resolved
@@ -72,11 +72,7 @@
     }
 
     private static Uri parse(Uri uri) {
-<<<<<<< HEAD
-        return Uri.parse(uri.getQueryParameter(EXTRA_SLICE));
-=======
         final String sliceParameter = uri.getQueryParameter(EXTRA_SLICE);
         return TextUtils.isEmpty(sliceParameter) ? null : Uri.parse(sliceParameter);
->>>>>>> 490ac798
     }
 }