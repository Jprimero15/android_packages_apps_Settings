/*
 * Copyright (C) 2017 The Android Open Source Project
 *
 * Licensed under the Apache License, Version 2.0 (the "License");
 * you may not use this file except in compliance with the License.
 * You may obtain a copy of the License at
 *
 *      http://www.apache.org/licenses/LICENSE-2.0
 *
 * Unless required by applicable law or agreed to in writing, software
 * distributed under the License is distributed on an "AS IS" BASIS,
 * WITHOUT WARRANTIES OR CONDITIONS OF ANY KIND, either express or implied.
 * See the License for the specific language governing permissions and
 * limitations under the License
 */

package com.android.settings.slices;

import static com.android.settings.core.BasePreferenceController.DISABLED_DEPENDENT_SETTING;
import static com.android.settings.slices.SettingsSliceProvider.EXTRA_SLICE_KEY;

import android.annotation.ColorInt;
import android.app.PendingIntent;
import android.app.settings.SettingsEnums;
<<<<<<< HEAD
import android.content.ContentResolver;
=======
>>>>>>> 490ac798
import android.content.Context;
import android.content.Intent;
import android.net.Uri;
import android.os.Bundle;
import android.provider.SettingsSlicesContract;
import android.text.TextUtils;
import android.util.ArraySet;
import android.util.Log;
import android.util.Pair;

import androidx.annotation.VisibleForTesting;
import androidx.core.graphics.drawable.IconCompat;
import androidx.slice.Slice;
import androidx.slice.builders.ListBuilder;
import androidx.slice.builders.ListBuilder.InputRangeBuilder;
import androidx.slice.builders.ListBuilder.RowBuilder;
import androidx.slice.builders.SliceAction;

import com.android.settings.R;
import com.android.settings.SettingsActivity;
import com.android.settings.SubSettings;
import com.android.settings.Utils;
import com.android.settings.core.BasePreferenceController;
import com.android.settings.core.SliderPreferenceController;
import com.android.settings.core.SubSettingLauncher;
import com.android.settings.core.TogglePreferenceController;
import com.android.settings.overlay.FeatureFactory;
import com.android.settingslib.core.AbstractPreferenceController;

import java.util.Arrays;
import java.util.List;
import java.util.Set;
import java.util.stream.Collectors;


/**
 * Utility class to build Slices objects and Preference Controllers based on the Database managed
 * by {@link SlicesDatabaseHelper}
 */
public class SliceBuilderUtils {

    private static final String TAG = "SliceBuilder";

    /**
     * Build a Slice from {@link SliceData}.
     *
     * @return a {@link Slice} based on the data provided by {@param sliceData}.
     * Will build an {@link Intent} based Slice unless the Preference Controller name in
     * {@param sliceData} is an inline controller.
     */
    public static Slice buildSlice(Context context, SliceData sliceData) {
        Log.d(TAG, "Creating slice for: " + sliceData.getPreferenceController());
        final BasePreferenceController controller = getPreferenceController(context, sliceData);
        FeatureFactory.getFactory(context).getMetricsFeatureProvider()
                .action(SettingsEnums.PAGE_UNKNOWN,
                        SettingsEnums.ACTION_SETTINGS_SLICE_REQUESTED,
                        SettingsEnums.PAGE_UNKNOWN,
                        sliceData.getKey(),
                        0);

        if (!controller.isAvailable()) {
            // Cannot guarantee setting page is accessible, let the presenter handle error case.
            return null;
        }

        if (controller.getAvailabilityStatus() == DISABLED_DEPENDENT_SETTING) {
            return buildUnavailableSlice(context, sliceData);
        }

        if (controller.isCopyableSlice()) {
            return buildCopyableSlice(context, sliceData, controller);
        }

        switch (sliceData.getSliceType()) {
            case SliceData.SliceType.INTENT:
                return buildIntentSlice(context, sliceData, controller);
            case SliceData.SliceType.SWITCH:
                return buildToggleSlice(context, sliceData, controller);
            case SliceData.SliceType.SLIDER:
                return buildSliderSlice(context, sliceData, controller);
            default:
                throw new IllegalArgumentException(
                        "Slice type passed was invalid: " + sliceData.getSliceType());
        }
    }

    /**
     * Splits the Settings Slice Uri path into its two expected components:
     * - intent/action
     * - key
     * <p>
     * Examples of valid paths are:
     * - /intent/wifi
     * - /intent/bluetooth
     * - /action/wifi
     * - /action/accessibility/servicename
     *
     * @param uri of the Slice. Follows pattern outlined in {@link SettingsSliceProvider}.
     * @return Pair whose first element {@code true} if the path is prepended with "intent", and
     * second is a key.
     */
    public static Pair<Boolean, String> getPathData(Uri uri) {
        final String path = uri.getPath();
        final String[] split = path.split("/", 3);

        // Split should be: [{}, SLICE_TYPE, KEY].
        // Example: "/action/wifi" -> [{}, "action", "wifi"]
        //          "/action/longer/path" -> [{}, "action", "longer/path"]
        if (split.length != 3) {
            return null;
        }

        final boolean isIntent = TextUtils.equals(SettingsSlicesContract.PATH_SETTING_INTENT,
                split[1]);

        return new Pair<>(isIntent, split[2]);
    }

    /**
     * Looks at the controller classname in in {@link SliceData} from {@param sliceData}
     * and attempts to build an {@link AbstractPreferenceController}.
     */
    public static BasePreferenceController getPreferenceController(Context context,
            SliceData sliceData) {
        return getPreferenceController(context, sliceData.getPreferenceController(),
                sliceData.getKey());
    }

    /**
     * @return {@link PendingIntent} for a non-primary {@link SliceAction}.
     */
    public static PendingIntent getActionIntent(Context context, String action, SliceData data) {
        final Intent intent = new Intent(action)
                .setData(data.getUri())
                .setClass(context, SliceBroadcastReceiver.class)
<<<<<<< HEAD
                .putExtra(EXTRA_SLICE_KEY, data.getKey())
                .putExtra(EXTRA_SLICE_PLATFORM_DEFINED, data.isPlatformDefined());
=======
                .putExtra(EXTRA_SLICE_KEY, data.getKey());
>>>>>>> 490ac798
        return PendingIntent.getBroadcast(context, 0 /* requestCode */, intent,
                PendingIntent.FLAG_CANCEL_CURRENT);
    }

    /**
     * @return {@link PendingIntent} for the primary {@link SliceAction}.
     */
    public static PendingIntent getContentPendingIntent(Context context, SliceData sliceData) {
        final Intent intent = getContentIntent(context, sliceData);
        return PendingIntent.getActivity(context, 0 /* requestCode */, intent, 0 /* flags */);
    }

    /**
     * @return the summary text for a {@link Slice} built for {@param sliceData}.
     */
    public static CharSequence getSubtitleText(Context context,
            BasePreferenceController controller, SliceData sliceData) {

        // Priority 1 : User prefers showing the dynamic summary in slice view rather than static
        // summary. Note it doesn't require a valid summary - so we can force some slices to have
        // empty summaries (ex: volume).
        if (controller.useDynamicSliceSummary()) {
            return controller.getSummary();
        }

        // Priority 2: Show summary from slice data.
        CharSequence summaryText = sliceData.getSummary();
        if (isValidSummary(context, summaryText)) {
            return summaryText;
        }

        // Priority 3: Show screen title.
        summaryText = sliceData.getScreenTitle();
        if (isValidSummary(context, summaryText) && !TextUtils.equals(summaryText,
                sliceData.getTitle())) {
            return summaryText;
        }

        // Priority 4: Show empty text.
        return "";
    }

    public static Intent buildSearchResultPageIntent(Context context, String className, String key,
            String screenTitle, int sourceMetricsCategory) {
        final Bundle args = new Bundle();
        args.putString(SettingsActivity.EXTRA_FRAGMENT_ARG_KEY, key);
        final Intent searchDestination = new SubSettingLauncher(context)
                .setDestination(className)
                .setArguments(args)
                .setTitleText(screenTitle)
                .setSourceMetricsCategory(sourceMetricsCategory)
                .toIntent();
        searchDestination.putExtra(SettingsActivity.EXTRA_FRAGMENT_ARG_KEY, key)
                .setAction("com.android.settings.SEARCH_RESULT_TRAMPOLINE")
                .setComponent(null);
        return searchDestination;
    }

<<<<<<< HEAD
    public static Intent buildSearchResultPageIntent(Context context, String className, String key,
            String screenTitle, int sourceMetricsCategory) {
        final Bundle args = new Bundle();
        args.putString(SettingsActivity.EXTRA_FRAGMENT_ARG_KEY, key);
        final Intent searchDestination = new SubSettingLauncher(context)
                .setDestination(className)
                .setArguments(args)
                .setTitleText(screenTitle)
                .setSourceMetricsCategory(sourceMetricsCategory)
                .toIntent();
        searchDestination.putExtra(SettingsActivity.EXTRA_FRAGMENT_ARG_KEY, key)
                .setAction("com.android.settings.SEARCH_RESULT_TRAMPOLINE")
                .setComponent(null);
        return searchDestination;
    }

=======
>>>>>>> 490ac798
    public static Intent getContentIntent(Context context, SliceData sliceData) {
        final Uri contentUri = new Uri.Builder().appendPath(sliceData.getKey()).build();
        final Intent intent = buildSearchResultPageIntent(context,
                sliceData.getFragmentClassName(), sliceData.getKey(),
                sliceData.getScreenTitle().toString(), 0 /* TODO */);
        intent.setClassName(context.getPackageName(), SubSettings.class.getName());
        intent.setData(contentUri);
        return intent;
    }

    private static Slice buildToggleSlice(Context context, SliceData sliceData,
            BasePreferenceController controller) {
        final PendingIntent contentIntent = getContentPendingIntent(context, sliceData);
        final IconCompat icon = getSafeIcon(context, sliceData);
        final CharSequence subtitleText = getSubtitleText(context, controller, sliceData);
        @ColorInt final int color = Utils.getColorAccentDefaultColor(context);
        final TogglePreferenceController toggleController =
                (TogglePreferenceController) controller;
        final SliceAction sliceAction = getToggleAction(context, sliceData,
                toggleController.isChecked());
        final Set<String> keywords = buildSliceKeywords(sliceData);

        return new ListBuilder(context, sliceData.getUri(), ListBuilder.INFINITY)
                .setAccentColor(color)
                .addRow(new RowBuilder()
                        .setTitle(sliceData.getTitle())
                        .setSubtitle(subtitleText)
                        .setPrimaryAction(
                                SliceAction.createDeeplink(contentIntent, icon,
                                        ListBuilder.ICON_IMAGE, sliceData.getTitle()))
                        .addEndItem(sliceAction))
                .setKeywords(keywords)
                .build();
    }

    private static Slice buildIntentSlice(Context context, SliceData sliceData,
            BasePreferenceController controller) {
        final PendingIntent contentIntent = getContentPendingIntent(context, sliceData);
        final IconCompat icon = getSafeIcon(context, sliceData);
        final CharSequence subtitleText = getSubtitleText(context, controller, sliceData);
        @ColorInt final int color = Utils.getColorAccentDefaultColor(context);
        final Set<String> keywords = buildSliceKeywords(sliceData);

        return new ListBuilder(context, sliceData.getUri(), ListBuilder.INFINITY)
                .setAccentColor(color)
                .addRow(new RowBuilder()
                        .setTitle(sliceData.getTitle())
                        .setSubtitle(subtitleText)
                        .setPrimaryAction(
                                SliceAction.createDeeplink(contentIntent, icon,
                                        ListBuilder.ICON_IMAGE,
                                        sliceData.getTitle())))
                .setKeywords(keywords)
                .build();
    }

    private static Slice buildSliderSlice(Context context, SliceData sliceData,
            BasePreferenceController controller) {
        final SliderPreferenceController sliderController = (SliderPreferenceController) controller;
        if (sliderController.getMax() <= sliderController.getMin()) {
            Log.e(TAG, "Invalid sliderController: " + sliderController.getPreferenceKey());
            return null;
        }
        final PendingIntent actionIntent = getSliderAction(context, sliceData);
        final PendingIntent contentIntent = getContentPendingIntent(context, sliceData);
        final IconCompat icon = getSafeIcon(context, sliceData);
        @ColorInt final int color = Utils.getColorAccentDefaultColor(context);
        final CharSequence subtitleText = getSubtitleText(context, controller, sliceData);
        final SliceAction primaryAction = SliceAction.createDeeplink(contentIntent, icon,
                ListBuilder.ICON_IMAGE, sliceData.getTitle());
        final Set<String> keywords = buildSliceKeywords(sliceData);

        return new ListBuilder(context, sliceData.getUri(), ListBuilder.INFINITY)
                .setAccentColor(color)
                .addInputRange(new InputRangeBuilder()
                        .setTitle(sliceData.getTitle())
                        .setSubtitle(subtitleText)
                        .setPrimaryAction(primaryAction)
                        .setMax(sliderController.getMax())
                        .setMin(sliderController.getMin())
                        .setValue(sliderController.getSliderPosition())
                        .setInputAction(actionIntent))
                .setKeywords(keywords)
                .build();
    }

    private static Slice buildCopyableSlice(Context context, SliceData sliceData,
            BasePreferenceController controller) {
        final SliceAction copyableAction = getCopyableAction(context, sliceData);
        final PendingIntent contentIntent = getContentPendingIntent(context, sliceData);
        final IconCompat icon = getSafeIcon(context, sliceData);
        final SliceAction primaryAction = SliceAction.createDeeplink(contentIntent, icon,
                ListBuilder.ICON_IMAGE,
                sliceData.getTitle());
        final CharSequence subtitleText = getSubtitleText(context, controller, sliceData);
        @ColorInt final int color = Utils.getColorAccentDefaultColor(context);
        final Set<String> keywords = buildSliceKeywords(sliceData);

        return new ListBuilder(context, sliceData.getUri(), ListBuilder.INFINITY)
                .setAccentColor(color)
                .addRow(new RowBuilder()
                        .setTitle(sliceData.getTitle())
                        .setSubtitle(subtitleText)
                        .setPrimaryAction(primaryAction)
                        .addEndItem(copyableAction))
                .setKeywords(keywords)
                .build();
    }

<<<<<<< HEAD
    private static BasePreferenceController getPreferenceController(Context context,
=======
    static BasePreferenceController getPreferenceController(Context context,
>>>>>>> 490ac798
            String controllerClassName, String controllerKey) {
        try {
            return BasePreferenceController.createInstance(context, controllerClassName);
        } catch (IllegalStateException e) {
            // Do nothing
        }

        return BasePreferenceController.createInstance(context, controllerClassName, controllerKey);
    }

    private static SliceAction getToggleAction(Context context, SliceData sliceData,
            boolean isChecked) {
        PendingIntent actionIntent = getActionIntent(context,
                SettingsSliceProvider.ACTION_TOGGLE_CHANGED, sliceData);
        return SliceAction.createToggle(actionIntent, null, isChecked);
    }

    private static PendingIntent getSliderAction(Context context, SliceData sliceData) {
        return getActionIntent(context, SettingsSliceProvider.ACTION_SLIDER_CHANGED, sliceData);
    }

    private static SliceAction getCopyableAction(Context context, SliceData sliceData) {
        final PendingIntent intent = getActionIntent(context,
                SettingsSliceProvider.ACTION_COPY, sliceData);
        final IconCompat icon = IconCompat.createWithResource(context,
                R.drawable.ic_content_copy_grey600_24dp);
        return SliceAction.create(intent, icon, ListBuilder.ICON_IMAGE, sliceData.getTitle());
    }

    private static boolean isValidSummary(Context context, CharSequence summary) {
        if (summary == null || TextUtils.isEmpty(summary.toString().trim())) {
            return false;
        }

        final CharSequence placeHolder = context.getText(R.string.summary_placeholder);
        final CharSequence doublePlaceHolder =
                context.getText(R.string.summary_two_lines_placeholder);

        return !(TextUtils.equals(summary, placeHolder)
                || TextUtils.equals(summary, doublePlaceHolder));
    }

    private static Set<String> buildSliceKeywords(SliceData data) {
        final Set<String> keywords = new ArraySet<>();

        keywords.add(data.getTitle());

        if (!TextUtils.equals(data.getTitle(), data.getScreenTitle())) {
            keywords.add(data.getScreenTitle().toString());
        }

        final String keywordString = data.getKeywords();
        if (keywordString != null) {
            final String[] keywordArray = keywordString.split(",");
            final List<String> strippedKeywords = Arrays.stream(keywordArray)
                    .map(s -> s = s.trim())
                    .collect(Collectors.toList());
            keywords.addAll(strippedKeywords);
        }

        return keywords;
    }

    private static Slice buildUnavailableSlice(Context context, SliceData data) {
        final String title = data.getTitle();
        final Set<String> keywords = buildSliceKeywords(data);
        @ColorInt final int color = Utils.getColorAccentDefaultColor(context);

        final String customSubtitle = data.getUnavailableSliceSubtitle();
        final CharSequence subtitle = !TextUtils.isEmpty(customSubtitle) ? customSubtitle
                : context.getText(R.string.disabled_dependent_setting_summary);
        final IconCompat icon = getSafeIcon(context, data);
        final SliceAction primaryAction = SliceAction.createDeeplink(
                getContentPendingIntent(context, data),
                icon, ListBuilder.ICON_IMAGE, title);

        return new ListBuilder(context, data.getUri(), ListBuilder.INFINITY)
                .setAccentColor(color)
                .addRow(new RowBuilder()
                        .setTitle(title)
                        .setTitleItem(icon, ListBuilder.ICON_IMAGE)
                        .setSubtitle(subtitle)
                        .setPrimaryAction(primaryAction))
                .setKeywords(keywords)
                .build();
    }

    @VisibleForTesting
    static IconCompat getSafeIcon(Context context, SliceData data) {
        int iconResource = data.getIconResource();

        if (iconResource == 0) {
            iconResource = R.drawable.ic_settings_accent;
        }
        try {
            return IconCompat.createWithResource(context, iconResource);
        } catch (Exception e) {
            Log.w(TAG, "Falling back to settings icon because there is an error getting slice icon "
                    + data.getUri(), e);
            return IconCompat.createWithResource(context, R.drawable.ic_settings_accent);
        }
    }
}<|MERGE_RESOLUTION|>--- conflicted
+++ resolved
@@ -22,10 +22,6 @@
 import android.annotation.ColorInt;
 import android.app.PendingIntent;
 import android.app.settings.SettingsEnums;
-<<<<<<< HEAD
-import android.content.ContentResolver;
-=======
->>>>>>> 490ac798
 import android.content.Context;
 import android.content.Intent;
 import android.net.Uri;
@@ -161,12 +157,7 @@
         final Intent intent = new Intent(action)
                 .setData(data.getUri())
                 .setClass(context, SliceBroadcastReceiver.class)
-<<<<<<< HEAD
-                .putExtra(EXTRA_SLICE_KEY, data.getKey())
-                .putExtra(EXTRA_SLICE_PLATFORM_DEFINED, data.isPlatformDefined());
-=======
                 .putExtra(EXTRA_SLICE_KEY, data.getKey());
->>>>>>> 490ac798
         return PendingIntent.getBroadcast(context, 0 /* requestCode */, intent,
                 PendingIntent.FLAG_CANCEL_CURRENT);
     }
@@ -225,25 +216,6 @@
         return searchDestination;
     }
 
-<<<<<<< HEAD
-    public static Intent buildSearchResultPageIntent(Context context, String className, String key,
-            String screenTitle, int sourceMetricsCategory) {
-        final Bundle args = new Bundle();
-        args.putString(SettingsActivity.EXTRA_FRAGMENT_ARG_KEY, key);
-        final Intent searchDestination = new SubSettingLauncher(context)
-                .setDestination(className)
-                .setArguments(args)
-                .setTitleText(screenTitle)
-                .setSourceMetricsCategory(sourceMetricsCategory)
-                .toIntent();
-        searchDestination.putExtra(SettingsActivity.EXTRA_FRAGMENT_ARG_KEY, key)
-                .setAction("com.android.settings.SEARCH_RESULT_TRAMPOLINE")
-                .setComponent(null);
-        return searchDestination;
-    }
-
-=======
->>>>>>> 490ac798
     public static Intent getContentIntent(Context context, SliceData sliceData) {
         final Uri contentUri = new Uri.Builder().appendPath(sliceData.getKey()).build();
         final Intent intent = buildSearchResultPageIntent(context,
@@ -353,11 +325,7 @@
                 .build();
     }
 
-<<<<<<< HEAD
-    private static BasePreferenceController getPreferenceController(Context context,
-=======
     static BasePreferenceController getPreferenceController(Context context,
->>>>>>> 490ac798
             String controllerClassName, String controllerKey) {
         try {
             return BasePreferenceController.createInstance(context, controllerClassName);
