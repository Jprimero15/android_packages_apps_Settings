/*
 * Copyright (C) 2017 The Android Open Source Project
 *
 * Licensed under the Apache License, Version 2.0 (the "License");
 * you may not use this file except in compliance with the License.
 * You may obtain a copy of the License at
 *
 *      http://www.apache.org/licenses/LICENSE-2.0
 *
 * Unless required by applicable law or agreed to in writing, software
 * distributed under the License is distributed on an "AS IS" BASIS,
 * WITHOUT WARRANTIES OR CONDITIONS OF ANY KIND, either express or implied.
 * See the License for the specific language governing permissions and
 * limitations under the License
 */

package com.android.settings.slices;

import static android.Manifest.permission.READ_SEARCH_INDEXABLES;

import android.app.PendingIntent;
import android.app.slice.SliceManager;
<<<<<<< HEAD
import android.content.ContentResolver;
=======
>>>>>>> 490ac798
import android.content.Context;
import android.content.Intent;
import android.content.IntentFilter;
import android.net.Uri;
import android.os.StrictMode;
import android.provider.Settings;
import android.provider.SettingsSlicesContract;
import android.text.TextUtils;
import android.util.ArrayMap;
import android.util.KeyValueListParser;
import android.util.Log;
import android.util.Pair;

import androidx.annotation.NonNull;
import androidx.annotation.Nullable;
import androidx.annotation.VisibleForTesting;
import androidx.collection.ArraySet;
import androidx.slice.Slice;
import androidx.slice.SliceProvider;

import com.android.settings.R;
import com.android.settings.bluetooth.BluetoothSliceBuilder;
import com.android.settings.core.BasePreferenceController;
import com.android.settings.notification.ZenModeSliceBuilder;
import com.android.settings.overlay.FeatureFactory;
import com.android.settingslib.SliceBroadcastRelay;
import com.android.settingslib.utils.ThreadUtils;

import java.util.ArrayList;
import java.util.Arrays;
import java.util.Collection;
import java.util.Collections;
import java.util.List;
import java.util.Map;
import java.util.Set;
import java.util.WeakHashMap;
<<<<<<< HEAD
=======
import java.util.stream.Collectors;
>>>>>>> 490ac798

/**
 * A {@link SliceProvider} for Settings to enabled inline results in system apps.
 *
 * <p>{@link SettingsSliceProvider} accepts a {@link Uri} with {@link #SLICE_AUTHORITY} and a
 * {@code String} key based on the setting intended to be changed. This provider builds a
 * {@link Slice} and responds to Slice actions through the database defined by
 * {@link SlicesDatabaseHelper}, whose data is written by {@link SlicesIndexer}.
 *
 * <p>When a {@link Slice} is requested, we start loading {@link SliceData} in the background and
 * return an stub {@link Slice} with the correct {@link Uri} immediately. In the background, the
 * data corresponding to the key in the {@link Uri} is read by {@link SlicesDatabaseAccessor}, and
 * the entire row is converted into a {@link SliceData}. Once complete, it is stored in
 * {@link #mSliceWeakDataCache}, and then an update sent via the Slice framework to the Slice.
 * The {@link Slice} displayed by the Slice-presenter will re-query this Slice-provider and find
 * the {@link SliceData} cached to build the full {@link Slice}.
 *
 * <p>When an action is taken on that {@link Slice}, we receive the action in
 * {@link SliceBroadcastReceiver}, and use the
 * {@link com.android.settings.core.BasePreferenceController} indexed as
 * {@link SlicesDatabaseHelper.IndexColumns#CONTROLLER} to manipulate the setting.
 */
public class SettingsSliceProvider extends SliceProvider {

    private static final String TAG = "SettingsSliceProvider";

    /**
     * Authority for Settings slices not officially supported by the platform, but extensible for
     * OEMs.
     */
    public static final String SLICE_AUTHORITY = "com.android.settings.slices";

    /**
     * Action passed for changes to Toggle Slices.
     */
    public static final String ACTION_TOGGLE_CHANGED =
            "com.android.settings.slice.action.TOGGLE_CHANGED";

    /**
     * Action passed for changes to Slider Slices.
     */
    public static final String ACTION_SLIDER_CHANGED =
            "com.android.settings.slice.action.SLIDER_CHANGED";

    /**
     * Action passed for copy data for the Copyable Slices.
     */
    public static final String ACTION_COPY =
            "com.android.settings.slice.action.COPY";

    /**
     * Intent Extra passed for the key identifying the Setting Slice.
     */
    public static final String EXTRA_SLICE_KEY = "com.android.settings.slice.extra.key";

    /**
     * A list of custom slice uris that are supported publicly. This is a subset of slices defined
     * in {@link CustomSliceRegistry}. Things here are exposed publicly so all clients with proper
     * permission can use them.
     */
    private static final List<Uri> PUBLICLY_SUPPORTED_CUSTOM_SLICE_URIS =
            Arrays.asList(
                    CustomSliceRegistry.BLUETOOTH_URI,
                    CustomSliceRegistry.FLASHLIGHT_SLICE_URI,
                    CustomSliceRegistry.LOCATION_SLICE_URI,
                    CustomSliceRegistry.MOBILE_DATA_SLICE_URI,
                    CustomSliceRegistry.WIFI_CALLING_URI,
                    CustomSliceRegistry.WIFI_SLICE_URI,
                    CustomSliceRegistry.ZEN_MODE_SLICE_URI
            );

    private static final KeyValueListParser KEY_VALUE_LIST_PARSER = new KeyValueListParser(',');

    private static final KeyValueListParser KEY_VALUE_LIST_PARSER = new KeyValueListParser(',');

    @VisibleForTesting
    SlicesDatabaseAccessor mSlicesDatabaseAccessor;

    @VisibleForTesting
    Map<Uri, SliceData> mSliceWeakDataCache;

    final Map<Uri, SliceBackgroundWorker> mPinnedWorkers = new ArrayMap<>();

    public SettingsSliceProvider() {
        super(READ_SEARCH_INDEXABLES);
    }

    @Override
    public boolean onCreateSliceProvider() {
        mSlicesDatabaseAccessor = new SlicesDatabaseAccessor(getContext());
        mSliceWeakDataCache = new WeakHashMap<>();
        return true;
    }

    @Override
    public void onSlicePinned(Uri sliceUri) {
        if (CustomSliceRegistry.isValidUri(sliceUri)) {
            final Context context = getContext();
            final CustomSliceable sliceable = FeatureFactory.getFactory(context)
                    .getSlicesFeatureProvider().getSliceableFromUri(context, sliceUri);
            final IntentFilter filter = sliceable.getIntentFilter();
            if (filter != null) {
                registerIntentToUri(filter, sliceUri);
            }
            ThreadUtils.postOnMainThread(() -> startBackgroundWorker(sliceable, sliceUri));
            return;
        }

        if (CustomSliceRegistry.ZEN_MODE_SLICE_URI.equals(sliceUri)) {
            registerIntentToUri(ZenModeSliceBuilder.INTENT_FILTER, sliceUri);
            return;
        } else if (CustomSliceRegistry.BLUETOOTH_URI.equals(sliceUri)) {
            registerIntentToUri(BluetoothSliceBuilder.INTENT_FILTER, sliceUri);
            return;
        }

        // Start warming the slice, we expect someone will want it soon.
        loadSliceInBackground(sliceUri);
    }

    @Override
    public void onSliceUnpinned(Uri sliceUri) {
        SliceBroadcastRelay.unregisterReceivers(getContext(), sliceUri);
        ThreadUtils.postOnMainThread(() -> stopBackgroundWorker(sliceUri));
    }

    @Override
    public Slice onBindSlice(Uri sliceUri) {
        final StrictMode.ThreadPolicy oldPolicy = StrictMode.getThreadPolicy();
        try {
            if (!ThreadUtils.isMainThread()) {
                StrictMode.setThreadPolicy(new StrictMode.ThreadPolicy.Builder()
                        .permitAll()
                        .build());
            }
            final Set<String> blockedKeys = getBlockedKeys();
            final String key = sliceUri.getLastPathSegment();
            if (blockedKeys.contains(key)) {
                Log.e(TAG, "Requested blocked slice with Uri: " + sliceUri);
                return null;
            }

            // Before adding a slice to {@link CustomSliceManager}, please get approval
            // from the Settings team.
            if (CustomSliceRegistry.isValidUri(sliceUri)) {
                final Context context = getContext();
                return FeatureFactory.getFactory(context)
                        .getSlicesFeatureProvider().getSliceableFromUri(context, sliceUri)
                        .getSlice();
            }

            if (CustomSliceRegistry.WIFI_CALLING_URI.equals(sliceUri)) {
                return FeatureFactory.getFactory(getContext())
                        .getSlicesFeatureProvider()
                        .getNewWifiCallingSliceHelper(getContext())
                        .createWifiCallingSlice(sliceUri);
            } else if (CustomSliceRegistry.ZEN_MODE_SLICE_URI.equals(sliceUri)) {
                return ZenModeSliceBuilder.getSlice(getContext());
            } else if (CustomSliceRegistry.BLUETOOTH_URI.equals(sliceUri)) {
                return BluetoothSliceBuilder.getSlice(getContext());
            } else if (CustomSliceRegistry.ENHANCED_4G_SLICE_URI.equals(sliceUri)) {
                return FeatureFactory.getFactory(getContext())
                        .getSlicesFeatureProvider()
                        .getNewEnhanced4gLteSliceHelper(getContext())
                        .createEnhanced4gLteSlice(sliceUri);
            } else if (CustomSliceRegistry.WIFI_CALLING_PREFERENCE_URI.equals(sliceUri)) {
                return FeatureFactory.getFactory(getContext())
                        .getSlicesFeatureProvider()
                        .getNewWifiCallingSliceHelper(getContext())
                        .createWifiCallingPreferenceSlice(sliceUri);
            }

            SliceData cachedSliceData = mSliceWeakDataCache.get(sliceUri);
            if (cachedSliceData == null) {
                loadSliceInBackground(sliceUri);
                return getSliceStub(sliceUri);
            }

            // Remove the SliceData from the cache after it has been used to prevent a memory-leak.
            if (!getPinnedSlices().contains(sliceUri)) {
                mSliceWeakDataCache.remove(sliceUri);
            }
            return SliceBuilderUtils.buildSlice(getContext(), cachedSliceData);
        } finally {
            StrictMode.setThreadPolicy(oldPolicy);
        }
    }

    /**
     * Get a list of all valid Uris based on the keys indexed in the Slices database.
     * <p>
     * This will return a list of {@link Uri uris} depending on {@param uri}, following:
     * 1. Authority & Full Path -> Only {@param uri}. It is only a prefix for itself.
     * 2. Authority & No path -> A list of authority/action/$KEY$, where
     * {@code $KEY$} is a list of all Slice-enabled keys for the authority.
     * 3. Authority & action path -> A list of authority/action/$KEY$, where
     * {@code $KEY$} is a list of all Slice-enabled keys for the authority.
     * 4. Empty authority & path -> A list of Uris with all keys for both supported authorities.
     * 5. Else -> Empty list.
     * <p>
     * Note that the authority will stay consistent with {@param uri}, and the list of valid Slice
     * keys depends on if the authority is {@link SettingsSlicesContract#AUTHORITY} or
     * {@link #SLICE_AUTHORITY}.
     *
     * @param uri The uri to look for descendants under.
     * @returns all valid Settings uris for which {@param uri} is a prefix.
     */
    @Override
    public Collection<Uri> onGetSliceDescendants(Uri uri) {
        final List<Uri> descendants = new ArrayList<>();
        final Pair<Boolean, String> pathData = SliceBuilderUtils.getPathData(uri);

        if (pathData != null) {
            // Uri has a full path and will not have any descendants.
            descendants.add(uri);
            return descendants;
        }

        final String authority = uri.getAuthority();
        final String path = uri.getPath();
        final boolean isPathEmpty = path.isEmpty();

        // Path is anything but empty, "action", or "intent". Return empty list.
        if (!isPathEmpty
                && !TextUtils.equals(path, "/" + SettingsSlicesContract.PATH_SETTING_ACTION)
                && !TextUtils.equals(path, "/" + SettingsSlicesContract.PATH_SETTING_INTENT)) {
            // Invalid path prefix, there are no valid Uri descendants.
            return descendants;
        }

<<<<<<< HEAD
        // Can assume authority belongs to the provider. Return all Uris for the authority.
        final boolean isPlatformUri = TextUtils.equals(authority, SettingsSlicesContract.AUTHORITY);
        final List<String> keys = mSlicesDatabaseAccessor.getSliceKeys(isPlatformUri);
        descendants.addAll(buildUrisFromKeys(keys, authority));
        descendants.addAll(getSpecialCaseUris(isPlatformUri));
=======
        // Add all descendants from db with matching authority.
        descendants.addAll(mSlicesDatabaseAccessor.getSliceUris(authority));

        if (isPathEmpty && TextUtils.isEmpty(authority)) {
            // No path nor authority. Return all possible Uris by adding all special slice uri
            descendants.addAll(PUBLICLY_SUPPORTED_CUSTOM_SLICE_URIS);
        } else {
            // Can assume authority belongs to the provider. Return all Uris for the authority.
            final List<Uri> customSlices = PUBLICLY_SUPPORTED_CUSTOM_SLICE_URIS.stream()
                    .filter(sliceUri -> TextUtils.equals(authority, sliceUri.getAuthority()))
                    .collect(Collectors.toList());
            descendants.addAll(customSlices);
        }
>>>>>>> 490ac798
        grantWhitelistedPackagePermissions(getContext(), descendants);
        return descendants;
    }

    @Nullable
    @Override
    public PendingIntent onCreatePermissionRequest(@NonNull Uri sliceUri,
            @NonNull String callingPackage) {
        final Intent settingsIntent = new Intent(Settings.ACTION_SETTINGS);
        final PendingIntent noOpIntent = PendingIntent.getActivity(getContext(),
                0 /* requestCode */, settingsIntent, 0 /* flags */);
        return noOpIntent;
    }
<<<<<<< HEAD

    @VisibleForTesting
    static void grantWhitelistedPackagePermissions(Context context, List<Uri> descendants) {
        if (descendants == null) {
            Log.d(TAG, "No descendants to grant permission with, skipping.");
        }
        final String[] whitelistPackages =
                context.getResources().getStringArray(R.array.slice_whitelist_package_names);
        if (whitelistPackages == null || whitelistPackages.length == 0) {
            Log.d(TAG, "No packages to whitelist, skipping.");
            return;
        } else {
            Log.d(TAG, String.format(
                    "Whitelisting %d uris to %d pkgs.",
                    descendants.size(), whitelistPackages.length));
        }
        final SliceManager sliceManager = context.getSystemService(SliceManager.class);
        for (Uri descendant : descendants) {
            for (String toPackage : whitelistPackages) {
                sliceManager.grantSlicePermission(toPackage, descendant);
            }
        }
    }

    private void startBackgroundWorker(Sliceable sliceable, Uri uri) {
        final Class workerClass = sliceable.getBackgroundWorkerClass();
        if (workerClass == null) {
            return;
        }

        if (mPinnedWorkers.containsKey(uri)) {
            return;
        }

        Log.d(TAG, "Starting background worker for: " + uri);
        final SliceBackgroundWorker worker = SliceBackgroundWorker.getInstance(
                getContext(), sliceable, uri);
        mPinnedWorkers.put(uri, worker);
        worker.onSlicePinned();
    }

    private void stopBackgroundWorker(Uri uri) {
        final SliceBackgroundWorker worker = mPinnedWorkers.get(uri);
        if (worker != null) {
            Log.d(TAG, "Stopping background worker for: " + uri);
            worker.onSliceUnpinned();
            mPinnedWorkers.remove(uri);
        }
    }

    @Override
    public void shutdown() {
        ThreadUtils.postOnMainThread(() -> {
            SliceBackgroundWorker.shutdown();
        });
    }

    private List<Uri> buildUrisFromKeys(List<String> keys, String authority) {
        final List<Uri> descendants = new ArrayList<>();

        final Uri.Builder builder = new Uri.Builder()
                .scheme(ContentResolver.SCHEME_CONTENT)
                .authority(authority)
                .appendPath(SettingsSlicesContract.PATH_SETTING_ACTION);
=======
>>>>>>> 490ac798

    @VisibleForTesting
    static void grantWhitelistedPackagePermissions(Context context, List<Uri> descendants) {
        if (descendants == null) {
            Log.d(TAG, "No descendants to grant permission with, skipping.");
        }
        final String[] whitelistPackages =
                context.getResources().getStringArray(R.array.slice_whitelist_package_names);
        if (whitelistPackages == null || whitelistPackages.length == 0) {
            Log.d(TAG, "No packages to whitelist, skipping.");
            return;
        } else {
            Log.d(TAG, String.format(
                    "Whitelisting %d uris to %d pkgs.",
                    descendants.size(), whitelistPackages.length));
        }
        final SliceManager sliceManager = context.getSystemService(SliceManager.class);
        for (Uri descendant : descendants) {
            for (String toPackage : whitelistPackages) {
                sliceManager.grantSlicePermission(toPackage, descendant);
            }
        }
    }

    @Override
    public void shutdown() {
        ThreadUtils.postOnMainThread(() -> {
            SliceBackgroundWorker.shutdown();
        });
    }

    @VisibleForTesting
    void loadSlice(Uri uri) {
        long startBuildTime = System.currentTimeMillis();

        final SliceData sliceData;
        try {
            sliceData = mSlicesDatabaseAccessor.getSliceDataFromUri(uri);
        } catch (IllegalStateException e) {
            Log.d(TAG, "Could not create slicedata for uri: " + uri, e);
            return;
        }

        final BasePreferenceController controller = SliceBuilderUtils.getPreferenceController(
                getContext(), sliceData);

        final IntentFilter filter = controller.getIntentFilter();
        if (filter != null) {
            registerIntentToUri(filter, uri);
        }

        ThreadUtils.postOnMainThread(() -> startBackgroundWorker(controller, uri));

        mSliceWeakDataCache.put(uri, sliceData);
        getContext().getContentResolver().notifyChange(uri, null /* content observer */);

        Log.d(TAG, "Built slice (" + uri + ") in: " +
                (System.currentTimeMillis() - startBuildTime));
    }

    @VisibleForTesting
    void loadSliceInBackground(Uri uri) {
        ThreadUtils.postOnBackgroundThread(() -> loadSlice(uri));
<<<<<<< HEAD
    }

    /**
     * @return an empty {@link Slice} with {@param uri} to be used as a stub while the real
     * {@link SliceData} is loaded from {@link SlicesDatabaseHelper.Tables#TABLE_SLICES_INDEX}.
     */
    private Slice getSliceStub(Uri uri) {
        // TODO: Switch back to ListBuilder when slice loading states are fixed.
        return new Slice.Builder(uri).build();
    }

    private List<Uri> getSpecialCaseUris(boolean isPlatformUri) {
        if (isPlatformUri) {
            return getSpecialCasePlatformUris();
        }
        return getSpecialCaseOemUris();
    }

    private List<Uri> getSpecialCasePlatformUris() {
        return Arrays.asList(
                CustomSliceRegistry.WIFI_SLICE_URI,
                CustomSliceRegistry.BLUETOOTH_URI,
                CustomSliceRegistry.LOCATION_SLICE_URI
        );
    }

    private List<Uri> getSpecialCaseOemUris() {
        return Arrays.asList(
                CustomSliceRegistry.FLASHLIGHT_SLICE_URI,
                CustomSliceRegistry.MOBILE_DATA_SLICE_URI,
                CustomSliceRegistry.ZEN_MODE_SLICE_URI
        );
=======
>>>>>>> 490ac798
    }

    @VisibleForTesting
    /**
     * Registers an IntentFilter in SysUI to notify changes to {@param sliceUri} when broadcasts to
     * {@param intentFilter} happen.
     */
    void registerIntentToUri(IntentFilter intentFilter, Uri sliceUri) {
        SliceBroadcastRelay.registerReceiver(getContext(), sliceUri, SliceRelayReceiver.class,
                intentFilter);
    }

    @VisibleForTesting
    Set<String> getBlockedKeys() {
        final String value = Settings.Global.getString(getContext().getContentResolver(),
                Settings.Global.BLOCKED_SLICES);
        final Set<String> set = new ArraySet<>();

        try {
            KEY_VALUE_LIST_PARSER.setString(value);
        } catch (IllegalArgumentException e) {
            Log.e(TAG, "Bad Settings Slices Whitelist flags", e);
            return set;
        }

        final String[] parsedValues = parseStringArray(value);
        Collections.addAll(set, parsedValues);
        return set;
    }

    private void startBackgroundWorker(Sliceable sliceable, Uri uri) {
        final Class workerClass = sliceable.getBackgroundWorkerClass();
        if (workerClass == null) {
            return;
        }

        if (mPinnedWorkers.containsKey(uri)) {
            return;
        }

        Log.d(TAG, "Starting background worker for: " + uri);
        final SliceBackgroundWorker worker = SliceBackgroundWorker.getInstance(
                getContext(), sliceable, uri);
        mPinnedWorkers.put(uri, worker);
        worker.onSlicePinned();
    }

    private void stopBackgroundWorker(Uri uri) {
        final SliceBackgroundWorker worker = mPinnedWorkers.get(uri);
        if (worker != null) {
            Log.d(TAG, "Stopping background worker for: " + uri);
            worker.onSliceUnpinned();
            mPinnedWorkers.remove(uri);
        }
    }

    /**
     * @return an empty {@link Slice} with {@param uri} to be used as a stub while the real
     * {@link SliceData} is loaded from {@link SlicesDatabaseHelper.Tables#TABLE_SLICES_INDEX}.
     */
    private static Slice getSliceStub(Uri uri) {
        // TODO: Switch back to ListBuilder when slice loading states are fixed.
        return new Slice.Builder(uri).build();
    }

    private static String[] parseStringArray(String value) {
        if (value != null) {
            String[] parts = value.split(":");
            if (parts.length > 0) {
                return parts;
            }
        }
        return new String[0];
    }
}<|MERGE_RESOLUTION|>--- conflicted
+++ resolved
@@ -20,10 +20,6 @@
 
 import android.app.PendingIntent;
 import android.app.slice.SliceManager;
-<<<<<<< HEAD
-import android.content.ContentResolver;
-=======
->>>>>>> 490ac798
 import android.content.Context;
 import android.content.Intent;
 import android.content.IntentFilter;
@@ -60,10 +56,7 @@
 import java.util.Map;
 import java.util.Set;
 import java.util.WeakHashMap;
-<<<<<<< HEAD
-=======
 import java.util.stream.Collectors;
->>>>>>> 490ac798
 
 /**
  * A {@link SliceProvider} for Settings to enabled inline results in system apps.
@@ -134,8 +127,6 @@
                     CustomSliceRegistry.WIFI_SLICE_URI,
                     CustomSliceRegistry.ZEN_MODE_SLICE_URI
             );
-
-    private static final KeyValueListParser KEY_VALUE_LIST_PARSER = new KeyValueListParser(',');
 
     private static final KeyValueListParser KEY_VALUE_LIST_PARSER = new KeyValueListParser(',');
 
@@ -294,13 +285,6 @@
             return descendants;
         }
 
-<<<<<<< HEAD
-        // Can assume authority belongs to the provider. Return all Uris for the authority.
-        final boolean isPlatformUri = TextUtils.equals(authority, SettingsSlicesContract.AUTHORITY);
-        final List<String> keys = mSlicesDatabaseAccessor.getSliceKeys(isPlatformUri);
-        descendants.addAll(buildUrisFromKeys(keys, authority));
-        descendants.addAll(getSpecialCaseUris(isPlatformUri));
-=======
         // Add all descendants from db with matching authority.
         descendants.addAll(mSlicesDatabaseAccessor.getSliceUris(authority));
 
@@ -314,7 +298,6 @@
                     .collect(Collectors.toList());
             descendants.addAll(customSlices);
         }
->>>>>>> 490ac798
         grantWhitelistedPackagePermissions(getContext(), descendants);
         return descendants;
     }
@@ -328,7 +311,6 @@
                 0 /* requestCode */, settingsIntent, 0 /* flags */);
         return noOpIntent;
     }
-<<<<<<< HEAD
 
     @VisibleForTesting
     static void grantWhitelistedPackagePermissions(Context context, List<Uri> descendants) {
@@ -351,6 +333,75 @@
                 sliceManager.grantSlicePermission(toPackage, descendant);
             }
         }
+    }
+
+    @Override
+    public void shutdown() {
+        ThreadUtils.postOnMainThread(() -> {
+            SliceBackgroundWorker.shutdown();
+        });
+    }
+
+    @VisibleForTesting
+    void loadSlice(Uri uri) {
+        long startBuildTime = System.currentTimeMillis();
+
+        final SliceData sliceData;
+        try {
+            sliceData = mSlicesDatabaseAccessor.getSliceDataFromUri(uri);
+        } catch (IllegalStateException e) {
+            Log.d(TAG, "Could not create slicedata for uri: " + uri, e);
+            return;
+        }
+
+        final BasePreferenceController controller = SliceBuilderUtils.getPreferenceController(
+                getContext(), sliceData);
+
+        final IntentFilter filter = controller.getIntentFilter();
+        if (filter != null) {
+            registerIntentToUri(filter, uri);
+        }
+
+        ThreadUtils.postOnMainThread(() -> startBackgroundWorker(controller, uri));
+
+        mSliceWeakDataCache.put(uri, sliceData);
+        getContext().getContentResolver().notifyChange(uri, null /* content observer */);
+
+        Log.d(TAG, "Built slice (" + uri + ") in: " +
+                (System.currentTimeMillis() - startBuildTime));
+    }
+
+    @VisibleForTesting
+    void loadSliceInBackground(Uri uri) {
+        ThreadUtils.postOnBackgroundThread(() -> loadSlice(uri));
+    }
+
+    @VisibleForTesting
+    /**
+     * Registers an IntentFilter in SysUI to notify changes to {@param sliceUri} when broadcasts to
+     * {@param intentFilter} happen.
+     */
+    void registerIntentToUri(IntentFilter intentFilter, Uri sliceUri) {
+        SliceBroadcastRelay.registerReceiver(getContext(), sliceUri, SliceRelayReceiver.class,
+                intentFilter);
+    }
+
+    @VisibleForTesting
+    Set<String> getBlockedKeys() {
+        final String value = Settings.Global.getString(getContext().getContentResolver(),
+                Settings.Global.BLOCKED_SLICES);
+        final Set<String> set = new ArraySet<>();
+
+        try {
+            KEY_VALUE_LIST_PARSER.setString(value);
+        } catch (IllegalArgumentException e) {
+            Log.e(TAG, "Bad Settings Slices Whitelist flags", e);
+            return set;
+        }
+
+        final String[] parsedValues = parseStringArray(value);
+        Collections.addAll(set, parsedValues);
+        return set;
     }
 
     private void startBackgroundWorker(Sliceable sliceable, Uri uri) {
@@ -379,176 +430,6 @@
         }
     }
 
-    @Override
-    public void shutdown() {
-        ThreadUtils.postOnMainThread(() -> {
-            SliceBackgroundWorker.shutdown();
-        });
-    }
-
-    private List<Uri> buildUrisFromKeys(List<String> keys, String authority) {
-        final List<Uri> descendants = new ArrayList<>();
-
-        final Uri.Builder builder = new Uri.Builder()
-                .scheme(ContentResolver.SCHEME_CONTENT)
-                .authority(authority)
-                .appendPath(SettingsSlicesContract.PATH_SETTING_ACTION);
-=======
->>>>>>> 490ac798
-
-    @VisibleForTesting
-    static void grantWhitelistedPackagePermissions(Context context, List<Uri> descendants) {
-        if (descendants == null) {
-            Log.d(TAG, "No descendants to grant permission with, skipping.");
-        }
-        final String[] whitelistPackages =
-                context.getResources().getStringArray(R.array.slice_whitelist_package_names);
-        if (whitelistPackages == null || whitelistPackages.length == 0) {
-            Log.d(TAG, "No packages to whitelist, skipping.");
-            return;
-        } else {
-            Log.d(TAG, String.format(
-                    "Whitelisting %d uris to %d pkgs.",
-                    descendants.size(), whitelistPackages.length));
-        }
-        final SliceManager sliceManager = context.getSystemService(SliceManager.class);
-        for (Uri descendant : descendants) {
-            for (String toPackage : whitelistPackages) {
-                sliceManager.grantSlicePermission(toPackage, descendant);
-            }
-        }
-    }
-
-    @Override
-    public void shutdown() {
-        ThreadUtils.postOnMainThread(() -> {
-            SliceBackgroundWorker.shutdown();
-        });
-    }
-
-    @VisibleForTesting
-    void loadSlice(Uri uri) {
-        long startBuildTime = System.currentTimeMillis();
-
-        final SliceData sliceData;
-        try {
-            sliceData = mSlicesDatabaseAccessor.getSliceDataFromUri(uri);
-        } catch (IllegalStateException e) {
-            Log.d(TAG, "Could not create slicedata for uri: " + uri, e);
-            return;
-        }
-
-        final BasePreferenceController controller = SliceBuilderUtils.getPreferenceController(
-                getContext(), sliceData);
-
-        final IntentFilter filter = controller.getIntentFilter();
-        if (filter != null) {
-            registerIntentToUri(filter, uri);
-        }
-
-        ThreadUtils.postOnMainThread(() -> startBackgroundWorker(controller, uri));
-
-        mSliceWeakDataCache.put(uri, sliceData);
-        getContext().getContentResolver().notifyChange(uri, null /* content observer */);
-
-        Log.d(TAG, "Built slice (" + uri + ") in: " +
-                (System.currentTimeMillis() - startBuildTime));
-    }
-
-    @VisibleForTesting
-    void loadSliceInBackground(Uri uri) {
-        ThreadUtils.postOnBackgroundThread(() -> loadSlice(uri));
-<<<<<<< HEAD
-    }
-
-    /**
-     * @return an empty {@link Slice} with {@param uri} to be used as a stub while the real
-     * {@link SliceData} is loaded from {@link SlicesDatabaseHelper.Tables#TABLE_SLICES_INDEX}.
-     */
-    private Slice getSliceStub(Uri uri) {
-        // TODO: Switch back to ListBuilder when slice loading states are fixed.
-        return new Slice.Builder(uri).build();
-    }
-
-    private List<Uri> getSpecialCaseUris(boolean isPlatformUri) {
-        if (isPlatformUri) {
-            return getSpecialCasePlatformUris();
-        }
-        return getSpecialCaseOemUris();
-    }
-
-    private List<Uri> getSpecialCasePlatformUris() {
-        return Arrays.asList(
-                CustomSliceRegistry.WIFI_SLICE_URI,
-                CustomSliceRegistry.BLUETOOTH_URI,
-                CustomSliceRegistry.LOCATION_SLICE_URI
-        );
-    }
-
-    private List<Uri> getSpecialCaseOemUris() {
-        return Arrays.asList(
-                CustomSliceRegistry.FLASHLIGHT_SLICE_URI,
-                CustomSliceRegistry.MOBILE_DATA_SLICE_URI,
-                CustomSliceRegistry.ZEN_MODE_SLICE_URI
-        );
-=======
->>>>>>> 490ac798
-    }
-
-    @VisibleForTesting
-    /**
-     * Registers an IntentFilter in SysUI to notify changes to {@param sliceUri} when broadcasts to
-     * {@param intentFilter} happen.
-     */
-    void registerIntentToUri(IntentFilter intentFilter, Uri sliceUri) {
-        SliceBroadcastRelay.registerReceiver(getContext(), sliceUri, SliceRelayReceiver.class,
-                intentFilter);
-    }
-
-    @VisibleForTesting
-    Set<String> getBlockedKeys() {
-        final String value = Settings.Global.getString(getContext().getContentResolver(),
-                Settings.Global.BLOCKED_SLICES);
-        final Set<String> set = new ArraySet<>();
-
-        try {
-            KEY_VALUE_LIST_PARSER.setString(value);
-        } catch (IllegalArgumentException e) {
-            Log.e(TAG, "Bad Settings Slices Whitelist flags", e);
-            return set;
-        }
-
-        final String[] parsedValues = parseStringArray(value);
-        Collections.addAll(set, parsedValues);
-        return set;
-    }
-
-    private void startBackgroundWorker(Sliceable sliceable, Uri uri) {
-        final Class workerClass = sliceable.getBackgroundWorkerClass();
-        if (workerClass == null) {
-            return;
-        }
-
-        if (mPinnedWorkers.containsKey(uri)) {
-            return;
-        }
-
-        Log.d(TAG, "Starting background worker for: " + uri);
-        final SliceBackgroundWorker worker = SliceBackgroundWorker.getInstance(
-                getContext(), sliceable, uri);
-        mPinnedWorkers.put(uri, worker);
-        worker.onSlicePinned();
-    }
-
-    private void stopBackgroundWorker(Uri uri) {
-        final SliceBackgroundWorker worker = mPinnedWorkers.get(uri);
-        if (worker != null) {
-            Log.d(TAG, "Stopping background worker for: " + uri);
-            worker.onSliceUnpinned();
-            mPinnedWorkers.remove(uri);
-        }
-    }
-
     /**
      * @return an empty {@link Slice} with {@param uri} to be used as a stub while the real
      * {@link SliceData} is loaded from {@link SlicesDatabaseHelper.Tables#TABLE_SLICES_INDEX}.
