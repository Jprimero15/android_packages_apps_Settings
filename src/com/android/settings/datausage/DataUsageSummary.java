--- conflicted
+++ resolved
@@ -28,11 +28,7 @@
 import android.text.TextUtils;
 import android.text.format.Formatter;
 import android.text.style.RelativeSizeSpan;
-<<<<<<< HEAD
 import android.util.Log;
-import android.view.MenuItem;
-=======
->>>>>>> b3057b1b
 
 import com.android.internal.logging.nano.MetricsProto.MetricsEvent;
 import com.android.settings.R;
@@ -135,7 +131,6 @@
     }
 
     @Override
-<<<<<<< HEAD
     public boolean onOptionsItemSelected(MenuItem item) {
         switch (item.getItemId()) {
             case R.id.data_usage_menu_cellular_networks: {
@@ -158,8 +153,6 @@
     }
 
     @Override
-=======
->>>>>>> b3057b1b
     public boolean onPreferenceTreeClick(Preference preference) {
         if (preference == findPreference(KEY_STATUS_HEADER)) {
             BillingCycleSettings.BytesEditorFragment.show(this, false);
