/*
 * Copyright (C) 2023 The Android Open Source Project
 *
 * Licensed under the Apache License, Version 2.0 (the "License");
 * you may not use this file except in compliance with the License.
 * You may obtain a copy of the License at
 *
 *      http://www.apache.org/licenses/LICENSE-2.0
 *
 * Unless required by applicable law or agreed to in writing, software
 * distributed under the License is distributed on an "AS IS" BASIS,
 * WITHOUT WARRANTIES OR CONDITIONS OF ANY KIND, either express or implied.
 * See the License for the specific language governing permissions and
 * limitations under the License.
 */
package com.android.settings.datausage

import android.app.settings.SettingsEnums
import android.content.Context
import android.os.Bundle
import android.telephony.SubscriptionManager
import android.view.View
import android.widget.Switch
import com.android.settings.R
import com.android.settings.SettingsActivity
<<<<<<< HEAD
import com.android.settings.applications.specialaccess.DataSaverController
=======
>>>>>>> 834e69f5
import com.android.settings.dashboard.DashboardFragment
import com.android.settings.search.BaseSearchIndexProvider
import com.android.settings.widget.SettingsMainSwitchBar
import com.android.settingslib.search.SearchIndexable

@SearchIndexable
class DataSaverSummary : DashboardFragment() {
    private lateinit var switchBar: SettingsMainSwitchBar
    private lateinit var dataSaverBackend: DataSaverBackend

    // Flag used to avoid infinite loop due if user switch it on/off too quick.
    private var switching = false

    override fun onCreate(bundle: Bundle?) {
        super.onCreate(bundle)

        if (!requireContext().isDataSaverVisible()) {
            finishFragment()
            return
        }

        dataSaverBackend = DataSaverBackend(requireContext())
    }

    override fun onActivityCreated(savedInstanceState: Bundle?) {
        super.onActivityCreated(savedInstanceState)
        switchBar = (activity as SettingsActivity).switchBar.apply {
            setTitle(getString(R.string.data_saver_switch_title))
            show()
            addOnSwitchChangeListener { _: Switch, isChecked: Boolean ->
                onSwitchChanged(isChecked)
            }
        }
    }

    override fun onViewCreated(view: View, savedInstanceState: Bundle?) {
        super.onViewCreated(view, savedInstanceState)
        use(DataSaverController::class.java).init(viewLifecycleOwner)
    }

    override fun onResume() {
        super.onResume()
        dataSaverBackend.addListener(dataSaverBackendListener)
    }

    override fun onPause() {
        super.onPause()
        dataSaverBackend.remListener(dataSaverBackendListener)
    }

    private fun onSwitchChanged(isChecked: Boolean) {
        synchronized(this) {
            if (!switching) {
                switching = true
                dataSaverBackend.isDataSaverEnabled = isChecked
            }
        }
    }

    override fun getPreferenceScreenResId() = R.xml.data_saver
    override fun getMetricsCategory() = SettingsEnums.DATA_SAVER_SUMMARY
    override fun getHelpResource() = R.string.help_url_data_saver
    override fun getLogTag() = TAG

    private val dataSaverBackendListener = object : DataSaverBackend.Listener {
        override fun onDataSaverChanged(isDataSaving: Boolean) {
            synchronized(this) {
                switchBar.isChecked = isDataSaving
                switching = false
            }
        }
    }

    companion object {
        private const val TAG = "DataSaverSummary"

        private fun Context.isDataSaverVisible(): Boolean =
            resources.getBoolean(R.bool.config_show_data_saver)

        @JvmField
        val SEARCH_INDEX_DATA_PROVIDER = object : BaseSearchIndexProvider(R.xml.data_saver) {
            override fun isPageSearchEnabled(context: Context): Boolean =
                context.isDataSaverVisible() &&
                    DataUsageUtils.hasMobileData(context) &&
                    (DataUsageUtils.getDefaultSubscriptionId(context) !=
                        SubscriptionManager.INVALID_SUBSCRIPTION_ID)
        }
    }
}<|MERGE_RESOLUTION|>--- conflicted
+++ resolved
@@ -19,14 +19,9 @@
 import android.content.Context
 import android.os.Bundle
 import android.telephony.SubscriptionManager
-import android.view.View
 import android.widget.Switch
 import com.android.settings.R
 import com.android.settings.SettingsActivity
-<<<<<<< HEAD
-import com.android.settings.applications.specialaccess.DataSaverController
-=======
->>>>>>> 834e69f5
 import com.android.settings.dashboard.DashboardFragment
 import com.android.settings.search.BaseSearchIndexProvider
 import com.android.settings.widget.SettingsMainSwitchBar
@@ -60,11 +55,6 @@
                 onSwitchChanged(isChecked)
             }
         }
-    }
-
-    override fun onViewCreated(view: View, savedInstanceState: Bundle?) {
-        super.onViewCreated(view, savedInstanceState)
-        use(DataSaverController::class.java).init(viewLifecycleOwner)
     }
 
     override fun onResume() {
