--- conflicted
+++ resolved
@@ -174,13 +174,6 @@
         private View mView;
 
         public static void show(DataUsageEditController parent, boolean isLimit) {
-<<<<<<< HEAD
-            if (! (parent instanceof Fragment)) {
-                return;
-            }
-            Fragment targetFragment = (Fragment) parent;
-            if (!targetFragment.isAdded()) return;
-=======
             if (!(parent instanceof Fragment)) {
                 return;
             }
@@ -188,7 +181,6 @@
             if (!targetFragment.isAdded()) {
                 return;
             }
->>>>>>> e6431c79
 
             final Bundle args = new Bundle();
             args.putParcelable(EXTRA_TEMPLATE, parent.getNetworkTemplate());
