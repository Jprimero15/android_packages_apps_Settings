--- conflicted
+++ resolved
@@ -136,12 +136,8 @@
     @Override
     protected void performClick(View view) {
         final Context context = getContext();
-<<<<<<< HEAD
         // TODO (b/123905421): Clean up dead code path
-        FeatureFactory.getFactory(context).getMetricsFeatureProvider()
-=======
         FeatureFactory.getFeatureFactory().getMetricsFeatureProvider()
->>>>>>> 2f95f411
                 .action(context, SettingsEnums.ACTION_CELL_DATA_TOGGLE, !mChecked);
         final SubscriptionInfo currentSir = getActiveSubscriptionInfo(mSubId);
         final SubscriptionInfo nextSir = getActiveSubscriptionInfo(
