--- conflicted
+++ resolved
@@ -1111,58 +1111,4 @@
             }
         }
     }
-<<<<<<< HEAD
-
-    public static class SaveAndFinishWorker extends SaveChosenLockWorkerBase {
-
-        private LockscreenCredential mChosenPassword;
-        private LockscreenCredential mCurrentCredential;
-
-        public void start(LockPatternUtils utils, boolean requestGatekeeperPassword,
-                LockscreenCredential chosenPassword, LockscreenCredential currentCredential,
-                int userId) {
-            prepare(utils, requestGatekeeperPassword, userId);
-
-            mChosenPassword = chosenPassword;
-            mCurrentCredential = currentCredential != null ? currentCredential
-                    : LockscreenCredential.createNone();
-            mUserId = userId;
-
-            start();
-        }
-
-        @Override
-        protected Pair<Boolean, Intent> saveAndVerifyInBackground() {
-            boolean success;
-            try {
-                success = mUtils.setLockCredential(mChosenPassword, mCurrentCredential, mUserId);
-            } catch (RuntimeException e) {
-                Log.e(TAG, "Failed to set lockscreen credential", e);
-                success = false;
-            }
-            if (success) {
-                unifyProfileCredentialIfRequested();
-            }
-            Intent result = null;
-            if (success && mRequestGatekeeperPassword) {
-                // If a Gatekeeper Password was requested, invoke the LockSettingsService code
-                // path to return a Gatekeeper Password based on the credential that the user
-                // chose. This should only be run if the credential was successfully set.
-                final VerifyCredentialResponse response = mUtils.verifyCredential(mChosenPassword,
-                        mUserId, LockPatternUtils.VERIFY_FLAG_REQUEST_GK_PW_HANDLE);
-
-                if (!response.isMatched() || !response.containsGatekeeperPasswordHandle()) {
-                    Log.e(TAG, "critical: bad response or missing GK PW handle for known good"
-                            + " password: " + response.toString());
-                }
-
-                result = new Intent();
-                result.putExtra(ChooseLockSettingsHelper.EXTRA_KEY_GK_PW_HANDLE,
-                        response.getGatekeeperPasswordHandle());
-            }
-            return Pair.create(success, result);
-        }
-    }
-=======
->>>>>>> 40795bae
 }