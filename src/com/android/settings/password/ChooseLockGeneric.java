--- conflicted
+++ resolved
@@ -822,9 +822,7 @@
         @Override
         public void onDestroy() {
             super.onDestroy();
-<<<<<<< HEAD
             mLockPatternUtils.sanitizePassword();
-=======
             if (mUserPassword != null) {
                 mUserPassword.zeroize();
             }
@@ -833,7 +831,6 @@
             System.gc();
             System.runFinalization();
             System.gc();
->>>>>>> 16c8cef5
         }
 
         @Override
