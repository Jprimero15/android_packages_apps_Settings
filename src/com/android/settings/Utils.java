--- conflicted
+++ resolved
@@ -72,12 +72,9 @@
 import android.provider.ContactsContract.Profile;
 import android.provider.ContactsContract.RawContacts;
 import android.provider.Settings;
-<<<<<<< HEAD
 import android.provider.Telephony;
 import android.service.persistentdata.PersistentDataBlockManager;
-=======
 import android.telephony.SubscriptionManager;
->>>>>>> f5f504ba
 import android.telephony.TelephonyManager;
 import android.text.Spannable;
 import android.text.SpannableString;
@@ -1006,7 +1003,6 @@
         return false;
     }
 
-<<<<<<< HEAD
     public static String getLocalizedName(Context context, String resName) {
         if(context == null){
            return null;
@@ -1063,7 +1059,8 @@
             // Use aosp NetworkSetting to handle the selection intent
         }
         return false;
-=======
+    }
+
     /** Get {@link Resources} by subscription id if subscription id is valid. */
     public static Resources getResourcesForSubId(Context context, int subId) {
         if (subId != SubscriptionManager.INVALID_SUBSCRIPTION_ID) {
@@ -1071,6 +1068,5 @@
         } else {
             return context.getResources();
         }
->>>>>>> f5f504ba
     }
 }