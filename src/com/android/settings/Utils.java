--- conflicted
+++ resolved
@@ -144,19 +144,11 @@
             "device_identifier_access_restrictions_disabled";
 
     /**
-<<<<<<< HEAD
-     * Whether to show the Permissions Hub.
-     */
-    public static final String PROPERTY_PERMISSIONS_HUB_ENABLED = "permissions_hub_enabled";
-
-    /**
      * An int extra specifying a slot ID.
      */
     public static final String EXTRA_SLOT_ID = "slot_id";
 
     /**
-=======
->>>>>>> ab46732f
      * Finds a matching activity for a preference's intent. If a matching
      * activity is not found, it will remove the preference.
      *
