/**
 * Copyright (C) 2007 Google Inc.
 *
 * Licensed under the Apache License, Version 2.0 (the "License"); you may not
 * use this file except in compliance with the License. You may obtain a copy
 * of the License at
 *
 * http://www.apache.org/licenses/LICENSE-2.0
 *
 * Unless required by applicable law or agreed to in writing, software
 * distributed under the License is distributed on an "AS IS" BASIS, WITHOUT
 * WARRANTIES OR CONDITIONS OF ANY KIND, either express or implied. See the
 * License for the specific language governing permissions and limitations
 * under the License.
 */

package com.android.settings;

import static android.content.Intent.EXTRA_USER;
import static android.content.Intent.EXTRA_USER_ID;
import static android.text.format.DateUtils.FORMAT_ABBREV_MONTH;
import static android.text.format.DateUtils.FORMAT_SHOW_DATE;

import android.annotation.Nullable;
import android.app.ActivityManager;
import android.app.AppGlobals;
import android.app.IActivityManager;
import android.app.KeyguardManager;
import android.app.admin.DevicePolicyManager;
import android.content.ActivityNotFoundException;
import android.content.ComponentName;
import android.content.ContentResolver;
import android.content.Context;
import android.content.Intent;
import android.content.IntentFilter;
import android.content.pm.ApplicationInfo;
import android.content.pm.IPackageManager;
import android.content.pm.IntentFilterVerificationInfo;
import android.content.pm.PackageManager;
import android.content.pm.PackageManager.NameNotFoundException;
import android.content.pm.ResolveInfo;
import android.content.pm.UserInfo;
import android.content.res.Resources;
import android.content.res.TypedArray;
import android.content.res.Resources.NotFoundException;
import android.database.Cursor;
import android.graphics.Bitmap;
import android.graphics.Canvas;
import android.graphics.drawable.BitmapDrawable;
import android.graphics.drawable.Drawable;
import android.graphics.drawable.VectorDrawable;
import android.hardware.face.FaceManager;
import android.hardware.fingerprint.FingerprintManager;
import android.net.ConnectivityManager;
import android.net.LinkProperties;
import android.net.Network;
import android.net.wifi.WifiManager;
import android.os.BatteryManager;
import android.os.Bundle;
import android.os.IBinder;
import android.os.INetworkManagementService;
import android.os.RemoteException;
import android.os.ServiceManager;
import android.os.UserHandle;
import android.os.UserManager;
import android.os.storage.StorageManager;
import android.os.storage.VolumeInfo;
import android.preference.PreferenceFrameLayout;
import android.provider.ContactsContract.CommonDataKinds;
import android.provider.ContactsContract.Contacts;
import android.provider.ContactsContract.Data;
import android.provider.ContactsContract.Profile;
import android.provider.ContactsContract.RawContacts;
import android.provider.Settings;
import android.provider.Telephony;
import android.service.persistentdata.PersistentDataBlockManager;
import android.telephony.TelephonyManager;
import android.text.Spannable;
import android.text.SpannableString;
import android.text.TextUtils;
import android.text.format.DateUtils;
import android.text.style.TtsSpan;
import android.util.ArraySet;
import android.util.IconDrawableFactory;
import android.util.Log;
import android.view.LayoutInflater;
import android.view.View;
import android.view.ViewGroup;
import android.widget.EditText;
import android.widget.ListView;
import android.widget.TabWidget;

import androidx.annotation.StringRes;
import androidx.fragment.app.Fragment;
import androidx.preference.Preference;
import androidx.preference.PreferenceGroup;

import com.android.internal.app.UnlaunchableAppActivity;
import com.android.internal.util.ArrayUtils;
import com.android.internal.widget.LockPatternUtils;
import com.android.settings.password.ChooseLockSettingsHelper;

import java.net.InetAddress;
import java.util.Iterator;
import java.util.List;
import java.util.Locale;

import org.codeaurora.internal.IExtTelephony;

public final class Utils extends com.android.settingslib.Utils {

    private static final String TAG = "Settings";

    /**
     * Set the preference's title to the matching activity's label.
     */
    public static final int UPDATE_PREFERENCE_FLAG_SET_TITLE_TO_MATCHING_ACTIVITY = 1;

    /**
     * Color spectrum to use to indicate badness.  0 is completely transparent (no data),
     * 1 is most bad (red), the last value is least bad (green).
     */
    public static final int[] BADNESS_COLORS = new int[] {
            0x00000000, 0xffc43828, 0xffe54918, 0xfff47b00,
            0xfffabf2c, 0xff679e37, 0xff0a7f42
    };

    private static final String SETTINGS_PACKAGE_NAME = "com.android.settings";

    public static final String OS_PKG = "os";
    public static final String READ_ONLY = "read_only";
    public static final String PERSISTENT = "persistent";

    /**
     * Finds a matching activity for a preference's intent. If a matching
     * activity is not found, it will remove the preference.
     *
     * @param context The context.
     * @param parentPreferenceGroup The preference group that contains the
     *            preference whose intent is being resolved.
     * @param preferenceKey The key of the preference whose intent is being
     *            resolved.
     * @param flags 0 or one or more of
     *            {@link #UPDATE_PREFERENCE_FLAG_SET_TITLE_TO_MATCHING_ACTIVITY}
     *            .
     * @return Whether an activity was found. If false, the preference was
     *         removed.
     */
    public static boolean updatePreferenceToSpecificActivityOrRemove(Context context,
            PreferenceGroup parentPreferenceGroup, String preferenceKey, int flags) {

        Preference preference = parentPreferenceGroup.findPreference(preferenceKey);
        if (preference == null) {
            return false;
        }

        Intent intent = preference.getIntent();
        if (intent != null) {
            // Find the activity that is in the system image
            PackageManager pm = context.getPackageManager();
            List<ResolveInfo> list = pm.queryIntentActivities(intent, 0);
            int listSize = list.size();
            for (int i = 0; i < listSize; i++) {
                ResolveInfo resolveInfo = list.get(i);
                if ((resolveInfo.activityInfo.applicationInfo.flags & ApplicationInfo.FLAG_SYSTEM)
                        != 0) {

                    // Replace the intent with this specific activity
                    preference.setIntent(new Intent().setClassName(
                            resolveInfo.activityInfo.packageName,
                            resolveInfo.activityInfo.name));

                    if ((flags & UPDATE_PREFERENCE_FLAG_SET_TITLE_TO_MATCHING_ACTIVITY) != 0) {
                        // Set the preference title to the activity's label
                        preference.setTitle(resolveInfo.loadLabel(pm));
                    }

                    return true;
                }
            }
        }

        // Did not find a matching activity, so remove the preference
        parentPreferenceGroup.removePreference(preference);

        return false;
    }

    /**
     * Returns the UserManager for a given context
     *
     * @throws IllegalStateException if no UserManager could be retrieved.
     */
    public static UserManager getUserManager(Context context) {
        UserManager um = UserManager.get(context);
        if (um == null) {
            throw new IllegalStateException("Unable to load UserManager");
        }
        return um;
    }

    /**
     * Returns true if Monkey is running.
     */
    public static boolean isMonkeyRunning() {
        return ActivityManager.isUserAMonkey();
    }

    /**
     * Returns whether the device is voice-capable (meaning, it is also a phone).
     */
    public static boolean isVoiceCapable(Context context) {
        TelephonyManager telephony =
                (TelephonyManager) context.getSystemService(Context.TELEPHONY_SERVICE);
        return telephony != null && telephony.isVoiceCapable();
    }

    /**
     * Returns the WIFI IP Addresses, if any, taking into account IPv4 and IPv6 style addresses.
     * @param context the application context
     * @return the formatted and newline-separated IP addresses, or null if none.
     */
    public static String getWifiIpAddresses(Context context) {
        WifiManager wifiManager = context.getSystemService(WifiManager.class);
        Network currentNetwork = wifiManager.getCurrentNetwork();
        if (currentNetwork != null) {
            ConnectivityManager cm = (ConnectivityManager)
                context.getSystemService(Context.CONNECTIVITY_SERVICE);
            LinkProperties prop = cm.getLinkProperties(currentNetwork);
            return formatIpAddresses(prop);
        }
        return null;
    }

    private static String formatIpAddresses(LinkProperties prop) {
        if (prop == null) return null;
        Iterator<InetAddress> iter = prop.getAllAddresses().iterator();
        // If there are no entries, return null
        if (!iter.hasNext()) return null;
        // Concatenate all available addresses, comma separated
        String addresses = "";
        while (iter.hasNext()) {
            addresses += iter.next().getHostAddress();
            if (iter.hasNext()) addresses += "\n";
        }
        return addresses;
    }

    public static Locale createLocaleFromString(String localeStr) {
        // TODO: is there a better way to actually construct a locale that will match?
        // The main problem is, on top of Java specs, locale.toString() and
        // new Locale(locale.toString()).toString() do not return equal() strings in
        // many cases, because the constructor takes the only string as the language
        // code. So : new Locale("en", "US").toString() => "en_US"
        // And : new Locale("en_US").toString() => "en_us"
        if (null == localeStr)
            return Locale.getDefault();
        String[] brokenDownLocale = localeStr.split("_", 3);
        // split may not return a 0-length array.
        if (1 == brokenDownLocale.length) {
            return new Locale(brokenDownLocale[0]);
        } else if (2 == brokenDownLocale.length) {
            return new Locale(brokenDownLocale[0], brokenDownLocale[1]);
        } else {
            return new Locale(brokenDownLocale[0], brokenDownLocale[1], brokenDownLocale[2]);
        }
    }

    public static boolean isBatteryPresent(Intent batteryChangedIntent) {
        return batteryChangedIntent.getBooleanExtra(BatteryManager.EXTRA_PRESENT, true);
    }

    public static String getBatteryPercentage(Intent batteryChangedIntent) {
        return formatPercentage(getBatteryLevel(batteryChangedIntent));
    }

    /**
     * Prepare a custom preferences layout, moving padding to {@link ListView}
     * when outside scrollbars are requested. Usually used to display
     * {@link ListView} and {@link TabWidget} with correct padding.
     */
    public static void prepareCustomPreferencesList(
            ViewGroup parent, View child, View list, boolean ignoreSidePadding) {
        final boolean movePadding = list.getScrollBarStyle() == View.SCROLLBARS_OUTSIDE_OVERLAY;
        if (movePadding) {
            final Resources res = list.getResources();
            final int paddingSide = res.getDimensionPixelSize(R.dimen.settings_side_margin);
            final int paddingBottom = res.getDimensionPixelSize(
                    com.android.internal.R.dimen.preference_fragment_padding_bottom);

            if (parent instanceof PreferenceFrameLayout) {
                ((PreferenceFrameLayout.LayoutParams) child.getLayoutParams()).removeBorders = true;

                final int effectivePaddingSide = ignoreSidePadding ? 0 : paddingSide;
                list.setPaddingRelative(effectivePaddingSide, 0, effectivePaddingSide, paddingBottom);
            } else {
                list.setPaddingRelative(paddingSide, 0, paddingSide, paddingBottom);
            }
        }
    }

    public static void forceCustomPadding(View view, boolean additive) {
        final Resources res = view.getResources();
        final int paddingSide = res.getDimensionPixelSize(R.dimen.settings_side_margin);

        final int paddingStart = paddingSide + (additive ? view.getPaddingStart() : 0);
        final int paddingEnd = paddingSide + (additive ? view.getPaddingEnd() : 0);
        final int paddingBottom = res.getDimensionPixelSize(
                com.android.internal.R.dimen.preference_fragment_padding_bottom);

        view.setPaddingRelative(paddingStart, 0, paddingEnd, paddingBottom);
    }

    public static String getMeProfileName(Context context, boolean full) {
        if (full) {
            return getProfileDisplayName(context);
        } else {
            return getShorterNameIfPossible(context);
        }
    }

    private static String getShorterNameIfPossible(Context context) {
        final String given = getLocalProfileGivenName(context);
        return !TextUtils.isEmpty(given) ? given : getProfileDisplayName(context);
    }

    private static String getLocalProfileGivenName(Context context) {
        final ContentResolver cr = context.getContentResolver();

        // Find the raw contact ID for the local ME profile raw contact.
        final long localRowProfileId;
        final Cursor localRawProfile = cr.query(
                Profile.CONTENT_RAW_CONTACTS_URI,
                new String[] {RawContacts._ID},
                RawContacts.ACCOUNT_TYPE + " IS NULL AND " +
                        RawContacts.ACCOUNT_NAME + " IS NULL",
                null, null);
        if (localRawProfile == null) return null;

        try {
            if (!localRawProfile.moveToFirst()) {
                return null;
            }
            localRowProfileId = localRawProfile.getLong(0);
        } finally {
            localRawProfile.close();
        }

        // Find the structured name for the raw contact.
        final Cursor structuredName = cr.query(
                Profile.CONTENT_URI.buildUpon().appendPath(Contacts.Data.CONTENT_DIRECTORY).build(),
                new String[] {CommonDataKinds.StructuredName.GIVEN_NAME,
                    CommonDataKinds.StructuredName.FAMILY_NAME},
                Data.RAW_CONTACT_ID + "=" + localRowProfileId,
                null, null);
        if (structuredName == null) return null;

        try {
            if (!structuredName.moveToFirst()) {
                return null;
            }
            String partialName = structuredName.getString(0);
            if (TextUtils.isEmpty(partialName)) {
                partialName = structuredName.getString(1);
            }
            return partialName;
        } finally {
            structuredName.close();
        }
    }

    private static final String getProfileDisplayName(Context context) {
        final ContentResolver cr = context.getContentResolver();
        final Cursor profile = cr.query(Profile.CONTENT_URI,
                new String[] {Profile.DISPLAY_NAME}, null, null, null);
        if (profile == null) return null;

        try {
            if (!profile.moveToFirst()) {
                return null;
            }
            return profile.getString(0);
        } finally {
            profile.close();
        }
    }

    public static boolean hasMultipleUsers(Context context) {
        return ((UserManager) context.getSystemService(Context.USER_SERVICE))
                .getUsers().size() > 1;
    }

    /**
     * Returns the managed profile of the current user or {@code null} if none is found or a profile
     * exists but it is disabled.
     */
    public static UserHandle getManagedProfile(UserManager userManager) {
        List<UserHandle> userProfiles = userManager.getUserProfiles();
        for (UserHandle profile : userProfiles) {
            if (profile.getIdentifier() == userManager.getUserHandle()) {
                continue;
            }
            final UserInfo userInfo = userManager.getUserInfo(profile.getIdentifier());
            if (userInfo.isManagedProfile()) {
                return profile;
            }
        }
        return null;
    }

    /**
     * Returns the managed profile of the current user or {@code null} if none is found. Unlike
     * {@link #getManagedProfile} this method returns enabled and disabled managed profiles.
     */
    public static UserHandle getManagedProfileWithDisabled(UserManager userManager) {
        // TODO: Call getManagedProfileId from here once Robolectric supports
        // API level 24 and UserManager.getProfileIdsWithDisabled can be Mocked (to avoid having
        // yet another implementation that loops over user profiles in this method). In the meantime
        // we need to use UserManager.getProfiles that is available on API 23 (the one currently
        // used for Settings Robolectric tests).
        final int myUserId = UserHandle.myUserId();
        List<UserInfo> profiles = userManager.getProfiles(myUserId);
        final int count = profiles.size();
        for (int i = 0; i < count; i++) {
            final UserInfo profile = profiles.get(i);
            if (profile.isManagedProfile()
                    && profile.getUserHandle().getIdentifier() != myUserId) {
                return profile.getUserHandle();
            }
        }
        return null;
    }

    /**
     * Retrieves the id for the given user's managed profile.
     *
     * @return the managed profile id or UserHandle.USER_NULL if there is none.
     */
    public static int getManagedProfileId(UserManager um, int parentUserId) {
        int[] profileIds = um.getProfileIdsWithDisabled(parentUserId);
        for (int profileId : profileIds) {
            if (profileId != parentUserId) {
                return profileId;
            }
        }
        return UserHandle.USER_NULL;
    }

    /**
     * Returns the target user for a Settings activity.
     * <p>
     * User would be retrieved in this order:
     * <ul>
     * <li> If this activity is launched from other user, return that user id.
     * <li> If this is launched from the Settings app in same user, return the user contained as an
     *      extra in the arguments or intent extras.
     * <li> Otherwise, return UserHandle.myUserId().
     * </ul>
     * <p>
     * Note: This is secure in the sense that it only returns a target user different to the current
     * one if the app launching this activity is the Settings app itself, running in the same user
     * or in one that is in the same profile group, or if the user id is provided by the system.
     */
    public static UserHandle getSecureTargetUser(IBinder activityToken,
            UserManager um, @Nullable Bundle arguments, @Nullable Bundle intentExtras) {
        UserHandle currentUser = new UserHandle(UserHandle.myUserId());
        IActivityManager am = ActivityManager.getService();
        try {
            String launchedFromPackage = am.getLaunchedFromPackage(activityToken);
            boolean launchedFromSettingsApp = SETTINGS_PACKAGE_NAME.equals(launchedFromPackage);

            UserHandle launchedFromUser = new UserHandle(UserHandle.getUserId(
                    am.getLaunchedFromUid(activityToken)));
            if (launchedFromUser != null && !launchedFromUser.equals(currentUser)) {
                // Check it's secure
                if (isProfileOf(um, launchedFromUser)) {
                    return launchedFromUser;
                }
            }
            UserHandle extrasUser = getUserHandleFromBundle(intentExtras);
            if (extrasUser != null && !extrasUser.equals(currentUser)) {
                // Check it's secure
                if (launchedFromSettingsApp && isProfileOf(um, extrasUser)) {
                    return extrasUser;
                }
            }
            UserHandle argumentsUser = getUserHandleFromBundle(arguments);
            if (argumentsUser != null && !argumentsUser.equals(currentUser)) {
                // Check it's secure
                if (launchedFromSettingsApp && isProfileOf(um, argumentsUser)) {
                    return argumentsUser;
                }
            }
        } catch (RemoteException e) {
            // Should not happen
            Log.v(TAG, "Could not talk to activity manager.", e);
        }
        return currentUser;
    }

    /**
     * Lookup both {@link Intent#EXTRA_USER} and {@link Intent#EXTRA_USER_ID} in the bundle
     * and return the {@link UserHandle} object. Return {@code null} if nothing is found.
     */
    private static @Nullable UserHandle getUserHandleFromBundle(Bundle bundle) {
        if (bundle == null) {
            return null;
        }
        final UserHandle user = bundle.getParcelable(EXTRA_USER);
        if (user != null) {
            return user;
        }
        final int userId = bundle.getInt(EXTRA_USER_ID, -1);
        if (userId != -1) {
            return UserHandle.of(userId);
        }
        return null;
    }

   /**
    * Returns true if the user provided is in the same profiles group as the current user.
    */
   private static boolean isProfileOf(UserManager um, UserHandle otherUser) {
       if (um == null || otherUser == null) return false;
       return (UserHandle.myUserId() == otherUser.getIdentifier())
               || um.getUserProfiles().contains(otherUser);
   }

    /**
     * Return whether or not the user should have a SIM Cards option in Settings.
     * TODO: Change back to returning true if count is greater than one after testing.
     * TODO: See bug 16533525.
     */
    public static boolean showSimCardTile(Context context) {
        final TelephonyManager tm =
                (TelephonyManager) context.getSystemService(Context.TELEPHONY_SERVICE);

        return tm.getSimCount() > 1;
    }

    /**
     * Queries for the UserInfo of a user. Returns null if the user doesn't exist (was removed).
     * @param userManager Instance of UserManager
     * @param checkUser The user to check the existence of.
     * @return UserInfo of the user or null for non-existent user.
     */
    public static UserInfo getExistingUser(UserManager userManager, UserHandle checkUser) {
        final List<UserInfo> users = userManager.getUsers(true /* excludeDying */);
        final int checkUserId = checkUser.getIdentifier();
        for (UserInfo user : users) {
            if (user.id == checkUserId) {
                return user;
            }
        }
        return null;
    }

    public static View inflateCategoryHeader(LayoutInflater inflater, ViewGroup parent) {
        final TypedArray a = inflater.getContext().obtainStyledAttributes(null,
                com.android.internal.R.styleable.Preference,
                com.android.internal.R.attr.preferenceCategoryStyle, 0);
        final int resId = a.getResourceId(com.android.internal.R.styleable.Preference_layout,
                0);
        a.recycle();
        return inflater.inflate(resId, parent, false);
    }

    public static ArraySet<String> getHandledDomains(PackageManager pm, String packageName) {
        List<IntentFilterVerificationInfo> iviList = pm.getIntentFilterVerifications(packageName);
        List<IntentFilter> filters = pm.getAllIntentFilters(packageName);

        ArraySet<String> result = new ArraySet<>();
        if (iviList != null && iviList.size() > 0) {
            for (IntentFilterVerificationInfo ivi : iviList) {
                for (String host : ivi.getDomains()) {
                    result.add(host);
                }
            }
        }
        if (filters != null && filters.size() > 0) {
            for (IntentFilter filter : filters) {
                if (filter.hasCategory(Intent.CATEGORY_BROWSABLE)
                        && (filter.hasDataScheme(IntentFilter.SCHEME_HTTP) ||
                                filter.hasDataScheme(IntentFilter.SCHEME_HTTPS))) {
                    result.addAll(filter.getHostsList());
                }
            }
        }
        return result;
    }

    /**
     * Returns the application info of the currently installed MDM package.
     */
    public static ApplicationInfo getAdminApplicationInfo(Context context, int profileId) {
        DevicePolicyManager dpm =
                (DevicePolicyManager) context.getSystemService(Context.DEVICE_POLICY_SERVICE);
        ComponentName mdmPackage = dpm.getProfileOwnerAsUser(profileId);
        if (mdmPackage == null) {
            return null;
        }
        String mdmPackageName = mdmPackage.getPackageName();
        try {
            IPackageManager ipm = AppGlobals.getPackageManager();
            ApplicationInfo mdmApplicationInfo =
                    ipm.getApplicationInfo(mdmPackageName, 0, profileId);
            return mdmApplicationInfo;
        } catch (RemoteException e) {
            Log.e(TAG, "Error while retrieving application info for package " + mdmPackageName
                    + ", userId " + profileId, e);
            return null;
        }
    }

    public static boolean isBandwidthControlEnabled() {
        final INetworkManagementService netManager = INetworkManagementService.Stub
                .asInterface(ServiceManager.getService(Context.NETWORKMANAGEMENT_SERVICE));
        try {
            return netManager.isBandwidthControlEnabled();
        } catch (RemoteException e) {
            return false;
        }
    }

    /**
     * Returns an accessible SpannableString.
     * @param displayText the text to display
     * @param accessibileText the text text-to-speech engines should read
     */
    public static SpannableString createAccessibleSequence(CharSequence displayText,
            String accessibileText) {
        SpannableString str = new SpannableString(displayText);
        str.setSpan(new TtsSpan.TextBuilder(accessibileText).build(), 0,
                displayText.length(),
                Spannable.SPAN_INCLUSIVE_INCLUSIVE);
        return str;
    }

    /**
     * Returns the user id present in the bundle with
     * {@link Intent#EXTRA_USER_ID} if it belongs to the current user.
     *
     * @throws SecurityException if the given userId does not belong to the
     *             current user group.
     */
    public static int getUserIdFromBundle(Context context, Bundle bundle) {
        return getUserIdFromBundle(context, bundle, false);
    }

    /**
     * Returns the user id present in the bundle with
     * {@link Intent#EXTRA_USER_ID} if it belongs to the current user.
     *
     * @param isInternal indicating if the caller is "internal" to the system,
     *            meaning we're willing to trust extras like
     *            {@link ChooseLockSettingsHelper#EXTRA_ALLOW_ANY_USER}.
     * @throws SecurityException if the given userId does not belong to the
     *             current user group.
     */
    public static int getUserIdFromBundle(Context context, Bundle bundle, boolean isInternal) {
        if (bundle == null) {
            return getCredentialOwnerUserId(context);
        }
        final boolean allowAnyUser = isInternal
                && bundle.getBoolean(ChooseLockSettingsHelper.EXTRA_ALLOW_ANY_USER, false);
        int userId = bundle.getInt(Intent.EXTRA_USER_ID, UserHandle.myUserId());
        if (userId == LockPatternUtils.USER_FRP) {
            return allowAnyUser ? userId : enforceSystemUser(context, userId);
        } else {
            return allowAnyUser ? userId : enforceSameOwner(context, userId);
        }
    }

    /**
     * Returns the given user id if the current user is the system user.
     *
     * @throws SecurityException if the current user is not the system user.
     */
    public static int enforceSystemUser(Context context, int userId) {
        if (UserHandle.myUserId() == UserHandle.USER_SYSTEM) {
            return userId;
        }
        throw new SecurityException("Given user id " + userId + " must only be used from "
                + "USER_SYSTEM, but current user is " + UserHandle.myUserId());
    }

    /**
     * Returns the given user id if it belongs to the current user.
     *
     * @throws SecurityException if the given userId does not belong to the current user group.
     */
    public static int enforceSameOwner(Context context, int userId) {
        final UserManager um = getUserManager(context);
        final int[] profileIds = um.getProfileIdsWithDisabled(UserHandle.myUserId());
        if (ArrayUtils.contains(profileIds, userId)) {
            return userId;
        }
        throw new SecurityException("Given user id " + userId + " does not belong to user "
                + UserHandle.myUserId());
    }

    /**
     * Returns the effective credential owner of the calling user.
     */
    public static int getCredentialOwnerUserId(Context context) {
        return getCredentialOwnerUserId(context, UserHandle.myUserId());
    }

    /**
     * Returns the user id of the credential owner of the given user id.
     */
    public static int getCredentialOwnerUserId(Context context, int userId) {
        UserManager um = getUserManager(context);
        return um.getCredentialOwnerProfile(userId);
    }

    private static final StringBuilder sBuilder = new StringBuilder(50);
    private static final java.util.Formatter sFormatter = new java.util.Formatter(
            sBuilder, Locale.getDefault());

    public static String formatDateRange(Context context, long start, long end) {
        final int flags = FORMAT_SHOW_DATE | FORMAT_ABBREV_MONTH;

        synchronized (sBuilder) {
            sBuilder.setLength(0);
            return DateUtils.formatDateRange(context, sFormatter, start, end, flags, null)
                    .toString();
        }
    }

    public static boolean isDeviceProvisioned(Context context) {
        return Settings.Global.getInt(context.getContentResolver(),
                Settings.Global.DEVICE_PROVISIONED, 0) != 0;
    }

    public static boolean startQuietModeDialogIfNecessary(Context context, UserManager um,
            int userId) {
        if (um.isQuietModeEnabled(UserHandle.of(userId))) {
            final Intent intent = UnlaunchableAppActivity.createInQuietModeDialogIntent(userId);
            context.startActivity(intent);
            return true;
        }
        return false;
    }

    public static boolean unlockWorkProfileIfNecessary(Context context, int userId) {
        try {
            if (!ActivityManager.getService().isUserRunning(userId,
                    ActivityManager.FLAG_AND_LOCKED)) {
                return false;
            }
        } catch (RemoteException e) {
            return false;
        }
        if (!(new LockPatternUtils(context)).isSecure(userId)) {
            return false;
        }
        return confirmWorkProfileCredentials(context, userId);
    }

    private static boolean confirmWorkProfileCredentials(Context context, int userId) {
        final KeyguardManager km = (KeyguardManager) context.getSystemService(
                Context.KEYGUARD_SERVICE);
        final Intent unlockIntent = km.createConfirmDeviceCredentialIntent(null, null, userId);
        if (unlockIntent != null) {
            context.startActivity(unlockIntent);
            return true;
        } else {
            return false;
        }
    }

    public static CharSequence getApplicationLabel(Context context, String packageName) {
        try {
            final ApplicationInfo appInfo = context.getPackageManager().getApplicationInfo(
                    packageName,
                    PackageManager.MATCH_DISABLED_COMPONENTS
                    | PackageManager.MATCH_ANY_USER);
            return appInfo.loadLabel(context.getPackageManager());
        } catch (PackageManager.NameNotFoundException e) {
            Log.w(TAG, "Unable to find info for package: " + packageName);
        }
        return null;
    }

    public static boolean isPackageDirectBootAware(Context context, String packageName) {
        try {
            final ApplicationInfo ai = context.getPackageManager().getApplicationInfo(
                    packageName, 0);
            return ai.isDirectBootAware() || ai.isPartiallyDirectBootAware();
        } catch (NameNotFoundException ignored) {
        }
        return false;
    }

    /**
     * Returns a context created from the given context for the given user, or null if it fails
     */
    public static Context createPackageContextAsUser(Context context, int userId) {
        try {
            return context.createPackageContextAsUser(
                    context.getPackageName(), 0 /* flags */, UserHandle.of(userId));
        } catch (PackageManager.NameNotFoundException e) {
            Log.e(TAG, "Failed to create user context", e);
        }
        return null;
    }

    public static FingerprintManager getFingerprintManagerOrNull(Context context) {
        if (context.getPackageManager().hasSystemFeature(PackageManager.FEATURE_FINGERPRINT)) {
            return (FingerprintManager) context.getSystemService(Context.FINGERPRINT_SERVICE);
        } else {
            return null;
        }
    }

    public static boolean hasFingerprintHardware(Context context) {
        FingerprintManager fingerprintManager = getFingerprintManagerOrNull(context);
        return fingerprintManager != null && fingerprintManager.isHardwareDetected();
    }

    public static FaceManager getFaceManagerOrNull(Context context) {
        if (context.getPackageManager().hasSystemFeature(PackageManager.FEATURE_FACE)) {
            return (FaceManager) context.getSystemService(Context.FACE_SERVICE);
        } else {
            return null;
        }
    }

    public static boolean hasFaceHardware(Context context) {
        FaceManager faceManager = getFaceManagerOrNull(context);
        return faceManager != null && faceManager.isHardwareDetected();
    }

    /**
     * Launches an intent which may optionally have a user id defined.
     * @param fragment Fragment to use to launch the activity.
     * @param intent Intent to launch.
     */
    public static void launchIntent(Fragment fragment, Intent intent) {
        try {
            final int userId = intent.getIntExtra(Intent.EXTRA_USER_ID, -1);

            if (userId == -1) {
                fragment.startActivity(intent);
            } else {
                fragment.getActivity().startActivityAsUser(intent, new UserHandle(userId));
            }
        } catch (ActivityNotFoundException e) {
            Log.w(TAG, "No activity found for " + intent);
        }
    }

    public static boolean isDemoUser(Context context) {
        return UserManager.isDeviceInDemoMode(context) && getUserManager(context).isDemoUser();
    }

    public static ComponentName getDeviceOwnerComponent(Context context) {
        final DevicePolicyManager dpm = (DevicePolicyManager) context.getSystemService(
                Context.DEVICE_POLICY_SERVICE);
        return dpm.getDeviceOwnerComponentOnAnyUser();
    }

    /**
     * Returns if a given user is a profile of another user.
     * @param user The user whose profiles wibe checked.
     * @param profile The (potential) profile.
     * @return if the profile is actually a profile
     */
    public static boolean isProfileOf(UserInfo user, UserInfo profile) {
        return user.id == profile.id ||
                (user.profileGroupId != UserInfo.NO_PROFILE_GROUP_ID
                        && user.profileGroupId == profile.profileGroupId);
    }

    /**
     * Tries to initalize a volume with the given bundle. If it is a valid, private, and readable
     * {@link VolumeInfo}, it is returned. If it is not valid, null is returned.
     */
    @Nullable
    public static VolumeInfo maybeInitializeVolume(StorageManager sm, Bundle bundle) {
        final String volumeId = bundle.getString(VolumeInfo.EXTRA_VOLUME_ID,
                VolumeInfo.ID_PRIVATE_INTERNAL);
        VolumeInfo volume = sm.findVolumeById(volumeId);
        return isVolumeValid(volume) ? volume : null;
    }

    /**
     * Return {@code true} if the supplied package is device owner or profile owner of at
     * least one user.
     * @param userManager used to get profile owner app for each user
     * @param devicePolicyManager used to check whether it is device owner app
     * @param packageName package to check about
     */
    public static boolean isProfileOrDeviceOwner(UserManager userManager,
            DevicePolicyManager devicePolicyManager, String packageName) {
        List<UserInfo> userInfos = userManager.getUsers();
        if (devicePolicyManager.isDeviceOwnerAppOnAnyUser(packageName)) {
            return true;
        }
        for (int i = 0, size = userInfos.size(); i < size; i++) {
            ComponentName cn = devicePolicyManager.getProfileOwnerAsUser(userInfos.get(i).id);
            if (cn != null && cn.getPackageName().equals(packageName)) {
                return true;
            }
        }
        return false;
    }

    /**
     * Return the resource id to represent the install status for an app
     */
    @StringRes
    public static int getInstallationStatus(ApplicationInfo info) {
        if ((info.flags & ApplicationInfo.FLAG_INSTALLED) == 0) {
            return R.string.not_installed;
        }
        return info.enabled ? R.string.installed : R.string.disabled;
    }

    private static boolean isVolumeValid(VolumeInfo volume) {
        return (volume != null) && (volume.getType() == VolumeInfo.TYPE_PRIVATE)
                && volume.isMountedReadable();
    }

    public static void setEditTextCursorPosition(EditText editText) {
        editText.setSelection(editText.getText().length());
    }

    /**
     * Sets the preference icon with a drawable that is scaled down to to avoid crashing Settings if
     * it's too big.
     */
    public static void setSafeIcon(Preference pref, Drawable icon) {
        Drawable safeIcon = icon;
        if ((icon != null) && !(icon instanceof VectorDrawable)) {
            safeIcon = getSafeDrawable(icon, 500, 500);
        }
        pref.setIcon(safeIcon);
    }

    /**
     * Gets a drawable with a limited size to avoid crashing Settings if it's too big.
     *
     * @param original original drawable, typically an app icon.
     * @param maxWidth maximum width, in pixels.
     * @param maxHeight maximum height, in pixels.
     */
    public static Drawable getSafeDrawable(Drawable original, int maxWidth, int maxHeight) {
        final int actualWidth = original.getMinimumWidth();
        final int actualHeight = original.getMinimumHeight();

        if (actualWidth <= maxWidth && actualHeight <= maxHeight) {
            return original;
        }

        float scaleWidth = ((float) maxWidth) / actualWidth;
        float scaleHeight = ((float) maxHeight) / actualHeight;
        float scale = Math.min(scaleWidth, scaleHeight);
        final int width = (int) (actualWidth * scale);
        final int height = (int) (actualHeight * scale);

        final Bitmap bitmap;
        if (original instanceof BitmapDrawable) {
            bitmap = Bitmap.createScaledBitmap(((BitmapDrawable) original).getBitmap(), width,
                    height, false);
        } else {
            bitmap = Bitmap.createBitmap(width, height, Bitmap.Config.ARGB_8888);
            final Canvas canvas = new Canvas(bitmap);
            original.setBounds(0, 0, canvas.getWidth(), canvas.getHeight());
            original.draw(canvas);
        }
        return new BitmapDrawable(null, bitmap);
    }

    /**
     * Get the {@link Drawable} that represents the app icon
     */
    public static Drawable getBadgedIcon(IconDrawableFactory iconDrawableFactory,
            PackageManager packageManager, String packageName, int userId) {
        try {
            final ApplicationInfo appInfo = packageManager.getApplicationInfoAsUser(
                    packageName, PackageManager.GET_META_DATA, userId);
            return iconDrawableFactory.getBadgedIcon(appInfo, userId);
        } catch (PackageManager.NameNotFoundException e) {
            return packageManager.getDefaultActivityIcon();
        }
    }

<<<<<<< HEAD
    public static String getLocalizedName(Context context, String resName) {
        if(context == null){
           return null;
        }
        // If can find a localized name, replace the APN name with it
        String localizedName = null;
        if (resName != null && !resName.isEmpty()) {
            int resId = context.getResources().getIdentifier(resName, "string",
                    context.getPackageName());
            if(resId > 0){
                try {
                    localizedName = context.getResources().getString(resId);
                    Log.d(TAG, "Replaced apn name with localized name");
                } catch (NotFoundException e) {
                    Log.e(TAG, "Got execption while getting the localized apn name.", e);
                }
            }
        }
        return localizedName;
    }

    public static boolean carrierTableFieldValidate(String field){
        if(field == null)
            return false;
        if(READ_ONLY.equalsIgnoreCase(field) || PERSISTENT.equalsIgnoreCase(field)
                || Telephony.Carriers.AUTH_TYPE.equalsIgnoreCase(field)
                || Telephony.Carriers.SUBSCRIPTION_ID.equalsIgnoreCase(field))
            return true;
        field = field.toUpperCase();
        Class clazz = Telephony.Carriers.class;
        try{
            clazz.getDeclaredField(field);
        }catch(NoSuchFieldException e){
            Log.w(TAG, field + "is not a valid field in class Telephony.Carriers");
            return false;
        }
        return true;
     }

    /**
     * check whether NetworkSetting apk exist in system, if yes, return true, else
     * return false.
     */
    public static boolean isNetworkSettingsApkAvailable() {
        // check whether the target handler exist in system
        IExtTelephony extTelephony =
                IExtTelephony.Stub.asInterface(ServiceManager.getService("extphone"));
        try {
            if (extTelephony != null &&
                    extTelephony.isVendorApkAvailable("com.qualcomm.qti.networksetting")) {
                // Use Vendor NetworkSetting to handle the selection intent
                return true;
            }
        } catch (RemoteException e) {
            // Use aosp NetworkSetting to handle the selection intent
=======
    /** Returns true if the current package is installed & enabled. */
    public static boolean isPackageEnabled(Context context, String packageName) {
        try {
            return context.getPackageManager().getApplicationInfo(packageName, 0).enabled;
        } catch (Exception e) {
            Log.e(TAG, "Error while retrieving application info for package " + packageName, e);
>>>>>>> cd919b72
        }
        return false;
    }
}<|MERGE_RESOLUTION|>--- conflicted
+++ resolved
@@ -987,7 +987,16 @@
         }
     }
 
-<<<<<<< HEAD
+    /** Returns true if the current package is installed & enabled. */
+    public static boolean isPackageEnabled(Context context, String packageName) {
+        try {
+            return context.getPackageManager().getApplicationInfo(packageName, 0).enabled;
+        } catch (Exception e) {
+            Log.e(TAG, "Error while retrieving application info for package " + packageName, e);
+        }
+        return false;
+    }
+
     public static String getLocalizedName(Context context, String resName) {
         if(context == null){
            return null;
@@ -1043,14 +1052,6 @@
             }
         } catch (RemoteException e) {
             // Use aosp NetworkSetting to handle the selection intent
-=======
-    /** Returns true if the current package is installed & enabled. */
-    public static boolean isPackageEnabled(Context context, String packageName) {
-        try {
-            return context.getPackageManager().getApplicationInfo(packageName, 0).enabled;
-        } catch (Exception e) {
-            Log.e(TAG, "Error while retrieving application info for package " + packageName, e);
->>>>>>> cd919b72
         }
         return false;
     }
