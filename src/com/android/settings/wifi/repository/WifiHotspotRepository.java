/*
 * Copyright (C) 2023 The Android Open Source Project
 *
 * Licensed under the Apache License, Version 2.0 (the "License");
 * you may not use this file except in compliance with the License.
 * You may obtain a copy of the License at
 *
 *      http://www.apache.org/licenses/LICENSE-2.0
 *
 * Unless required by applicable law or agreed to in writing, software
 * distributed under the License is distributed on an "AS IS" BASIS,
 * WITHOUT WARRANTIES OR CONDITIONS OF ANY KIND, either express or implied.
 * See the License for the specific language governing permissions and
 * limitations under the License.
 */

package com.android.settings.wifi.repository;

import static android.net.TetheringManager.TETHERING_WIFI;
import static android.net.wifi.SoftApConfiguration.BAND_2GHZ;
import static android.net.wifi.SoftApConfiguration.BAND_5GHZ;
import static android.net.wifi.SoftApConfiguration.BAND_6GHZ;
import static android.net.wifi.SoftApConfiguration.SECURITY_TYPE_OPEN;
import static android.net.wifi.SoftApConfiguration.SECURITY_TYPE_WPA3_SAE;
<<<<<<< HEAD
import static android.net.wifi.SoftApConfiguration.SECURITY_TYPE_WPA3_OWE;
import static android.net.wifi.SoftApConfiguration.SECURITY_TYPE_WPA3_OWE_TRANSITION;
=======
import static android.net.wifi.SoftApConfiguration.SECURITY_TYPE_WPA3_SAE_TRANSITION;
>>>>>>> bcb87740
import static android.net.wifi.WifiAvailableChannel.OP_MODE_SAP;
import static android.net.wifi.WifiManager.WIFI_AP_STATE_DISABLED;
import static android.net.wifi.WifiManager.WIFI_AP_STATE_ENABLED;

import android.content.Context;
import android.net.TetheringManager;
import android.net.wifi.SoftApCapability;
import android.net.wifi.SoftApConfiguration;
import android.net.wifi.WifiAvailableChannel;
import android.net.wifi.WifiManager;
import android.net.wifi.WifiScanner;
import android.text.TextUtils;
import android.util.Log;

import androidx.annotation.NonNull;
import androidx.annotation.VisibleForTesting;
import androidx.lifecycle.LiveData;
import androidx.lifecycle.MutableLiveData;

import com.android.settings.R;
import com.android.settings.overlay.FeatureFactory;

import java.util.HashMap;
import java.util.List;
import java.util.Map;
import java.util.UUID;
import java.util.function.Consumer;

/**
 * Wi-Fi Hotspot Repository
 */
public class WifiHotspotRepository {
    private static final String TAG = "WifiHotspotRepository";

    private static final int RESTART_INTERVAL_MS = 100;

    /** Wi-Fi hotspot band unknown. */
    public static final int BAND_UNKNOWN = 0;
    /** Wi-Fi hotspot band 2.4GHz and 5GHz. */
    public static final int BAND_2GHZ_5GHZ = BAND_2GHZ | BAND_5GHZ;
    /** Wi-Fi hotspot band 2.4GHz and 5GHz and 6GHz. */
    public static final int BAND_2GHZ_5GHZ_6GHZ = BAND_2GHZ | BAND_5GHZ | BAND_6GHZ;

    /** Wi-Fi hotspot speed unknown. */
    public static final int SPEED_UNKNOWN = 0;
    /** Wi-Fi hotspot speed 2.4GHz. */
    public static final int SPEED_2GHZ = 1;
    /** Wi-Fi hotspot speed 5GHz. */
    public static final int SPEED_5GHZ = 2;
    /** Wi-Fi hotspot speed 2.4GHz and 5GHz. */
    public static final int SPEED_2GHZ_5GHZ = 3;
    /** Wi-Fi hotspot speed 6GHz. */
    public static final int SPEED_6GHZ = 4;

    protected static Map<Integer, Integer> sSpeedMap = new HashMap<>();

    static {
        sSpeedMap.put(BAND_UNKNOWN, SPEED_UNKNOWN);
        sSpeedMap.put(BAND_2GHZ, SPEED_2GHZ);
        sSpeedMap.put(BAND_5GHZ, SPEED_5GHZ);
        sSpeedMap.put(BAND_6GHZ, SPEED_6GHZ);
        sSpeedMap.put(BAND_2GHZ_5GHZ, SPEED_2GHZ_5GHZ);
    }

    private final Context mAppContext;
    private final WifiManager mWifiManager;
    private final TetheringManager mTetheringManager;

    protected String mLastPassword;
    protected LastPasswordListener mLastPasswordListener = new LastPasswordListener();

    protected MutableLiveData<Integer> mSecurityType;
    protected MutableLiveData<Integer> mSpeedType;

    protected Boolean mIsDualBand;
    protected Boolean mIs5gBandSupported;
    protected SapBand mBand5g = new SapBand(WifiScanner.WIFI_BAND_5_GHZ_WITH_DFS);
    protected MutableLiveData<Boolean> m5gAvailable;
    protected Boolean mIs6gBandSupported;
    protected SapBand mBand6g = new SapBand(WifiScanner.WIFI_BAND_6_GHZ);
    protected MutableLiveData<Boolean> m6gAvailable;
    protected ActiveCountryCodeChangedCallback mActiveCountryCodeChangedCallback;

    @VisibleForTesting
    Boolean mIsConfigShowSpeed;
    private Boolean mIsSpeedFeatureAvailable;

    @VisibleForTesting
    SoftApCallback mSoftApCallback = new SoftApCallback();
    @VisibleForTesting
    StartTetheringCallback mStartTetheringCallback;
    @VisibleForTesting
    int mWifiApState = WIFI_AP_STATE_DISABLED;

    @VisibleForTesting
    boolean mIsRestarting;
    @VisibleForTesting
    MutableLiveData<Boolean> mRestarting;

    public WifiHotspotRepository(@NonNull Context appContext, @NonNull WifiManager wifiManager,
            @NonNull TetheringManager tetheringManager) {
        mAppContext = appContext;
        mWifiManager = wifiManager;
        mTetheringManager = tetheringManager;
        mWifiManager.registerSoftApCallback(mAppContext.getMainExecutor(), mSoftApCallback);
    }

    /**
     * Query the last configured Tethered Ap Passphrase since boot.
     */
    public void queryLastPasswordIfNeeded() {
        SoftApConfiguration config = mWifiManager.getSoftApConfiguration();
        if (config.getSecurityType() != SoftApConfiguration.SECURITY_TYPE_OPEN ||
            config.getSecurityType() != SoftApConfiguration.SECURITY_TYPE_WPA3_OWE ||
            config.getSecurityType() != SoftApConfiguration.SECURITY_TYPE_WPA3_OWE_TRANSITION) {
            return;
        }
        mWifiManager.queryLastConfiguredTetheredApPassphraseSinceBoot(mAppContext.getMainExecutor(),
                mLastPasswordListener);
    }

    /**
     * Generate password.
     */
    public String generatePassword() {
        return !TextUtils.isEmpty(mLastPassword) ? mLastPassword : generateRandomPassword();
    }

    @VisibleForTesting
    String generatePassword(SoftApConfiguration config) {
        String password = config.getPassphrase();
        if (TextUtils.isEmpty(password)) {
            password = generatePassword();
        }
        return password;
    }

    private class LastPasswordListener implements Consumer<String> {
        @Override
        public void accept(String password) {
            mLastPassword = password;
        }
    }

    private static String generateRandomPassword() {
        String randomUUID = UUID.randomUUID().toString();
        //first 12 chars from xxxxxxxx-xxxx-4xxx-yxxx-xxxxxxxxxxxx
        return randomUUID.substring(0, 8) + randomUUID.substring(9, 13);
    }

    /**
     * Gets the Wi-Fi tethered AP Configuration.
     *
     * @return AP details in {@link SoftApConfiguration}
     */
    public SoftApConfiguration getSoftApConfiguration() {
        return mWifiManager.getSoftApConfiguration();
    }

    /**
     * Sets the tethered Wi-Fi AP Configuration.
     *
     * @param config A valid SoftApConfiguration specifying the configuration of the SAP.
     */
    public void setSoftApConfiguration(@NonNull SoftApConfiguration config) {
        if (mIsRestarting) {
            Log.e(TAG, "Skip setSoftApConfiguration because hotspot is restarting.");
            return;
        }
        mWifiManager.setSoftApConfiguration(config);
        refresh();
        restartTetheringIfNeeded();
    }

    /**
     * Refresh data from the SoftApConfiguration.
     */
    public void refresh() {
        updateSecurityType();
        update6gAvailable();
        update5gAvailable();
        updateSpeedType();
    }

    /**
     * Set to auto refresh data.
     *
     * @param enabled whether the auto refresh should be enabled or not.
     */
    public void setAutoRefresh(boolean enabled) {
        if (enabled) {
            startAutoRefresh();
        } else {
            stopAutoRefresh();
        }
    }

    /**
     * Gets SecurityType LiveData
     */
    public LiveData<Integer> getSecurityType() {
        if (mSecurityType == null) {
            startAutoRefresh();
            mSecurityType = new MutableLiveData<>();
            updateSecurityType();
            log("getSecurityType():" + mSecurityType.getValue());
        }
        return mSecurityType;
    }

    protected void updateSecurityType() {
        if (mSecurityType == null) {
            return;
        }
        SoftApConfiguration config = mWifiManager.getSoftApConfiguration();
        int securityType = (config != null) ? config.getSecurityType() : SECURITY_TYPE_OPEN;
        log("updateSecurityType(), securityType:" + securityType);
        mSecurityType.setValue(securityType);
    }

    /**
     * Sets SecurityType
     *
     * @param securityType the Wi-Fi hotspot security type.
     */
    public void setSecurityType(int securityType) {
        log("setSecurityType():" + securityType);
        if (mSecurityType == null) {
            getSecurityType();
        }
        if (securityType == mSecurityType.getValue()) {
            Log.w(TAG, "setSecurityType() is no changed! mSecurityType:"
                    + mSecurityType.getValue());
            return;
        }
        SoftApConfiguration config = mWifiManager.getSoftApConfiguration();
        if (config == null) {
            mSecurityType.setValue(SECURITY_TYPE_OPEN);
            Log.e(TAG, "setSecurityType(), WifiManager#getSoftApConfiguration() return null!");
            return;
        }
        SoftApConfiguration.Builder configBuilder = new SoftApConfiguration.Builder(config);
        String passphrase;
        if (securityType == SECURITY_TYPE_OPEN || securityType == SECURITY_TYPE_WPA3_OWE ||
            securityType == SECURITY_TYPE_WPA3_OWE_TRANSITION) {
            passphrase = null;
        } else {
            passphrase = generatePassword(config);
        }
        if (securityType == SECURITY_TYPE_WPA3_OWE) {
           if (config.getChannels().size() > 1) {
               log("Setting band to 2GHz for Enhanced open");
               configBuilder.setBand(BAND_2GHZ);
           } else if (config.getBand() == BAND_2GHZ || config.getBand() == BAND_2GHZ_5GHZ) {
               log("OWE to OWE_TRANSITION for 2.4 or 5 GHz");
               securityType = SECURITY_TYPE_WPA3_OWE_TRANSITION;
           }
        }
        configBuilder.setPassphrase(passphrase, securityType);
        setSoftApConfiguration(configBuilder.build());

        mWifiManager.queryLastConfiguredTetheredApPassphraseSinceBoot(
                mAppContext.getMainExecutor(), mLastPasswordListener);
    }

    /**
     * Gets SpeedType LiveData
     */
    public LiveData<Integer> getSpeedType() {
        if (mSpeedType == null) {
            startAutoRefresh();
            mSpeedType = new MutableLiveData<>();
            updateSpeedType();
            log("getSpeedType():" + mSpeedType.getValue());
        }
        return mSpeedType;
    }

    protected void updateSpeedType() {
        if (mSpeedType == null) {
            return;
        }
        SoftApConfiguration config = mWifiManager.getSoftApConfiguration();
        if (config == null) {
            mSpeedType.setValue(SPEED_UNKNOWN);
            return;
        }
        int keyBand = config.getBand();
        log("updateSpeedType(), getBand():" + keyBand);
        if (!is5gAvailable()) {
            keyBand &= ~BAND_5GHZ;
        }
        if (!is6gAvailable()) {
            keyBand &= ~BAND_6GHZ;
        }
        if ((keyBand & BAND_6GHZ) != 0) {
            keyBand = BAND_6GHZ;
        } else if (isDualBand() && is5gAvailable() && (config.getChannels().size() > 1)) {
            keyBand = BAND_2GHZ_5GHZ;
        } else if ((keyBand & BAND_5GHZ) != 0) {
            keyBand = BAND_5GHZ;
        } else if ((keyBand & BAND_2GHZ) != 0) {
            keyBand = BAND_2GHZ;
        } else {
            keyBand = 0;
        }
        log("updateSpeedType(), keyBand:" + keyBand);
        mSpeedType.setValue(sSpeedMap.get(keyBand));
    }

    /**
     * Sets SpeedType
     *
     * @param speedType the Wi-Fi hotspot speed type.
     */
    public void setSpeedType(int speedType) {
        log("setSpeedType():" + speedType);
        if (mSpeedType == null) {
            getSpeedType();
        }
        if (speedType == mSpeedType.getValue()) {
            Log.w(TAG, "setSpeedType() is no changed! mSpeedType:" + mSpeedType.getValue());
            return;
        }
        SoftApConfiguration config = mWifiManager.getSoftApConfiguration();
        if (config == null) {
            mSpeedType.setValue(SPEED_UNKNOWN);
            Log.e(TAG, "setSpeedType(), WifiManager#getSoftApConfiguration() return null!");
            return;
        }
        SoftApConfiguration.Builder configBuilder = new SoftApConfiguration.Builder(config);
        if (speedType == SPEED_6GHZ) {
            log("setSpeedType(), setBand(BAND_2GHZ_5GHZ_6GHZ)");
            configBuilder.setBand(BAND_2GHZ_5GHZ_6GHZ);
            if (config.getSecurityType() == SECURITY_TYPE_WPA3_OWE) {
                log("setSpeedType(), setPassphrase(SECURITY_TYPE_WPA3_OWE)");
                configBuilder.setPassphrase(null, SECURITY_TYPE_WPA3_OWE);
            } else if ( config.getSecurityType() == SECURITY_TYPE_WPA3_OWE_TRANSITION) {
                log("setSpeedType(), setPassphrase(SECURITY_TYPE_WPA3_OWE_TRANSITION)");
                configBuilder.setPassphrase(null, SECURITY_TYPE_WPA3_OWE_TRANSITION);
            } else if (config.getSecurityType() != SECURITY_TYPE_WPA3_SAE) {
                log("setSpeedType(), setPassphrase(SECURITY_TYPE_WPA3_SAE)");
                configBuilder.setPassphrase(generatePassword(config), SECURITY_TYPE_WPA3_SAE);
            }
<<<<<<< HEAD
        } else if (speedType == SPEED_5GHZ) {
            log("setSpeedType(), setBand(BAND_2GHZ_5GHZ)");
            configBuilder.setBand(BAND_2GHZ_5GHZ);
        } else if (mIsDualBand && speedType != SPEED_2GHZ) {
            log("setSpeedType(), setBands(BAND_2GHZ + BAND_2GHZ_5GHZ)");
            int[] bands = {BAND_2GHZ, BAND_2GHZ_5GHZ};
            configBuilder.setBands(bands);
=======
>>>>>>> bcb87740
        } else {
            if (speedType == SPEED_5GHZ) {
                log("setSpeedType(), setBand(BAND_2GHZ_5GHZ)");
                configBuilder.setBand(BAND_2GHZ_5GHZ);
            } else if (mIsDualBand) {
                log("setSpeedType(), setBands(BAND_2GHZ + BAND_2GHZ_5GHZ)");
                int[] bands = {BAND_2GHZ, BAND_2GHZ_5GHZ};
                configBuilder.setBands(bands);
            } else {
                log("setSpeedType(), setBand(BAND_2GHZ)");
                configBuilder.setBand(BAND_2GHZ);
            }
            // Set the security type back to WPA2/WPA3 if we're moving from 6GHz to something else.
            if ((config.getBand() & BAND_6GHZ) != 0) {
                configBuilder.setPassphrase(
                        generatePassword(config), SECURITY_TYPE_WPA3_SAE_TRANSITION);
            }
        }
        setSoftApConfiguration(configBuilder.build());
    }

    /**
     * Return whether Wi-Fi Dual Band is supported or not.
     *
     * @return {@code true} if Wi-Fi Dual Band is supported
     */
    public boolean isDualBand() {
        if (mIsDualBand == null) {
            mIsDualBand = mWifiManager.isBridgedApConcurrencySupported();
            log("isDualBand():" + mIsDualBand);
        }
        return mIsDualBand;
    }

    /**
     * Return whether Wi-Fi 5 GHz band is supported or not.
     *
     * @return {@code true} if Wi-Fi 5 GHz Band is supported
     */
    public boolean is5GHzBandSupported() {
        if (mIs5gBandSupported == null) {
            mIs5gBandSupported = mWifiManager.is5GHzBandSupported();
            log("is5GHzBandSupported():" + mIs5gBandSupported);
        }
        return mIs5gBandSupported;
    }

    /**
     * Return whether Wi-Fi Hotspot 5 GHz band is available or not.
     *
     * @return {@code true} if Wi-Fi Hotspot 5 GHz Band is available
     */
    public boolean is5gAvailable() {
        if (!mBand5g.isUsableChannelsReady && is5GHzBandSupported()) {
            isChannelAvailable(mBand5g);
        }
        return mBand5g.isAvailable();
    }

    /**
     * Gets is5gAvailable LiveData
     */
    public LiveData<Boolean> get5gAvailable() {
        if (m5gAvailable == null) {
            m5gAvailable = new MutableLiveData<>();
            m5gAvailable.setValue(is5gAvailable());
        }
        return m5gAvailable;
    }

    protected void update5gAvailable() {
        if (m5gAvailable != null) {
            m5gAvailable.setValue(is5gAvailable());
        }
    }

    /**
     * Return whether Wi-Fi 6 GHz band is supported or not.
     *
     * @return {@code true} if Wi-Fi 6 GHz Band is supported
     */
    public boolean is6GHzBandSupported() {
        if (mIs6gBandSupported == null) {
            mIs6gBandSupported = mWifiManager.is6GHzBandSupported();
            log("is6GHzBandSupported():" + mIs6gBandSupported);
        }
        return mIs6gBandSupported;
    }

    /**
     * Return whether Wi-Fi Hotspot 6 GHz band is available or not.
     *
     * @return {@code true} if Wi-Fi Hotspot 6 GHz Band is available
     */
    public boolean is6gAvailable() {
        if (!mBand6g.isUsableChannelsReady && is6GHzBandSupported()) {
            isChannelAvailable(mBand6g);
        }
        return mBand6g.isAvailable();
    }

    /**
     * Gets is6gAvailable LiveData
     */
    public LiveData<Boolean> get6gAvailable() {
        if (m6gAvailable == null) {
            m6gAvailable = new MutableLiveData<>();
            m6gAvailable.setValue(is6gAvailable());
        }
        return m6gAvailable;
    }

    protected void update6gAvailable() {
        if (m6gAvailable != null) {
            m6gAvailable.setValue(is6gAvailable());
        }
    }

    /**
     * Return whether the Hotspot channel is available or not.
     *
     * @param sapBand      The SapBand#band constants defined in {@code WifiScanner#WIFI_BAND_*}
     *                     1. {@code WifiScanner#WIFI_BAND_5_GHZ_WITH_DFS}
     *                     2. {@code WifiScanner#WIFI_BAND_6_GHZ}
     */
    @VisibleForTesting
    boolean isChannelAvailable(SapBand sapBand) {
        try {
            List<WifiAvailableChannel> channels =
                    mWifiManager.getUsableChannels(sapBand.band, OP_MODE_SAP);
            log("isChannelAvailable(), band:" + sapBand.band + ", channels:" + channels);
            sapBand.hasUsableChannels = (channels != null && channels.size() > 0);
            sapBand.isUsableChannelsUnsupported = false;
        } catch (IllegalArgumentException e) {
            Log.e(TAG, "Querying usable SAP channels failed, band:" + sapBand.band);
            sapBand.hasUsableChannels = false;
            sapBand.isUsableChannelsUnsupported = true;
        } catch (UnsupportedOperationException e) {
            // This is expected on some hardware.
            Log.e(TAG, "Querying usable SAP channels is unsupported, band:" + sapBand.band);
            sapBand.hasUsableChannels = false;
            sapBand.isUsableChannelsUnsupported = true;
        }
        sapBand.isUsableChannelsReady = true;
        log("isChannelAvailable(), " + sapBand);
        return sapBand.isAvailable();
    }

    private boolean isConfigShowSpeed() {
        if (mIsConfigShowSpeed == null) {
            mIsConfigShowSpeed = mAppContext.getResources()
                    .getBoolean(R.bool.config_show_wifi_hotspot_speed);
            log("isConfigShowSpeed():" + mIsConfigShowSpeed);
        }
        return mIsConfigShowSpeed;
    }

    /**
     * Return whether Wi-Fi Hotspot Speed Feature is available or not.
     *
     * @return {@code true} if Wi-Fi Hotspot Speed Feature is available
     */
    public boolean isSpeedFeatureAvailable() {
        if (mIsSpeedFeatureAvailable != null) {
            return mIsSpeedFeatureAvailable;
        }

        // Check config to show Wi-Fi hotspot speed feature
        if (!isConfigShowSpeed()) {
            mIsSpeedFeatureAvailable = false;
            log("isSpeedFeatureAvailable():false, isConfigShowSpeed():false");
            return false;
        }

        // Check if 5 GHz band is not supported
        if (!is5GHzBandSupported()) {
            mIsSpeedFeatureAvailable = false;
            log("isSpeedFeatureAvailable():false, 5 GHz band is not supported on this device");
            return false;
        }
        mIsSpeedFeatureAvailable = true;
        log("isSpeedFeatureAvailable():true");
        return true;
    }

    protected void purgeRefreshData() {
        mBand5g.isUsableChannelsReady = false;
        mBand6g.isUsableChannelsReady = false;
    }

    protected void startAutoRefresh() {
        if (mActiveCountryCodeChangedCallback != null) {
            return;
        }
        log("startMonitorSoftApConfiguration()");
        mActiveCountryCodeChangedCallback = new ActiveCountryCodeChangedCallback();
        mWifiManager.registerActiveCountryCodeChangedCallback(mAppContext.getMainExecutor(),
                mActiveCountryCodeChangedCallback);
    }

    protected void stopAutoRefresh() {
        if (mActiveCountryCodeChangedCallback == null) {
            return;
        }
        log("stopMonitorSoftApConfiguration()");
        mWifiManager.unregisterActiveCountryCodeChangedCallback(mActiveCountryCodeChangedCallback);
        mActiveCountryCodeChangedCallback = null;
    }

    protected class ActiveCountryCodeChangedCallback implements
            WifiManager.ActiveCountryCodeChangedCallback {
        @Override
        public void onActiveCountryCodeChanged(String country) {
            log("onActiveCountryCodeChanged(), country:" + country);
            purgeRefreshData();
            refresh();
        }

        @Override
        public void onCountryCodeInactive() {
        }
    }

    /**
     * Gets Restarting LiveData
     */
    public LiveData<Boolean> getRestarting() {
        if (mRestarting == null) {
            mRestarting = new MutableLiveData<>();
            mRestarting.setValue(mIsRestarting);
        }
        return mRestarting;
    }

    private void setRestarting(boolean isRestarting) {
        log("setRestarting(), isRestarting:" + isRestarting);
        mIsRestarting = isRestarting;
        if (mRestarting != null) {
            mRestarting.setValue(mIsRestarting);
        }
    }

    @VisibleForTesting
    void restartTetheringIfNeeded() {
        if (mWifiApState != WIFI_AP_STATE_ENABLED) {
            return;
        }
        log("restartTetheringIfNeeded()");
        mAppContext.getMainThreadHandler().postDelayed(() -> {
            setRestarting(true);
            stopTethering();
        }, RESTART_INTERVAL_MS);
    }

    private void startTethering() {
        if (mStartTetheringCallback == null) {
            mStartTetheringCallback = new StartTetheringCallback();
        }
        log("startTethering()");
        mTetheringManager.startTethering(TETHERING_WIFI, mAppContext.getMainExecutor(),
                mStartTetheringCallback);
    }

    private void stopTethering() {
        log("startTethering()");
        mTetheringManager.stopTethering(TETHERING_WIFI);
    }

    @VisibleForTesting
    void updateCapabilityChanged() {
        if (mBand5g.isUsableChannelsUnsupported) {
            update5gAvailable();
            log("updateCapabilityChanged(), " + mBand5g);
        }
        if (mBand6g.isUsableChannelsUnsupported) {
            update6gAvailable();
            log("updateCapabilityChanged(), " + mBand6g);
        }
        if (mBand5g.isUsableChannelsUnsupported || mBand6g.isUsableChannelsUnsupported) {
            updateSpeedType();
        }
    }

    @VisibleForTesting
    class SoftApCallback implements WifiManager.SoftApCallback {

        @Override
        public void onStateChanged(int state, int failureReason) {
            Log.d(TAG, "onStateChanged(), state:" + state + ", failureReason:" + failureReason);
            mWifiApState = state;
            if (!mIsRestarting) {
                return;
            }
            if (state == WIFI_AP_STATE_DISABLED) {
                mAppContext.getMainThreadHandler().postDelayed(() -> startTethering(),
                        RESTART_INTERVAL_MS);
                return;
            }
            if (state == WIFI_AP_STATE_ENABLED) {
                refresh();
                setRestarting(false);
            }
        }

        @Override
        public void onCapabilityChanged(@NonNull SoftApCapability softApCapability) {
            log("onCapabilityChanged(), softApCapability:" + softApCapability);
            mBand5g.hasCapability = softApCapability.getSupportedChannelList(BAND_5GHZ).length > 0;
            mBand6g.hasCapability = softApCapability.getSupportedChannelList(BAND_6GHZ).length > 0;
            updateCapabilityChanged();
        }
    }

    private class StartTetheringCallback implements TetheringManager.StartTetheringCallback {
        @Override
        public void onTetheringStarted() {
            log("onTetheringStarted()");
        }

        @Override
        public void onTetheringFailed(int error) {
            log("onTetheringFailed(), error:" + error);
        }
    }

    /**
     * Wi-Fi Hotspot SoftAp Band
     */
    @VisibleForTesting
    static class SapBand {
        public int band;
        public boolean isUsableChannelsReady;
        public boolean hasUsableChannels;
        public boolean isUsableChannelsUnsupported;
        public boolean hasCapability;

        SapBand(int band) {
            this.band = band;
        }

        /**
         * Return whether SoftAp band is available or not.
         */
        public boolean isAvailable() {
            return isUsableChannelsUnsupported ? hasCapability : hasUsableChannels;
        }

        @Override
        @NonNull
        public String toString() {
            return "SapBand{"
                    + "band:" + band
                    + ",isUsableChannelsReady:" + isUsableChannelsReady
                    + ",hasUsableChannels:" + hasUsableChannels
                    + ",isUsableChannelsUnsupported:" + isUsableChannelsUnsupported
                    + ",hasChannelsCapability:" + hasCapability
                    + '}';
        }
    }

    private void log(String msg) {
        FeatureFactory.getFeatureFactory().getWifiFeatureProvider().verboseLog(TAG, msg);
    }
}<|MERGE_RESOLUTION|>--- conflicted
+++ resolved
@@ -22,12 +22,9 @@
 import static android.net.wifi.SoftApConfiguration.BAND_6GHZ;
 import static android.net.wifi.SoftApConfiguration.SECURITY_TYPE_OPEN;
 import static android.net.wifi.SoftApConfiguration.SECURITY_TYPE_WPA3_SAE;
-<<<<<<< HEAD
 import static android.net.wifi.SoftApConfiguration.SECURITY_TYPE_WPA3_OWE;
 import static android.net.wifi.SoftApConfiguration.SECURITY_TYPE_WPA3_OWE_TRANSITION;
-=======
 import static android.net.wifi.SoftApConfiguration.SECURITY_TYPE_WPA3_SAE_TRANSITION;
->>>>>>> bcb87740
 import static android.net.wifi.WifiAvailableChannel.OP_MODE_SAP;
 import static android.net.wifi.WifiManager.WIFI_AP_STATE_DISABLED;
 import static android.net.wifi.WifiManager.WIFI_AP_STATE_ENABLED;
@@ -372,16 +369,6 @@
                 log("setSpeedType(), setPassphrase(SECURITY_TYPE_WPA3_SAE)");
                 configBuilder.setPassphrase(generatePassword(config), SECURITY_TYPE_WPA3_SAE);
             }
-<<<<<<< HEAD
-        } else if (speedType == SPEED_5GHZ) {
-            log("setSpeedType(), setBand(BAND_2GHZ_5GHZ)");
-            configBuilder.setBand(BAND_2GHZ_5GHZ);
-        } else if (mIsDualBand && speedType != SPEED_2GHZ) {
-            log("setSpeedType(), setBands(BAND_2GHZ + BAND_2GHZ_5GHZ)");
-            int[] bands = {BAND_2GHZ, BAND_2GHZ_5GHZ};
-            configBuilder.setBands(bands);
-=======
->>>>>>> bcb87740
         } else {
             if (speedType == SPEED_5GHZ) {
                 log("setSpeedType(), setBand(BAND_2GHZ_5GHZ)");
