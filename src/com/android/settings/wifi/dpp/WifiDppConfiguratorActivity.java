--- conflicted
+++ resolved
@@ -125,13 +125,13 @@
 
     @Override
     protected void handleIntent(Intent intent) {
-<<<<<<< HEAD
+        if (!isAddWifiConfigAllowed(getApplicationContext())) {
+            finish();
+            return;
+        }
         if (isGuestUser(getApplicationContext())) {
             Log.e(TAG, "Guest user is not allowed to configure Wi-Fi!");
             EventLog.writeEvent(0x534e4554, "224772890", -1 /* UID */, "User is a guest");
-=======
-        if (!isAddWifiConfigAllowed(getApplicationContext())) {
->>>>>>> 3d6b2b68
             finish();
             return;
         }
@@ -406,13 +406,13 @@
         return null;
     }
 
-<<<<<<< HEAD
     private static boolean isGuestUser(Context context) {
         if (context == null) return false;
         final UserManager userManager = context.getSystemService(UserManager.class);
         if (userManager == null) return false;
         return userManager.isGuestUser();
-=======
+    }
+
     @VisibleForTesting
     static boolean isAddWifiConfigAllowed(Context context) {
         UserManager userManager = context.getSystemService(UserManager.class);
@@ -421,6 +421,5 @@
             return false;
         }
         return true;
->>>>>>> 3d6b2b68
     }
 }