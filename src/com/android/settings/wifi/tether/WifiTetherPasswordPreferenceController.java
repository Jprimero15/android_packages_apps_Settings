--- conflicted
+++ resolved
@@ -48,17 +48,11 @@
 
     @Override
     public void updateDisplay() {
-<<<<<<< HEAD
-        final WifiConfiguration config = mWifiManager.getWifiApConfiguration();
-        if (config == null || (TextUtils.isEmpty(config.preSharedKey) &&
-                (config.getAuthType() == WifiConfiguration.KeyMgmt.WPA2_PSK
-                     || config.getAuthType() == WifiConfiguration.KeyMgmt.SAE))) {
-=======
         final SoftApConfiguration config = mWifiManager.getSoftApConfiguration();
         if (config == null
-                || (config.getSecurityType() == SoftApConfiguration.SECURITY_TYPE_WPA2_PSK
+                || ((config.getSecurityType() == SoftApConfiguration.SECURITY_TYPE_WPA2_PSK
+                    || config.getSecurityType() == SoftApConfiguration.SECURITY_TYPE_SAE)
                 && TextUtils.isEmpty(config.getWpa2Passphrase()))) {
->>>>>>> 48a0ab7d
             mPassword = generateRandomPassword();
         } else {
             mPassword = config.getWpa2Passphrase();
@@ -87,12 +81,8 @@
      */
     public String getPasswordValidated(int securityType) {
         // don't actually overwrite unless we get a new config in case it was accidentally toggled.
-<<<<<<< HEAD
-        if (securityType == WifiConfiguration.KeyMgmt.NONE
-                || securityType == WifiConfiguration.KeyMgmt.OWE) {
-=======
-        if (securityType == SoftApConfiguration.SECURITY_TYPE_OPEN) {
->>>>>>> 48a0ab7d
+        if (securityType == SoftApConfiguration.SECURITY_TYPE_OPEN
+                || securityType == SoftApConfiguration.SECURITY_TYPE_OWE) {
             return "";
         } else if (!isTextValid(mPassword)) {
             mPassword = generateRandomPassword();
@@ -102,12 +92,8 @@
     }
 
     public void updateVisibility(int securityType) {
-<<<<<<< HEAD
-        mPreference.setVisible(securityType != WifiConfiguration.KeyMgmt.NONE
-                                   && securityType != WifiConfiguration.KeyMgmt.OWE);
-=======
-        mPreference.setVisible(securityType != SoftApConfiguration.SECURITY_TYPE_OPEN);
->>>>>>> 48a0ab7d
+        mPreference.setVisible(securityType != SoftApConfiguration.SECURITY_TYPE_OPEN
+                                   && securityType != SoftApConfiguration.SECURITY_TYPE_OWE);
     }
 
     @Override
