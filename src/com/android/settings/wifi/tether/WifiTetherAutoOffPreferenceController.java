/*
 * Copyright (C) 2017 The Android Open Source Project
 *
 * Licensed under the Apache License, Version 2.0 (the "License");
 * you may not use this file except in compliance with the License.
 * You may obtain a copy of the License at
 *
 *      http://www.apache.org/licenses/LICENSE-2.0
 *
 * Unless required by applicable law or agreed to in writing, software
 * distributed under the License is distributed on an "AS IS" BASIS,
 * WITHOUT WARRANTIES OR CONDITIONS OF ANY KIND, either express or implied.
 * See the License for the specific language governing permissions and
 * limitations under the License.
 */

package com.android.settings.wifi.tether;

import android.content.Context;
import android.net.wifi.SoftApConfiguration;
import android.net.wifi.WifiManager;

import androidx.annotation.VisibleForTesting;
import androidx.preference.Preference;
import androidx.preference.SwitchPreference;
import androidx.preference.PreferenceScreen;

import com.android.settings.core.BasePreferenceController;
<<<<<<< HEAD
import android.util.Log;
=======
import com.android.settings.overlay.FeatureFactory;
import com.android.settings.wifi.repository.WifiHotspotRepository;
>>>>>>> ca2b47aa

public class WifiTetherAutoOffPreferenceController extends BasePreferenceController implements
        Preference.OnPreferenceChangeListener {

    private final WifiManager mWifiManager;
    private boolean mSettingsOn;
<<<<<<< HEAD
    private String TAG = "WifiTetherAutoOffPreferenceController";
    private SwitchPreference mPreference = null;
=======
    @VisibleForTesting
    boolean mNeedShutdownSecondarySap;
>>>>>>> ca2b47aa

    public WifiTetherAutoOffPreferenceController(Context context, String preferenceKey) {
        super(context, preferenceKey);
        WifiHotspotRepository wifiHotspotRepository = FeatureFactory.getFactory(context)
                .getWifiFeatureProvider().getWifiHotspotRepository();
        if (wifiHotspotRepository.isSpeedFeatureAvailable() && wifiHotspotRepository.isDualBand()) {
            mNeedShutdownSecondarySap = true;
        }
        mWifiManager = context.getSystemService(WifiManager.class);
    }

    @Override
    public int getAvailabilityStatus() {
        return AVAILABLE;
    }

    @Override
    public void displayPreference(PreferenceScreen scr) {
        super.displayPreference(scr);
        mPreference = scr.findPreference(getPreferenceKey());
    }

    public void updateDisplay() {
        if(mPreference != null)
            updateState(mPreference);
        else
            Log.e(TAG, "updateDisplay Failed, cannot find switch preference");
    }

    @Override
    public void updateState(Preference preference) {
        SoftApConfiguration softApConfiguration = mWifiManager.getSoftApConfiguration();
        mSettingsOn = softApConfiguration.isAutoShutdownEnabled();

        ((SwitchPreference) preference).setChecked(mSettingsOn);
    }

    @Override
    public boolean onPreferenceChange(Preference preference, Object newValue) {
        boolean settingsOn = (Boolean) newValue;
        SoftApConfiguration.Builder configBuilder =
                new SoftApConfiguration.Builder(mWifiManager.getSoftApConfiguration());
        configBuilder.setAutoShutdownEnabled(settingsOn);
        if (mNeedShutdownSecondarySap) {
            configBuilder.setBridgedModeOpportunisticShutdownEnabled(settingsOn);
        }
        mSettingsOn = settingsOn;
        return mWifiManager.setSoftApConfiguration(configBuilder.build());
    }

    public boolean isEnabled() {
        return mSettingsOn;
    }
}<|MERGE_RESOLUTION|>--- conflicted
+++ resolved
@@ -26,25 +26,19 @@
 import androidx.preference.PreferenceScreen;
 
 import com.android.settings.core.BasePreferenceController;
-<<<<<<< HEAD
-import android.util.Log;
-=======
 import com.android.settings.overlay.FeatureFactory;
 import com.android.settings.wifi.repository.WifiHotspotRepository;
->>>>>>> ca2b47aa
+import android.util.Log;
 
 public class WifiTetherAutoOffPreferenceController extends BasePreferenceController implements
         Preference.OnPreferenceChangeListener {
 
     private final WifiManager mWifiManager;
     private boolean mSettingsOn;
-<<<<<<< HEAD
     private String TAG = "WifiTetherAutoOffPreferenceController";
     private SwitchPreference mPreference = null;
-=======
     @VisibleForTesting
     boolean mNeedShutdownSecondarySap;
->>>>>>> ca2b47aa
 
     public WifiTetherAutoOffPreferenceController(Context context, String preferenceKey) {
         super(context, preferenceKey);
