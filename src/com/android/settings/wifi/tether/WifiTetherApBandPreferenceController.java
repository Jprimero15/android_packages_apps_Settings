/*
 * Copyright (C) 2017 The Android Open Source Project
 *
 * Licensed under the Apache License, Version 2.0 (the "License");
 * you may not use this file except in compliance with the License.
 * You may obtain a copy of the License at
 *
 *      http://www.apache.org/licenses/LICENSE-2.0
 *
 * Unless required by applicable law or agreed to in writing, software
 * distributed under the License is distributed on an "AS IS" BASIS,
 * WITHOUT WARRANTIES OR CONDITIONS OF ANY KIND, either express or implied.
 * See the License for the specific language governing permissions and
 * limitations under the License.
 */

package com.android.settings.wifi.tether;

import android.content.Context;
import android.content.res.Resources;
import android.net.wifi.WifiConfiguration;
import android.util.Log;

import androidx.annotation.VisibleForTesting;
import androidx.preference.ListPreference;
import androidx.preference.Preference;

import com.android.settings.R;

public class WifiTetherApBandPreferenceController extends WifiTetherBasePreferenceController {

    private static final String TAG = "WifiTetherApBandPref";
    private static final String PREF_KEY = "wifi_tether_network_ap_band";

    private String[] mBandEntries;
    private String[] mBandSummaries;
    private int mBandIndex;
    private boolean isDualMode;

    public WifiTetherApBandPreferenceController(Context context,
            OnTetherConfigUpdateListener listener) {
        super(context, listener);
        isDualMode = mWifiManager.isDualModeSupported();
        updatePreferenceEntries();
    }

    @Override
    public void updateDisplay() {
        final WifiConfiguration config = mWifiManager.getWifiApConfiguration();
        int tempBandIndex = mBandIndex;
        if (config == null) {
            mBandIndex = 0;
            Log.d(TAG, "Updating band index to 0 because no config");
        } else if (is5GhzBandSupported()) {
            mBandIndex = validateSelection(config.apBand);
            Log.d(TAG, "Updating band index to " + mBandIndex);
        } else {
            config.apBand = 0;
            mWifiManager.setWifiApConfiguration(config);
            mBandIndex = config.apBand;
            Log.d(TAG, "5Ghz not supported, updating band index to " + mBandIndex);
        }
        ListPreference preference =
                (ListPreference) mPreference;
        preference.setEntries(mBandSummaries);
        preference.setEntryValues(mBandEntries);

        if (mBandIndex >= mBandEntries.length) {
            mBandIndex = tempBandIndex;
        }

        preference.setEnabled(is5GhzBandSupported());
        if (!is5GhzBandSupported()) {
            preference.setSummary(R.string.wifi_ap_choose_2G);
        } else {
<<<<<<< HEAD
            preference.setValue(Integer.toString(config.apBand));
=======
            preference.setEnabled(true);
            preference.setExistingConfigValue(config.apBand);
>>>>>>> e3383fdd
            preference.setSummary(getConfigSummary());
        }
    }

    String getConfigSummary() {
        if (mBandIndex == WifiConfiguration.AP_BAND_ANY) {
           return mContext.getString(R.string.wifi_ap_prefer_5G);
        }
        return mBandSummaries[mBandIndex];
    }

    @Override
    public String getPreferenceKey() {
        return PREF_KEY;
    }

    @Override
    public boolean onPreferenceChange(Preference preference, Object newValue) {
        mBandIndex = validateSelection(Integer.parseInt((String) newValue));
        Log.d(TAG, "Band preference changed, updating band index to " + mBandIndex);
        preference.setSummary(getConfigSummary());
        mListener.onTetherConfigUpdated();
        return true;
    }

    private int validateSelection(int band) {
        // Reset the band to 2.4 GHz if we get a weird config back to avoid a crash.
        final boolean isDualMode = mWifiManager.isDualModeSupported();

        // unsupported states:
        // 1: no dual mode means we can't have AP_BAND_ANY - default to 5GHZ
        // 2: no 5 GHZ support means we can't have AP_BAND_5GHZ - default to 2GHZ
        // 3: With Dual mode support we can't have AP_BAND_5GHZ - default to ANY
        if (!isDualMode && WifiConfiguration.AP_BAND_ANY == band) {
            return WifiConfiguration.AP_BAND_5GHZ;
        } else if (!is5GhzBandSupported() && WifiConfiguration.AP_BAND_5GHZ == band) {
            return WifiConfiguration.AP_BAND_2GHZ;
        } else if (isDualMode && WifiConfiguration.AP_BAND_5GHZ == band) {
            return WifiConfiguration.AP_BAND_ANY;
        }

        return band;
    }

    @VisibleForTesting
    void updatePreferenceEntries() {
        Resources res = mContext.getResources();
        int entriesRes = R.array.wifi_ap_band_config_full;
        int summariesRes = R.array.wifi_ap_band_summary_full;
        // change the list options if this is a dual mode device
        if (isDualMode) {
            entriesRes = R.array.wifi_ap_band_dual_mode;
            summariesRes = R.array.wifi_ap_band_dual_mode_summary;
        }
        mBandEntries = res.getStringArray(entriesRes);
        mBandSummaries = res.getStringArray(summariesRes);
    }

    private boolean is5GhzBandSupported() {
        final String countryCode = mWifiManager.getCountryCode();
        if (!mWifiManager.isDualBandSupported() || countryCode == null) {
            return false;
        }
        return true;
    }

    public int getBandIndex() {
        return mBandIndex;
    }
}<|MERGE_RESOLUTION|>--- conflicted
+++ resolved
@@ -69,16 +69,12 @@
             mBandIndex = tempBandIndex;
         }
 
-        preference.setEnabled(is5GhzBandSupported());
         if (!is5GhzBandSupported()) {
+            preference.setEnabled(false);
             preference.setSummary(R.string.wifi_ap_choose_2G);
         } else {
-<<<<<<< HEAD
+            preference.setEnabled(true);
             preference.setValue(Integer.toString(config.apBand));
-=======
-            preference.setEnabled(true);
-            preference.setExistingConfigValue(config.apBand);
->>>>>>> e3383fdd
             preference.setSummary(getConfigSummary());
         }
     }
