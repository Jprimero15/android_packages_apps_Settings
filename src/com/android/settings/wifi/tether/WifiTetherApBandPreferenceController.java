--- conflicted
+++ resolved
@@ -120,13 +120,9 @@
 
         ListPreference preference =
                 (ListPreference) mPreference;
-<<<<<<< HEAD
-        if (preference == null) return;
-=======
         if (preference == null) {
             return;
         }
->>>>>>> 49c15da9
         preference.setEntries(mBandSummaries);
         preference.setEntryValues(mBandEntries);
         preference.setValue(Integer.toString(mBandIndex));
