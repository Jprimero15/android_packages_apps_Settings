--- conflicted
+++ resolved
@@ -54,22 +54,16 @@
     private int mSecurityValue;
     @VisibleForTesting
     boolean mIsWpa3Supported = true;
-<<<<<<< HEAD
     boolean mIsOweSapSupported = true;
     boolean mIsDualSapSupported = false;
     private String[] securityNames;
     private String[] securityValues;
-=======
     @VisibleForTesting
     boolean mShouldHidePreference;
->>>>>>> 1cbe8102
 
     public WifiTetherSecurityPreferenceController(Context context,
             OnTetherConfigUpdateListener listener) {
         super(context, listener);
-<<<<<<< HEAD
-        securityNames = mContext.getResources().getStringArray(
-=======
         // If the Wi-Fi Hotspot Speed Feature available, then hide this controller.
         mShouldHidePreference = FeatureFactory.getFactory(context)
                 .getWifiFeatureProvider().getWifiHotspotRepository().isSpeedFeatureAvailable();
@@ -77,8 +71,7 @@
         if (mShouldHidePreference) {
             return;
         }
-        final String[] securityNames = mContext.getResources().getStringArray(
->>>>>>> 1cbe8102
+        securityNames = mContext.getResources().getStringArray(
                 R.array.wifi_tether_security);
         securityValues = mContext.getResources().getStringArray(
                 R.array.wifi_tether_security_values);
