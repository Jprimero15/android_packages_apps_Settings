/*
 * Copyright (C) 2017 The Android Open Source Project
 *
 * Licensed under the Apache License, Version 2.0 (the "License");
 * you may not use this file except in compliance with the License.
 * You may obtain a copy of the License at
 *
 *      http://www.apache.org/licenses/LICENSE-2.0
 *
 * Unless required by applicable law or agreed to in writing, software
 * distributed under the License is distributed on an "AS IS" BASIS,
 * WITHOUT WARRANTIES OR CONDITIONS OF ANY KIND, either express or implied.
 * See the License for the specific language governing permissions and
 * limitations under the License.
 */

package com.android.settings.wifi.tether;

import static android.net.wifi.WifiManager.WIFI_AP_STATE_CHANGED_ACTION;
import static android.view.View.INVISIBLE;
import static android.view.View.VISIBLE;
import static com.android.settings.wifi.tether.WifiTetherApBandPreferenceController.BAND_BOTH_2G_5G;

import static com.android.settings.wifi.WifiUtils.canShowWifiHotspot;

import android.app.settings.SettingsEnums;
import android.content.BroadcastReceiver;
import android.content.Context;
import android.content.Intent;
import android.content.IntentFilter;
import android.net.wifi.SoftApConfiguration;
import android.net.wifi.WifiManager;
import android.os.Bundle;
import android.os.UserManager;
import android.util.FeatureFlagUtils;
import android.util.Log;

import androidx.annotation.Nullable;
import androidx.annotation.VisibleForTesting;
import androidx.preference.Preference;

import com.android.settings.R;
import com.android.settings.SettingsActivity;
import com.android.settings.core.FeatureFlags;
import com.android.settings.dashboard.RestrictedDashboardFragment;
import com.android.settings.overlay.FeatureFactory;
import com.android.settings.search.BaseSearchIndexProvider;
import com.android.settings.widget.SettingsMainSwitchBar;
import com.android.settings.wifi.WifiUtils;
import com.android.settingslib.TetherUtil;
import com.android.settingslib.core.AbstractPreferenceController;
import com.android.settingslib.search.SearchIndexable;
import com.android.settingslib.wifi.WifiEnterpriseRestrictionUtils;

import java.util.ArrayList;
import java.util.List;

@SearchIndexable
public class WifiTetherSettings extends RestrictedDashboardFragment
        implements WifiTetherBasePreferenceController.OnTetherConfigUpdateListener {

    private static final String TAG = "WifiTetherSettings";
    private static final IntentFilter TETHER_STATE_CHANGE_FILTER;
    private static final String KEY_WIFI_TETHER_SCREEN = "wifi_tether_settings_screen";
    private static final int EXPANDED_CHILD_COUNT_WITH_SECURITY_NON = 3;
    private static boolean mWasApBand6GHzSelected = false;

    @VisibleForTesting
    static final String KEY_WIFI_TETHER_NETWORK_NAME = "wifi_tether_network_name";
    @VisibleForTesting
    static final String KEY_WIFI_TETHER_SECURITY = "wifi_tether_security";
    @VisibleForTesting
    static final String KEY_WIFI_TETHER_NETWORK_PASSWORD = "wifi_tether_network_password";
    @VisibleForTesting
    static final String KEY_WIFI_TETHER_AUTO_OFF = "wifi_tether_auto_turn_off";
    @VisibleForTesting
    static final String KEY_WIFI_TETHER_NETWORK_AP_BAND = "wifi_tether_network_ap_band";
    @VisibleForTesting
    static final String KEY_WIFI_HOTSPOT_SECURITY = "wifi_hotspot_security";
    @VisibleForTesting
    static final String KEY_WIFI_HOTSPOT_SPEED = "wifi_hotspot_speed";

    @VisibleForTesting
    SettingsMainSwitchBar mMainSwitchBar;
    private WifiTetherSwitchBarController mSwitchBarController;
    @VisibleForTesting
    WifiTetherSSIDPreferenceController mSSIDPreferenceController;
    @VisibleForTesting
    WifiTetherPasswordPreferenceController mPasswordPreferenceController;
<<<<<<< HEAD
    private WifiTetherApBandPreferenceController mApBandPreferenceController;
    private WifiTetherSecurityPreferenceController mSecurityPreferenceController;
=======
    @VisibleForTesting
    WifiTetherSecurityPreferenceController mSecurityPreferenceController;
    @VisibleForTesting
    WifiTetherMaximizeCompatibilityPreferenceController mMaxCompatibilityPrefController;
>>>>>>> 6fb0b708
    @VisibleForTesting
    WifiTetherAutoOffPreferenceController mWifiTetherAutoOffPreferenceController;

    private WifiManager mWifiManager;
    private boolean mUnavailable;
    private WifiRestriction mWifiRestriction;
    private boolean wasApBandPrefUpdated = false;

    @VisibleForTesting
    TetherChangeReceiver mTetherChangeReceiver;

    @VisibleForTesting
    WifiTetherViewModel mWifiTetherViewModel;
    @VisibleForTesting
    Preference mWifiHotspotSecurity;
    @VisibleForTesting
    Preference mWifiHotspotSpeed;

    static {
        TETHER_STATE_CHANGE_FILTER = new IntentFilter(WIFI_AP_STATE_CHANGED_ACTION);
    }

    public WifiTetherSettings() {
        super(UserManager.DISALLOW_CONFIG_TETHERING);
        mWifiRestriction = new WifiRestriction();
    }

    public WifiTetherSettings(WifiRestriction wifiRestriction) {
        super(UserManager.DISALLOW_CONFIG_TETHERING);
        mWifiRestriction = wifiRestriction;
    }

    @Override
    public int getMetricsCategory() {
        return SettingsEnums.WIFI_TETHER_SETTINGS;
    }

    @Override
    protected String getLogTag() {
        return "WifiTetherSettings";
    }

    @Override
    public void onCreate(Bundle icicle) {
        super.onCreate(icicle);
        if (!canShowWifiHotspot(getContext())) {
            Log.e(TAG, "can not launch Wi-Fi hotspot settings"
                    + " because the config is not set to show.");
            finish();
            return;
        }

        setIfOnlyAvailableForAdmins(true);
        mUnavailable = isUiRestricted() || !mWifiRestriction.isHotspotAvailable(getContext());

        mWifiTetherViewModel = FeatureFactory.getFactory(getContext()).getWifiFeatureProvider()
                .getWifiTetherViewModel(this);
        if (mWifiTetherViewModel != null) {
            setupSpeedFeature(mWifiTetherViewModel.isSpeedFeatureAvailable());
            mWifiTetherViewModel.getRestarting().observe(this, this::onRestartingChanged);
        }
    }

    @VisibleForTesting
    void setupSpeedFeature(boolean isSpeedFeatureAvailable) {
        mWifiHotspotSecurity = findPreference(KEY_WIFI_HOTSPOT_SECURITY);
        mWifiHotspotSpeed = findPreference(KEY_WIFI_HOTSPOT_SPEED);
        if (mWifiHotspotSecurity == null || mWifiHotspotSpeed == null) {
            return;
        }
        mWifiHotspotSecurity.setVisible(isSpeedFeatureAvailable);
        mWifiHotspotSpeed.setVisible(isSpeedFeatureAvailable);
        if (isSpeedFeatureAvailable) {
            mWifiTetherViewModel.getSecuritySummary().observe(this, this::onSecuritySummaryChanged);
            mWifiTetherViewModel.getSpeedSummary().observe(this, this::onSpeedSummaryChanged);
        }
    }

    @Override
    public void onAttach(Context context) {
        super.onAttach(context);
        mWifiManager = (WifiManager) context.getSystemService(Context.WIFI_SERVICE);
        mTetherChangeReceiver = new TetherChangeReceiver();

        mSSIDPreferenceController = use(WifiTetherSSIDPreferenceController.class);
        mSecurityPreferenceController = use(WifiTetherSecurityPreferenceController.class);
        mPasswordPreferenceController = use(WifiTetherPasswordPreferenceController.class);
        mWifiTetherAutoOffPreferenceController = use(WifiTetherAutoOffPreferenceController.class);
        mApBandPreferenceController = use(WifiTetherApBandPreferenceController.class);
    }

    @Override
    public void onActivityCreated(Bundle savedInstanceState) {
        super.onActivityCreated(savedInstanceState);
        if (mUnavailable) {
            return;
        }
        // Assume we are in a SettingsActivity. This is only safe because we currently use
        // SettingsActivity as base for all preference fragments.
        final SettingsActivity activity = (SettingsActivity) getActivity();
        mMainSwitchBar = activity.getSwitchBar();
        mMainSwitchBar.setTitle(getString(R.string.use_wifi_hotsopt_main_switch_title));
        mSwitchBarController = new WifiTetherSwitchBarController(activity, mMainSwitchBar);
        getSettingsLifecycle().addObserver(mSwitchBarController);
        mMainSwitchBar.show();
    }

    @Override
    public void onStart() {
        super.onStart();
        if (!mWifiRestriction.isHotspotAvailable(getContext())) {
            getEmptyTextView().setText(R.string.not_allowed_by_ent);
            getPreferenceScreen().removeAll();
            return;
        }
        if (mUnavailable) {
            if (!isUiRestrictedByOnlyAdmin()) {
                getEmptyTextView().setText(R.string.tethering_settings_not_available);
            }
            getPreferenceScreen().removeAll();
            return;
        }
        final Context context = getContext();
        if (context != null) {
            context.registerReceiver(mTetherChangeReceiver, TETHER_STATE_CHANGE_FILTER,
                    Context.RECEIVER_EXPORTED_UNAUDITED);
            // The intent WIFI_AP_STATE_CHANGED_ACTION is not sticky intent anymore after SC-V2
            // Handle the initial state after register the receiver.
            updateDisplayWithNewConfig();
        }
        mWifiTetherViewModel.refresh();
    }

    @Override
    public void onStop() {
        super.onStop();
        if (mUnavailable) {
            return;
        }
        final Context context = getContext();
        if (context != null) {
            context.unregisterReceiver(mTetherChangeReceiver);
        }
    }

    protected void onSecuritySummaryChanged(Integer securityResId) {
        mWifiHotspotSecurity.setSummary(securityResId);
    }

    protected void onSpeedSummaryChanged(Integer summaryResId) {
        mWifiHotspotSpeed.setSummary(summaryResId);
    }

    @Override
    protected int getPreferenceScreenResId() {
        return R.xml.wifi_tether_settings;
    }

    @Override
    protected List<AbstractPreferenceController> createPreferenceControllers(Context context) {
        return buildPreferenceControllers(context, this::onTetherConfigUpdated);
    }

    private static List<AbstractPreferenceController> buildPreferenceControllers(Context context,
            WifiTetherBasePreferenceController.OnTetherConfigUpdateListener listener) {
        final List<AbstractPreferenceController> controllers = new ArrayList<>();
        controllers.add(new WifiTetherSSIDPreferenceController(context, listener));
        controllers.add(new WifiTetherSecurityPreferenceController(context, listener));
        controllers.add(new WifiTetherPasswordPreferenceController(context, listener));
        controllers.add(new WifiTetherApBandPreferenceController(context, listener));
        controllers.add(
                new WifiTetherAutoOffPreferenceController(context, KEY_WIFI_TETHER_AUTO_OFF));

        return controllers;
    }

    @Override
    public void onTetherConfigUpdated(AbstractPreferenceController context) {
        SoftApConfiguration config = buildNewConfig();
        mPasswordPreferenceController.setSecurityType(config.getSecurityType());

        mWifiTetherViewModel.setSoftApConfiguration(config);
        use(WifiTetherAutoOffPreferenceController.class).updateDisplay();

        if (mSecurityPreferenceController.isOweDualSapSupported()) {
            if (config.getSecurityType() == SoftApConfiguration.SECURITY_TYPE_WPA3_OWE_TRANSITION
                        || config.getSecurityType() == SoftApConfiguration.SECURITY_TYPE_WPA3_OWE) {
                mApBandPreferenceController.updatePreferenceEntries();
                mApBandPreferenceController.updateDisplay();
                wasApBandPrefUpdated = true;
            } else if (wasApBandPrefUpdated
                   && (config.getSecurityType() != SoftApConfiguration.SECURITY_TYPE_WPA3_OWE_TRANSITION
                       && config.getSecurityType() != SoftApConfiguration.SECURITY_TYPE_WPA3_OWE)) {
                mApBandPreferenceController.updatePreferenceEntries();
                mApBandPreferenceController.updateDisplay();
                wasApBandPrefUpdated = false;
            }
        }

        if ((mApBandPreferenceController.getBandIndex() & SoftApConfiguration.BAND_6GHZ) != 0
                && (mWasApBand6GHzSelected == false)) {
            mSecurityPreferenceController.updateDisplay();
            mWasApBand6GHzSelected = true;
            config = buildNewConfig();
            mPasswordPreferenceController.setSecurityType(config.getSecurityType());
            mWifiManager.setSoftApConfiguration(config);
        } else if ((mApBandPreferenceController.getBandIndex() & SoftApConfiguration.BAND_6GHZ) == 0
                &&(mWasApBand6GHzSelected == true)) {
            mSecurityPreferenceController.updateDisplay();
            mWasApBand6GHzSelected = false;
        }
    }

    @VisibleForTesting
    void onRestartingChanged(Boolean restarting) {
        mMainSwitchBar.setVisibility((restarting) ? INVISIBLE : VISIBLE);
        setLoading(restarting, false);
    }

    @VisibleForTesting
    SoftApConfiguration buildNewConfig() {
        SoftApConfiguration currentConfig = mWifiTetherViewModel.getSoftApConfiguration();
        SoftApConfiguration.Builder configBuilder = new SoftApConfiguration.Builder(currentConfig);
        configBuilder.setSsid(mSSIDPreferenceController.getSSID());
<<<<<<< HEAD

        // For 6GHz use OWE only mode.
        if ((mApBandPreferenceController.getBandIndex() & SoftApConfiguration.BAND_6GHZ) != 0
                 && securityType == SoftApConfiguration.SECURITY_TYPE_WPA3_OWE_TRANSITION) {
            securityType = SoftApConfiguration.SECURITY_TYPE_WPA3_OWE;
        }

        if (securityType == SoftApConfiguration.SECURITY_TYPE_OPEN
              || securityType == SoftApConfiguration.SECURITY_TYPE_WPA3_OWE_TRANSITION
              || securityType == SoftApConfiguration.SECURITY_TYPE_WPA3_OWE) {
            configBuilder.setPassphrase(null, securityType);
        } else {
            configBuilder.setPassphrase(
                    mPasswordPreferenceController.getPasswordValidated(securityType),
                    securityType);
=======
        int securityType =
                mWifiTetherViewModel.isSpeedFeatureAvailable()
                        ? currentConfig.getSecurityType()
                        : mSecurityPreferenceController.getSecurityType();
        String passphrase =
                securityType == SoftApConfiguration.SECURITY_TYPE_OPEN
                        ? null
                        : mPasswordPreferenceController.getPasswordValidated(securityType);
        configBuilder.setPassphrase(passphrase, securityType);
        if (!mWifiTetherViewModel.isSpeedFeatureAvailable()) {
            mMaxCompatibilityPrefController.setupMaximizeCompatibility(configBuilder);
>>>>>>> 6fb0b708
        }
        configBuilder.setAutoShutdownEnabled(
                mWifiTetherAutoOffPreferenceController.isEnabled());
        if (mApBandPreferenceController.getBandIndex() == BAND_BOTH_2G_5G) {
            // Fallback to 2G band if user selected OWE+Dual band
            if (securityType == SoftApConfiguration.SECURITY_TYPE_WPA3_OWE_TRANSITION
                    || securityType == SoftApConfiguration.SECURITY_TYPE_WPA3_OWE) {
                configBuilder.setBand(SoftApConfiguration.BAND_2GHZ);
            } else {
                int[] dualBands = new int[] {
                       SoftApConfiguration.BAND_2GHZ, SoftApConfiguration.BAND_5GHZ};
                configBuilder.setBands(dualBands);
            }
        } else {
            configBuilder.setBand(mApBandPreferenceController.getBandIndex());
        }
        return configBuilder.build();
    }

    private void updateDisplayWithNewConfig() {
        use(WifiTetherSSIDPreferenceController.class)
                .updateDisplay();
        use(WifiTetherSecurityPreferenceController.class)
                .updateDisplay();
        use(WifiTetherPasswordPreferenceController.class)
                .updateDisplay();
        use(WifiTetherApBandPreferenceController.class)
                .updateDisplay();
    }

    public static final SearchIndexProvider SEARCH_INDEX_DATA_PROVIDER =
            new SearchIndexProvider(R.xml.wifi_tether_settings);

    @VisibleForTesting
    static class SearchIndexProvider extends BaseSearchIndexProvider {

        private final WifiRestriction mWifiRestriction;

        SearchIndexProvider(int xmlRes) {
            super(xmlRes);
            mWifiRestriction = new WifiRestriction();
        }

        @VisibleForTesting
        SearchIndexProvider(int xmlRes, WifiRestriction wifiRestriction) {
            super(xmlRes);
            mWifiRestriction = wifiRestriction;
        }

        @Override
        public List<String> getNonIndexableKeys(Context context) {
            final List<String> keys = super.getNonIndexableKeys(context);

            if (!mWifiRestriction.isTetherAvailable(context)
                    || !mWifiRestriction.isHotspotAvailable(context)) {
                keys.add(KEY_WIFI_TETHER_NETWORK_NAME);
                keys.add(KEY_WIFI_TETHER_SECURITY);
                keys.add(KEY_WIFI_TETHER_NETWORK_PASSWORD);
                keys.add(KEY_WIFI_TETHER_AUTO_OFF);
                keys.add(KEY_WIFI_TETHER_NETWORK_AP_BAND);
            }

            // Remove duplicate
            keys.add(KEY_WIFI_TETHER_SCREEN);
            return keys;
        }

        @Override
        protected boolean isPageSearchEnabled(Context context) {
            if (context == null || !WifiUtils.canShowWifiHotspot(context)) return false;
            return !FeatureFlagUtils.isEnabled(context, FeatureFlags.TETHER_ALL_IN_ONE);
        }

        @Override
        public List<AbstractPreferenceController> createPreferenceControllers(Context context) {
            return buildPreferenceControllers(context, null /* listener */);
        }
    }

    @VisibleForTesting
    static class WifiRestriction {
        public boolean isTetherAvailable(@Nullable Context context) {
            if (context == null) return true;
            return TetherUtil.isTetherAvailable(context);
        }

        public boolean isHotspotAvailable(@Nullable Context context) {
            if (context == null) return true;
            return WifiEnterpriseRestrictionUtils.isWifiTetheringAllowed(context);
        }
    }

    @VisibleForTesting
    class TetherChangeReceiver extends BroadcastReceiver {
        @Override
        public void onReceive(Context content, Intent intent) {
            String action = intent.getAction();
            Log.d(TAG, "updating display config due to receiving broadcast action " + action);
            updateDisplayWithNewConfig();
        }
    }
}<|MERGE_RESOLUTION|>--- conflicted
+++ resolved
@@ -87,15 +87,9 @@
     WifiTetherSSIDPreferenceController mSSIDPreferenceController;
     @VisibleForTesting
     WifiTetherPasswordPreferenceController mPasswordPreferenceController;
-<<<<<<< HEAD
     private WifiTetherApBandPreferenceController mApBandPreferenceController;
-    private WifiTetherSecurityPreferenceController mSecurityPreferenceController;
-=======
     @VisibleForTesting
     WifiTetherSecurityPreferenceController mSecurityPreferenceController;
-    @VisibleForTesting
-    WifiTetherMaximizeCompatibilityPreferenceController mMaxCompatibilityPrefController;
->>>>>>> 6fb0b708
     @VisibleForTesting
     WifiTetherAutoOffPreferenceController mWifiTetherAutoOffPreferenceController;
 
@@ -320,8 +314,11 @@
         SoftApConfiguration currentConfig = mWifiTetherViewModel.getSoftApConfiguration();
         SoftApConfiguration.Builder configBuilder = new SoftApConfiguration.Builder(currentConfig);
         configBuilder.setSsid(mSSIDPreferenceController.getSSID());
-<<<<<<< HEAD
-
+
+        int securityType =
+                mWifiTetherViewModel.isSpeedFeatureAvailable()
+                        ? currentConfig.getSecurityType()
+                        : mSecurityPreferenceController.getSecurityType();
         // For 6GHz use OWE only mode.
         if ((mApBandPreferenceController.getBandIndex() & SoftApConfiguration.BAND_6GHZ) != 0
                  && securityType == SoftApConfiguration.SECURITY_TYPE_WPA3_OWE_TRANSITION) {
@@ -336,19 +333,6 @@
             configBuilder.setPassphrase(
                     mPasswordPreferenceController.getPasswordValidated(securityType),
                     securityType);
-=======
-        int securityType =
-                mWifiTetherViewModel.isSpeedFeatureAvailable()
-                        ? currentConfig.getSecurityType()
-                        : mSecurityPreferenceController.getSecurityType();
-        String passphrase =
-                securityType == SoftApConfiguration.SECURITY_TYPE_OPEN
-                        ? null
-                        : mPasswordPreferenceController.getPasswordValidated(securityType);
-        configBuilder.setPassphrase(passphrase, securityType);
-        if (!mWifiTetherViewModel.isSpeedFeatureAvailable()) {
-            mMaxCompatibilityPrefController.setupMaximizeCompatibility(configBuilder);
->>>>>>> 6fb0b708
         }
         configBuilder.setAutoShutdownEnabled(
                 mWifiTetherAutoOffPreferenceController.isEnabled());
