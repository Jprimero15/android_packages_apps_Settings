/*
 * Copyright (C) 2017 The Android Open Source Project
 *
 * Licensed under the Apache License, Version 2.0 (the "License");
 * you may not use this file except in compliance with the License.
 * You may obtain a copy of the License at
 *
 *      http://www.apache.org/licenses/LICENSE-2.0
 *
 * Unless required by applicable law or agreed to in writing, software
 * distributed under the License is distributed on an "AS IS" BASIS,
 * WITHOUT WARRANTIES OR CONDITIONS OF ANY KIND, either express or implied.
 * See the License for the specific language governing permissions and
 * limitations under the License.
 */

package com.android.settings.wifi.tether;

import static android.net.wifi.WifiManager.WIFI_AP_STATE_CHANGED_ACTION;
import static android.view.View.INVISIBLE;
import static android.view.View.VISIBLE;
import static com.android.settings.wifi.tether.WifiTetherApBandPreferenceController.BAND_BOTH_2G_5G;

import static com.android.settings.wifi.WifiUtils.canShowWifiHotspot;

import android.app.settings.SettingsEnums;
import android.content.BroadcastReceiver;
import android.content.Context;
import android.content.Intent;
import android.content.IntentFilter;
import android.net.wifi.SoftApConfiguration;
import android.net.wifi.WifiManager;
import android.os.Bundle;
import android.os.UserManager;
import android.util.FeatureFlagUtils;
import android.util.Log;

import androidx.annotation.Nullable;
import androidx.annotation.VisibleForTesting;
import androidx.preference.Preference;

import com.android.settings.R;
import com.android.settings.SettingsActivity;
import com.android.settings.core.FeatureFlags;
import com.android.settings.dashboard.RestrictedDashboardFragment;
import com.android.settings.overlay.FeatureFactory;
import com.android.settings.search.BaseSearchIndexProvider;
import com.android.settings.widget.SettingsMainSwitchBar;
import com.android.settings.wifi.WifiUtils;
import com.android.settingslib.TetherUtil;
import com.android.settingslib.core.AbstractPreferenceController;
import com.android.settingslib.search.SearchIndexable;
import com.android.settingslib.wifi.WifiEnterpriseRestrictionUtils;

import java.util.ArrayList;
import java.util.List;

@SearchIndexable
public class WifiTetherSettings extends RestrictedDashboardFragment
        implements WifiTetherBasePreferenceController.OnTetherConfigUpdateListener {

    private static final String TAG = "WifiTetherSettings";
    private static final IntentFilter TETHER_STATE_CHANGE_FILTER;
    private static final String KEY_WIFI_TETHER_SCREEN = "wifi_tether_settings_screen";
    private static final int EXPANDED_CHILD_COUNT_WITH_SECURITY_NON = 3;
    private static boolean mWasApBand6GHzSelected = false;

    @VisibleForTesting
    static final String KEY_WIFI_TETHER_NETWORK_NAME = "wifi_tether_network_name";
    @VisibleForTesting
    static final String KEY_WIFI_TETHER_SECURITY = "wifi_tether_security";
    @VisibleForTesting
    static final String KEY_WIFI_TETHER_NETWORK_PASSWORD = "wifi_tether_network_password";
    @VisibleForTesting
    static final String KEY_WIFI_TETHER_AUTO_OFF = "wifi_tether_auto_turn_off";
    @VisibleForTesting
    static final String KEY_WIFI_TETHER_NETWORK_AP_BAND = "wifi_tether_network_ap_band";
    @VisibleForTesting
    static final String KEY_WIFI_HOTSPOT_SECURITY = "wifi_hotspot_security";
    @VisibleForTesting
    static final String KEY_WIFI_HOTSPOT_SPEED = "wifi_hotspot_speed";

    @VisibleForTesting
    SettingsMainSwitchBar mMainSwitchBar;
    private WifiTetherSwitchBarController mSwitchBarController;
    @VisibleForTesting
    WifiTetherSSIDPreferenceController mSSIDPreferenceController;
    @VisibleForTesting
    WifiTetherPasswordPreferenceController mPasswordPreferenceController;
    private WifiTetherApBandPreferenceController mApBandPreferenceController;
    @VisibleForTesting
    WifiTetherSecurityPreferenceController mSecurityPreferenceController;
    @VisibleForTesting
    WifiTetherAutoOffPreferenceController mWifiTetherAutoOffPreferenceController;

<<<<<<< HEAD
    private WifiManager mWifiManager;
    private boolean mUnavailable;
=======
    @VisibleForTesting
    boolean mUnavailable;
>>>>>>> ca2b47aa
    private WifiRestriction mWifiRestriction;
    private boolean wasApBandPrefUpdated = false;

    @VisibleForTesting
    TetherChangeReceiver mTetherChangeReceiver;

    @VisibleForTesting
    WifiTetherViewModel mWifiTetherViewModel;
    @VisibleForTesting
    Preference mWifiHotspotSecurity;
    @VisibleForTesting
    Preference mWifiHotspotSpeed;

    static {
        TETHER_STATE_CHANGE_FILTER = new IntentFilter(WIFI_AP_STATE_CHANGED_ACTION);
    }

    public WifiTetherSettings() {
        super(UserManager.DISALLOW_CONFIG_TETHERING);
        mWifiRestriction = new WifiRestriction();
    }

    public WifiTetherSettings(WifiRestriction wifiRestriction) {
        super(UserManager.DISALLOW_CONFIG_TETHERING);
        mWifiRestriction = wifiRestriction;
    }

    @Override
    public int getMetricsCategory() {
        return SettingsEnums.WIFI_TETHER_SETTINGS;
    }

    @Override
    protected String getLogTag() {
        return "WifiTetherSettings";
    }

    @Override
    public void onCreate(Bundle icicle) {
        super.onCreate(icicle);
        if (!canShowWifiHotspot(getContext())) {
            Log.e(TAG, "can not launch Wi-Fi hotspot settings"
                    + " because the config is not set to show.");
            finish();
            return;
        }

        setIfOnlyAvailableForAdmins(true);
        mUnavailable = isUiRestricted() || !mWifiRestriction.isHotspotAvailable(getContext());
        if (mUnavailable) {
            return;
        }

        mWifiTetherViewModel = FeatureFactory.getFactory(getContext()).getWifiFeatureProvider()
                .getWifiTetherViewModel(this);
        if (mWifiTetherViewModel != null) {
            setupSpeedFeature(mWifiTetherViewModel.isSpeedFeatureAvailable());
            mWifiTetherViewModel.getRestarting().observe(this, this::onRestartingChanged);
        }
    }

    @VisibleForTesting
    void setupSpeedFeature(boolean isSpeedFeatureAvailable) {
        mWifiHotspotSecurity = findPreference(KEY_WIFI_HOTSPOT_SECURITY);
        mWifiHotspotSpeed = findPreference(KEY_WIFI_HOTSPOT_SPEED);
        if (mWifiHotspotSecurity == null || mWifiHotspotSpeed == null) {
            return;
        }
        mWifiHotspotSecurity.setVisible(isSpeedFeatureAvailable);
        mWifiHotspotSpeed.setVisible(isSpeedFeatureAvailable);
        if (isSpeedFeatureAvailable) {
            mWifiTetherViewModel.getSecuritySummary().observe(this, this::onSecuritySummaryChanged);
            mWifiTetherViewModel.getSpeedSummary().observe(this, this::onSpeedSummaryChanged);
        }
    }

    @Override
    public void onAttach(Context context) {
        super.onAttach(context);
        mWifiManager = (WifiManager) context.getSystemService(Context.WIFI_SERVICE);
        mTetherChangeReceiver = new TetherChangeReceiver();

        mSSIDPreferenceController = use(WifiTetherSSIDPreferenceController.class);
        mSecurityPreferenceController = use(WifiTetherSecurityPreferenceController.class);
        mPasswordPreferenceController = use(WifiTetherPasswordPreferenceController.class);
        mWifiTetherAutoOffPreferenceController = use(WifiTetherAutoOffPreferenceController.class);
        mApBandPreferenceController = use(WifiTetherApBandPreferenceController.class);
    }

    @Override
    public void onActivityCreated(Bundle savedInstanceState) {
        super.onActivityCreated(savedInstanceState);
        if (mUnavailable) {
            return;
        }
        // Assume we are in a SettingsActivity. This is only safe because we currently use
        // SettingsActivity as base for all preference fragments.
        final SettingsActivity activity = (SettingsActivity) getActivity();
        mMainSwitchBar = activity.getSwitchBar();
        mMainSwitchBar.setTitle(getString(R.string.use_wifi_hotsopt_main_switch_title));
        mSwitchBarController = new WifiTetherSwitchBarController(activity, mMainSwitchBar);
        getSettingsLifecycle().addObserver(mSwitchBarController);
        mMainSwitchBar.show();
    }

    @Override
    public void onStart() {
        super.onStart();
        if (!mWifiRestriction.isHotspotAvailable(getContext())) {
            getEmptyTextView().setText(R.string.not_allowed_by_ent);
            getPreferenceScreen().removeAll();
            return;
        }
        if (mUnavailable) {
            if (!isUiRestrictedByOnlyAdmin()) {
                getEmptyTextView().setText(R.string.tethering_settings_not_available);
            }
            getPreferenceScreen().removeAll();
            return;
        }
        final Context context = getContext();
        if (context != null) {
            context.registerReceiver(mTetherChangeReceiver, TETHER_STATE_CHANGE_FILTER,
                    Context.RECEIVER_EXPORTED_UNAUDITED);
            // The intent WIFI_AP_STATE_CHANGED_ACTION is not sticky intent anymore after SC-V2
            // Handle the initial state after register the receiver.
            updateDisplayWithNewConfig();
        }
        mWifiTetherViewModel.refresh();
    }

    @Override
    public void onStop() {
        super.onStop();
        if (mUnavailable) {
            return;
        }
        final Context context = getContext();
        if (context != null) {
            context.unregisterReceiver(mTetherChangeReceiver);
        }
    }

    protected void onSecuritySummaryChanged(Integer securityResId) {
        mWifiHotspotSecurity.setSummary(securityResId);
    }

    protected void onSpeedSummaryChanged(Integer summaryResId) {
        mWifiHotspotSpeed.setSummary(summaryResId);
    }

    @Override
    protected int getPreferenceScreenResId() {
        return R.xml.wifi_tether_settings;
    }

    @Override
    protected List<AbstractPreferenceController> createPreferenceControllers(Context context) {
        return buildPreferenceControllers(context, this::onTetherConfigUpdated);
    }

    private static List<AbstractPreferenceController> buildPreferenceControllers(Context context,
            WifiTetherBasePreferenceController.OnTetherConfigUpdateListener listener) {
        final List<AbstractPreferenceController> controllers = new ArrayList<>();
        controllers.add(new WifiTetherSSIDPreferenceController(context, listener));
        controllers.add(new WifiTetherSecurityPreferenceController(context, listener));
        controllers.add(new WifiTetherPasswordPreferenceController(context, listener));
        controllers.add(new WifiTetherApBandPreferenceController(context, listener));
        controllers.add(
                new WifiTetherAutoOffPreferenceController(context, KEY_WIFI_TETHER_AUTO_OFF));

        return controllers;
    }

    @Override
    public void onTetherConfigUpdated(AbstractPreferenceController context) {
        SoftApConfiguration config = buildNewConfig();
        mPasswordPreferenceController.setSecurityType(config.getSecurityType());

        mWifiTetherViewModel.setSoftApConfiguration(config);
        use(WifiTetherAutoOffPreferenceController.class).updateDisplay();

        if (mSecurityPreferenceController.isOweDualSapSupported()) {
            if (config.getSecurityType() == SoftApConfiguration.SECURITY_TYPE_WPA3_OWE_TRANSITION
                        || config.getSecurityType() == SoftApConfiguration.SECURITY_TYPE_WPA3_OWE) {
                mApBandPreferenceController.updatePreferenceEntries();
                mApBandPreferenceController.updateDisplay();
                wasApBandPrefUpdated = true;
            } else if (wasApBandPrefUpdated
                   && (config.getSecurityType() != SoftApConfiguration.SECURITY_TYPE_WPA3_OWE_TRANSITION
                       && config.getSecurityType() != SoftApConfiguration.SECURITY_TYPE_WPA3_OWE)) {
                mApBandPreferenceController.updatePreferenceEntries();
                mApBandPreferenceController.updateDisplay();
                wasApBandPrefUpdated = false;
            }
        }

        if ((mApBandPreferenceController.getBandIndex() & SoftApConfiguration.BAND_6GHZ) != 0
                && (mWasApBand6GHzSelected == false)) {
            mSecurityPreferenceController.updateDisplay();
            mWasApBand6GHzSelected = true;
            config = buildNewConfig();
            mPasswordPreferenceController.setSecurityType(config.getSecurityType());
            mWifiManager.setSoftApConfiguration(config);
        } else if ((mApBandPreferenceController.getBandIndex() & SoftApConfiguration.BAND_6GHZ) == 0
                &&(mWasApBand6GHzSelected == true)) {
            mSecurityPreferenceController.updateDisplay();
            mWasApBand6GHzSelected = false;
        }
    }

    @VisibleForTesting
    void onRestartingChanged(Boolean restarting) {
        mMainSwitchBar.setVisibility((restarting) ? INVISIBLE : VISIBLE);
        setLoading(restarting, false);
    }

    @VisibleForTesting
    SoftApConfiguration buildNewConfig() {
        SoftApConfiguration currentConfig = mWifiTetherViewModel.getSoftApConfiguration();
        SoftApConfiguration.Builder configBuilder = new SoftApConfiguration.Builder(currentConfig);
        configBuilder.setSsid(mSSIDPreferenceController.getSSID());

        int securityType =
                mWifiTetherViewModel.isSpeedFeatureAvailable()
                        ? currentConfig.getSecurityType()
                        : mSecurityPreferenceController.getSecurityType();
        // For 6GHz use OWE only mode.
        if ((mApBandPreferenceController.getBandIndex() & SoftApConfiguration.BAND_6GHZ) != 0
                 && securityType == SoftApConfiguration.SECURITY_TYPE_WPA3_OWE_TRANSITION) {
            securityType = SoftApConfiguration.SECURITY_TYPE_WPA3_OWE;
        }

        if (securityType == SoftApConfiguration.SECURITY_TYPE_OPEN
              || securityType == SoftApConfiguration.SECURITY_TYPE_WPA3_OWE_TRANSITION
              || securityType == SoftApConfiguration.SECURITY_TYPE_WPA3_OWE) {
            configBuilder.setPassphrase(null, securityType);
        } else {
            configBuilder.setPassphrase(
                    mPasswordPreferenceController.getPasswordValidated(securityType),
                    securityType);
        }
        configBuilder.setAutoShutdownEnabled(
                mWifiTetherAutoOffPreferenceController.isEnabled());
        if (mApBandPreferenceController.getBandIndex() == BAND_BOTH_2G_5G) {
            // Fallback to 2G band if user selected OWE+Dual band
            if (securityType == SoftApConfiguration.SECURITY_TYPE_WPA3_OWE_TRANSITION
                    || securityType == SoftApConfiguration.SECURITY_TYPE_WPA3_OWE) {
                configBuilder.setBand(SoftApConfiguration.BAND_2GHZ);
            } else {
                int[] dualBands = new int[] {
                       SoftApConfiguration.BAND_2GHZ, SoftApConfiguration.BAND_5GHZ};
                configBuilder.setBands(dualBands);
            }
        } else {
            configBuilder.setBand(mApBandPreferenceController.getBandIndex());
        }
        return configBuilder.build();
    }

    private void updateDisplayWithNewConfig() {
        use(WifiTetherSSIDPreferenceController.class)
                .updateDisplay();
        use(WifiTetherSecurityPreferenceController.class)
                .updateDisplay();
        use(WifiTetherPasswordPreferenceController.class)
                .updateDisplay();
        use(WifiTetherApBandPreferenceController.class)
                .updateDisplay();
    }

    public static final SearchIndexProvider SEARCH_INDEX_DATA_PROVIDER =
            new SearchIndexProvider(R.xml.wifi_tether_settings);

    @VisibleForTesting
    static class SearchIndexProvider extends BaseSearchIndexProvider {

        private final WifiRestriction mWifiRestriction;

        SearchIndexProvider(int xmlRes) {
            super(xmlRes);
            mWifiRestriction = new WifiRestriction();
        }

        @VisibleForTesting
        SearchIndexProvider(int xmlRes, WifiRestriction wifiRestriction) {
            super(xmlRes);
            mWifiRestriction = wifiRestriction;
        }

        @Override
        public List<String> getNonIndexableKeys(Context context) {
            final List<String> keys = super.getNonIndexableKeys(context);

            if (!mWifiRestriction.isTetherAvailable(context)
                    || !mWifiRestriction.isHotspotAvailable(context)) {
                keys.add(KEY_WIFI_TETHER_NETWORK_NAME);
                keys.add(KEY_WIFI_TETHER_SECURITY);
                keys.add(KEY_WIFI_TETHER_NETWORK_PASSWORD);
                keys.add(KEY_WIFI_TETHER_AUTO_OFF);
                keys.add(KEY_WIFI_TETHER_NETWORK_AP_BAND);
            }

            // Remove duplicate
            keys.add(KEY_WIFI_TETHER_SCREEN);
            return keys;
        }

        @Override
        protected boolean isPageSearchEnabled(Context context) {
            if (context == null) {
                return false;
            }
            UserManager userManager = context.getSystemService(UserManager.class);
            if (userManager == null || !userManager.isAdminUser()) {
                return false;
            }
            if (!WifiUtils.canShowWifiHotspot(context)) {
                return false;
            }
            return !FeatureFlagUtils.isEnabled(context, FeatureFlags.TETHER_ALL_IN_ONE);
        }

        @Override
        public List<AbstractPreferenceController> createPreferenceControllers(Context context) {
            return buildPreferenceControllers(context, null /* listener */);
        }
    }

    @VisibleForTesting
    static class WifiRestriction {
        public boolean isTetherAvailable(@Nullable Context context) {
            if (context == null) return true;
            return TetherUtil.isTetherAvailable(context);
        }

        public boolean isHotspotAvailable(@Nullable Context context) {
            if (context == null) return true;
            return WifiEnterpriseRestrictionUtils.isWifiTetheringAllowed(context);
        }
    }

    @VisibleForTesting
    class TetherChangeReceiver extends BroadcastReceiver {
        @Override
        public void onReceive(Context content, Intent intent) {
            String action = intent.getAction();
            Log.d(TAG, "updating display config due to receiving broadcast action " + action);
            updateDisplayWithNewConfig();
        }
    }
}<|MERGE_RESOLUTION|>--- conflicted
+++ resolved
@@ -93,13 +93,9 @@
     @VisibleForTesting
     WifiTetherAutoOffPreferenceController mWifiTetherAutoOffPreferenceController;
 
-<<<<<<< HEAD
     private WifiManager mWifiManager;
-    private boolean mUnavailable;
-=======
     @VisibleForTesting
     boolean mUnavailable;
->>>>>>> ca2b47aa
     private WifiRestriction mWifiRestriction;
     private boolean wasApBandPrefUpdated = false;
 
