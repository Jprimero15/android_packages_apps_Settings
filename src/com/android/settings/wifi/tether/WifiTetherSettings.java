--- conflicted
+++ resolved
@@ -437,14 +437,10 @@
                 keys.add(KEY_WIFI_TETHER_SECURITY);
                 keys.add(KEY_WIFI_TETHER_NETWORK_PASSWORD);
                 keys.add(KEY_WIFI_TETHER_AUTO_OFF);
-<<<<<<< HEAD
                 keys.add(KEY_WIFI_TETHER_NETWORK_AP_BAND);
-=======
-                keys.add(KEY_WIFI_TETHER_MAXIMIZE_COMPATIBILITY);
                 keys.add(KEY_INSTANT_HOTSPOT);
             } else if (!mIsInstantHotspotEnabled) {
                 keys.add(KEY_INSTANT_HOTSPOT);
->>>>>>> 0560983c
             }
 
             // Remove duplicate
