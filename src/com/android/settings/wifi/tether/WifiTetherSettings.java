--- conflicted
+++ resolved
@@ -17,12 +17,9 @@
 package com.android.settings.wifi.tether;
 
 import static android.net.wifi.WifiManager.WIFI_AP_STATE_CHANGED_ACTION;
-<<<<<<< HEAD
-import static com.android.settings.wifi.tether.WifiTetherApBandPreferenceController.BAND_BOTH_2G_5G;
-=======
 import static android.view.View.INVISIBLE;
 import static android.view.View.VISIBLE;
->>>>>>> 1cbe8102
+import static com.android.settings.wifi.tether.WifiTetherApBandPreferenceController.BAND_BOTH_2G_5G;
 
 import static com.android.settings.wifi.WifiUtils.canShowWifiHotspot;
 
@@ -32,6 +29,7 @@
 import android.content.Intent;
 import android.content.IntentFilter;
 import android.net.wifi.SoftApConfiguration;
+import android.net.wifi.WifiManager;
 import android.os.Bundle;
 import android.os.UserManager;
 import android.util.FeatureFlagUtils;
@@ -85,23 +83,16 @@
     @VisibleForTesting
     SettingsMainSwitchBar mMainSwitchBar;
     private WifiTetherSwitchBarController mSwitchBarController;
-<<<<<<< HEAD
-    private WifiTetherSSIDPreferenceController mSSIDPreferenceController;
-    private WifiTetherPasswordPreferenceController mPasswordPreferenceController;
+    @VisibleForTesting
+    WifiTetherSSIDPreferenceController mSSIDPreferenceController;
+    @VisibleForTesting
+    WifiTetherPasswordPreferenceController mPasswordPreferenceController;
     private WifiTetherApBandPreferenceController mApBandPreferenceController;
     private WifiTetherSecurityPreferenceController mSecurityPreferenceController;
-    private WifiTetherAutoOffPreferenceController mWifiTetherAutoOffPreferenceController;
-=======
-    @VisibleForTesting
-    WifiTetherSSIDPreferenceController mSSIDPreferenceController;
-    @VisibleForTesting
-    WifiTetherPasswordPreferenceController mPasswordPreferenceController;
-    private WifiTetherSecurityPreferenceController mSecurityPreferenceController;
-    private WifiTetherMaximizeCompatibilityPreferenceController mMaxCompatibilityPrefController;
     @VisibleForTesting
     WifiTetherAutoOffPreferenceController mWifiTetherAutoOffPreferenceController;
->>>>>>> 1cbe8102
-
+
+    private WifiManager mWifiManager;
     private boolean mUnavailable;
     private WifiRestriction mWifiRestriction;
     private boolean wasApBandPrefUpdated = false;
@@ -179,6 +170,7 @@
     @Override
     public void onAttach(Context context) {
         super.onAttach(context);
+        mWifiManager = (WifiManager) context.getSystemService(Context.WIFI_SERVICE);
         mTetherChangeReceiver = new TetherChangeReceiver();
 
         mSSIDPreferenceController = use(WifiTetherSSIDPreferenceController.class);
@@ -310,11 +302,6 @@
         }
     }
 
-<<<<<<< HEAD
-    private SoftApConfiguration buildNewConfig() {
-        final SoftApConfiguration.Builder configBuilder = new SoftApConfiguration.Builder();
-        int securityType = mSecurityPreferenceController.getSecurityType();
-=======
     @VisibleForTesting
     void onRestartingChanged(Boolean restarting) {
         mMainSwitchBar.setVisibility((restarting) ? INVISIBLE : VISIBLE);
@@ -328,7 +315,6 @@
         int securityType = (mWifiTetherViewModel.isSpeedFeatureAvailable())
                 ? currentConfig.getSecurityType()
                 : mSecurityPreferenceController.getSecurityType();
->>>>>>> 1cbe8102
         configBuilder.setSsid(mSSIDPreferenceController.getSSID());
 
         // For 6GHz use OWE only mode.
@@ -346,12 +332,6 @@
                     mPasswordPreferenceController.getPasswordValidated(securityType),
                     securityType);
         }
-<<<<<<< HEAD
-=======
-        if (!mWifiTetherViewModel.isSpeedFeatureAvailable()) {
-            mMaxCompatibilityPrefController.setupMaximizeCompatibility(configBuilder);
-        }
->>>>>>> 1cbe8102
         configBuilder.setAutoShutdownEnabled(
                 mWifiTetherAutoOffPreferenceController.isEnabled());
         if (mApBandPreferenceController.getBandIndex() == BAND_BOTH_2G_5G) {
