/*
 * Copyright (C) 2017 The Android Open Source Project
 *
 * Licensed under the Apache License, Version 2.0 (the "License");
 * you may not use this file except in compliance with the License.
 * You may obtain a copy of the License at
 *
 *      http://www.apache.org/licenses/LICENSE-2.0
 *
 * Unless required by applicable law or agreed to in writing, software
 * distributed under the License is distributed on an "AS IS" BASIS,
 * WITHOUT WARRANTIES OR CONDITIONS OF ANY KIND, either express or implied.
 * See the License for the specific language governing permissions and
 * limitations under the License.
 */

package com.android.settings.wifi.tether;

import static android.net.wifi.WifiManager.WIFI_AP_STATE_CHANGED_ACTION;
import static com.android.settings.wifi.tether.WifiTetherApBandPreferenceController.BAND_BOTH_2G_5G;

import android.app.settings.SettingsEnums;
import android.content.BroadcastReceiver;
import android.content.Context;
import android.content.Intent;
import android.content.IntentFilter;
import android.net.wifi.SoftApConfiguration;
import android.net.wifi.WifiManager;
import android.os.Bundle;
import android.os.UserManager;
import android.util.FeatureFlagUtils;
import android.util.Log;

import androidx.annotation.Nullable;
import androidx.annotation.VisibleForTesting;

import com.android.settings.R;
import com.android.settings.SettingsActivity;
import com.android.settings.core.FeatureFlags;
import com.android.settings.dashboard.RestrictedDashboardFragment;
import com.android.settings.search.BaseSearchIndexProvider;
import com.android.settings.widget.SettingsMainSwitchBar;
import com.android.settingslib.TetherUtil;
import com.android.settingslib.core.AbstractPreferenceController;
import com.android.settingslib.search.SearchIndexable;
import com.android.settingslib.wifi.WifiEnterpriseRestrictionUtils;

import java.util.ArrayList;
import java.util.List;

@SearchIndexable
public class WifiTetherSettings extends RestrictedDashboardFragment
        implements WifiTetherBasePreferenceController.OnTetherConfigUpdateListener {

    private static final String TAG = "WifiTetherSettings";
    private static final IntentFilter TETHER_STATE_CHANGE_FILTER;
    private static final String KEY_WIFI_TETHER_SCREEN = "wifi_tether_settings_screen";
    private static final int EXPANDED_CHILD_COUNT_WITH_SECURITY_NON = 3;
    private static boolean mWasApBand6GHzSelected = false;
    private static final int BAND_6GHZ = SoftApConfiguration.BAND_6GHZ | SoftApConfiguration.BAND_2GHZ;

    @VisibleForTesting
    static final String KEY_WIFI_TETHER_NETWORK_NAME = "wifi_tether_network_name";
    @VisibleForTesting
    static final String KEY_WIFI_TETHER_SECURITY = "wifi_tether_security";
    @VisibleForTesting
    static final String KEY_WIFI_TETHER_NETWORK_PASSWORD = "wifi_tether_network_password";
    @VisibleForTesting
    static final String KEY_WIFI_TETHER_AUTO_OFF = "wifi_tether_auto_turn_off";
    @VisibleForTesting
    static final String KEY_WIFI_TETHER_NETWORK_AP_BAND = "wifi_tether_network_ap_band";

    private WifiTetherSwitchBarController mSwitchBarController;
    private WifiTetherSSIDPreferenceController mSSIDPreferenceController;
    private WifiTetherPasswordPreferenceController mPasswordPreferenceController;
    private WifiTetherApBandPreferenceController mApBandPreferenceController;
    private WifiTetherSecurityPreferenceController mSecurityPreferenceController;
<<<<<<< HEAD
=======
    private WifiTetherMaximizeCompatibilityPreferenceController mMaxCompatibilityPrefController;
    private WifiTetherAutoOffPreferenceController mWifiTetherAutoOffPreferenceController;
>>>>>>> aecfeaac

    private WifiManager mWifiManager;
    private boolean mRestartWifiApAfterConfigChange;
    private boolean mUnavailable;
    private WifiRestriction mWifiRestriction;
    private boolean wasApBandPrefUpdated = false;

    @VisibleForTesting
    TetherChangeReceiver mTetherChangeReceiver;

    static {
        TETHER_STATE_CHANGE_FILTER = new IntentFilter(WIFI_AP_STATE_CHANGED_ACTION);
    }

    public WifiTetherSettings() {
        super(UserManager.DISALLOW_CONFIG_TETHERING);
        mWifiRestriction = new WifiRestriction();
    }

    public WifiTetherSettings(WifiRestriction wifiRestriction) {
        super(UserManager.DISALLOW_CONFIG_TETHERING);
        mWifiRestriction = wifiRestriction;
    }

    @Override
    public int getMetricsCategory() {
        return SettingsEnums.WIFI_TETHER_SETTINGS;
    }

    @Override
    protected String getLogTag() {
        return "WifiTetherSettings";
    }

    @Override
    public void onCreate(Bundle icicle) {
        super.onCreate(icicle);
        setIfOnlyAvailableForAdmins(true);
        mUnavailable = isUiRestricted() || !mWifiRestriction.isHotspotAvailable(getContext());
    }

    @Override
    public void onAttach(Context context) {
        super.onAttach(context);
        mWifiManager = (WifiManager) context.getSystemService(Context.WIFI_SERVICE);
        mTetherChangeReceiver = new TetherChangeReceiver();

        mSSIDPreferenceController = use(WifiTetherSSIDPreferenceController.class);
        mSecurityPreferenceController = use(WifiTetherSecurityPreferenceController.class);
        mPasswordPreferenceController = use(WifiTetherPasswordPreferenceController.class);
<<<<<<< HEAD
        mApBandPreferenceController = use(WifiTetherApBandPreferenceController.class);
=======
        mMaxCompatibilityPrefController =
                use(WifiTetherMaximizeCompatibilityPreferenceController.class);
        mWifiTetherAutoOffPreferenceController = use(WifiTetherAutoOffPreferenceController.class);
>>>>>>> aecfeaac
    }

    @Override
    public void onActivityCreated(Bundle savedInstanceState) {
        super.onActivityCreated(savedInstanceState);
        if (mUnavailable) {
            return;
        }
        // Assume we are in a SettingsActivity. This is only safe because we currently use
        // SettingsActivity as base for all preference fragments.
        final SettingsActivity activity = (SettingsActivity) getActivity();
        final SettingsMainSwitchBar switchBar = activity.getSwitchBar();
        switchBar.setTitle(getContext().getString(R.string.use_wifi_hotsopt_main_switch_title));
        mSwitchBarController = new WifiTetherSwitchBarController(activity, switchBar);
        getSettingsLifecycle().addObserver(mSwitchBarController);
        switchBar.show();
    }

    @Override
    public void onStart() {
        super.onStart();
        if (!mWifiRestriction.isHotspotAvailable(getContext())) {
            getEmptyTextView().setText(R.string.not_allowed_by_ent);
            getPreferenceScreen().removeAll();
            return;
        }
        if (mUnavailable) {
            if (!isUiRestrictedByOnlyAdmin()) {
                getEmptyTextView().setText(R.string.tethering_settings_not_available);
            }
            getPreferenceScreen().removeAll();
            return;
        }
        final Context context = getContext();
        if (context != null) {
            context.registerReceiver(mTetherChangeReceiver, TETHER_STATE_CHANGE_FILTER,
                    Context.RECEIVER_EXPORTED_UNAUDITED);
        }
    }

    @Override
    public void onStop() {
        super.onStop();
        if (mUnavailable) {
            return;
        }
        final Context context = getContext();
        if (context != null) {
            context.unregisterReceiver(mTetherChangeReceiver);
        }
    }


    @Override
    protected int getPreferenceScreenResId() {
        return R.xml.wifi_tether_settings;
    }

    @Override
    protected List<AbstractPreferenceController> createPreferenceControllers(Context context) {
        return buildPreferenceControllers(context, this::onTetherConfigUpdated);
    }

    private static List<AbstractPreferenceController> buildPreferenceControllers(Context context,
            WifiTetherBasePreferenceController.OnTetherConfigUpdateListener listener) {
        final List<AbstractPreferenceController> controllers = new ArrayList<>();
        controllers.add(new WifiTetherSSIDPreferenceController(context, listener));
        controllers.add(new WifiTetherSecurityPreferenceController(context, listener));
        controllers.add(new WifiTetherPasswordPreferenceController(context, listener));
        controllers.add(new WifiTetherApBandPreferenceController(context, listener));
        controllers.add(
                new WifiTetherAutoOffPreferenceController(context, KEY_WIFI_TETHER_AUTO_OFF));

        return controllers;
    }

    @Override
    public void onTetherConfigUpdated(AbstractPreferenceController context) {
        SoftApConfiguration config = buildNewConfig();
        mPasswordPreferenceController.setSecurityType(config.getSecurityType());

        /**
         * if soft AP is stopped, bring up
         * else restart with new config
         * TODO: update config on a running access point when framework support is added
         */
        if (mWifiManager.getWifiApState() == WifiManager.WIFI_AP_STATE_ENABLED) {
            Log.d("TetheringSettings",
                    "Wifi AP config changed while enabled, stop and restart");
            mRestartWifiApAfterConfigChange = true;
            mSwitchBarController.stopTether();
        }
        mWifiManager.setSoftApConfiguration(config);
        use(WifiTetherAutoOffPreferenceController.class).updateDisplay();

        if (mSecurityPreferenceController.isOweDualSapSupported()) {
            if ((config.getSecurityType() == SoftApConfiguration.SECURITY_TYPE_OWE)
                   && (mApBandPreferenceController.getBandIndex() == BAND_BOTH_2G_5G)) {
                mApBandPreferenceController.updatePreferenceEntries();
                mApBandPreferenceController.updateDisplay();
                wasApBandPrefUpdated = true;
            } else if (wasApBandPrefUpdated
                   && config.getSecurityType() != SoftApConfiguration.SECURITY_TYPE_OWE) {
                mApBandPreferenceController.updatePreferenceEntries();
                mApBandPreferenceController.updateDisplay();
                wasApBandPrefUpdated = false;
            }
        }

        if (mApBandPreferenceController.getBandIndex() == BAND_6GHZ
                && (mWasApBand6GHzSelected == false)) {
            mSecurityPreferenceController.updateDisplay();
            mWasApBand6GHzSelected = true;
            config = buildNewConfig();
            mWifiManager.setSoftApConfiguration(config);
        } else if (mApBandPreferenceController.getBandIndex() != BAND_6GHZ
                &&(mWasApBand6GHzSelected == true)) {
            mSecurityPreferenceController.updateDisplay();
            mWasApBand6GHzSelected = false;
        }
    }

    private SoftApConfiguration buildNewConfig() {
        final SoftApConfiguration.Builder configBuilder = new SoftApConfiguration.Builder();
        final int securityType = mSecurityPreferenceController.getSecurityType();
        configBuilder.setSsid(mSSIDPreferenceController.getSSID());
        if (securityType == SoftApConfiguration.SECURITY_TYPE_OPEN
              || securityType == SoftApConfiguration.SECURITY_TYPE_OWE) {
            configBuilder.setPassphrase(null, securityType);
        } else {
            configBuilder.setPassphrase(
                    mPasswordPreferenceController.getPasswordValidated(securityType),
                    securityType);
        }
<<<<<<< HEAD
        if (mApBandPreferenceController.getBandIndex() == BAND_BOTH_2G_5G) {
            // Fallback to 2G band if user selected OWE+Dual band
            if (securityType == SoftApConfiguration.SECURITY_TYPE_OWE) {
                configBuilder.setBand(SoftApConfiguration.BAND_2GHZ);
            } else {
                int[] dualBands = new int[] {
                       SoftApConfiguration.BAND_2GHZ, SoftApConfiguration.BAND_5GHZ};
                configBuilder.setBands(dualBands);
            }
        } else {
            configBuilder.setBand(mApBandPreferenceController.getBandIndex());
        }
=======
        mMaxCompatibilityPrefController.setupMaximizeCompatibility(configBuilder);
        configBuilder.setAutoShutdownEnabled(
                mWifiTetherAutoOffPreferenceController.isEnabled());
>>>>>>> aecfeaac
        return configBuilder.build();
    }

    private void startTether() {
        mRestartWifiApAfterConfigChange = false;
        mSwitchBarController.startTether();
    }

    private void updateDisplayWithNewConfig() {
        use(WifiTetherSSIDPreferenceController.class)
                .updateDisplay();
        use(WifiTetherSecurityPreferenceController.class)
                .updateDisplay();
        use(WifiTetherPasswordPreferenceController.class)
                .updateDisplay();
        use(WifiTetherApBandPreferenceController.class)
                .updateDisplay();
    }

    public static final SearchIndexProvider SEARCH_INDEX_DATA_PROVIDER =
            new SearchIndexProvider(R.xml.wifi_tether_settings);

    @VisibleForTesting
    static class SearchIndexProvider extends BaseSearchIndexProvider {

        private final WifiRestriction mWifiRestriction;

        SearchIndexProvider(int xmlRes) {
            super(xmlRes);
            mWifiRestriction = new WifiRestriction();
        }

        @VisibleForTesting
        SearchIndexProvider(int xmlRes, WifiRestriction wifiRestriction) {
            super(xmlRes);
            mWifiRestriction = wifiRestriction;
        }

        @Override
        public List<String> getNonIndexableKeys(Context context) {
            final List<String> keys = super.getNonIndexableKeys(context);

            if (!mWifiRestriction.isTetherAvailable(context)
                    || !mWifiRestriction.isHotspotAvailable(context)) {
                keys.add(KEY_WIFI_TETHER_NETWORK_NAME);
                keys.add(KEY_WIFI_TETHER_SECURITY);
                keys.add(KEY_WIFI_TETHER_NETWORK_PASSWORD);
                keys.add(KEY_WIFI_TETHER_AUTO_OFF);
                keys.add(KEY_WIFI_TETHER_NETWORK_AP_BAND);
            }

            // Remove duplicate
            keys.add(KEY_WIFI_TETHER_SCREEN);
            return keys;
        }

        @Override
        protected boolean isPageSearchEnabled(Context context) {
            return !FeatureFlagUtils.isEnabled(context, FeatureFlags.TETHER_ALL_IN_ONE);
        }

        @Override
        public List<AbstractPreferenceController> createPreferenceControllers(
                Context context) {
            return buildPreferenceControllers(context, null /* listener */);
        }
    }

    @VisibleForTesting
    static class WifiRestriction {
        public boolean isTetherAvailable(@Nullable Context context) {
            if (context == null) return true;
            return TetherUtil.isTetherAvailable(context);
        }

        public boolean isHotspotAvailable(@Nullable Context context) {
            if (context == null) return true;
            return WifiEnterpriseRestrictionUtils.isWifiTetheringAllowed(context);
        }
    }

    @VisibleForTesting
    class TetherChangeReceiver extends BroadcastReceiver {
        @Override
        public void onReceive(Context content, Intent intent) {
            String action = intent.getAction();
            Log.d(TAG, "updating display config due to receiving broadcast action " + action);
            updateDisplayWithNewConfig();
            if (action.equals(WIFI_AP_STATE_CHANGED_ACTION)) {
                int state = intent.getIntExtra(WifiManager.EXTRA_WIFI_AP_STATE, 0);
                if (state == WifiManager.WIFI_AP_STATE_DISABLED
                        && mRestartWifiApAfterConfigChange) {
                    startTether();
                }
            }
        }
    }
}<|MERGE_RESOLUTION|>--- conflicted
+++ resolved
@@ -75,11 +75,7 @@
     private WifiTetherPasswordPreferenceController mPasswordPreferenceController;
     private WifiTetherApBandPreferenceController mApBandPreferenceController;
     private WifiTetherSecurityPreferenceController mSecurityPreferenceController;
-<<<<<<< HEAD
-=======
-    private WifiTetherMaximizeCompatibilityPreferenceController mMaxCompatibilityPrefController;
     private WifiTetherAutoOffPreferenceController mWifiTetherAutoOffPreferenceController;
->>>>>>> aecfeaac
 
     private WifiManager mWifiManager;
     private boolean mRestartWifiApAfterConfigChange;
@@ -130,13 +126,8 @@
         mSSIDPreferenceController = use(WifiTetherSSIDPreferenceController.class);
         mSecurityPreferenceController = use(WifiTetherSecurityPreferenceController.class);
         mPasswordPreferenceController = use(WifiTetherPasswordPreferenceController.class);
-<<<<<<< HEAD
+        mWifiTetherAutoOffPreferenceController = use(WifiTetherAutoOffPreferenceController.class);
         mApBandPreferenceController = use(WifiTetherApBandPreferenceController.class);
-=======
-        mMaxCompatibilityPrefController =
-                use(WifiTetherMaximizeCompatibilityPreferenceController.class);
-        mWifiTetherAutoOffPreferenceController = use(WifiTetherAutoOffPreferenceController.class);
->>>>>>> aecfeaac
     }
 
     @Override
@@ -271,7 +262,8 @@
                     mPasswordPreferenceController.getPasswordValidated(securityType),
                     securityType);
         }
-<<<<<<< HEAD
+        configBuilder.setAutoShutdownEnabled(
+                mWifiTetherAutoOffPreferenceController.isEnabled());
         if (mApBandPreferenceController.getBandIndex() == BAND_BOTH_2G_5G) {
             // Fallback to 2G band if user selected OWE+Dual band
             if (securityType == SoftApConfiguration.SECURITY_TYPE_OWE) {
@@ -284,11 +276,6 @@
         } else {
             configBuilder.setBand(mApBandPreferenceController.getBandIndex());
         }
-=======
-        mMaxCompatibilityPrefController.setupMaximizeCompatibility(configBuilder);
-        configBuilder.setAutoShutdownEnabled(
-                mWifiTetherAutoOffPreferenceController.isEnabled());
->>>>>>> aecfeaac
         return configBuilder.build();
     }
 
