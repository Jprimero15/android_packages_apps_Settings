--- conflicted
+++ resolved
@@ -72,14 +72,9 @@
     @VisibleForTesting
     static final String KEY_WIFI_TETHER_AUTO_OFF = "wifi_tether_auto_turn_off";
     @VisibleForTesting
-<<<<<<< HEAD
     static final String KEY_WIFI_TETHER_NETWORK_AP_BAND = "wifi_tether_network_ap_band";
-=======
-    static final String KEY_WIFI_TETHER_MAXIMIZE_COMPATIBILITY =
-            WifiTetherMaximizeCompatibilityPreferenceController.PREF_KEY;
     @VisibleForTesting
     static final String KEY_WIFI_HOTSPOT_SPEED = "wifi_hotspot_speed";
->>>>>>> d7a57e49
 
     private WifiTetherSwitchBarController mSwitchBarController;
     private WifiTetherSSIDPreferenceController mSSIDPreferenceController;
@@ -257,8 +252,7 @@
             mRestartWifiApAfterConfigChange = true;
             mSwitchBarController.stopTether();
         }
-<<<<<<< HEAD
-        mWifiManager.setSoftApConfiguration(config);
+        mWifiTetherViewModel.setSoftApConfiguration(config);
         use(WifiTetherAutoOffPreferenceController.class).updateDisplay();
 
         if (mSecurityPreferenceController.isOweDualSapSupported()) {
@@ -288,9 +282,6 @@
             mSecurityPreferenceController.updateDisplay();
             mWasApBand6GHzSelected = false;
         }
-=======
-        mWifiTetherViewModel.setSoftApConfiguration(config);
->>>>>>> d7a57e49
     }
 
     private SoftApConfiguration buildNewConfig() {
