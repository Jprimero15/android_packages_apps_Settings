--- conflicted
+++ resolved
@@ -93,13 +93,8 @@
     @VisibleForTesting
     WifiTetherAutoOffPreferenceController mWifiTetherAutoOffPreferenceController;
 
-<<<<<<< HEAD
-    private WifiManager mWifiManager;
-    private boolean mUnavailable;
-=======
     @VisibleForTesting
     boolean mUnavailable;
->>>>>>> 834e69f5
     private WifiRestriction mWifiRestriction;
     private boolean wasApBandPrefUpdated = false;
 
