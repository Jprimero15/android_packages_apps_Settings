/*
 * Copyright (C) 2017 The Android Open Source Project
 *
 * Licensed under the Apache License, Version 2.0 (the "License");
 * you may not use this file except in compliance with the License.
 * You may obtain a copy of the License at
 *
 *      http://www.apache.org/licenses/LICENSE-2.0
 *
 * Unless required by applicable law or agreed to in writing, software
 * distributed under the License is distributed on an "AS IS" BASIS,
 * WITHOUT WARRANTIES OR CONDITIONS OF ANY KIND, either express or implied.
 * See the License for the specific language governing permissions and
 * limitations under the License.
 */

package com.android.settings.wifi.calling;

import android.app.Activity;
import android.app.settings.SettingsEnums;
import android.content.BroadcastReceiver;
import android.content.ComponentName;
import android.content.Context;
import android.content.Intent;
import android.content.IntentFilter;
import android.content.res.Resources;
import android.os.Bundle;
import android.os.PersistableBundle;
import android.telephony.CarrierConfigManager;
import android.telephony.ServiceState;
import android.telephony.SubscriptionManager;
import android.telephony.TelephonyCallback;
import android.telephony.TelephonyManager;
import android.telephony.ims.ImsManager;
import android.telephony.ims.ImsMmTelManager;
import android.telephony.ims.ProvisioningManager;
import android.text.TextUtils;
import android.util.Log;
import android.view.LayoutInflater;
import android.view.View;
import android.view.ViewGroup;
import android.widget.CompoundButton;
import android.widget.CompoundButton.OnCheckedChangeListener;

import androidx.appcompat.app.AlertDialog;
import androidx.preference.Preference;
import androidx.preference.Preference.OnPreferenceClickListener;
import androidx.preference.PreferenceScreen;

import com.android.ims.ImsConfig;
import com.android.internal.annotations.VisibleForTesting;
import com.android.internal.telephony.Phone;
import com.android.internal.telephony.flags.Flags;
import com.android.settings.R;
import com.android.settings.SettingsActivity;
import com.android.settings.SettingsPreferenceFragment;
import com.android.settings.Utils;
import com.android.settings.core.SubSettingLauncher;
import com.android.settings.network.ims.WifiCallingQueryImsState;
import com.android.settings.widget.SettingsMainSwitchPreference;

import java.util.List;

/**
 * This is the inner class of {@link WifiCallingSettings} fragment.
 * The preference screen lets you enable/disable Wi-Fi Calling and change Wi-Fi Calling mode.
 */
public class WifiCallingSettingsForSub extends SettingsPreferenceFragment
        implements OnCheckedChangeListener,
        Preference.OnPreferenceChangeListener {
    private static final String TAG = "WifiCallingForSub";

    //String keys for preference lookup
    private static final String SWITCH_BAR = "wifi_calling_switch_bar";
    private static final String BUTTON_WFC_MODE = "wifi_calling_mode";
    private static final String BUTTON_WFC_ROAMING_MODE = "wifi_calling_roaming_mode";
    private static final String PREFERENCE_EMERGENCY_ADDRESS = "emergency_address_key";
    private static final String PREFERENCE_NO_OPTIONS_DESC = "no_options_description";

    @VisibleForTesting
    static final int REQUEST_CHECK_WFC_EMERGENCY_ADDRESS = 1;
    @VisibleForTesting
    static final int REQUEST_CHECK_WFC_DISCLAIMER = 2;

    public static final String EXTRA_LAUNCH_CARRIER_APP = "EXTRA_LAUNCH_CARRIER_APP";
    public static final String EXTRA_SUB_ID = "EXTRA_SUB_ID";

    protected static final String FRAGMENT_BUNDLE_SUBID = "subId";

    public static final int LAUNCH_APP_ACTIVATE = 0;
    public static final int LAUNCH_APP_UPDATE = 1;

    //UI objects
    private SettingsMainSwitchPreference mSwitchBar;
    private ListWithEntrySummaryPreference mButtonWfcMode;
    private ListWithEntrySummaryPreference mButtonWfcRoamingMode;
    private Preference mUpdateAddress;

    private boolean mEditableWfcMode = true;
    private boolean mEditableWfcRoamingMode = true;
    private boolean mUseWfcHomeModeForRoaming = false;
    private boolean mOverrideWfcRoamingModeWhileUsingNtn = false;

    private int mSubId = SubscriptionManager.INVALID_SUBSCRIPTION_ID;
    private ImsMmTelManager mImsMmTelManager;
    private ProvisioningManager mProvisioningManager;
    private TelephonyManager mTelephonyManager;

    private PhoneTelephonyCallback mTelephonyCallback;

    private class PhoneTelephonyCallback extends TelephonyCallback implements
            TelephonyCallback.CallStateListener {
        /*
         * Enable/disable controls when in/out of a call and depending on
         * TTY mode and TTY support over VoLTE.
         * @see android.telephony.PhoneStateListener#onCallStateChanged(int,
         * java.lang.String)
         */
        @Override
        public void onCallStateChanged(int state) {
            final SettingsActivity activity = (SettingsActivity) getActivity();

            boolean isWfcEnabled = false;
            boolean isCallStateIdle = false;

            final SettingsMainSwitchPreference prefSwitch = (SettingsMainSwitchPreference)
                    getPreferenceScreen().findPreference(SWITCH_BAR);
            if (prefSwitch != null) {
                isWfcEnabled = prefSwitch.isChecked();
                isCallStateIdle = getTelephonyManagerForSub(
                        WifiCallingSettingsForSub.this.mSubId).getCallStateForSubscription()
                        == TelephonyManager.CALL_STATE_IDLE;

                boolean isNonTtyOrTtyOnVolteEnabled = true;
                if (isWfcEnabled || isCallStateIdle) {
                    isNonTtyOrTtyOnVolteEnabled =
                            queryImsState(WifiCallingSettingsForSub.this.mSubId)
                            .isAllowUserControl();
                }

                isWfcEnabled = isWfcEnabled && isNonTtyOrTtyOnVolteEnabled;
                prefSwitch.setEnabled(isCallStateIdle && isNonTtyOrTtyOnVolteEnabled);
            }

            boolean isWfcModeEditable = true;
            boolean isWfcRoamingModeEditable = false;
            if (isWfcEnabled && isCallStateIdle) {
                final CarrierConfigManager configManager = (CarrierConfigManager)
                        activity.getSystemService(Context.CARRIER_CONFIG_SERVICE);
                if (configManager != null) {
                    PersistableBundle b = configManager.getConfigForSubId(
                            WifiCallingSettingsForSub.this.mSubId);
                    if (b != null) {
                        isWfcModeEditable = b.getBoolean(
                                CarrierConfigManager.KEY_EDITABLE_WFC_MODE_BOOL);
                        isWfcRoamingModeEditable = b.getBoolean(
                                CarrierConfigManager.KEY_EDITABLE_WFC_ROAMING_MODE_BOOL);
                    }
                }
            } else {
                isWfcModeEditable = false;
                isWfcRoamingModeEditable = false;
            }

            final Preference pref = getPreferenceScreen().findPreference(BUTTON_WFC_MODE);
            if (pref != null) {
                pref.setEnabled(isWfcModeEditable);
            }
            final Preference pref_roam =
                    getPreferenceScreen().findPreference(BUTTON_WFC_ROAMING_MODE);
            if (pref_roam != null) {
                pref_roam.setEnabled(isWfcRoamingModeEditable
                        && !overrideWfcRoamingModeWhileUsingNtn());
            }
        }
    }

    /*
     * Launch carrier emergency address management activity
     */
    private final OnPreferenceClickListener mUpdateAddressListener =
            preference -> {
                final Intent carrierAppIntent = getCarrierActivityIntent();
                if (carrierAppIntent != null) {
                    carrierAppIntent.putExtra(EXTRA_LAUNCH_CARRIER_APP, LAUNCH_APP_UPDATE);
                    startActivity(carrierAppIntent);
                }
                return true;
            };

    private final ProvisioningManager.Callback mProvisioningCallback =
            new ProvisioningManager.Callback() {
                @Override
                public void onProvisioningIntChanged(int item, int value) {
                    if (item == ImsConfig.ConfigConstants.VOICE_OVER_WIFI_SETTING_ENABLED
                            || item == ImsConfig.ConfigConstants.VLT_SETTING_ENABLED) {
                        // The provisioning policy might have changed. Update the body to make sure
                        // this change takes effect if needed.
                        updateBody();
                    }
                }
            };

    @VisibleForTesting
    void showAlert(Intent intent) {
        final Context context = getActivity();

        final CharSequence title =
                intent.getCharSequenceExtra(ImsManager.EXTRA_WFC_REGISTRATION_FAILURE_TITLE);
        final CharSequence message =
                intent.getCharSequenceExtra(ImsManager.EXTRA_WFC_REGISTRATION_FAILURE_MESSAGE);

        final AlertDialog.Builder builder = new AlertDialog.Builder(context);
        builder.setMessage(message)
                .setTitle(title)
                .setIcon(android.R.drawable.ic_dialog_alert)
                .setPositiveButton(android.R.string.ok, null);
        final AlertDialog dialog = builder.create();
        dialog.show();
    }

    private IntentFilter mIntentFilter;

    private BroadcastReceiver mIntentReceiver = new BroadcastReceiver() {
        @Override
        public void onReceive(Context context, Intent intent) {
            final String action = intent.getAction();
            if (action.equals(ImsManager.ACTION_WFC_IMS_REGISTRATION_ERROR)) {
                // If this fragment is active then we are immediately
                // showing alert on screen. There is no need to add
                // notification in this case.
                //
                // In order to communicate to ImsPhone that it should
                // not show notification, we are changing result code here.
                setResultCode(Activity.RESULT_CANCELED);

                showAlert(intent);
            }
        }
    };

    @Override
    public int getMetricsCategory() {
        return SettingsEnums.WIFI_CALLING_FOR_SUB;
    }

    @Override
    public int getHelpResource() {
        // Return 0 to suppress help icon. The help will be populated by parent page.
        return 0;
    }

    @VisibleForTesting
    TelephonyManager getTelephonyManagerForSub(int subId) {
        if (mTelephonyManager == null) {
            mTelephonyManager = getContext().getSystemService(TelephonyManager.class);
        }
        return mTelephonyManager.createForSubscriptionId(subId);
    }

    @VisibleForTesting
    WifiCallingQueryImsState queryImsState(int subId) {
        return new WifiCallingQueryImsState(getContext(), subId);
    }

    @VisibleForTesting
    ProvisioningManager getImsProvisioningManager() {
        if (!SubscriptionManager.isValidSubscriptionId(mSubId)) {
            return null;
        }
        return ProvisioningManager.createForSubscriptionId(mSubId);
    }

    @VisibleForTesting
    ImsMmTelManager getImsMmTelManager() {
        if (!SubscriptionManager.isValidSubscriptionId(mSubId)) {
            return null;
        }
        return ImsMmTelManager.createForSubscriptionId(mSubId);
    }

    @Override
    public void onCreate(Bundle savedInstanceState) {
        super.onCreate(savedInstanceState);

        addPreferencesFromResource(R.xml.wifi_calling_settings);

        // SubId should always be specified when creating this fragment. Either through
        // fragment.setArguments() or through savedInstanceState.
        if (getArguments() != null && getArguments().containsKey(FRAGMENT_BUNDLE_SUBID)) {
            mSubId = getArguments().getInt(FRAGMENT_BUNDLE_SUBID);
        } else if (savedInstanceState != null) {
            mSubId = savedInstanceState.getInt(
                    FRAGMENT_BUNDLE_SUBID, SubscriptionManager.INVALID_SUBSCRIPTION_ID);
        }

        mProvisioningManager = getImsProvisioningManager();
        mImsMmTelManager = getImsMmTelManager();

        mSwitchBar = (SettingsMainSwitchPreference) findPreference(SWITCH_BAR);

        mButtonWfcMode = findPreference(BUTTON_WFC_MODE);
        mButtonWfcMode.setOnPreferenceChangeListener(this);

        mButtonWfcRoamingMode = findPreference(BUTTON_WFC_ROAMING_MODE);
        mButtonWfcRoamingMode.setOnPreferenceChangeListener(this);

        mUpdateAddress = findPreference(PREFERENCE_EMERGENCY_ADDRESS);
        mUpdateAddress.setOnPreferenceClickListener(mUpdateAddressListener);

        mIntentFilter = new IntentFilter();
        mIntentFilter.addAction(ImsManager.ACTION_WFC_IMS_REGISTRATION_ERROR);

        updateDescriptionForOptions(
                List.of(mButtonWfcMode, mButtonWfcRoamingMode, mUpdateAddress));
    }

    @Override
    public void onSaveInstanceState(Bundle outState) {
        outState.putInt(FRAGMENT_BUNDLE_SUBID, mSubId);
        super.onSaveInstanceState(outState);
    }

    @Override
    public View onCreateView(LayoutInflater inflater, ViewGroup container,
            Bundle savedInstanceState) {

        final View view = inflater.inflate(
                R.layout.wifi_calling_settings_preferences, container, false);

        final ViewGroup prefs_container = view.findViewById(android.R.id.tabcontent);
        Utils.prepareCustomPreferencesList(container, view, prefs_container, false);
        final View prefs = super.onCreateView(inflater, prefs_container, savedInstanceState);
        prefs_container.addView(prefs);

        return view;
    }

    @VisibleForTesting
    boolean isWfcProvisionedOnDevice() {
        return queryImsState(mSubId).isWifiCallingProvisioned();
    }

    private void updateBody() {
        if (!isWfcProvisionedOnDevice()) {
            // This screen is not allowed to be shown due to provisioning policy and should
            // therefore be closed.
            finish();
            return;
        }

        final CarrierConfigManager configManager = (CarrierConfigManager)
                getSystemService(Context.CARRIER_CONFIG_SERVICE);
        boolean isWifiOnlySupported = true;
        boolean isImsPreferredSupported = false;

        if (configManager != null) {
            final PersistableBundle b = configManager.getConfigForSubId(mSubId);
            if (b != null) {
                mEditableWfcMode = b.getBoolean(
                        CarrierConfigManager.KEY_EDITABLE_WFC_MODE_BOOL);
                mEditableWfcRoamingMode = b.getBoolean(
                        CarrierConfigManager.KEY_EDITABLE_WFC_ROAMING_MODE_BOOL);
                mUseWfcHomeModeForRoaming = b.getBoolean(
                        CarrierConfigManager.KEY_USE_WFC_HOME_NETWORK_MODE_IN_ROAMING_NETWORK_BOOL,
                        false);
                isWifiOnlySupported = b.getBoolean(
                        CarrierConfigManager.KEY_CARRIER_WFC_SUPPORTS_WIFI_ONLY_BOOL, true);
<<<<<<< HEAD
                isImsPreferredSupported = b.getBoolean(
                        CarrierConfigManager.KEY_CARRIER_WFC_SUPPORTS_IMS_PREFERRED_BOOL, false);
=======
                mOverrideWfcRoamingModeWhileUsingNtn = b.getBoolean(
                        CarrierConfigManager.KEY_OVERRIDE_WFC_ROAMING_MODE_WHILE_USING_NTN_BOOL,
                        true);
>>>>>>> 76c041ac
            }
        }

        final Resources res = getResourcesForSubId();
        mButtonWfcMode.setTitle(res.getString(R.string.wifi_calling_mode_title));
        mButtonWfcMode.setDialogTitle(res.getString(R.string.wifi_calling_mode_dialog_title));
        mButtonWfcRoamingMode.setTitle(res.getString(R.string.wifi_calling_roaming_mode_title));
        mButtonWfcRoamingMode.setDialogTitle(
                res.getString(R.string.wifi_calling_roaming_mode_dialog_title));

        Log.d(TAG, "isWifiOnlySupported = " + isWifiOnlySupported + " isImsPreferredSupported = "
                + isImsPreferredSupported);

        if (isWifiOnlySupported) {
            if (isImsPreferredSupported) {
                mButtonWfcMode.setEntries(res.getStringArray(
                        R.array.wifi_calling_mode_choices_with_ims_preferred));
                mButtonWfcMode.setEntryValues(res.getStringArray(
                        R.array.wifi_calling_mode_values_with_ims_preferred));
                mButtonWfcMode.setEntrySummaries(res.getStringArray(
                        R.array.wifi_calling_mode_summaries_with_ims_preferred));

                mButtonWfcRoamingMode.setEntries(res.getStringArray(
                        R.array.wifi_calling_mode_choices_v2_with_ims_preferred));
                mButtonWfcRoamingMode.setEntryValues(res.getStringArray(
                        R.array.wifi_calling_mode_values_with_ims_preferred));
                mButtonWfcRoamingMode.setEntrySummaries(res.getStringArray(
                        R.array.wifi_calling_mode_summaries_with_ims_preferred));
            } else {
                // Set string resources WITH option wifi only in mButtonWfcMode.
                mButtonWfcMode.setEntries(
                        res.getStringArray(R.array.wifi_calling_mode_choices));
                mButtonWfcMode.setEntryValues(res.getStringArray(R.array.wifi_calling_mode_values));
                mButtonWfcMode.setEntrySummaries(
                        res.getStringArray(R.array.wifi_calling_mode_summaries));

                // Set string resources WITH option wifi only in mButtonWfcRoamingMode.
                mButtonWfcRoamingMode.setEntries(
                        res.getStringArray(R.array.wifi_calling_mode_choices_v2));
                mButtonWfcRoamingMode.setEntryValues(
                        res.getStringArray(R.array.wifi_calling_mode_values));
                mButtonWfcRoamingMode.setEntrySummaries(
                        res.getStringArray(R.array.wifi_calling_mode_summaries));
            }
        } else {
            if (isImsPreferredSupported) {
                mButtonWfcMode.setEntries(res.getStringArray(
                        R.array.wifi_calling_mode_choices_without_wifi_only_with_ims_preferred));
                mButtonWfcMode.setEntryValues(res.getStringArray(
                        R.array.wifi_calling_mode_values_without_wifi_only_with_ims_preferred));
                mButtonWfcMode.setEntrySummaries(res.getStringArray(
                        R.array.wifi_calling_mode_summaries_without_wifi_only_with_ims_preferred));

                mButtonWfcRoamingMode.setEntries(res.getStringArray(
                        R.array.wifi_calling_mode_choices_v2_without_wifi_only_with_ims_preferred));
                mButtonWfcRoamingMode.setEntryValues(res.getStringArray(
                        R.array.wifi_calling_mode_values_without_wifi_only_with_ims_preferred));
                mButtonWfcRoamingMode.setEntrySummaries(res.getStringArray(
                        R.array.wifi_calling_mode_summaries_without_wifi_only_with_ims_preferred));
            } else {
                // Set string resources WITHOUT option wifi only in mButtonWfcMode.
                mButtonWfcMode.setEntries(
                        res.getStringArray(R.array.wifi_calling_mode_choices_without_wifi_only));
                mButtonWfcMode.setEntryValues(
                        res.getStringArray(R.array.wifi_calling_mode_values_without_wifi_only));
                mButtonWfcMode.setEntrySummaries(
                        res.getStringArray(R.array.wifi_calling_mode_summaries_without_wifi_only));

                // Set string resources WITHOUT option wifi only in mButtonWfcRoamingMode.
                mButtonWfcRoamingMode.setEntries(
                        res.getStringArray(R.array.wifi_calling_mode_choices_v2_without_wifi_only));
                mButtonWfcRoamingMode.setEntryValues(
                        res.getStringArray(R.array.wifi_calling_mode_values_without_wifi_only));
                mButtonWfcRoamingMode.setEntrySummaries(
                        res.getStringArray(R.array.wifi_calling_mode_summaries_without_wifi_only));
            }
        }

        // NOTE: Buttons will be enabled/disabled in mTelephonyCallback
        final WifiCallingQueryImsState queryIms = queryImsState(mSubId);
        final boolean wfcEnabled = queryIms.isEnabledByUser()
                && queryIms.isAllowUserControl();
        mSwitchBar.setChecked(wfcEnabled);
        int wfcMode = ImsMmTelManager.WIFI_MODE_UNKNOWN;
        int wfcRoamingMode = ImsMmTelManager.WIFI_MODE_UNKNOWN;
        boolean hasException = false;
        try {
            wfcMode = mImsMmTelManager.getVoWiFiModeSetting();
            wfcRoamingMode = mImsMmTelManager.getVoWiFiRoamingModeSetting();
        } catch (IllegalArgumentException e) {
            hasException = true;
            Log.e(TAG, "getResourceIdForWfcMode: Exception", e);
        }
        mButtonWfcMode.setValue(Integer.toString(wfcMode));
        mButtonWfcRoamingMode.setValue(Integer.toString(wfcRoamingMode));
        updateButtonWfcMode(wfcEnabled && !hasException, wfcMode, wfcRoamingMode);
    }

    @Override
    public void onResume() {
        super.onResume();
        updateBody();
        Context context = getActivity();
        if (mTelephonyCallback == null && queryImsState(mSubId).isWifiCallingSupported()) {
            mTelephonyCallback = new PhoneTelephonyCallback();
            getTelephonyManagerForSub(mSubId).registerTelephonyCallback(
                    context.getMainExecutor(), mTelephonyCallback);
            mSwitchBar.addOnSwitchChangeListener(this);
        }
        context.registerReceiver(mIntentReceiver, mIntentFilter,
                Context.RECEIVER_EXPORTED_UNAUDITED);
        final Intent intent = getActivity().getIntent();
        if (intent.getBooleanExtra(Phone.EXTRA_KEY_ALERT_SHOW, false)) {
            showAlert(intent);
        }
        // Register callback for provisioning changes.
        registerProvisioningChangedCallback();
    }

    @Override
    public void onPause() {
        super.onPause();
        Context context = getActivity();
        if (mTelephonyCallback != null) {
            getTelephonyManagerForSub(mSubId).unregisterTelephonyCallback(mTelephonyCallback);
            mTelephonyCallback = null;
            mSwitchBar.removeOnSwitchChangeListener(this);
        }
        context.unregisterReceiver(mIntentReceiver);
        // Remove callback for provisioning changes.
        unregisterProvisioningChangedCallback();
    }

    /**
     * Listens to the state change of the switch.
     */
    @Override
    public void onCheckedChanged(CompoundButton buttonView, boolean isChecked) {
        Log.d(TAG, "onSwitchChanged(" + isChecked + ")");

        if (!isChecked) {
            updateWfcMode(false);
            return;
        }

        // Launch disclaimer fragment before turning on WFC
        final Context context = getActivity();
        final Bundle args = new Bundle();
        args.putInt(EXTRA_SUB_ID, mSubId);
        new SubSettingLauncher(context)
                .setDestination(WifiCallingDisclaimerFragment.class.getName())
                .setArguments(args)
                .setTitleRes(R.string.wifi_calling_settings_title)
                .setSourceMetricsCategory(getMetricsCategory())
                .setResultListener(this, REQUEST_CHECK_WFC_DISCLAIMER)
                .launch();
    }

    /*
     * Get the Intent to launch carrier emergency address management activity.
     * Return null when no activity found.
     */
    private Intent getCarrierActivityIntent() {
        // Retrieve component name from carrier config
        final CarrierConfigManager configManager =
                getActivity().getSystemService(CarrierConfigManager.class);
        if (configManager == null) return null;

        final PersistableBundle bundle = configManager.getConfigForSubId(mSubId);
        if (bundle == null) return null;

        final String carrierApp = bundle.getString(
                CarrierConfigManager.KEY_WFC_EMERGENCY_ADDRESS_CARRIER_APP_STRING);
        if (TextUtils.isEmpty(carrierApp)) return null;

        final ComponentName componentName = ComponentName.unflattenFromString(carrierApp);
        if (componentName == null) return null;

        // Build and return intent
        final Intent intent = new Intent();
        intent.setComponent(componentName);
        intent.putExtra(SubscriptionManager.EXTRA_SUBSCRIPTION_INDEX, mSubId);
        return intent;
    }

    /*
     * Turn on/off WFC mode with ImsManager and update UI accordingly
     */
    private void updateWfcMode(boolean wfcEnabled) {
        Log.i(TAG, "updateWfcMode(" + wfcEnabled + ")");
        boolean hasException = false;
        try {
            mImsMmTelManager.setVoWiFiSettingEnabled(wfcEnabled);
        } catch (IllegalArgumentException e) {
            Log.e(TAG, "updateWfcMode: Exception", e);
            hasException = true;
        }

        int wfcMode = ImsMmTelManager.WIFI_MODE_UNKNOWN;
        int wfcRoamingMode = ImsMmTelManager.WIFI_MODE_UNKNOWN;
        if (!hasException) {
            try {
                wfcMode = mImsMmTelManager.getVoWiFiModeSetting();
                wfcRoamingMode = mImsMmTelManager.getVoWiFiRoamingModeSetting();
            } catch (IllegalArgumentException e) {
                hasException = true;
                Log.e(TAG, "updateWfcMode: Exception", e);
            }
        }
        updateButtonWfcMode(wfcEnabled && !hasException, wfcMode, wfcRoamingMode);
        if (wfcEnabled) {
            mMetricsFeatureProvider.action(getActivity(), getMetricsCategory(), wfcMode);
        } else {
            mMetricsFeatureProvider.action(getActivity(), getMetricsCategory(), -1);
        }
    }

    @Override
    public void onActivityResult(int requestCode, int resultCode, Intent data) {
        super.onActivityResult(requestCode, resultCode, data);
        Log.d(TAG, "WFC activity request = " + requestCode + " result = " + resultCode);
        switch (requestCode) {
            case REQUEST_CHECK_WFC_EMERGENCY_ADDRESS:
                if (resultCode == Activity.RESULT_OK) {
                    updateWfcMode(true);
                }
                break;
            case REQUEST_CHECK_WFC_DISCLAIMER:
                if (resultCode == Activity.RESULT_OK) {
                    // Call address management activity before turning on WFC
                    final Intent carrierAppIntent = getCarrierActivityIntent();
                    if (carrierAppIntent != null) {
                        carrierAppIntent.putExtra(EXTRA_LAUNCH_CARRIER_APP, LAUNCH_APP_ACTIVATE);
                        startActivityForResult(carrierAppIntent,
                                REQUEST_CHECK_WFC_EMERGENCY_ADDRESS);
                    } else {
                        updateWfcMode(true);
                    }
                }
                break;
            default:
                Log.e(TAG, "Unexpected request: " + requestCode);
                break;
        }
    }

    private void updateButtonWfcMode(boolean wfcEnabled,
            int wfcMode, int wfcRoamingMode) {
        mButtonWfcMode.setSummary(getWfcModeSummary(wfcMode));
        mButtonWfcMode.setEnabled(wfcEnabled && mEditableWfcMode);
        // mButtonWfcRoamingMode.setSummary is not needed; summary is just selected value.
        mButtonWfcRoamingMode.setEnabled(wfcEnabled && mEditableWfcRoamingMode
                && !overrideWfcRoamingModeWhileUsingNtn());

        final PreferenceScreen preferenceScreen = getPreferenceScreen();
        final boolean updateAddressEnabled = (getCarrierActivityIntent() != null);
        if (wfcEnabled) {
            // Don't show WFC (home) preference if it's not editable.
            mButtonWfcMode.setVisible(mEditableWfcMode);
            // Don't show WFC roaming preference if it's not editable.
            mButtonWfcRoamingMode.setVisible(
                    mEditableWfcRoamingMode && !mUseWfcHomeModeForRoaming);
            mUpdateAddress.setVisible(updateAddressEnabled);
        } else {
            mButtonWfcMode.setVisible(false);
            mButtonWfcRoamingMode.setVisible(false);
            mUpdateAddress.setVisible(false);
        }
        updateDescriptionForOptions(
                List.of(mButtonWfcMode, mButtonWfcRoamingMode, mUpdateAddress));
    }

    private void updateDescriptionForOptions(List<Preference> visibleOptions) {
        LinkifyDescriptionPreference pref = findPreference(PREFERENCE_NO_OPTIONS_DESC);
        if (pref == null) {
            return;
        }

        boolean optionsAvailable = visibleOptions.stream().anyMatch(Preference::isVisible);
        if (!optionsAvailable) {
            final Resources res = getResourcesForSubId();
            String emptyViewText = res.getString(R.string.wifi_calling_off_explanation,
                    res.getString(R.string.wifi_calling_off_explanation_2));
            pref.setSummary(emptyViewText);
        }
        pref.setVisible(!optionsAvailable);
    }

    @Override
    public boolean onPreferenceChange(Preference preference, Object newValue) {
        boolean hasException = false;

        if (preference == mButtonWfcMode) {
            Log.d(TAG, "onPreferenceChange mButtonWfcMode " + newValue);
            mButtonWfcMode.setValue((String) newValue);
            final int buttonMode = Integer.valueOf((String) newValue);
            int currentWfcMode = ImsMmTelManager.WIFI_MODE_UNKNOWN;
            try {
                currentWfcMode = mImsMmTelManager.getVoWiFiModeSetting();
            } catch (IllegalArgumentException e) {
                hasException = true;
                Log.e(TAG, "onPreferenceChange: Exception", e);
            }
            if (buttonMode != currentWfcMode && !hasException) {
                try {
                    mImsMmTelManager.setVoWiFiModeSetting(buttonMode);
                    mButtonWfcMode.setSummary(getWfcModeSummary(buttonMode));
                    mMetricsFeatureProvider.action(getActivity(), getMetricsCategory(), buttonMode);

                    if (mUseWfcHomeModeForRoaming) {
                        mImsMmTelManager.setVoWiFiRoamingModeSetting(buttonMode);
                        // mButtonWfcRoamingMode.setSummary is not needed; summary is selected value
                    }
                } catch (IllegalArgumentException e) {
                    Log.e(TAG, "onPreferenceChange: Exception", e);
                }
            }
        } else if (preference == mButtonWfcRoamingMode) {
            mButtonWfcRoamingMode.setValue((String) newValue);
            final int buttonMode = Integer.valueOf((String) newValue);
            int currentMode = ImsMmTelManager.WIFI_MODE_UNKNOWN;
            try {
                currentMode = mImsMmTelManager.getVoWiFiRoamingModeSetting();
            } catch (IllegalArgumentException e) {
                hasException = true;
                Log.e(TAG, "updateWfcMode: Exception", e);
            }
            if (buttonMode != currentMode && !hasException) {
                try {
                    mImsMmTelManager.setVoWiFiRoamingModeSetting(buttonMode);
                    // mButtonWfcRoamingMode.setSummary is not needed; summary is just selected
                    // value.
                    mMetricsFeatureProvider.action(getActivity(), getMetricsCategory(), buttonMode);
                } catch (IllegalArgumentException e) {
                    Log.e(TAG, "onPreferenceChange: Exception", e);
                }
            }
        }
        return true;
    }

    private CharSequence getWfcModeSummary(int wfcMode) {
        int resId = com.android.internal.R.string.wifi_calling_off_summary;
        if (queryImsState(mSubId).isEnabledByUser()) {
            switch (wfcMode) {
                case ImsMmTelManager.WIFI_MODE_WIFI_ONLY:
                    resId = com.android.internal.R.string.wfc_mode_wifi_only_summary;
                    break;
                case ImsMmTelManager.WIFI_MODE_CELLULAR_PREFERRED:
                    resId = com.android.internal.R.string.wfc_mode_cellular_preferred_summary;
                    break;
                case ImsMmTelManager.WIFI_MODE_WIFI_PREFERRED:
                    resId = com.android.internal.R.string.wfc_mode_wifi_preferred_summary;
                    break;
                case ImsConfig.WfcModeFeatureValueConstants.IMS_PREFERRED:
                    resId = com.android.internal.R.string.wfc_mode_ims_preferred_summary;
                    break;
                default:
                    Log.e(TAG, "Unexpected WFC mode value: " + wfcMode);
            }
        }
        return getResourcesForSubId().getString(resId);
    }

    @VisibleForTesting
    Resources getResourcesForSubId() {
        return SubscriptionManager.getResourcesForSubId(getContext(), mSubId);
    }

    @VisibleForTesting
    void registerProvisioningChangedCallback() {
        if (mProvisioningManager == null) {
            return;
        }
        try {
            mProvisioningManager.registerProvisioningChangedCallback(getContext().getMainExecutor(),
                    mProvisioningCallback);
        } catch (Exception ex) {
            Log.w(TAG, "onResume: Unable to register callback for provisioning changes.");
        }
    }

    @VisibleForTesting
    void unregisterProvisioningChangedCallback() {
        if (mProvisioningManager == null) {
            return;
        }
        mProvisioningManager.unregisterProvisioningChangedCallback(mProvisioningCallback);
    }

    /**
     * Determine whether to override roaming Wi-Fi calling preference when device is connected to
     * non-terrestrial network.
     *
     * @return {@code true} if phone is connected to non-terrestrial network and if
     * {@link CarrierConfigManager#KEY_OVERRIDE_WFC_ROAMING_MODE_WHILE_USING_NTN_BOOL} is true,
     * {@code false} otherwise.
     */
    private boolean overrideWfcRoamingModeWhileUsingNtn() {
        if (!Flags.carrierEnabledSatelliteFlag()) {
            return false;
        }

        TelephonyManager tm = getTelephonyManagerForSub(mSubId);
        ServiceState serviceState = tm.getServiceState();
        if (serviceState == null) {
            return false;
        }

        if (!serviceState.isUsingNonTerrestrialNetwork()) {
            return false;
        }

        return mOverrideWfcRoamingModeWhileUsingNtn;
    }
}<|MERGE_RESOLUTION|>--- conflicted
+++ resolved
@@ -366,14 +366,11 @@
                         false);
                 isWifiOnlySupported = b.getBoolean(
                         CarrierConfigManager.KEY_CARRIER_WFC_SUPPORTS_WIFI_ONLY_BOOL, true);
-<<<<<<< HEAD
-                isImsPreferredSupported = b.getBoolean(
-                        CarrierConfigManager.KEY_CARRIER_WFC_SUPPORTS_IMS_PREFERRED_BOOL, false);
-=======
                 mOverrideWfcRoamingModeWhileUsingNtn = b.getBoolean(
                         CarrierConfigManager.KEY_OVERRIDE_WFC_ROAMING_MODE_WHILE_USING_NTN_BOOL,
                         true);
->>>>>>> 76c041ac
+                isImsPreferredSupported = b.getBoolean(
+                        CarrierConfigManager.KEY_CARRIER_WFC_SUPPORTS_IMS_PREFERRED_BOOL, false);
             }
         }
 
