/*
 * Copyright (C) 2010 The Android Open Source Project
 *
 * Licensed under the Apache License, Version 2.0 (the "License");
 * you may not use this file except in compliance with the License.
 * You may obtain a copy of the License at
 *
 *      http://www.apache.org/licenses/LICENSE-2.0
 *
 * Unless required by applicable law or agreed to in writing, software
 * distributed under the License is distributed on an "AS IS" BASIS,
 * WITHOUT WARRANTIES OR CONDITIONS OF ANY KIND, either express or implied.
 * See the License for the specific language governing permissions and
 * limitations under the License.
 */

package com.android.settings.wifi;

import static android.net.wifi.WifiConfiguration.INVALID_NETWORK_ID;
import static android.os.UserManager.DISALLOW_CONFIG_WIFI;

import android.app.Activity;
import android.app.Dialog;
import android.content.BroadcastReceiver;
import android.content.Context;
import android.content.DialogInterface;
import android.content.Intent;
import android.content.IntentFilter;
import android.content.res.Resources;
import android.content.res.TypedArray;
import android.location.LocationManager;
import android.net.ConnectivityManager;
import android.net.NetworkInfo;
import android.net.NetworkInfo.DetailedState;
import android.net.NetworkInfo.State;
import android.net.wifi.ScanResult;
import android.net.wifi.WifiConfiguration;
import android.net.wifi.WifiInfo;
import android.net.wifi.WifiManager;
import android.net.wifi.WpsInfo;
import android.os.Bundle;
import android.os.Handler;
import android.os.Message;
import android.os.UserHandle;
import android.preference.Preference;
import android.preference.PreferenceScreen;
import android.util.Log;
import android.view.ContextMenu;
import android.view.ContextMenu.ContextMenuInfo;
import android.view.Menu;
import android.view.MenuInflater;
import android.view.MenuItem;
import android.view.View;
import android.widget.AdapterView.AdapterContextMenuInfo;
import android.widget.TextView;
import android.widget.Toast;

import com.android.settings.R;
import com.android.settings.RestrictedSettingsFragment;
import com.android.settings.SettingsActivity;
import com.android.settings.search.BaseSearchIndexProvider;
import com.android.settings.search.Indexable;
import com.android.settings.search.SearchIndexableRaw;

import java.util.ArrayList;
import java.util.Collection;
import java.util.Collections;
import java.util.HashMap;
import java.util.List;
import java.util.concurrent.atomic.AtomicBoolean;

/**
 * Two types of UI are provided here.
 *
 * The first is for "usual Settings", appearing as any other Setup fragment.
 *
 * The second is for Setup Wizard, with a simplified interface that hides the action bar
 * and menus.
 */
public class WifiSettings extends RestrictedSettingsFragment
        implements DialogInterface.OnClickListener, Indexable  {

    private static final String TAG = "WifiSettings";

    /* package */ static final int MENU_ID_WPS_PBC = Menu.FIRST;
    private static final int MENU_ID_WPS_PIN = Menu.FIRST + 1;
    private static final int MENU_ID_SAVED_NETWORK = Menu.FIRST + 2;
    /* package */ static final int MENU_ID_ADD_NETWORK = Menu.FIRST + 3;
    private static final int MENU_ID_ADVANCED = Menu.FIRST + 4;
    private static final int MENU_ID_SCAN = Menu.FIRST + 5;
    private static final int MENU_ID_CONNECT = Menu.FIRST + 6;
    private static final int MENU_ID_FORGET = Menu.FIRST + 7;
    private static final int MENU_ID_MODIFY = Menu.FIRST + 8;
    private static final int MENU_ID_WRITE_NFC = Menu.FIRST + 9;
    private static final int MENU_ID_APPS = Menu.FIRST + 10;

    public static final int WIFI_DIALOG_ID = 1;
    /* package */ static final int WPS_PBC_DIALOG_ID = 2;
    private static final int WPS_PIN_DIALOG_ID = 3;
    private static final int WRITE_NFC_DIALOG_ID = 6;

    // Combo scans can take 5-6s to complete - set to 10s.
    private static final int WIFI_RESCAN_INTERVAL_MS = 10 * 1000;

    // Instance state keys
    private static final String SAVE_DIALOG_EDIT_MODE = "edit_mode";
    private static final String SAVE_DIALOG_ACCESS_POINT_STATE = "wifi_ap_state";

    private static boolean savedNetworksExist;

    private final IntentFilter mFilter;
    private final BroadcastReceiver mReceiver;
    private final Scanner mScanner;

    /* package */ WifiManager mWifiManager;
    private WifiManager.ActionListener mConnectListener;
    private WifiManager.ActionListener mSaveListener;
    private WifiManager.ActionListener mForgetListener;

    private WifiEnabler mWifiEnabler;
    // An access point being editted is stored here.
    private AccessPoint mSelectedAccessPoint;

    private NetworkInfo mLastNetworkInfo;
    private WifiInfo mLastInfo;

    private final AtomicBoolean mConnected = new AtomicBoolean(false);

    private WifiDialog mDialog;
    private WriteWifiConfigToNfcDialog mWifiToNfcDialog;

    private TextView mEmptyView;

    private boolean showAppIcons = false;
    private MenuItem showAppMenuItem = null;

    // this boolean extra specifies whether to disable the Next button when not connected. Used by
    // account creation outside of setup wizard.
    private static final String EXTRA_ENABLE_NEXT_ON_CONNECT = "wifi_enable_next_on_connect";
    // This string extra specifies a network to open the connect dialog on, so the user can enter
    // network credentials.  This is used by quick settings for secured networks.
    private static final String EXTRA_START_CONNECT_SSID = "wifi_start_connect_ssid";

    // should Next button only be enabled when we have a connection?
    private boolean mEnableNextOnConnection;

    // Save the dialog details
    private boolean mDlgEdit;
    private AccessPoint mDlgAccessPoint;
    private Bundle mAccessPointSavedState;

    /** verbose logging flag. this flag is set thru developer debugging options
     * and used so as to assist with in-the-field WiFi connectivity debugging  */
    public static int mVerboseLogging = 0;

    /* End of "used in Wifi Setup context" */

    /** A restricted multimap for use in constructAccessPoints */
    private static class Multimap<K,V> {
        private final HashMap<K,List<V>> store = new HashMap<K,List<V>>();
        /** retrieve a non-null list of values with key K */
        List<V> getAll(K key) {
            List<V> values = store.get(key);
            return values != null ? values : Collections.<V>emptyList();
        }

        void put(K key, V val) {
            List<V> curVals = store.get(key);
            if (curVals == null) {
                curVals = new ArrayList<V>(3);
                store.put(key, curVals);
            }
            curVals.add(val);
        }
    }

    private static class Scanner extends Handler {
        private int mRetry = 0;
        private WifiSettings mWifiSettings = null;

        Scanner(WifiSettings wifiSettings) {
            mWifiSettings = wifiSettings;
        }

        void resume() {
            if (!hasMessages(0)) {
                sendEmptyMessage(0);
            }
        }

        void forceScan() {
            removeMessages(0);
            sendEmptyMessage(0);
        }

        void pause() {
            mRetry = 0;
            removeMessages(0);
        }

        @Override
        public void handleMessage(Message message) {
            if (mWifiSettings.mWifiManager.startScan()) {
                mRetry = 0;
            } else if (++mRetry >= 3) {
                mRetry = 0;
                Activity activity = mWifiSettings.getActivity();
                if (activity != null) {
                    Toast.makeText(activity, R.string.wifi_fail_to_scan, Toast.LENGTH_LONG).show();
                }
                return;
            }
            sendEmptyMessageDelayed(0, WIFI_RESCAN_INTERVAL_MS);
        }
    }

    public WifiSettings() {
        super(DISALLOW_CONFIG_WIFI);
        mFilter = new IntentFilter();
        mFilter.addAction(WifiManager.WIFI_STATE_CHANGED_ACTION);
        mFilter.addAction(WifiManager.SCAN_RESULTS_AVAILABLE_ACTION);
        mFilter.addAction(WifiManager.NETWORK_IDS_CHANGED_ACTION);
        mFilter.addAction(WifiManager.SUPPLICANT_STATE_CHANGED_ACTION);
        mFilter.addAction(WifiManager.CONFIGURED_NETWORKS_CHANGED_ACTION);
        mFilter.addAction(WifiManager.LINK_CONFIGURATION_CHANGED_ACTION);
        mFilter.addAction(WifiManager.NETWORK_STATE_CHANGED_ACTION);
        mFilter.addAction(WifiManager.RSSI_CHANGED_ACTION);

        mReceiver = new BroadcastReceiver() {
            @Override
            public void onReceive(Context context, Intent intent) {
                handleEvent(intent);
            }
        };

        mScanner = new Scanner(this);
    }

    @Override
    public void onActivityCreated(Bundle savedInstanceState) {
        super.onActivityCreated(savedInstanceState);

        mWifiManager = (WifiManager) getSystemService(Context.WIFI_SERVICE);

        mConnectListener = new WifiManager.ActionListener() {
                                   @Override
                                   public void onSuccess() {
                                   }
                                   @Override
                                   public void onFailure(int reason) {
                                       Activity activity = getActivity();
                                       if (activity != null) {
                                           Toast.makeText(activity,
                                                R.string.wifi_failed_connect_message,
                                                Toast.LENGTH_SHORT).show();
                                       }
                                   }
                               };

        mSaveListener = new WifiManager.ActionListener() {
                                @Override
                                public void onSuccess() {
                                }
                                @Override
                                public void onFailure(int reason) {
                                    Activity activity = getActivity();
                                    if (activity != null) {
                                        Toast.makeText(activity,
                                            R.string.wifi_failed_save_message,
                                            Toast.LENGTH_SHORT).show();
                                    }
                                }
                            };

        mForgetListener = new WifiManager.ActionListener() {
                                   @Override
                                   public void onSuccess() {
                                   }
                                   @Override
                                   public void onFailure(int reason) {
                                       Activity activity = getActivity();
                                       if (activity != null) {
                                           Toast.makeText(activity,
                                               R.string.wifi_failed_forget_message,
                                               Toast.LENGTH_SHORT).show();
                                       }
                                   }
                               };

        if (savedInstanceState != null) {
            mDlgEdit = savedInstanceState.getBoolean(SAVE_DIALOG_EDIT_MODE);
            if (savedInstanceState.containsKey(SAVE_DIALOG_ACCESS_POINT_STATE)) {
                mAccessPointSavedState =
                    savedInstanceState.getBundle(SAVE_DIALOG_ACCESS_POINT_STATE);
            }
        }

        // if we're supposed to enable/disable the Next button based on our current connection
        // state, start it off in the right state
        Intent intent = getActivity().getIntent();
        mEnableNextOnConnection = intent.getBooleanExtra(EXTRA_ENABLE_NEXT_ON_CONNECT, false);

        if (mEnableNextOnConnection) {
            if (hasNextButton()) {
                final ConnectivityManager connectivity = (ConnectivityManager)
                        getActivity().getSystemService(Context.CONNECTIVITY_SERVICE);
                if (connectivity != null) {
                    NetworkInfo info = connectivity.getNetworkInfo(
                            ConnectivityManager.TYPE_WIFI);
                    changeNextButtonState(info.isConnected());
                }
            }
        }

        addPreferencesFromResource(R.xml.wifi_settings);

        mEmptyView = initEmptyView();
        registerForContextMenu(getListView());
        setHasOptionsMenu(true);

        if (intent.hasExtra(EXTRA_START_CONNECT_SSID)) {
            String ssid = intent.getStringExtra(EXTRA_START_CONNECT_SSID);
            updateAccessPoints();
            PreferenceScreen preferenceScreen = getPreferenceScreen();
            for (int i = 0; i < preferenceScreen.getPreferenceCount(); i++) {
                Preference preference = preferenceScreen.getPreference(i);
                if (preference instanceof AccessPoint) {
                    AccessPoint accessPoint = (AccessPoint) preference;
                    if (ssid.equals(accessPoint.ssid) && accessPoint.networkId == -1
                            && accessPoint.security != AccessPoint.SECURITY_NONE) {
                        onPreferenceTreeClick(preferenceScreen, preference);
                        break;
                    }
                }
            }
        }
    }

    @Override
    public void onDestroyView() {
        super.onDestroyView();

        if (mWifiEnabler != null) {
            mWifiEnabler.teardownSwitchBar();
        }
    }

    @Override
    public void onStart() {
        super.onStart();

        // On/off switch is hidden for Setup Wizard (returns null)
        mWifiEnabler = createWifiEnabler();
    }

    /**
     * @return new WifiEnabler or null (as overridden by WifiSettingsForSetupWizard)
     */
    /* package */ WifiEnabler createWifiEnabler() {
        final SettingsActivity activity = (SettingsActivity) getActivity();
        return new WifiEnabler(activity, activity.getSwitchBar());
    }

    @Override
    public void onResume() {
        final Activity activity = getActivity();
        super.onResume();
        if (mWifiEnabler != null) {
            mWifiEnabler.resume(activity);
        }

        activity.registerReceiver(mReceiver, mFilter);
        updateAccessPoints();
    }

    @Override
    public void onPause() {
        super.onPause();
        if (mWifiEnabler != null) {
            mWifiEnabler.pause();
        }

        getActivity().unregisterReceiver(mReceiver);
        mScanner.pause();
    }

    @Override
    public void onCreateOptionsMenu(Menu menu, MenuInflater inflater) {
        // If the user is not allowed to configure wifi, do not show the menu.
        if (isUiRestricted()) return;

        addOptionsMenuItems(menu);
        super.onCreateOptionsMenu(menu, inflater);
    }

    /**
     * @param menu
     */
    void addOptionsMenuItems(Menu menu) {
        final boolean wifiIsEnabled = mWifiManager.isWifiEnabled();
        TypedArray ta = getActivity().getTheme().obtainStyledAttributes(
                new int[] {R.attr.ic_menu_add, R.attr.ic_wps});
        menu.add(Menu.NONE, MENU_ID_ADD_NETWORK, 0, R.string.wifi_add_network)
                .setIcon(ta.getDrawable(0))
                .setEnabled(wifiIsEnabled)
                .setShowAsAction(MenuItem.SHOW_AS_ACTION_NEVER);
        if (savedNetworksExist) {
            menu.add(Menu.NONE, MENU_ID_SAVED_NETWORK, 0, R.string.wifi_saved_access_points_label)
                    .setIcon(ta.getDrawable(0))
                    .setEnabled(wifiIsEnabled)
                    .setShowAsAction(MenuItem.SHOW_AS_ACTION_NEVER);
        }
        menu.add(Menu.NONE, MENU_ID_SCAN, 0, R.string.menu_stats_refresh)
               .setEnabled(wifiIsEnabled)
               .setShowAsAction(MenuItem.SHOW_AS_ACTION_NEVER);
        menu.add(Menu.NONE, MENU_ID_ADVANCED, 0, R.string.wifi_menu_advanced)
                .setShowAsAction(MenuItem.SHOW_AS_ACTION_NEVER);
        showAppMenuItem = menu.add(Menu.NONE, MENU_ID_APPS, 0, R.string.wifi_menu_apps);
        showAppMenuItem.setShowAsAction(MenuItem.SHOW_AS_ACTION_NEVER);
        ta.recycle();
    }

    @Override
    public void onSaveInstanceState(Bundle outState) {
        super.onSaveInstanceState(outState);

        // If the dialog is showing, save its state.
        if (mDialog != null && mDialog.isShowing()) {
            outState.putBoolean(SAVE_DIALOG_EDIT_MODE, mDlgEdit);
            if (mDlgAccessPoint != null) {
                mAccessPointSavedState = new Bundle();
                mDlgAccessPoint.saveWifiState(mAccessPointSavedState);
                outState.putBundle(SAVE_DIALOG_ACCESS_POINT_STATE, mAccessPointSavedState);
            }
        }
    }

    @Override
    public boolean onOptionsItemSelected(MenuItem item) {
        // If the user is not allowed to configure wifi, do not handle menu selections.
        if (isUiRestricted()) return false;

        switch (item.getItemId()) {
            case MENU_ID_WPS_PBC:
                showDialog(WPS_PBC_DIALOG_ID);
                return true;
                /*
            case MENU_ID_P2P:
                if (getActivity() instanceof SettingsActivity) {
                    ((SettingsActivity) getActivity()).startPreferencePanel(
                            WifiP2pSettings.class.getCanonicalName(),
                            null,
                            R.string.wifi_p2p_settings_title, null,
                            this, 0);
                } else {
                    startFragment(this, WifiP2pSettings.class.getCanonicalName(),
                            R.string.wifi_p2p_settings_title, -1, null);
                }
                return true;
                */
            case MENU_ID_WPS_PIN:
                showDialog(WPS_PIN_DIALOG_ID);
                return true;
            case MENU_ID_SCAN:
                if (mWifiManager.isWifiEnabled()) {
                    mScanner.forceScan();
                }
                return true;
            case MENU_ID_ADD_NETWORK:
                if (mWifiManager.isWifiEnabled()) {
                    onAddNetworkPressed();
                }
                return true;
            case MENU_ID_SAVED_NETWORK:
                if (getActivity() instanceof SettingsActivity) {
                    ((SettingsActivity) getActivity()).startPreferencePanel(
                            SavedAccessPointsWifiSettings.class.getCanonicalName(), null,
                            R.string.wifi_saved_access_points_titlebar, null, this, 0);
                } else {
                    startFragment(this, SavedAccessPointsWifiSettings.class.getCanonicalName(),
                            R.string.wifi_saved_access_points_titlebar,
                            -1 /* Do not request a result */, null);
                }
                return true;
            case MENU_ID_ADVANCED:
                if (getActivity() instanceof SettingsActivity) {
                    ((SettingsActivity) getActivity()).startPreferencePanel(
                            AdvancedWifiSettings.class.getCanonicalName(), null,
                            R.string.wifi_advanced_titlebar, null, this, 0);
                } else {
                    startFragment(this, AdvancedWifiSettings.class.getCanonicalName(),
                            R.string.wifi_advanced_titlebar, -1 /* Do not request a results */,
                            null);
                }
                return true;
            case MENU_ID_APPS:
                showAppIcons = !showAppIcons;

                if (showAppIcons) {
                    showAppMenuItem.setTitle(R.string.wifi_menu_apps_strength);
                } else {
                    showAppMenuItem.setTitle(R.string.wifi_menu_apps);
                }
                updateAccessPoints();
                return true;
        }
        return super.onOptionsItemSelected(item);
    }

    @Override
    public void onCreateContextMenu(ContextMenu menu, View view, ContextMenuInfo info) {
        if (info instanceof AdapterContextMenuInfo) {
            Preference preference = (Preference) getListView().getItemAtPosition(
                    ((AdapterContextMenuInfo) info).position);

            if (preference instanceof AccessPoint) {
                mSelectedAccessPoint = (AccessPoint) preference;
                menu.setHeaderTitle(mSelectedAccessPoint.ssid);
                if (mSelectedAccessPoint.getLevel() != -1) {
                    if (mSelectedAccessPoint.getState() == null) {
                        menu.add(Menu.NONE, MENU_ID_CONNECT, 0, R.string.wifi_menu_connect);
                    }
                }

                if (ActivityManager.getCurrentUser() == UserHandle.USER_OWNER &&
                        (mSelectedAccessPoint.networkId != INVALID_NETWORK_ID ||
                        (mSelectedAccessPoint.getNetworkInfo() != null &&
                        mSelectedAccessPoint.getNetworkInfo().getState() != State.DISCONNECTED))) {
                    // Allow forgetting a network if the current user is the owner and either the
                    // network is saved or ephemerally connected. (In the latter case, "forget"
                    // blacklists the network so it won't be used again, ephemerally).
                    menu.add(Menu.NONE, MENU_ID_FORGET, 0, R.string.wifi_menu_forget);
                }
                if (mSelectedAccessPoint.networkId != INVALID_NETWORK_ID) {
<<<<<<< HEAD
                    menu.add(Menu.NONE, MENU_ID_FORGET, 0, R.string.wifi_menu_forget);
=======
>>>>>>> 0c7e4ed6
                    menu.add(Menu.NONE, MENU_ID_MODIFY, 0, R.string.wifi_menu_modify);

                    if (mSelectedAccessPoint.security != AccessPoint.SECURITY_NONE) {
                        // Only allow writing of NFC tags for password-protected networks.
                        menu.add(Menu.NONE, MENU_ID_WRITE_NFC, 0, R.string.wifi_menu_write_to_nfc);
                    }
                }
            }
        }
    }

    @Override
    public boolean onContextItemSelected(MenuItem item) {
        if (mSelectedAccessPoint == null) {
            return super.onContextItemSelected(item);
        }
        switch (item.getItemId()) {
            case MENU_ID_CONNECT: {
                if (mSelectedAccessPoint.networkId != INVALID_NETWORK_ID) {
                    connect(mSelectedAccessPoint.networkId);
                } else if (mSelectedAccessPoint.security == AccessPoint.SECURITY_NONE) {
                    /** Bypass dialog for unsecured networks */
                    mSelectedAccessPoint.generateOpenNetworkConfig();
                    connect(mSelectedAccessPoint.getConfig());
                } else {
                    showDialog(mSelectedAccessPoint, true);
                }
                return true;
            }
            case MENU_ID_FORGET: {
                forget();
                return true;
            }
            case MENU_ID_MODIFY: {
                showDialog(mSelectedAccessPoint, true);
                return true;
            }
            case MENU_ID_WRITE_NFC:
                showDialog(WRITE_NFC_DIALOG_ID);
                return true;

        }
        return super.onContextItemSelected(item);
    }

    @Override
    public boolean onPreferenceTreeClick(PreferenceScreen screen, Preference preference) {
        if (preference instanceof AccessPoint) {
            mSelectedAccessPoint = (AccessPoint) preference;
            /** Bypass dialog for unsecured, unsaved, and inactive networks */
            if (mSelectedAccessPoint.security == AccessPoint.SECURITY_NONE &&
                    mSelectedAccessPoint.networkId == INVALID_NETWORK_ID &&
                    !mSelectedAccessPoint.isActive()) {
                mSelectedAccessPoint.generateOpenNetworkConfig();
                if (!savedNetworksExist) {
                    savedNetworksExist = true;
                    getActivity().invalidateOptionsMenu();
                }
                connect(mSelectedAccessPoint.getConfig());
            } else {
                showDialog(mSelectedAccessPoint, false);
            }
        } else {
            return super.onPreferenceTreeClick(screen, preference);
        }
        return true;
    }

    private void showDialog(AccessPoint accessPoint, boolean edit) {
        if (mDialog != null) {
            removeDialog(WIFI_DIALOG_ID);
            mDialog = null;
        }

        // Save the access point and edit mode
        mDlgAccessPoint = accessPoint;
        mDlgEdit = edit;

        showDialog(WIFI_DIALOG_ID);
    }

    @Override
    public Dialog onCreateDialog(int dialogId) {
        switch (dialogId) {
            case WIFI_DIALOG_ID:
                AccessPoint ap = mDlgAccessPoint; // For manual launch
                if (ap == null) { // For re-launch from saved state
                    if (mAccessPointSavedState != null) {
                        ap = new AccessPoint(getActivity(), mAccessPointSavedState);
                        // For repeated orientation changes
                        mDlgAccessPoint = ap;
                        // Reset the saved access point data
                        mAccessPointSavedState = null;
                    }
                }
                // If it's null, fine, it's for Add Network
                mSelectedAccessPoint = ap;
                mDialog = new WifiDialog(getActivity(), this, ap, mDlgEdit);
                return mDialog;
            case WPS_PBC_DIALOG_ID:
                return new WpsDialog(getActivity(), WpsInfo.PBC);
            case WPS_PIN_DIALOG_ID:
                return new WpsDialog(getActivity(), WpsInfo.DISPLAY);
            case WRITE_NFC_DIALOG_ID:
                if (mSelectedAccessPoint != null) {
                    mWifiToNfcDialog = new WriteWifiConfigToNfcDialog(
                            getActivity(), mSelectedAccessPoint, mWifiManager);
                    return mWifiToNfcDialog;
                }

        }
        return super.onCreateDialog(dialogId);
    }

    /**
     * Shows the latest access points available with supplemental information like
     * the strength of network and the security for it.
     */
    private void updateAccessPoints() {
        // Safeguard from some delayed event handling
        if (getActivity() == null) return;

        if (isUiRestricted()) {
            addMessagePreference(R.string.wifi_empty_list_user_restricted);
            return;
        }
        final int wifiState = mWifiManager.getWifiState();

        //when we update the screen, check if verbose logging has been turned on or off
        mVerboseLogging = mWifiManager.getVerboseLoggingLevel();

        switch (wifiState) {
            case WifiManager.WIFI_STATE_ENABLED:
                // AccessPoints are automatically sorted with TreeSet.
                final Collection<AccessPoint> accessPoints =
                        constructAccessPoints(getActivity(), mWifiManager, mLastInfo,
                                mLastNetworkInfo);
                getPreferenceScreen().removeAll();
                if (accessPoints.size() == 0) {
                    addMessagePreference(R.string.wifi_empty_list_wifi_on);
                }

                for (AccessPoint accessPoint : accessPoints) {
                    if (showAppIcons) {
                        accessPoint.showAppIcon();
                    }

                    // Ignore access points that are out of range.
                    if (accessPoint.getLevel() != -1) {
                        getPreferenceScreen().addPreference(accessPoint);
                    }
                }
                break;

            case WifiManager.WIFI_STATE_ENABLING:
                getPreferenceScreen().removeAll();
                break;

            case WifiManager.WIFI_STATE_DISABLING:
                addMessagePreference(R.string.wifi_stopping);
                break;

            case WifiManager.WIFI_STATE_DISABLED:
                setOffMessage();
                break;
        }
    }

    protected TextView initEmptyView() {
        TextView emptyView = (TextView) getActivity().findViewById(android.R.id.empty);
        getListView().setEmptyView(emptyView);
        return emptyView;
    }

    private void setOffMessage() {
        if (mEmptyView != null) {
            mEmptyView.setText(R.string.wifi_empty_list_wifi_off);
            if (android.provider.Settings.Global.getInt(getActivity().getContentResolver(),
                    android.provider.Settings.Global.WIFI_SCAN_ALWAYS_AVAILABLE, 0) == 1) {
                mEmptyView.append("\n\n");
                int resId;
                if (android.provider.Settings.Secure.isLocationProviderEnabled(
                        getActivity().getContentResolver(), LocationManager.NETWORK_PROVIDER)) {
                    resId = R.string.wifi_scan_notify_text_location_on;
                } else {
                    resId = R.string.wifi_scan_notify_text_location_off;
                }
                CharSequence charSeq = getText(resId);
                mEmptyView.append(charSeq);
            }
        }
        getPreferenceScreen().removeAll();
    }

    private void addMessagePreference(int messageId) {
        if (mEmptyView != null) mEmptyView.setText(messageId);
        getPreferenceScreen().removeAll();
    }

    /** Returns sorted list of access points */
    private static List<AccessPoint> constructAccessPoints(Context context,
            WifiManager wifiManager, WifiInfo lastInfo, NetworkInfo lastNetworkInfo) {
        ArrayList<AccessPoint> accessPoints = new ArrayList<AccessPoint>();
        /** Lookup table to more quickly update AccessPoints by only considering objects with the
         * correct SSID.  Maps SSID -> List of AccessPoints with the given SSID.  */
        Multimap<String, AccessPoint> apMap = new Multimap<String, AccessPoint>();

        final List<WifiConfiguration> configs = wifiManager.getConfiguredNetworks();
        if (configs != null) {
            // Update "Saved Networks" menu option.
            if (savedNetworksExist != (configs.size() > 0)) {
                savedNetworksExist = !savedNetworksExist;
                if (context instanceof Activity) {
                    ((Activity) context).invalidateOptionsMenu();
                }
            }
            for (WifiConfiguration config : configs) {
                if (config.selfAdded && config.numAssociation == 0) {
                    continue;
                }
                AccessPoint accessPoint = new AccessPoint(context, config);
                if (lastInfo != null && lastNetworkInfo != null) {
                    accessPoint.update(lastInfo, lastNetworkInfo);
                }
                accessPoints.add(accessPoint);
                apMap.put(accessPoint.ssid, accessPoint);
            }
        }

        final List<ScanResult> results = wifiManager.getScanResults();
        if (results != null) {
            for (ScanResult result : results) {
                // Ignore hidden and ad-hoc networks.
                if (result.SSID == null || result.SSID.length() == 0 ||
                        result.capabilities.contains("[IBSS]")) {
                    continue;
                }

                boolean found = false;
                for (AccessPoint accessPoint : apMap.getAll(result.SSID)) {
                    if (accessPoint.update(result))
                        found = true;
                }
                if (!found) {
                    AccessPoint accessPoint = new AccessPoint(context, result);
                    if (lastInfo != null && lastNetworkInfo != null) {
                        accessPoint.update(lastInfo, lastNetworkInfo);
                    }
                    accessPoints.add(accessPoint);
                    apMap.put(accessPoint.ssid, accessPoint);
                }
            }
        }

        // Pre-sort accessPoints to speed preference insertion
        Collections.sort(accessPoints);
        return accessPoints;
    }

    private void handleEvent(Intent intent) {
        String action = intent.getAction();
        if (WifiManager.WIFI_STATE_CHANGED_ACTION.equals(action)) {
            updateWifiState(intent.getIntExtra(WifiManager.EXTRA_WIFI_STATE,
                    WifiManager.WIFI_STATE_UNKNOWN));
        } else if (WifiManager.SCAN_RESULTS_AVAILABLE_ACTION.equals(action) ||
                WifiManager.CONFIGURED_NETWORKS_CHANGED_ACTION.equals(action) ||
                WifiManager.LINK_CONFIGURATION_CHANGED_ACTION.equals(action)) {
                updateAccessPoints();
        } else if (WifiManager.NETWORK_STATE_CHANGED_ACTION.equals(action)) {
            NetworkInfo info = (NetworkInfo) intent.getParcelableExtra(
                    WifiManager.EXTRA_NETWORK_INFO);
            mConnected.set(info.isConnected());
            changeNextButtonState(info.isConnected());
            updateAccessPoints();
            updateNetworkInfo(info);
        } else if (WifiManager.RSSI_CHANGED_ACTION.equals(action)) {
            updateNetworkInfo(null);
        }
    }

    private void updateNetworkInfo(NetworkInfo networkInfo) {
        /* sticky broadcasts can call this when wifi is disabled */
        if (!mWifiManager.isWifiEnabled()) {
            mScanner.pause();
            return;
        }

        if (networkInfo != null &&
                networkInfo.getDetailedState() == DetailedState.OBTAINING_IPADDR) {
            mScanner.pause();
        } else {
            mScanner.resume();
        }

        mLastInfo = mWifiManager.getConnectionInfo();
        if (networkInfo != null) {
            mLastNetworkInfo = networkInfo;
        }

        for (int i = getPreferenceScreen().getPreferenceCount() - 1; i >= 0; --i) {
            // Maybe there's a WifiConfigPreference
            Preference preference = getPreferenceScreen().getPreference(i);
            if (preference instanceof AccessPoint) {
                final AccessPoint accessPoint = (AccessPoint) preference;
                accessPoint.update(mLastInfo, mLastNetworkInfo);
            }
        }
    }

    private void updateWifiState(int state) {
        Activity activity = getActivity();
        if (activity != null) {
            activity.invalidateOptionsMenu();
        }

        switch (state) {
            case WifiManager.WIFI_STATE_ENABLED:
                mScanner.resume();
                return; // not break, to avoid the call to pause() below

            case WifiManager.WIFI_STATE_ENABLING:
                addMessagePreference(R.string.wifi_starting);
                break;

            case WifiManager.WIFI_STATE_DISABLED:
                setOffMessage();
                break;
        }

        mLastInfo = null;
        mLastNetworkInfo = null;
        mScanner.pause();
    }

    /**
     * Renames/replaces "Next" button when appropriate. "Next" button usually exists in
     * Wifi setup screens, not in usual wifi settings screen.
     *
     * @param enabled true when the device is connected to a wifi network.
     */
    private void changeNextButtonState(boolean enabled) {
        if (mEnableNextOnConnection && hasNextButton()) {
            getNextButton().setEnabled(enabled);
        }
    }

    @Override
    public void onClick(DialogInterface dialogInterface, int button) {
        if (button == WifiDialog.BUTTON_FORGET && mSelectedAccessPoint != null) {
            forget();
        } else if (button == WifiDialog.BUTTON_SUBMIT) {
            if (mDialog != null) {
                submit(mDialog.getController());
            }
        }
    }

    /* package */ void submit(WifiConfigController configController) {

        final WifiConfiguration config = configController.getConfig();

        if (config == null) {
            if (mSelectedAccessPoint != null
                    && mSelectedAccessPoint.networkId != INVALID_NETWORK_ID) {
                connect(mSelectedAccessPoint.networkId);
            }
        } else if (config.networkId != INVALID_NETWORK_ID) {
            if (mSelectedAccessPoint != null) {
                mWifiManager.save(config, mSaveListener);
            }
        } else {
            if (configController.isEdit()) {
                mWifiManager.save(config, mSaveListener);
            } else {
                connect(config);
            }
        }

        if (mWifiManager.isWifiEnabled()) {
            mScanner.resume();
        }
        updateAccessPoints();
    }

    /* package */ void forget() {
        if (mSelectedAccessPoint.networkId == INVALID_NETWORK_ID) {
            if (mSelectedAccessPoint.getNetworkInfo().getState() != State.DISCONNECTED) {
                // Network is active but has no network ID - must be ephemeral.
                mWifiManager.disableEphemeralNetwork(
                        AccessPoint.convertToQuotedString(mSelectedAccessPoint.ssid));
            } else {
                // Should not happen, but a monkey seems to trigger it
                Log.e(TAG, "Failed to forget invalid network " + mSelectedAccessPoint.getConfig());
                return;
            }
        } else {
            mWifiManager.forget(mSelectedAccessPoint.networkId, mForgetListener);
        }


        if (mWifiManager.isWifiEnabled()) {
            mScanner.resume();
        }
        updateAccessPoints();

        // We need to rename/replace "Next" button in wifi setup context.
        changeNextButtonState(false);
    }

    protected void connect(final WifiConfiguration config) {
        mWifiManager.connect(config, mConnectListener);
    }

    protected void connect(final int networkId) {
        mWifiManager.connect(networkId, mConnectListener);
    }

    /**
     * Refreshes acccess points and ask Wifi module to scan networks again.
     */
    /* package */ void refreshAccessPoints() {
        if (mWifiManager.isWifiEnabled()) {
            mScanner.resume();
        }

        getPreferenceScreen().removeAll();
    }

    /**
     * Called when "add network" button is pressed.
     */
    /* package */ void onAddNetworkPressed() {
        // No exact access point is selected.
        mSelectedAccessPoint = null;
        showDialog(null, true);
    }

    /* package */ int getAccessPointsCount() {
        final boolean wifiIsEnabled = mWifiManager.isWifiEnabled();
        if (wifiIsEnabled) {
            return getPreferenceScreen().getPreferenceCount();
        } else {
            return 0;
        }
    }

    /**
     * Requests wifi module to pause wifi scan. May be ignored when the module is disabled.
     */
    /* package */ void pauseWifiScan() {
        if (mWifiManager.isWifiEnabled()) {
            mScanner.pause();
        }
    }

    /**
     * Requests wifi module to resume wifi scan. May be ignored when the module is disabled.
     */
    /* package */ void resumeWifiScan() {
        if (mWifiManager.isWifiEnabled()) {
            mScanner.resume();
        }
    }

    @Override
    protected int getHelpResource() {
        return R.string.help_url_wifi;
    }

    public static final SearchIndexProvider SEARCH_INDEX_DATA_PROVIDER =
        new BaseSearchIndexProvider() {
            @Override
            public List<SearchIndexableRaw> getRawDataToIndex(Context context, boolean enabled) {
                final List<SearchIndexableRaw> result = new ArrayList<SearchIndexableRaw>();
                final Resources res = context.getResources();

                // Add fragment title
                SearchIndexableRaw data = new SearchIndexableRaw(context);
                data.title = res.getString(R.string.wifi_settings);
                data.screenTitle = res.getString(R.string.wifi_settings);
                data.keywords = res.getString(R.string.keywords_wifi);
                result.add(data);

                // Add available Wi-Fi access points
                WifiManager wifiManager =
                        (WifiManager) context.getSystemService(Context.WIFI_SERVICE);
                final Collection<AccessPoint> accessPoints =
                        constructAccessPoints(context, wifiManager, null, null);
                for (AccessPoint accessPoint : accessPoints) {
                    // We are indexing only the saved Wi-Fi networks.
                    if (accessPoint.getConfig() == null) continue;
                    data = new SearchIndexableRaw(context);
                    data.title = accessPoint.getTitle().toString();
                    data.screenTitle = res.getString(R.string.wifi_settings);
                    data.enabled = enabled;
                    result.add(data);
                }

                return result;
            }
        };
}<|MERGE_RESOLUTION|>--- conflicted
+++ resolved
@@ -522,20 +522,15 @@
                     }
                 }
 
-                if (ActivityManager.getCurrentUser() == UserHandle.USER_OWNER &&
-                        (mSelectedAccessPoint.networkId != INVALID_NETWORK_ID ||
+                if (mSelectedAccessPoint.networkId != INVALID_NETWORK_ID ||
                         (mSelectedAccessPoint.getNetworkInfo() != null &&
-                        mSelectedAccessPoint.getNetworkInfo().getState() != State.DISCONNECTED))) {
-                    // Allow forgetting a network if the current user is the owner and either the
-                    // network is saved or ephemerally connected. (In the latter case, "forget"
-                    // blacklists the network so it won't be used again, ephemerally).
+                        mSelectedAccessPoint.getNetworkInfo().getState() != State.DISCONNECTED)) {
+                    // Allow forgetting a network if either the network is saved or ephemerally
+                    // connected. (In the latter case, "forget" blacklists the network so it won't
+                    // be used again, ephemerally).
                     menu.add(Menu.NONE, MENU_ID_FORGET, 0, R.string.wifi_menu_forget);
                 }
                 if (mSelectedAccessPoint.networkId != INVALID_NETWORK_ID) {
-<<<<<<< HEAD
-                    menu.add(Menu.NONE, MENU_ID_FORGET, 0, R.string.wifi_menu_forget);
-=======
->>>>>>> 0c7e4ed6
                     menu.add(Menu.NONE, MENU_ID_MODIFY, 0, R.string.wifi_menu_modify);
 
                     if (mSelectedAccessPoint.security != AccessPoint.SECURITY_NONE) {
