/*
 * Copyright (C) 2018 The Android Open Source Project
 *
 * Licensed under the Apache License, Version 2.0 (the "License");
 * you may not use this file except in compliance with the License.
 * You may obtain a copy of the License at
 *
 *      http://www.apache.org/licenses/LICENSE-2.0
 *
 * Unless required by applicable law or agreed to in writing, software
 * distributed under the License is distributed on an "AS IS" BASIS,
 * WITHOUT WARRANTIES OR CONDITIONS OF ANY KIND, either express or implied.
 * See the License for the specific language governing permissions and
 * limitations under the License.
 */

package com.android.settings.wifi;

import static com.android.wifitrackerlib.Utils.getSecurityTypesFromScanResult;

import static java.util.stream.Collectors.toList;

import android.app.Dialog;
import android.content.Context;
import android.content.DialogInterface;
import android.graphics.drawable.Drawable;
import android.net.wifi.ScanResult;
import android.net.wifi.WifiConfiguration;
import android.net.wifi.WifiManager.NetworkRequestUserSelectionCallback;
import android.os.Bundle;
import android.os.Handler;
import android.os.HandlerThread;
import android.os.Looper;
import android.os.Process;
import android.os.SimpleClock;
import android.os.SystemClock;
import android.text.TextUtils;
import android.view.LayoutInflater;
import android.view.View;
import android.view.ViewGroup;
import android.widget.ArrayAdapter;
import android.widget.BaseAdapter;
import android.widget.Button;
import android.widget.ProgressBar;
import android.widget.TextView;

import androidx.annotation.NonNull;
import androidx.annotation.VisibleForTesting;
import androidx.appcompat.app.AlertDialog;
import androidx.preference.internal.PreferenceImageView;

import com.android.settings.R;
import com.android.settings.overlay.FeatureFactory;
import com.android.settingslib.Utils;
import com.android.wifitrackerlib.WifiEntry;
import com.android.wifitrackerlib.WifiPickerTracker;

import java.time.Clock;
import java.time.ZoneOffset;
import java.util.ArrayList;
import java.util.List;

/**
 * The Fragment sets up callback {@link NetworkRequestMatchCallback} with framework. To handle most
 * behaviors of the callback when requesting wifi network, except for error message. When error
 * happens, {@link NetworkRequestErrorDialogFragment} will be called to display error message.
 */
public class NetworkRequestDialogFragment extends NetworkRequestDialogBaseFragment implements
        DialogInterface.OnClickListener, WifiPickerTracker.WifiPickerTrackerCallback {

    private static final String TAG = "NetworkRequestDialogFragment";

    /**
     * Spec defines there should be 5 wifi ap on the list at most or just show all if {@code
     * mShowLimitedItem} is false.
     */
    private static final int MAX_NUMBER_LIST_ITEM = 5;
    private boolean mShowLimitedItem = true;

    private static class MatchWifi {
        String mSsid;
        List<Integer> mSecurityTypes;
    }
    private List<MatchWifi> mMatchWifis = new ArrayList<>();
    @VisibleForTesting List<WifiEntry> mFilteredWifiEntries = new ArrayList<>();
    private WifiEntryAdapter mDialogAdapter;
    private NetworkRequestUserSelectionCallback mUserSelectionCallback;

    @VisibleForTesting WifiPickerTracker mWifiPickerTracker;
    // Worker thread used for WifiPickerTracker work.
    private HandlerThread mWorkerThread;
    // Max age of tracked WifiEntries.
    private static final long MAX_SCAN_AGE_MILLIS = 15_000;
    // Interval between initiating WifiPickerTracker scans.
    private static final long SCAN_INTERVAL_MILLIS = 10_000;

    public static NetworkRequestDialogFragment newInstance() {
        NetworkRequestDialogFragment dialogFragment = new NetworkRequestDialogFragment();
        return dialogFragment;
    }

    @Override
    public void onCreate(Bundle savedInstanceState) {
        super.onCreate(savedInstanceState);

        mWorkerThread = new HandlerThread(
                TAG + "{" + Integer.toHexString(System.identityHashCode(this)) + "}",
                Process.THREAD_PRIORITY_BACKGROUND);
        mWorkerThread.start();
        final Clock elapsedRealtimeClock = new SimpleClock(ZoneOffset.UTC) {
            @Override
            public long millis() {
                return SystemClock.elapsedRealtime();
            }
        };
        final Context context = getContext();
        mWifiPickerTracker = FeatureFactory.getFactory(context)
                .getWifiTrackerLibProvider()
                .createWifiPickerTracker(getSettingsLifecycle(), context,
                        new Handler(Looper.getMainLooper()),
                        mWorkerThread.getThreadHandler(),
                        elapsedRealtimeClock,
                        MAX_SCAN_AGE_MILLIS,
                        SCAN_INTERVAL_MILLIS,
                        this);
    }

    @Override
    public Dialog onCreateDialog(Bundle savedInstanceState) {
        final Context context = getContext();

        // Prepares title.
        final LayoutInflater inflater = LayoutInflater.from(context);
        final View customTitle = inflater.inflate(R.layout.network_request_dialog_title, null);

        final TextView title = customTitle.findViewById(R.id.network_request_title_text);
        title.setText(getTitle());
        final TextView summary = customTitle.findViewById(R.id.network_request_summary_text);
        summary.setText(getSummary());

        final ProgressBar progressBar = customTitle.findViewById(
                R.id.network_request_title_progress);
        progressBar.setVisibility(View.VISIBLE);

        // Prepares adapter.
        mDialogAdapter = new WifiEntryAdapter(context,
                R.layout.preference_access_point, mFilteredWifiEntries);

        final AlertDialog.Builder builder = new AlertDialog.Builder(context)
                .setCustomTitle(customTitle)
                .setAdapter(mDialogAdapter, this)
                .setNegativeButton(R.string.cancel, (dialog, which) -> onCancel(dialog))
                // Do nothings, will replace the onClickListener to avoid auto closing dialog.
                .setNeutralButton(R.string.network_connection_request_dialog_showall,
                        null /* OnClickListener */);

        // Clicking list item is to connect wifi ap.
        final AlertDialog dialog = builder.create();
        dialog.getListView().setOnItemClickListener(
                (parent, view, position, id) -> this.onClick(dialog, position));

        // Don't dismiss dialog when touching outside. User reports it is easy to touch outside.
        // This causes dialog to close.
        setCancelable(false);

        dialog.setOnShowListener((dialogInterface) -> {
            // Replace NeutralButton onClickListener to avoid closing dialog
            final Button neutralBtn = dialog.getButton(AlertDialog.BUTTON_NEUTRAL);
            neutralBtn.setVisibility(View.GONE);
            neutralBtn.setOnClickListener(v -> {
                mShowLimitedItem = false;
                updateWifiEntries();
                updateUi();
                neutralBtn.setVisibility(View.GONE);
            });
        });
        return dialog;
    }

    private BaseAdapter getDialogAdapter() {
        return mDialogAdapter;
    }

    @Override
    public void onClick(DialogInterface dialog, int which) {
        if (mFilteredWifiEntries.size() == 0 || which >= mFilteredWifiEntries.size()) {
            return;  // Invalid values.
        }
        if (mUserSelectionCallback == null) {
            return; // Callback is missing or not ready.
        }

        final WifiEntry wifiEntry = mFilteredWifiEntries.get(which);
        WifiConfiguration config = wifiEntry.getWifiConfiguration();
        if (config == null) {
            config = WifiUtils.getWifiConfig(wifiEntry, null /* scanResult */);
        }
        mUserSelectionCallback.select(config);
    }

    @Override
    public void onCancel(@NonNull DialogInterface dialog) {
        super.onCancel(dialog);

        if (mUserSelectionCallback != null) {
            mUserSelectionCallback.reject();
        }
    }

    @Override
    public void onDestroy() {
        mWorkerThread.quit();

        super.onDestroy();
    }

    private void showAllButton() {
        final AlertDialog alertDialog = (AlertDialog) getDialog();
        if (alertDialog == null) {
            return;
        }

        final Button neutralBtn = alertDialog.getButton(AlertDialog.BUTTON_NEUTRAL);
        if (neutralBtn != null) {
            neutralBtn.setVisibility(View.VISIBLE);
        }
    }

    private void hideProgressIcon() {
        final AlertDialog alertDialog = (AlertDialog) getDialog();
        if (alertDialog == null) {
            return;
        }

        final View progress = alertDialog.findViewById(R.id.network_request_title_progress);
        if (progress != null) {
            progress.setVisibility(View.GONE);
        }
    }

    /** Called when the state of Wifi has changed. */
    @Override
    public void onWifiStateChanged() {
        if (mMatchWifis.size() == 0) {
            return;
        }
        updateWifiEntries();
        updateUi();
    }

    /**
     * Update the results when data changes
     */
    @Override
    public void onWifiEntriesChanged() {
        if (mMatchWifis.size() == 0) {
            return;
        }
        updateWifiEntries();
        updateUi();
    }

    @Override
    public void onNumSavedSubscriptionsChanged() {
        // Do nothing.
    }

    @Override
    public void onNumSavedNetworksChanged() {
        // Do nothing.
    }

    @VisibleForTesting
    void updateWifiEntries() {
        final List<WifiEntry> wifiEntries = new ArrayList<>();
        if (mWifiPickerTracker.getConnectedWifiEntry() != null) {
            wifiEntries.add(mWifiPickerTracker.getConnectedWifiEntry());
        }
        wifiEntries.addAll(mWifiPickerTracker.getWifiEntries());

        mFilteredWifiEntries.clear();
<<<<<<< HEAD
        mFilteredWifiEntries.addAll(wifiEntries.stream().filter(entry -> {
            for (ScanResult matchedScanResult : mMatchedScanResults) {
                String matchSsid = WifiEntry.isGbkSsidSupported() ?
                    matchedScanResult.getWifiSsid().toString() : matchedScanResult.SSID;
                if (TextUtils.equals(entry.getSsid(), matchSsid)
                        && entry.getSecurity() == getWifiEntrySecurity(matchedScanResult)) {
=======
        mFilteredWifiEntries.addAll(wifiEntries.stream()
                .filter(entry -> isMatchedWifiEntry(entry))
                .limit(mShowLimitedItem ? MAX_NUMBER_LIST_ITEM : Long.MAX_VALUE)
                .collect(toList()));
    }

    private boolean isMatchedWifiEntry(WifiEntry entry) {
        for (MatchWifi wifi : mMatchWifis) {
            if (!TextUtils.equals(entry.getSsid(), wifi.mSsid)) {
                continue;
            }
            for (Integer security : wifi.mSecurityTypes) {
                if (entry.getSecurityTypes().contains(security)) {
>>>>>>> b420deb9
                    return true;
                }
            }
        }
        return false;
    }

    private class WifiEntryAdapter extends ArrayAdapter<WifiEntry> {

        private final int mResourceId;
        private final LayoutInflater mInflater;

        WifiEntryAdapter(Context context, int resourceId, List<WifiEntry> objects) {
            super(context, resourceId, objects);
            mResourceId = resourceId;
            mInflater = LayoutInflater.from(context);
        }

        @Override
        public View getView(int position, View view, ViewGroup parent) {
            if (view == null) {
                view = mInflater.inflate(mResourceId, parent, false);

                final View divider = view.findViewById(
                        com.android.settingslib.R.id.two_target_divider);
                divider.setVisibility(View.GONE);
            }

            final WifiEntry wifiEntry = getItem(position);

            final TextView titleView = view.findViewById(android.R.id.title);
            if (titleView != null) {
                // Shows whole SSID for better UX.
                titleView.setSingleLine(false);
                titleView.setText(wifiEntry.getTitle());
            }

            final TextView summary = view.findViewById(android.R.id.summary);
            if (summary != null) {
                final String summaryString = wifiEntry.getSummary();
                if (TextUtils.isEmpty(summaryString)) {
                    summary.setVisibility(View.GONE);
                } else {
                    summary.setVisibility(View.VISIBLE);
                    summary.setText(summaryString);
                }
            }

            final PreferenceImageView imageView = view.findViewById(android.R.id.icon);
            final int level = wifiEntry.getLevel();
            if (imageView != null && level != WifiEntry.WIFI_LEVEL_UNREACHABLE) {
                final Drawable drawable = getContext().getDrawable(
                        Utils.getWifiIconResource(level));
                drawable.setTintList(
                        Utils.getColorAttr(getContext(), android.R.attr.colorControlNormal));
                imageView.setImageDrawable(drawable);
            }

            return view;
        }
    }

    @Override
    public void onUserSelectionCallbackRegistration(
            NetworkRequestUserSelectionCallback userSelectionCallback) {
        mUserSelectionCallback = userSelectionCallback;
    }

    @Override
    public void onMatch(List<ScanResult> scanResults) {
        mMatchWifis.clear();
        for (ScanResult scanResult : scanResults) {
            MatchWifi matchWifi = new MatchWifi();
            matchWifi.mSsid = scanResult.SSID;
            matchWifi.mSecurityTypes = getSecurityTypesFromScanResult(scanResult);
            mMatchWifis.add(matchWifi);
        }

        updateWifiEntries();
        updateUi();
    }

    @VisibleForTesting
    void updateUi() {
        // Update related UI buttons
        if (mShowLimitedItem && mFilteredWifiEntries.size() >= MAX_NUMBER_LIST_ITEM) {
            showAllButton();
        }
        if (mFilteredWifiEntries.size() > 0) {
            hideProgressIcon();
        }

        if (getDialogAdapter() != null) {
            getDialogAdapter().notifyDataSetChanged();
        }
    }
}<|MERGE_RESOLUTION|>--- conflicted
+++ resolved
@@ -279,14 +279,6 @@
         wifiEntries.addAll(mWifiPickerTracker.getWifiEntries());
 
         mFilteredWifiEntries.clear();
-<<<<<<< HEAD
-        mFilteredWifiEntries.addAll(wifiEntries.stream().filter(entry -> {
-            for (ScanResult matchedScanResult : mMatchedScanResults) {
-                String matchSsid = WifiEntry.isGbkSsidSupported() ?
-                    matchedScanResult.getWifiSsid().toString() : matchedScanResult.SSID;
-                if (TextUtils.equals(entry.getSsid(), matchSsid)
-                        && entry.getSecurity() == getWifiEntrySecurity(matchedScanResult)) {
-=======
         mFilteredWifiEntries.addAll(wifiEntries.stream()
                 .filter(entry -> isMatchedWifiEntry(entry))
                 .limit(mShowLimitedItem ? MAX_NUMBER_LIST_ITEM : Long.MAX_VALUE)
@@ -300,7 +292,6 @@
             }
             for (Integer security : wifi.mSecurityTypes) {
                 if (entry.getSecurityTypes().contains(security)) {
->>>>>>> b420deb9
                     return true;
                 }
             }
