--- conflicted
+++ resolved
@@ -47,10 +47,7 @@
 import com.android.settings.SettingsPreferenceFragment;
 import com.android.settings.search.BaseSearchIndexProvider;
 import com.android.settings.search.Indexable;
-<<<<<<< HEAD
-=======
 import com.android.settings.Utils;
->>>>>>> 490ac798
 import com.android.settings.widget.GearPreference;
 import com.android.settings.widget.SeekBarPreference;
 import com.android.settingslib.search.SearchIndexable;
@@ -155,14 +152,11 @@
      * of engine).
      */
     private final TextToSpeech.OnInitListener mInitListener = this::onInitEngine;
-<<<<<<< HEAD
-=======
 
     /**
      * A UserManager used to set settings for both person and work profiles for a user
      */
     private UserManager mUserManager;
->>>>>>> 490ac798
 
     @Override
     public int getMetricsCategory() {
@@ -528,17 +522,12 @@
             }
         }
 
-<<<<<<< HEAD
-        // Sort it
-        Collections.sort(entryPairs, (lhs, rhs) -> lhs.first.compareToIgnoreCase(rhs.first));
-=======
         // Get the primary locale and create a Collator to sort the strings
         Locale userLocale = getResources().getConfiguration().getLocales().get(0);
         Collator collator = Collator.getInstance(userLocale);
 
         // Sort the list
         Collections.sort(entryPairs, (lhs, rhs) -> collator.compare(lhs.first, rhs.first));
->>>>>>> 490ac798
 
         // Get two arrays out of one of pairs
         mSelectedLocaleIndex = 0; // Will point to the R.string.tts_lang_use_system value
