--- conflicted
+++ resolved
@@ -37,11 +37,7 @@
     public static class CreateShortcutActivity extends SettingsActivity { /* empty */ }
     public static class FaceSettingsActivity extends SettingsActivity { /* empty */ }
     public static class FingerprintSettingsActivity extends SettingsActivity { /* empty */ }
-<<<<<<< HEAD
     public static class SimSettingsActivity extends SettingsActivity { /* empty */ }
-    public static class TetherSettingsActivity extends SettingsActivity { /* empty */ }
-    public static class WifiTetherSettingsActivity extends SettingsActivity { /* empty */ }
-=======
     public static class TetherSettingsActivity extends SettingsActivity {
         // TODO(b/147675042): Clean the override up when we enable the new Fragment persistently.
         @Override
@@ -79,7 +75,6 @@
         return modIntent;
     }
 
->>>>>>> ca3146f9
     public static class VpnSettingsActivity extends SettingsActivity { /* empty */ }
     public static class DataSaverSummaryActivity extends SettingsActivity{ /* empty */ }
     public static class DateTimeSettingsActivity extends SettingsActivity { /* empty */ }
