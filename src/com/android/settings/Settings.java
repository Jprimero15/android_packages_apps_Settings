/*
 * Copyright (C) 2008 The Android Open Source Project
 *
 * Licensed under the Apache License, Version 2.0 (the "License");
 * you may not use this file except in compliance with the License.
 * You may obtain a copy of the License at
 *
 *      http://www.apache.org/licenses/LICENSE-2.0
 *
 * Unless required by applicable law or agreed to in writing, software
 * distributed under the License is distributed on an "AS IS" BASIS,
 * WITHOUT WARRANTIES OR CONDITIONS OF ANY KIND, either express or implied.
 * See the License for the specific language governing permissions and
 * limitations under the License.
 */

package com.android.settings;

import static android.provider.Settings.ACTION_PRIVACY_SETTINGS;

import android.content.ActivityNotFoundException;
import android.content.Context;
import android.content.Intent;
import android.os.Bundle;
import android.telephony.ims.ImsRcsManager;
import android.text.TextUtils;
import android.util.FeatureFlagUtils;
import android.util.Log;

import com.android.internal.annotations.VisibleForTesting;
import com.android.settings.biometrics.face.FaceSettings;
import com.android.settings.communal.CommunalPreferenceController;
import com.android.settings.core.FeatureFlags;
import com.android.settings.enterprise.EnterprisePrivacySettings;
import com.android.settings.network.MobileNetworkIntentConverter;
import com.android.settings.overlay.FeatureFactory;
import com.android.settings.safetycenter.SafetyCenterManagerWrapper;
import com.android.settings.security.SecuritySettingsFeatureProvider;

import com.google.android.setupdesign.util.ThemeHelper;

/**
 * Top-level Settings activity
 */
public class Settings extends SettingsActivity {

    /*
    * Settings subclasses for launching independently.
    */

    public static class MemtagPageActivity extends SettingsActivity { /* empty */}
    public static class BluetoothSettingsActivity extends SettingsActivity { /* empty */ }
    public static class CreateShortcutActivity extends SettingsActivity { /* empty */ }
    public static class FaceSettingsActivity extends SettingsActivity { /* empty */ }
    /** Container for {@link FaceSettings} to use with a pre-defined task affinity. */
    public static class FaceSettingsInternalActivity extends SettingsActivity { /* empty */ }
    public static class FingerprintSettingsActivity extends SettingsActivity { /* empty */ }
    public static class FingerprintSettingsActivityV2 extends SettingsActivity { /* empty */ }
    public static class CombinedBiometricSettingsActivity extends SettingsActivity { /* empty */ }
    public static class CombinedBiometricProfileSettingsActivity extends SettingsActivity { /* empty */ }
<<<<<<< HEAD
    public static class TetherSettingsActivity extends SettingsActivity {
        // TODO(b/147675042): Clean the override up when we enable the new Fragment persistently.
        @Override
        public Intent getIntent() {
            return wrapIntentWithAllInOneTetherSettingsIfNeeded(
                    getApplicationContext(), super.getIntent());
        }
    }
    public static class WifiTetherSettingsActivity extends SettingsActivity {
        // TODO(b/147675042): Clean the override up when we enable the new Fragment persistently.
        @Override
        public Intent getIntent() {
            return wrapIntentWithAllInOneTetherSettingsIfNeeded(
                    getApplicationContext(), super.getIntent());
        }
    }

    private static Intent wrapIntentWithAllInOneTetherSettingsIfNeeded(
            Context context, Intent superIntent) {
        if (!FeatureFlagUtils.isEnabled(context, FeatureFlags.TETHER_ALL_IN_ONE)) {
            return superIntent;
        }

        final Intent modIntent = new Intent(superIntent);
        modIntent.putExtra(EXTRA_SHOW_FRAGMENT,
                AllInOneTetherSettings.class.getCanonicalName());
        Bundle args = superIntent.getBundleExtra(EXTRA_SHOW_FRAGMENT_ARGUMENTS);
        if (args != null) {
            args = new Bundle(args);
        } else {
            args = new Bundle();
        }
        args.putParcelable("intent", superIntent);
        modIntent.putExtra(EXTRA_SHOW_FRAGMENT_ARGUMENTS, args);
        return modIntent;
    }

=======
    public static class TetherSettingsActivity extends SettingsActivity { /* empty */ }
    public static class WifiTetherSettingsActivity extends SettingsActivity { /* empty */ }
    public static class PrivateSpaceBiometricSettingsActivity extends SettingsActivity {
        /* empty */
    }
>>>>>>> 381387cb
    public static class VpnSettingsActivity extends SettingsActivity { /* empty */ }
    /** Activity for Data saver settings. */
    public static class DataSaverSummaryActivity extends SettingsActivity { /* empty */ }
    public static class DateTimeSettingsActivity extends SettingsActivity { /* empty */ }
    public static class PrivateVolumeForgetActivity extends SettingsActivity { /* empty */ }
    public static class PublicVolumeSettingsActivity extends SettingsActivity { /* empty */ }
    public static class WifiSettingsActivity extends SettingsActivity { /* empty */ }
    public static class NetworkProviderSettingsActivity extends SettingsActivity { /* empty */ }
    public static class NetworkSelectActivity extends SettingsActivity { /* empty */ }
    /** Activity for the Wi-Fi network details settings. */
    public static class WifiDetailsSettingsActivity extends SettingsActivity { /* empty */ }
    public static class WifiP2pSettingsActivity extends SettingsActivity { /* empty */ }
    public static class AvailableVirtualKeyboardActivity extends SettingsActivity { /* empty */ }
    public static class KeyboardLayoutPickerActivity extends SettingsActivity { /* empty */ }
    public static class PhysicalKeyboardActivity extends SettingsActivity { /* empty */ }
    public static class InputMethodAndSubtypeEnablerActivity extends SettingsActivity { /* empty */ }
    public static class SpellCheckersSettingsActivity extends SettingsActivity { /* empty */ }
    public static class LocalePickerActivity extends SettingsActivity { /* empty */ }
    public static class LanguageAndInputSettingsActivity extends SettingsActivity { /* empty */ }
    public static class LanguageSettingsActivity extends SettingsActivity { /* empty */ }
    /** Activity for the regional preferences settings. */
    public static class RegionalPreferencesActivity extends SettingsActivity { /* empty */ }
    public static class KeyboardSettingsActivity extends SettingsActivity { /* empty */ }
    /** Activity for the navigation mode settings. */
    public static class NavigationModeSettingsActivity extends SettingsActivity { /* empty */ }
    public static class UserDictionarySettingsActivity extends SettingsActivity { /* empty */ }
    public static class DarkThemeSettingsActivity extends SettingsActivity { /* empty */ }
    public static class DisplaySettingsActivity extends SettingsActivity { /* empty */ }
    public static class NightDisplaySettingsActivity extends SettingsActivity { /* empty */ }
    public static class NightDisplaySuggestionActivity extends NightDisplaySettingsActivity { /* empty */ }
    public static class SmartAutoRotateSettingsActivity extends SettingsActivity { /* empty */ }
    public static class MyDeviceInfoActivity extends SettingsActivity { /* empty */ }
    public static class ModuleLicensesActivity extends SettingsActivity { /* empty */ }
    public static class ApplicationSettingsActivity extends SettingsActivity { /* empty */ }
    public static class ManageApplicationsActivity extends SettingsActivity { /* empty */ }
    public static class ManageAssistActivity extends SettingsActivity { /* empty */ }
    public static class HighPowerApplicationsActivity extends SettingsActivity { /* empty */ }
    public static class BackgroundCheckSummaryActivity extends SettingsActivity { /* empty */ }
    public static class StorageUseActivity extends SettingsActivity { /* empty */ }
    public static class DevelopmentSettingsActivity extends SettingsActivity { /* empty */ }
    public static class AccessibilitySettingsActivity extends SettingsActivity { /* empty */ }
    public static class AccessibilityDetailsSettingsActivity extends SettingsActivity { /* empty */ }
    public static class CaptioningSettingsActivity extends SettingsActivity { /* empty */ }
    public static class AccessibilityInversionSettingsActivity extends SettingsActivity { /* empty */ }
    public static class AccessibilityContrastSettingsActivity extends SettingsActivity { /* empty */ }
    public static class AccessibilityDaltonizerSettingsActivity extends SettingsActivity { /* empty */ }
    /** Activity for lockscreen settings. */
    public static class LockScreenSettingsActivity extends SettingsActivity { /* empty */ }
    /** Activity for bluetooth pairing settings. */
    public static class BlueToothPairingActivity extends SettingsActivity { /* empty */ }
    /** Activity for Reduce Bright Colors. */
    public static class ReduceBrightColorsSettingsActivity extends SettingsActivity { /* empty */ }
    /** Activity for text reading settings. */
    public static class TextReadingSettingsActivity extends SettingsActivity { /* empty */ }
    /** Activity for text color and motion settings. */
    public static class ColorAndMotionActivity extends SettingsActivity { /* empty */ }
    /** Activity for the security dashboard. */
    public static class SecurityDashboardActivity extends SettingsActivity {

        private static final String TAG = "SecurityDashboardActivity";

        @Override
        protected void onCreate(Bundle savedState) {
            super.onCreate(savedState);
            handleSafetyCenterRedirection();
        }

        /** Redirects to SafetyCenter if enabled. */
        @VisibleForTesting
        public void handleSafetyCenterRedirection() {
            if (isFinishing()) {
                // Don't trampoline if already exiting this activity.
                return;
            }

            if (SafetyCenterManagerWrapper.get().isEnabled(this)) {
                try {
                    startActivity(new Intent(Intent.ACTION_SAFETY_CENTER));
                    finish();
                } catch (ActivityNotFoundException e) {
                    Log.e(TAG, "Unable to open safety center", e);
                }
            }
        }

        /** Whether the given fragment is allowed. */
        @VisibleForTesting
        @Override
        public boolean isValidFragment(String fragmentName) {
            return super.isValidFragment(fragmentName)
                    || (fragmentName != null
                            && TextUtils.equals(fragmentName, getAlternativeFragmentName()));
        }

        @Override
        public String getInitialFragmentName(Intent intent) {
            final String alternativeFragmentName = getAlternativeFragmentName();
            if (alternativeFragmentName != null) {
                return alternativeFragmentName;
            }

            return super.getInitialFragmentName(intent);
        }

        private String getAlternativeFragmentName() {
            String alternativeFragmentClassname = null;
            final SecuritySettingsFeatureProvider securitySettingsFeatureProvider =
                    FeatureFactory.getFeatureFactory().getSecuritySettingsFeatureProvider();
            if (securitySettingsFeatureProvider.hasAlternativeSecuritySettingsFragment()) {
                alternativeFragmentClassname = securitySettingsFeatureProvider
                        .getAlternativeSecuritySettingsFragmentClassname();
            }
            return alternativeFragmentClassname;
        }
    }
    /** Activity for the Advanced security settings. */
    public static class SecurityAdvancedSettings extends SettingsActivity {
        private static final String TAG = "SecurityAdvancedActivity";
        @Override
        protected void onCreate(Bundle savedState) {
            super.onCreate(savedState);
            handleMoreSettingsRedirection();
        }

        /** Redirects to More Settings if Safety center is enabled. */
        @VisibleForTesting
        public void handleMoreSettingsRedirection() {
            if (isFinishing()) {
                // Don't trampoline if already exiting this activity.
                return;
            }

            if (SafetyCenterManagerWrapper.get().isEnabled(this)) {
                try {
                    startActivity(
                            new Intent("com.android.settings.MORE_SECURITY_PRIVACY_SETTINGS"));
                    finish();
                } catch (ActivityNotFoundException e) {
                    Log.e(TAG, "Unable to open More Settings", e);
                }
            }
        }
    }
    /** Activity for the More settings page. */
    public static class MoreSecurityPrivacySettingsActivity extends SettingsActivity { /* empty */ }
    public static class UsageAccessSettingsActivity extends SettingsActivity { /* empty */ }
    public static class AppUsageAccessSettingsActivity extends SettingsActivity { /* empty */ }
    public static class LocationSettingsActivity extends SettingsActivity { /* empty */ }
    public static class ScanningSettingsActivity extends SettingsActivity { /* empty */ }
    public static class WifiScanningSettingsActivity extends SettingsActivity { /* empty */ }
    /** Activity for the privacy dashboard. */
    public static class PrivacyDashboardActivity extends SettingsActivity {

        private static final String TAG = "PrivacyDashboardActivity";

        @Override
        protected void onCreate(Bundle savedState) {
            super.onCreate(savedState);
            handleSafetyCenterRedirection();
        }

        /** Redirects to SafetyCenter if enabled. */
        @VisibleForTesting
        public void handleSafetyCenterRedirection() {
            if (isFinishing()) {
                // Don't trampoline if already exiting this activity.
                return;
            }

            if (ACTION_PRIVACY_SETTINGS.equals(getIntent().getAction())
                    && SafetyCenterManagerWrapper.get().isEnabled(this)) {
                try {
                    startActivity(new Intent(Intent.ACTION_SAFETY_CENTER));
                    finish();
                } catch (ActivityNotFoundException e) {
                    Log.e(TAG, "Unable to open safety center", e);
                }
            }
        }
    }
    public static class PrivacyControlsActivity extends SettingsActivity { /* empty */ }
    public static class PrivacySettingsActivity extends SettingsActivity { /* empty */ }
    public static class FactoryResetActivity extends SettingsActivity {
        @Override
        protected void onCreate(Bundle savedState) {
            setTheme(SetupWizardUtils.getTheme(this, getIntent()));
            ThemeHelper.trySetDynamicColor(this);
            super.onCreate(savedState);
        }

        @Override
        protected boolean isToolbarEnabled() {
            return false;
        }
    }
    public static class FactoryResetConfirmActivity extends SettingsActivity {
        @Override
        protected void onCreate(Bundle savedState) {
            setTheme(SetupWizardUtils.getTheme(this, getIntent()));
            ThemeHelper.trySetDynamicColor(this);
            super.onCreate(savedState);
        }

        @Override
        protected boolean isToolbarEnabled() {
            return false;
        }
    }
    public static class RunningServicesActivity extends SettingsActivity { /* empty */ }
    public static class BatterySaverSettingsActivity extends SettingsActivity { /* empty */ }
    public static class BatterySaverScheduleSettingsActivity extends SettingsActivity { /* empty */ }
    public static class AccountSyncSettingsActivity extends SettingsActivity { /* empty */ }
    public static class AccountSyncSettingsInAddAccountActivity extends SettingsActivity { /* empty */ }
    public static class DeviceAdminSettingsActivity extends SettingsActivity { /* empty */ }
    public static class DataUsageSummaryActivity extends SettingsActivity { /* empty */ }
    public static class MobileDataUsageListActivity extends SettingsActivity { /* empty */ }
    public static class ConfigureWifiSettingsActivity extends SettingsActivity { /* empty */ }
    public static class SavedAccessPointsSettingsActivity extends SettingsActivity { /* empty */ }
    public static class TextToSpeechSettingsActivity extends SettingsActivity { /* empty */ }
    public static class WifiDisplaySettingsActivity extends SettingsActivity { /* empty */ }
    public static class DreamSettingsActivity extends SettingsActivity { /* empty */ }
    /** Activity to manage communal settings */
    public static class CommunalSettingsActivity extends SettingsActivity {
        @Override
        public void onCreate(Bundle savedInstanceState) {
            super.onCreate(savedInstanceState);
            if (!CommunalPreferenceController.isAvailable(this)) {
                finish();
            }
        }
    }
    public static class NotificationStationActivity extends SettingsActivity { /* empty */ }
    public static class UserSettingsActivity extends SettingsActivity { /* empty */ }
    public static class NotificationAccessSettingsActivity extends SettingsActivity { /* empty */ }
    public static class NotificationAccessDetailsActivity extends SettingsActivity { /* empty */ }
    public static class VrListenersSettingsActivity extends SettingsActivity { /* empty */ }
    public static class PremiumSmsAccessActivity extends SettingsActivity { /* empty */ }
    public static class PictureInPictureSettingsActivity extends SettingsActivity { /* empty */ }
    public static class TurnScreenOnSettingsActivity extends SettingsActivity { /* empty */ }
    public static class AppTurnScreenOnSettingsActivity extends SettingsActivity { /* empty */ }
    public static class AppPictureInPictureSettingsActivity extends SettingsActivity { /* empty */ }
    public static class ZenAccessSettingsActivity extends SettingsActivity { /* empty */ }
    public static class ZenAccessDetailSettingsActivity extends SettingsActivity {}
    public static class ConditionProviderSettingsActivity extends SettingsActivity { /* empty */ }
    public static class UsbSettingsActivity extends SettingsActivity { /* empty */ }
    public static class UsbDetailsActivity extends SettingsActivity { /* empty */ }
    public static class TrustedCredentialsSettingsActivity extends SettingsActivity { /* empty */ }
    public static class PaymentSettingsActivity extends SettingsActivity { /* empty */ }
    public static class PrintSettingsActivity extends SettingsActivity { /* empty */ }
    public static class PrintJobSettingsActivity extends SettingsActivity { /* empty */ }
    public static class ZenModeSettingsActivity extends SettingsActivity { /* empty */ }
    public static class ZenModeBehaviorSettingsActivity extends SettingsActivity { /* empty */ }
    public static class ZenModeBlockedEffectsSettingsActivity extends SettingsActivity { /* empty */ }
    public static class ZenModeAutomationSettingsActivity extends SettingsActivity { /* empty */ }
    public static class ZenModeScheduleRuleSettingsActivity extends SettingsActivity { /* empty */ }
    public static class ZenModeEventRuleSettingsActivity extends SettingsActivity { /* empty */ }
    public static class SoundSettingsActivity extends SettingsActivity { /* empty */ }
    public static class ConfigureNotificationSettingsActivity extends SettingsActivity { /* empty */ }
    public static class ConversationListSettingsActivity extends SettingsActivity { /* empty */ }
    public static class AppBubbleNotificationSettingsActivity extends SettingsActivity { /* empty */ }
    public static class NotificationAssistantSettingsActivity extends SettingsActivity{ /* empty */ }
    public static class NotificationAppListActivity extends SettingsActivity { /* empty */ }
    /** Activity to manage Cloned Apps page */
    public static class ClonedAppsListActivity extends SettingsActivity { /* empty */ }
    /** Activity to manage Aspect Ratio app list page */
    public static class UserAspectRatioAppListActivity extends SettingsActivity { /* empty */ }
    /** Activity to manage Aspect Ratio app page */
    public static class UserAspectRatioAppActivity extends SettingsActivity { /* empty */ }
    public static class NotificationReviewPermissionsActivity extends SettingsActivity { /* empty */ }
    public static class AppNotificationSettingsActivity extends SettingsActivity { /* empty */ }
    public static class ChannelNotificationSettingsActivity extends SettingsActivity { /* empty */ }
    public static class ChannelGroupNotificationSettingsActivity extends SettingsActivity { /* empty */ }
    public static class ManageDomainUrlsActivity extends SettingsActivity { /* empty */ }
    public static class AutomaticStorageManagerSettingsActivity extends SettingsActivity { /* empty */ }
    public static class GamesStorageActivity extends SettingsActivity { /* empty */ }
    public static class GestureNavigationSettingsActivity extends SettingsActivity { /* empty */ }
    /** Activity to manage 2-/3-button navigation configuration. */
    public static class ButtonNavigationSettingsActivity extends SettingsActivity { /* empty */ }
    public static class InteractAcrossProfilesSettingsActivity extends SettingsActivity {
        /* empty */
    }
    public static class AppInteractAcrossProfilesSettingsActivity extends SettingsActivity {
        /* empty */
    }

    public static class ApnSettingsActivity extends SettingsActivity { /* empty */ }
    public static class WifiCallingSettingsActivity extends SettingsActivity { /* empty */ }
    public static class MemorySettingsActivity extends SettingsActivity { /* empty */ }
    public static class AppMemoryUsageActivity extends SettingsActivity { /* empty */ }
    public static class OverlaySettingsActivity extends SettingsActivity { /* empty */ }
    public static class ManageExternalStorageActivity extends SettingsActivity { /* empty */ }
    public static class AppManageExternalStorageActivity extends SettingsActivity { /* empty */ }
    public static class MediaManagementAppsActivity extends SettingsActivity { /* empty */ }
    public static class AppMediaManagementAppsActivity extends SettingsActivity { /* empty */ }
    public static class WriteSettingsActivity extends SettingsActivity { /* empty */ }
    public static class ChangeWifiStateActivity extends SettingsActivity { /* empty */ }
    /** Activity to manage NFC Tag applications. */
    public static class ChangeNfcTagAppsActivity extends SettingsActivity { /* empty */ }
    public static class AppDrawOverlaySettingsActivity extends SettingsActivity { /* empty */ }
    public static class AppWriteSettingsActivity extends SettingsActivity { /* empty */ }
    /** Activity to manage app battery usage details. */
    public static class AppBatteryUsageActivity extends SettingsActivity { /* empty */ }

    public static class ManageExternalSourcesActivity extends SettingsActivity {/* empty */ }
    public static class ManageAppExternalSourcesActivity extends SettingsActivity { /* empty */ }
    public static class WallpaperSettingsActivity extends SettingsActivity { /* empty */ }
    public static class ManagedProfileSettingsActivity extends SettingsActivity { /* empty */ }
    public static class DeletionHelperActivity extends SettingsActivity { /* empty */ }

    /** Actviity to manage apps with {@link android.Manifest.permission#SCHEDULE_EXACT_ALARM} */
    public static class AlarmsAndRemindersActivity extends SettingsActivity {/* empty */ }
    /** App specific version of {@link AlarmsAndRemindersActivity} */
    public static class AlarmsAndRemindersAppActivity extends SettingsActivity {/* empty */ }

    public static class ApnEditorActivity extends SettingsActivity { /* empty */ }
    public static class ChooseAccountActivity extends SettingsActivity { /* empty */ }
    public static class IccLockSettingsActivity extends SettingsActivity { /* empty */ }
    public static class TestingSettingsActivity extends SettingsActivity { /* empty */ }
    public static class WifiAPITestActivity extends SettingsActivity { /* empty */ }
    public static class WifiInfoActivity extends SettingsActivity { /* empty */ }
    public static class EnterprisePrivacySettingsActivity extends SettingsActivity {
        @Override
        public void onCreate(Bundle savedInstanceState) {
            super.onCreate(savedInstanceState);
            if (FeatureFactory.getFeatureFactory().getEnterprisePrivacyFeatureProvider()
                    .showParentalControls()) {
                finish();
            } else if (!EnterprisePrivacySettings.isPageEnabled(this)) {
                finish();
            }
        }
    }
    public static class WebViewAppPickerActivity extends SettingsActivity { /* empty */ }
    public static class AdvancedConnectedDeviceActivity extends SettingsActivity { /* empty */ }
    public static class NfcSettingsActivity extends SettingsActivity { /* empty */ }
    public static class BluetoothDeviceDetailActivity extends SettingsActivity { /* empty */ }
    public static class StylusUsiDetailsActivity extends SettingsActivity { /* empty */ }
    public static class BluetoothBroadcastActivity extends SettingsActivity { /* empty */ }
    public static class BluetoothFindBroadcastsActivity extends SettingsActivity { /* empty */ }
    public static class WifiCallingDisclaimerActivity extends SettingsActivity { /* empty */ }
    public static class MobileNetworkListActivity extends SettingsActivity {}
    public static class PowerMenuSettingsActivity extends SettingsActivity {}
    public static class MobileNetworkActivity extends SettingsActivity {

        public static final String TAG = "MobileNetworkActivity";
        public static final String EXTRA_MMS_MESSAGE = "mms_message";
        public static final String EXTRA_SHOW_CAPABILITY_DISCOVERY_OPT_IN =
                "show_capability_discovery_opt_in";

        private MobileNetworkIntentConverter mIntentConverter;

        /**
         * Override of #onNewIntent() requires Activity to have "singleTop" launch mode within
         * AndroidManifest.xml
         */
        @Override
        protected void onNewIntent(Intent intent) {
            super.onNewIntent(intent);

            Log.d(TAG, "Starting onNewIntent");

            createUiFromIntent(null /* savedState */, convertIntent(intent));
        }

        @Override
        public Intent getIntent() {
            return convertIntent(super.getIntent());
        }

        private Intent convertIntent(Intent copyFrom) {
            if (mIntentConverter == null) {
                mIntentConverter = new MobileNetworkIntentConverter(this);
            }
            Intent intent = mIntentConverter.apply(copyFrom);
            return (intent == null) ? copyFrom : intent;
        }

        public static boolean doesIntentContainOptInAction(Intent intent) {
            String intentAction = (intent != null ? intent.getAction() : null);
            return TextUtils.equals(intentAction,
                    ImsRcsManager.ACTION_SHOW_CAPABILITY_DISCOVERY_OPT_IN);
        }
    }

    /** Actviity to manage apps with {@link android.Manifest.permission#RUN_USER_INITIATED_JOBS} */
    public static class LongBackgroundTasksActivity extends SettingsActivity { /* empty */ }
    /** App specific version of {@link LongBackgroundTasksActivity} */
    public static class LongBackgroundTasksAppActivity extends SettingsActivity { /* empty */ }

    /**
     * Activity for BugReportHandlerPicker.
     */
    public static class BugReportHandlerPickerActivity extends SettingsActivity { /* empty */ }

    // Top level categories for new IA
    public static class NetworkDashboardActivity extends SettingsActivity {}
    public static class ConnectedDeviceDashboardActivity extends SettingsActivity {}
    public static class PowerUsageSummaryActivity extends SettingsActivity { /* empty */ }
    public static class StorageDashboardActivity extends SettingsActivity {}
    public static class AccountDashboardActivity extends SettingsActivity {}
    public static class SystemDashboardActivity extends SettingsActivity {}
    public static class SupportDashboardActivity extends SettingsActivity {}
    public static class SMQQtiFeedbackActivity extends SettingsActivity { /* empty */ }

    /**
     * Activity for MediaControlsSettings
     */
    public static class MediaControlsSettingsActivity extends SettingsActivity {}

    /**
     * Activity for AppDashboard.
     */
    public static class AppDashboardActivity extends SettingsActivity {}

    public static class AdaptiveBrightnessActivity extends SettingsActivity { /* empty */ }

    /**
     * Activity for OneHandedSettings
     */
    public static class OneHandedSettingsActivity extends SettingsActivity { /* empty */ }

    public static class PreviouslyConnectedDeviceActivity extends SettingsActivity { /* empty */ }

    public static class ScreenTimeoutActivity extends SettingsActivity { /* empty */ }

    /** Activity for the Reset mobile network settings. */
    public static class ResetMobileNetworkSettingsActivity extends SettingsActivity { /* empty */ }
}<|MERGE_RESOLUTION|>--- conflicted
+++ resolved
@@ -58,7 +58,6 @@
     public static class FingerprintSettingsActivityV2 extends SettingsActivity { /* empty */ }
     public static class CombinedBiometricSettingsActivity extends SettingsActivity { /* empty */ }
     public static class CombinedBiometricProfileSettingsActivity extends SettingsActivity { /* empty */ }
-<<<<<<< HEAD
     public static class TetherSettingsActivity extends SettingsActivity {
         // TODO(b/147675042): Clean the override up when we enable the new Fragment persistently.
         @Override
@@ -96,13 +95,9 @@
         return modIntent;
     }
 
-=======
-    public static class TetherSettingsActivity extends SettingsActivity { /* empty */ }
-    public static class WifiTetherSettingsActivity extends SettingsActivity { /* empty */ }
     public static class PrivateSpaceBiometricSettingsActivity extends SettingsActivity {
         /* empty */
     }
->>>>>>> 381387cb
     public static class VpnSettingsActivity extends SettingsActivity { /* empty */ }
     /** Activity for Data saver settings. */
     public static class DataSaverSummaryActivity extends SettingsActivity { /* empty */ }
