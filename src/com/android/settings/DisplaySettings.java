--- conflicted
+++ resolved
@@ -81,11 +81,6 @@
         final List<AbstractPreferenceController> controllers = new ArrayList<>();
         controllers.add(new CameraGesturePreferenceController(context));
         controllers.add(new LiftToWakePreferenceController(context));
-<<<<<<< HEAD
-        controllers.add(new ScreenSaverPreferenceController(context));
-=======
-        controllers.add(new TapToWakePreferenceController(context));
->>>>>>> b420deb9
         controllers.add(new VrDisplayPreferenceController(context));
         controllers.add(new ShowOperatorNamePreferenceController(context));
         controllers.add(new ThemePreferenceController(context));
