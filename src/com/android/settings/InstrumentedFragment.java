--- conflicted
+++ resolved
@@ -28,15 +28,8 @@
     // Declare new temporary categories here, starting after this value.
     public static final int UNDECLARED = 100000;
 
-    public static final int DASHBOARD_CONTAINER = UNDECLARED + 1;
     // Used by PreferenceActivity for the dummy fragment it adds, no useful data here.
-<<<<<<< HEAD
-    public static final int PREFERENCE_ACTIVITY_FRAGMENT = UNDECLARED + 2;
-
-    public static final int SUPPORT_FRAGMENT = UNDECLARED + 3;
-=======
     public static final int PREFERENCE_ACTIVITY_FRAGMENT = UNDECLARED + 1;
->>>>>>> 057f4ae6
 
     /**
      * Declare the view of this category.
