/*
 * Copyright (C) 2009 The Android Open Source Project
 *
 * Licensed under the Apache License, Version 2.0 (the "License");
 * you may not use this file except in compliance with the License.
 * You may obtain a copy of the License at
 *
 *      http://www.apache.org/licenses/LICENSE-2.0
 *
 * Unless required by applicable law or agreed to in writing, software
 * distributed under the License is distributed on an "AS IS" BASIS,
 * WITHOUT WARRANTIES OR CONDITIONS OF ANY KIND, either express or implied.
 * See the License for the specific language governing permissions and
 * limitations under the License.
 */

package com.android.settings;

import com.android.internal.telephony.TelephonyIntents;
import com.android.internal.telephony.TelephonyProperties;
import com.android.settings.bluetooth.BluetoothEnabler;
import com.android.settings.wifi.WifiEnabler;

import android.app.Activity;
import android.app.admin.DevicePolicyManager;
import android.bluetooth.BluetoothAdapter;
import android.content.Context;
import android.content.Intent;
import android.net.ConnectivityManager;
import android.os.Bundle;
import android.os.ServiceManager;
import android.os.SystemProperties;
import android.preference.CheckBoxPreference;
import android.preference.Preference;
import android.preference.PreferenceScreen;
import android.provider.Settings;
<<<<<<< HEAD

public class WirelessSettings extends SettingsPreferenceFragment {
=======
import com.android.internal.telephony.TelephonyIntents;
import com.android.internal.telephony.TelephonyProperties;
import com.android.settings.bluetooth.BluetoothEnabler;
import com.android.settings.wifi.WifiEnabler;
import com.android.settings.nfc.NfcEnabler;

public class WirelessSettings extends PreferenceActivity {
>>>>>>> 1ff9ad3f

    private static final String KEY_TOGGLE_AIRPLANE = "toggle_airplane";
    private static final String KEY_TOGGLE_BLUETOOTH = "toggle_bluetooth";
    private static final String KEY_TOGGLE_WIFI = "toggle_wifi";
    private static final String KEY_TOGGLE_NFC = "toggle_nfc";
    private static final String KEY_WIFI_SETTINGS = "wifi_settings";
    private static final String KEY_BT_SETTINGS = "bt_settings";
    private static final String KEY_VPN_SETTINGS = "vpn_settings";
    private static final String KEY_TETHER_SETTINGS = "tether_settings";
<<<<<<< HEAD
    private static final String KEY_PROXY_SETTINGS = "proxy_settings";
=======

>>>>>>> 1ff9ad3f
    public static final String EXIT_ECM_RESULT = "exit_ecm_result";
    public static final int REQUEST_CODE_EXIT_ECM = 1;

    private AirplaneModeEnabler mAirplaneModeEnabler;
    private CheckBoxPreference mAirplaneModePreference;
    private WifiEnabler mWifiEnabler;
    private NfcEnabler mNfcEnabler;
    private BluetoothEnabler mBtEnabler;

    /**
     * Invoked on each preference click in this hierarchy, overrides
     * PreferenceActivity's implementation.  Used to make sure we track the
     * preference click events.
     */
    @Override
    public boolean onPreferenceTreeClick(PreferenceScreen preferenceScreen, Preference preference) {
        if (preference == mAirplaneModePreference && Boolean.parseBoolean(
                SystemProperties.get(TelephonyProperties.PROPERTY_INECM_MODE))) {
            // In ECM mode launch ECM app dialog
            startActivityForResult(
                new Intent(TelephonyIntents.ACTION_SHOW_NOTICE_ECM_BLOCK_OTHERS, null),
                REQUEST_CODE_EXIT_ECM);
            return true;
        }
        // Let the intents be launched by the Preference manager
        return super.onPreferenceTreeClick(preferenceScreen, preference);
    }

    public static boolean isRadioAllowed(Context context, String type) {
        if (!AirplaneModeEnabler.isAirplaneModeOn(context)) {
            return true;
        }
        // Here we use the same logic in onCreate().
        String toggleable = Settings.System.getString(context.getContentResolver(),
                Settings.System.AIRPLANE_MODE_TOGGLEABLE_RADIOS);
        return toggleable != null && toggleable.contains(type);
    }

    @Override
    public void onCreate(Bundle savedInstanceState) {
        super.onCreate(savedInstanceState);

        addPreferencesFromResource(R.xml.wireless_settings);

        final Activity activity = getActivity();
        CheckBoxPreference airplane = (CheckBoxPreference) findPreference(KEY_TOGGLE_AIRPLANE);
        CheckBoxPreference wifi = (CheckBoxPreference) findPreference(KEY_TOGGLE_WIFI);
        CheckBoxPreference bt = (CheckBoxPreference) findPreference(KEY_TOGGLE_BLUETOOTH);
        CheckBoxPreference nfc = (CheckBoxPreference) findPreference(KEY_TOGGLE_NFC);

        mAirplaneModeEnabler = new AirplaneModeEnabler(activity, airplane);
        mAirplaneModePreference = (CheckBoxPreference) findPreference(KEY_TOGGLE_AIRPLANE);
<<<<<<< HEAD
        mWifiEnabler = new WifiEnabler(activity, wifi);
        mBtEnabler = new BluetoothEnabler(activity, bt);
=======
        mWifiEnabler = new WifiEnabler(this, wifi);
        mBtEnabler = new BluetoothEnabler(this, bt);
        mNfcEnabler = new NfcEnabler(this, nfc);
>>>>>>> 1ff9ad3f

        String toggleable = Settings.System.getString(activity.getContentResolver(),
                Settings.System.AIRPLANE_MODE_TOGGLEABLE_RADIOS);

        // Manually set dependencies for Wifi when not toggleable.
        if (toggleable == null || !toggleable.contains(Settings.System.RADIO_WIFI)) {
            wifi.setDependency(KEY_TOGGLE_AIRPLANE);
            findPreference(KEY_WIFI_SETTINGS).setDependency(KEY_TOGGLE_AIRPLANE);
            findPreference(KEY_VPN_SETTINGS).setDependency(KEY_TOGGLE_AIRPLANE);
        }

        // Manually set dependencies for Bluetooth when not toggleable.
        if (toggleable == null || !toggleable.contains(Settings.System.RADIO_BLUETOOTH)) {
            bt.setDependency(KEY_TOGGLE_AIRPLANE);
            findPreference(KEY_BT_SETTINGS).setDependency(KEY_TOGGLE_AIRPLANE);
        }

        // Remove Bluetooth Settings if Bluetooth service is not available.
        if (ServiceManager.getService(BluetoothAdapter.BLUETOOTH_SERVICE) == null) {
            getPreferenceScreen().removePreference(bt);
        }

        // Remove NFC if its not available
        if (ServiceManager.getService(Context.NFC_SERVICE) == null) {
            getPreferenceScreen().removePreference(nfc);
        }

        // Enable Proxy selector settings if allowed.
        Preference mGlobalProxy = findPreference(KEY_PROXY_SETTINGS);
        DevicePolicyManager mDPM = (DevicePolicyManager)
                activity.getSystemService(Context.DEVICE_POLICY_SERVICE);
        mGlobalProxy.setEnabled(mDPM.getGlobalProxyAdmin() == null);

        // Disable Tethering if it's not allowed
        ConnectivityManager cm =
                (ConnectivityManager) activity.getSystemService(Context.CONNECTIVITY_SERVICE);
        if (!cm.isTetheringSupported()) {
            getPreferenceScreen().removePreference(findPreference(KEY_TETHER_SETTINGS));
        } else {
            String[] usbRegexs = cm.getTetherableUsbRegexs();
            String[] wifiRegexs = cm.getTetherableWifiRegexs();
            String[] bluetoothRegexs = cm.getTetherableBluetoothRegexs();

            boolean usbAvailable = usbRegexs.length != 0;
            boolean wifiAvailable = wifiRegexs.length != 0;
            boolean bluetoothAvailable = bluetoothRegexs.length != 0;

            Preference p = findPreference(KEY_TETHER_SETTINGS);
            if (wifiAvailable && usbAvailable && bluetoothAvailable) {
                p.setTitle(R.string.tether_settings_title_all);
                p.setSummary(R.string.tether_settings_summary_all);
            } else if (wifiAvailable && usbAvailable) {
                p.setTitle(R.string.tether_settings_title_all);
                p.setSummary(R.string.tether_settings_summary_usb_wifi);
            } else if (wifiAvailable && bluetoothAvailable) {
                p.setTitle(R.string.tether_settings_title_all);
                p.setSummary(R.string.tether_settings_summary_wifi_bluetooth);
            } else if (wifiAvailable) {
                p.setTitle(R.string.tether_settings_title_wifi);
                p.setSummary(R.string.tether_settings_summary_wifi);
            } else if (usbAvailable && bluetoothAvailable) {
                p.setTitle(R.string.tether_settings_title_usb_bluetooth);
                p.setSummary(R.string.tether_settings_summary_usb_bluetooth);
            } else if (usbAvailable) {
                p.setTitle(R.string.tether_settings_title_usb);
                p.setSummary(R.string.tether_settings_summary_usb);
            } else {
                p.setTitle(R.string.tether_settings_title_bluetooth);
                p.setSummary(R.string.tether_settings_summary_bluetooth);
            }
        }
    }

    @Override
    public void onResume() {
        super.onResume();

        mAirplaneModeEnabler.resume();
        mWifiEnabler.resume();
        mBtEnabler.resume();
        mNfcEnabler.resume();
    }

    @Override
    public void onPause() {
        super.onPause();

        mAirplaneModeEnabler.pause();
        mWifiEnabler.pause();
        mBtEnabler.pause();
        mNfcEnabler.pause();
    }

    @Override
    public void onActivityResult(int requestCode, int resultCode, Intent data) {
        if (requestCode == REQUEST_CODE_EXIT_ECM) {
            Boolean isChoiceYes = data.getBooleanExtra(EXIT_ECM_RESULT, false);
            // Set Airplane mode based on the return value and checkbox state
            mAirplaneModeEnabler.setAirplaneModeInECM(isChoiceYes,
                    mAirplaneModePreference.isChecked());
        }
    }
}<|MERGE_RESOLUTION|>--- conflicted
+++ resolved
@@ -20,6 +20,7 @@
 import com.android.internal.telephony.TelephonyProperties;
 import com.android.settings.bluetooth.BluetoothEnabler;
 import com.android.settings.wifi.WifiEnabler;
+import com.android.settings.nfc.NfcEnabler;
 
 import android.app.Activity;
 import android.app.admin.DevicePolicyManager;
@@ -34,18 +35,8 @@
 import android.preference.Preference;
 import android.preference.PreferenceScreen;
 import android.provider.Settings;
-<<<<<<< HEAD
 
 public class WirelessSettings extends SettingsPreferenceFragment {
-=======
-import com.android.internal.telephony.TelephonyIntents;
-import com.android.internal.telephony.TelephonyProperties;
-import com.android.settings.bluetooth.BluetoothEnabler;
-import com.android.settings.wifi.WifiEnabler;
-import com.android.settings.nfc.NfcEnabler;
-
-public class WirelessSettings extends PreferenceActivity {
->>>>>>> 1ff9ad3f
 
     private static final String KEY_TOGGLE_AIRPLANE = "toggle_airplane";
     private static final String KEY_TOGGLE_BLUETOOTH = "toggle_bluetooth";
@@ -55,11 +46,8 @@
     private static final String KEY_BT_SETTINGS = "bt_settings";
     private static final String KEY_VPN_SETTINGS = "vpn_settings";
     private static final String KEY_TETHER_SETTINGS = "tether_settings";
-<<<<<<< HEAD
     private static final String KEY_PROXY_SETTINGS = "proxy_settings";
-=======
-
->>>>>>> 1ff9ad3f
+
     public static final String EXIT_ECM_RESULT = "exit_ecm_result";
     public static final int REQUEST_CODE_EXIT_ECM = 1;
 
@@ -112,14 +100,9 @@
 
         mAirplaneModeEnabler = new AirplaneModeEnabler(activity, airplane);
         mAirplaneModePreference = (CheckBoxPreference) findPreference(KEY_TOGGLE_AIRPLANE);
-<<<<<<< HEAD
         mWifiEnabler = new WifiEnabler(activity, wifi);
         mBtEnabler = new BluetoothEnabler(activity, bt);
-=======
-        mWifiEnabler = new WifiEnabler(this, wifi);
-        mBtEnabler = new BluetoothEnabler(this, bt);
-        mNfcEnabler = new NfcEnabler(this, nfc);
->>>>>>> 1ff9ad3f
+        mNfcEnabler = new NfcEnabler(activity, nfc);
 
         String toggleable = Settings.System.getString(activity.getContentResolver(),
                 Settings.System.AIRPLANE_MODE_TOGGLEABLE_RADIOS);
