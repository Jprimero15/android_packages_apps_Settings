/*
 * Copyright (C) 2018 The Android Open Source Project
 *
 * Licensed under the Apache License, Version 2.0 (the "License");
 * you may not use this file except in compliance with the License.
 * You may obtain a copy of the License at
 *
 *      http://www.apache.org/licenses/LICENSE-2.0
 *
 * Unless required by applicable law or agreed to in writing, software
 * distributed under the License is distributed on an "AS IS" BASIS,
 * WITHOUT WARRANTIES OR CONDITIONS OF ANY KIND, either express or implied.
 * See the License for the specific language governing permissions and
 * limitations under the License.
 */
package com.android.settings.security;

import android.app.settings.SettingsEnums;
import android.content.Context;
import android.content.Intent;

import com.android.settings.R;
import com.android.settings.biometrics.combination.CombinedBiometricStatusPreferenceController;
import com.android.settings.biometrics.face.FaceStatusPreferenceController;
import com.android.settings.biometrics.fingerprint.FingerprintStatusPreferenceController;
import com.android.settings.dashboard.DashboardFragment;
import com.android.settings.overlay.FeatureFactory;
import com.android.settings.safetycenter.SafetyCenterStatus;
import com.android.settings.search.BaseSearchIndexProvider;
import com.android.settings.security.trustagent.TrustAgentListPreferenceController;
import com.android.settings.widget.PreferenceCategoryController;
import com.android.settingslib.core.AbstractPreferenceController;
import com.android.settingslib.core.lifecycle.Lifecycle;
import com.android.settingslib.search.SearchIndexable;

import java.util.ArrayList;
import java.util.List;

@SearchIndexable
public class SecuritySettings extends DashboardFragment {

    private static final String TAG = "SecuritySettings";
    private static final String SECURITY_CATEGORY = "security_category";

    public static final int CHANGE_TRUST_AGENT_SETTINGS = 126;
    public static final int UNIFY_LOCK_CONFIRM_PROFILE_REQUEST = 129;
    public static final int UNUNIFY_LOCK_CONFIRM_DEVICE_REQUEST = 130;

    @Override
    public int getMetricsCategory() {
        return SettingsEnums.SECURITY;
    }

    @Override
    protected int getPreferenceScreenResId() {
        return R.xml.security_dashboard_settings;
    }

    @Override
    protected String getLogTag() {
        return TAG;
    }

    @Override
    public int getHelpResource() {
        return R.string.help_url_security;
    }

    @Override
    protected List<AbstractPreferenceController> createPreferenceControllers(Context context) {
        return buildPreferenceControllers(context, getSettingsLifecycle(), this /* host*/);
    }

    /**
     * see confirmPatternThenDisableAndClear
     */
    @Override
    public void onActivityResult(int requestCode, int resultCode, Intent data) {
        if (use(TrustAgentListPreferenceController.class)
                .handleActivityResult(requestCode, resultCode)) {
            return;
        }
        if (use(LockUnificationPreferenceController.class)
                .handleActivityResult(requestCode, resultCode, data)) {
            return;
        }
        super.onActivityResult(requestCode, resultCode, data);
    }

    void startUnification() {
        use(LockUnificationPreferenceController.class).startUnification();
    }

    void updateUnificationPreference() {
        use(LockUnificationPreferenceController.class).updateState(null);
    }

    private static List<AbstractPreferenceController> buildPreferenceControllers(Context context,
            Lifecycle lifecycle, SecuritySettings host) {
        final List<AbstractPreferenceController> controllers = new ArrayList<>();
        final List<AbstractPreferenceController> securityPreferenceControllers = new ArrayList<>();
        securityPreferenceControllers.add(new FaceStatusPreferenceController(context));
        securityPreferenceControllers.add(new FingerprintStatusPreferenceController(context));
        securityPreferenceControllers.add(new CombinedBiometricStatusPreferenceController(context));
        securityPreferenceControllers.add(new ChangeScreenLockPreferenceController(context, host));
        controllers.add(new PreferenceCategoryController(context, SECURITY_CATEGORY)
                .setChildren(securityPreferenceControllers));
        controllers.addAll(securityPreferenceControllers);

<<<<<<< HEAD
        final List<AbstractPreferenceController> profileSecurityControllers = new ArrayList<>();
        profileSecurityControllers.add(new ChangeProfileScreenLockPreferenceController(
                context, host));
        profileSecurityControllers.add(new LockUnificationPreferenceController(context, host));
        profileSecurityControllers.add(new VisiblePatternProfilePreferenceController(
                context, lifecycle));
        profileSecurityControllers.add(new FaceProfileStatusPreferenceController(context));
        profileSecurityControllers.add(new FingerprintProfileStatusPreferenceController(context));
        profileSecurityControllers
                .add(new CombinedBiometricProfileStatusPreferenceController(context));
        controllers.add(new PreferenceCategoryController(context, WORK_PROFILE_SECURITY_CATEGORY)
                .setChildren(profileSecurityControllers));
        controllers.addAll(profileSecurityControllers);

=======
>>>>>>> 0122dbd1
        return controllers;
    }

    /**
     * For Search. Please keep it in sync when updating "createPreferenceHierarchy()"
     */
    public static final BaseSearchIndexProvider SEARCH_INDEX_DATA_PROVIDER =
            new BaseSearchIndexProvider(R.xml.security_dashboard_settings) {

                @Override
                public List<AbstractPreferenceController> createPreferenceControllers(Context
                        context) {
                    return buildPreferenceControllers(context, null /* lifecycle */,
                            null /* host*/);
                }

                @Override
                protected boolean isPageSearchEnabled(Context context) {
                    return !FeatureFactory.getFactory(context).getSecuritySettingsFeatureProvider()
                            .hasAlternativeSecuritySettingsFragment()
                            && !SafetyCenterStatus.isEnabled();
                }
            };
}<|MERGE_RESOLUTION|>--- conflicted
+++ resolved
@@ -99,31 +99,16 @@
             Lifecycle lifecycle, SecuritySettings host) {
         final List<AbstractPreferenceController> controllers = new ArrayList<>();
         final List<AbstractPreferenceController> securityPreferenceControllers = new ArrayList<>();
-        securityPreferenceControllers.add(new FaceStatusPreferenceController(context));
-        securityPreferenceControllers.add(new FingerprintStatusPreferenceController(context));
-        securityPreferenceControllers.add(new CombinedBiometricStatusPreferenceController(context));
+        securityPreferenceControllers.add(new FaceStatusPreferenceController(context, lifecycle));
+        securityPreferenceControllers.add(new FingerprintStatusPreferenceController(
+                context, lifecycle));
+        securityPreferenceControllers.add(new CombinedBiometricStatusPreferenceController(
+                context, lifecycle));
         securityPreferenceControllers.add(new ChangeScreenLockPreferenceController(context, host));
         controllers.add(new PreferenceCategoryController(context, SECURITY_CATEGORY)
                 .setChildren(securityPreferenceControllers));
         controllers.addAll(securityPreferenceControllers);
 
-<<<<<<< HEAD
-        final List<AbstractPreferenceController> profileSecurityControllers = new ArrayList<>();
-        profileSecurityControllers.add(new ChangeProfileScreenLockPreferenceController(
-                context, host));
-        profileSecurityControllers.add(new LockUnificationPreferenceController(context, host));
-        profileSecurityControllers.add(new VisiblePatternProfilePreferenceController(
-                context, lifecycle));
-        profileSecurityControllers.add(new FaceProfileStatusPreferenceController(context));
-        profileSecurityControllers.add(new FingerprintProfileStatusPreferenceController(context));
-        profileSecurityControllers
-                .add(new CombinedBiometricProfileStatusPreferenceController(context));
-        controllers.add(new PreferenceCategoryController(context, WORK_PROFILE_SECURITY_CATEGORY)
-                .setChildren(profileSecurityControllers));
-        controllers.addAll(profileSecurityControllers);
-
-=======
->>>>>>> 0122dbd1
         return controllers;
     }
 
