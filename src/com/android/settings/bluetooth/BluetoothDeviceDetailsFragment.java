--- conflicted
+++ resolved
@@ -73,7 +73,7 @@
 public class BluetoothDeviceDetailsFragment extends RestrictedDashboardFragment {
     public static final String KEY_DEVICE_ADDRESS = "device_address";
     private static final String TAG = "BTDeviceDetailsFrg";
-<<<<<<< HEAD
+    private static final int METADATA_FAST_PAIR_CUSTOMIZED_FIELDS = 25;
     private static final String BLUETOOTH_ADV_AUDIO_MASK_PROP
                                                   = "persist.vendor.service.bt.adv_audio_mask";
     private static final String BLUETOOTH_BROADCAST_UI_PROP = "persist.bluetooth.broadcast_ui";
@@ -82,9 +82,6 @@
     private static final int BA_MASK = 0x02;
     private static boolean mBAEnabled = false;
     private static boolean mBAPropertyChecked = false;
-=======
-    private static final int METADATA_FAST_PAIR_CUSTOMIZED_FIELDS = 25;
->>>>>>> f213c7bd
 
     @VisibleForTesting
     static int EDIT_DEVICE_NAME_ITEM_ID = Menu.FIRST;
