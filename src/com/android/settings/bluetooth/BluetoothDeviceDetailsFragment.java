/*
 * Copyright (C) 2017 The Android Open Source Project
 *
 * Licensed under the Apache License, Version 2.0 (the "License");
 * you may not use this file except in compliance with the License.
 * You may obtain a copy of the License at
 *
 *      http://www.apache.org/licenses/LICENSE-2.0
 *
 * Unless required by applicable law or agreed to in writing, software
 * distributed under the License is distributed on an "AS IS" BASIS,
 * WITHOUT WARRANTIES OR CONDITIONS OF ANY KIND, either express or implied.
 * See the License for the specific language governing permissions and
 * limitations under the License.
 */

package com.android.settings.bluetooth;

import static android.os.UserManager.DISALLOW_CONFIG_BLUETOOTH;

import android.bluetooth.BluetoothDevice;
import android.content.Context;
import android.os.Bundle;
import android.support.annotation.VisibleForTesting;
import android.view.Menu;
import android.view.MenuInflater;
import android.view.MenuItem;

import com.android.internal.logging.nano.MetricsProto;
import com.android.settings.R;
import com.android.settings.dashboard.RestrictedDashboardFragment;
import com.android.settingslib.bluetooth.CachedBluetoothDevice;
import com.android.settingslib.bluetooth.LocalBluetoothManager;
import com.android.settingslib.core.AbstractPreferenceController;
import com.android.settingslib.core.lifecycle.Lifecycle;

import java.util.ArrayList;
import java.util.List;

public class BluetoothDeviceDetailsFragment extends RestrictedDashboardFragment {
    public static final String KEY_DEVICE_ADDRESS = "device_address";
    private static final String TAG = "BTDeviceDetailsFrg";

    @VisibleForTesting
    static int EDIT_DEVICE_NAME_ITEM_ID = Menu.FIRST;

    private String mDeviceAddress;
    private LocalBluetoothManager mManager;
    private CachedBluetoothDevice mCachedDevice;

    public BluetoothDeviceDetailsFragment() {
        super(DISALLOW_CONFIG_BLUETOOTH);
    }

    @VisibleForTesting
    LocalBluetoothManager getLocalBluetoothManager(Context context) {
        return Utils.getLocalBtManager(context);
    }

    @VisibleForTesting
    CachedBluetoothDevice getCachedDevice(String deviceAddress) {
        BluetoothDevice remoteDevice =
                mManager.getBluetoothAdapter().getRemoteDevice(deviceAddress);
        return mManager.getCachedDeviceManager().findDevice(remoteDevice);
    }

    public static BluetoothDeviceDetailsFragment newInstance(String deviceAddress) {
        Bundle args = new Bundle(1);
        args.putString(KEY_DEVICE_ADDRESS, deviceAddress);
        BluetoothDeviceDetailsFragment fragment = new BluetoothDeviceDetailsFragment();
        fragment.setArguments(args);
        return fragment;
    }

    @Override
    public void onAttach(Context context) {
        mDeviceAddress = getArguments().getString(KEY_DEVICE_ADDRESS);
        mManager = getLocalBluetoothManager(context);
        mCachedDevice = getCachedDevice(mDeviceAddress);
        super.onAttach(context);
    }

    @Override
    public int getMetricsCategory() {
        return MetricsProto.MetricsEvent.BLUETOOTH_DEVICE_DETAILS;
    }

    @Override
    protected String getLogTag() {
        return TAG;
    }

    @Override
    protected int getPreferenceScreenResId() {
        return R.xml.bluetooth_device_details_fragment;
    }

    @Override
<<<<<<< HEAD
    protected List<AbstractPreferenceController> getPreferenceControllers(Context context) {
        ArrayList<AbstractPreferenceController> controllers = new ArrayList<>();
        LocalBluetoothManager manager = Utils.getLocalBtManager(context);
        BluetoothDevice remoteDevice = manager.getBluetoothAdapter().getRemoteDevice(
                mDeviceAddress);
        CachedBluetoothDevice device = manager.getCachedDeviceManager().findDevice(remoteDevice);
        if (device != null) {
=======
    public void onCreateOptionsMenu(Menu menu, MenuInflater inflater) {
        MenuItem item = menu.add(0, EDIT_DEVICE_NAME_ITEM_ID, 0, R.string.bluetooth_rename_button);
        item.setIcon(R.drawable.ic_mode_edit);
        item.setShowAsAction(MenuItem.SHOW_AS_ACTION_ALWAYS);
        super.onCreateOptionsMenu(menu, inflater);
    }

    @Override
    public boolean onOptionsItemSelected(MenuItem menuItem) {
        if (menuItem.getItemId() == EDIT_DEVICE_NAME_ITEM_ID) {
            RemoteDeviceNameDialogFragment.newInstance(mCachedDevice).show(
                    getFragmentManager(), RemoteDeviceNameDialogFragment.TAG);
            return true;
        }
        return super.onOptionsItemSelected(menuItem);
    }

    @Override
    protected List<PreferenceController> getPreferenceControllers(Context context) {
        ArrayList<PreferenceController> controllers = new ArrayList<>();

        if (mCachedDevice != null) {
>>>>>>> e414cd23
            Lifecycle lifecycle = getLifecycle();
            controllers.add(new BluetoothDetailsHeaderController(context, this, mCachedDevice,
                    lifecycle));
            controllers.add(new BluetoothDetailsButtonsController(context, this, mCachedDevice,
                    lifecycle));
            controllers.add(new BluetoothDetailsProfilesController(context, this, mManager,
                    mCachedDevice, lifecycle));
            controllers.add(new BluetoothDetailsMacAddressController(context, this, mCachedDevice,
                    lifecycle));
        }
        return controllers;
    }
}<|MERGE_RESOLUTION|>--- conflicted
+++ resolved
@@ -96,15 +96,6 @@
     }
 
     @Override
-<<<<<<< HEAD
-    protected List<AbstractPreferenceController> getPreferenceControllers(Context context) {
-        ArrayList<AbstractPreferenceController> controllers = new ArrayList<>();
-        LocalBluetoothManager manager = Utils.getLocalBtManager(context);
-        BluetoothDevice remoteDevice = manager.getBluetoothAdapter().getRemoteDevice(
-                mDeviceAddress);
-        CachedBluetoothDevice device = manager.getCachedDeviceManager().findDevice(remoteDevice);
-        if (device != null) {
-=======
     public void onCreateOptionsMenu(Menu menu, MenuInflater inflater) {
         MenuItem item = menu.add(0, EDIT_DEVICE_NAME_ITEM_ID, 0, R.string.bluetooth_rename_button);
         item.setIcon(R.drawable.ic_mode_edit);
@@ -123,11 +114,10 @@
     }
 
     @Override
-    protected List<PreferenceController> getPreferenceControllers(Context context) {
-        ArrayList<PreferenceController> controllers = new ArrayList<>();
+    protected List<AbstractPreferenceController> getPreferenceControllers(Context context) {
+        ArrayList<AbstractPreferenceController> controllers = new ArrayList<>();
 
         if (mCachedDevice != null) {
->>>>>>> e414cd23
             Lifecycle lifecycle = getLifecycle();
             controllers.add(new BluetoothDetailsHeaderController(context, this, mCachedDevice,
                     lifecycle));
