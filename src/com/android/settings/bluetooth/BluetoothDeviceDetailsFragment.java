/*
 * Copyright (C) 2017 The Android Open Source Project
 *
 * Licensed under the Apache License, Version 2.0 (the "License");
 * you may not use this file except in compliance with the License.
 * You may obtain a copy of the License at
 *
 *      http://www.apache.org/licenses/LICENSE-2.0
 *
 * Unless required by applicable law or agreed to in writing, software
 * distributed under the License is distributed on an "AS IS" BASIS,
 * WITHOUT WARRANTIES OR CONDITIONS OF ANY KIND, either express or implied.
 * See the License for the specific language governing permissions and
 * limitations under the License.
 */

package com.android.settings.bluetooth;

import static android.bluetooth.BluetoothDevice.BOND_NONE;
import static android.os.UserManager.DISALLOW_CONFIG_BLUETOOTH;

import android.app.settings.SettingsEnums;
import android.bluetooth.BluetoothDevice;
import android.content.Context;
import android.content.res.TypedArray;
import android.hardware.input.InputManager;
import android.net.Uri;
import android.os.Bundle;
import android.os.SystemProperties;
import android.os.UserManager;
import android.provider.DeviceConfig;
import android.sysprop.BluetoothProperties;
import android.text.TextUtils;
import android.util.FeatureFlagUtils;
import android.util.Log;
import android.view.InputDevice;
import android.view.LayoutInflater;
import android.view.Menu;
import android.view.MenuInflater;
import android.view.MenuItem;
import android.view.View;
import android.view.ViewGroup;
import android.view.ViewTreeObserver;

import androidx.annotation.Nullable;
import androidx.annotation.VisibleForTesting;
import androidx.preference.PreferenceFragmentCompat;
import androidx.preference.PreferenceScreen;

import com.android.settings.R;
import com.android.settings.connecteddevice.stylus.StylusDevicesController;
import com.android.settings.core.SettingsUIDeviceConfig;
import com.android.settings.dashboard.DashboardFragment;
import com.android.settings.dashboard.RestrictedDashboardFragment;
import com.android.settings.inputmethod.KeyboardSettingsPreferenceController;
import com.android.settings.overlay.FeatureFactory;
import com.android.settings.slices.SlicePreferenceController;
import com.android.settingslib.bluetooth.CachedBluetoothDevice;
import com.android.settingslib.bluetooth.LocalBluetoothManager;
import com.android.settingslib.core.AbstractPreferenceController;
import com.android.settingslib.core.lifecycle.Lifecycle;

import java.lang.reflect.Constructor;
import java.lang.reflect.InvocationTargetException;
import java.util.ArrayList;
import java.util.List;

public class BluetoothDeviceDetailsFragment extends RestrictedDashboardFragment {
    public static final String KEY_DEVICE_ADDRESS = "device_address";
    private static final String TAG = "BTDeviceDetailsFrg";
    private static final String BLUETOOTH_ADV_AUDIO_MASK_PROP
                                                  = "persist.vendor.service.bt.adv_audio_mask";
    private static final String BLUETOOTH_BROADCAST_UI_PROP = "persist.bluetooth.broadcast_ui";
    private static final String BLUETOOTH_BROADCAST_PTS_PROP
                                                  = "persist.vendor.service.bt.broadcast_pts";
    private static final int BA_MASK = 0x02;
    private static boolean mBAEnabled = false;
    private static boolean mBAPropertyChecked = false;

    @VisibleForTesting
    static int EDIT_DEVICE_NAME_ITEM_ID = Menu.FIRST;

    /**
     * An interface to let tests override the normal mechanism for looking up the
     * CachedBluetoothDevice and LocalBluetoothManager, and substitute their own mocks instead.
     * This is only needed in situations where you instantiate the fragment indirectly (eg via an
     * intent) and can't use something like spying on an instance you construct directly via
     * newInstance.
     */
    @VisibleForTesting
    interface TestDataFactory {
        CachedBluetoothDevice getDevice(String deviceAddress);

        LocalBluetoothManager getManager(Context context);

        UserManager getUserManager();
    }

    @VisibleForTesting
    static TestDataFactory sTestDataFactory;

    @VisibleForTesting
    String mDeviceAddress;
    @VisibleForTesting
    LocalBluetoothManager mManager;
    @VisibleForTesting
    CachedBluetoothDevice mCachedDevice;

    @Nullable
    InputDevice mInputDevice;

    private UserManager mUserManager;

    public BluetoothDeviceDetailsFragment() {
        super(DISALLOW_CONFIG_BLUETOOTH);
        boolean broadcastPtsEnabled =
                SystemProperties.getBoolean(BLUETOOTH_BROADCAST_PTS_PROP, false);
        if ((BluetoothProperties.isProfileBapBroadcastSourceEnabled().orElse(false) ||
                BluetoothProperties.isProfileBapBroadcastAssistEnabled().orElse(false)) &&
                !broadcastPtsEnabled) {
            SystemProperties.set(BLUETOOTH_BROADCAST_UI_PROP, "false");
        } else {
            Log.d(TAG, "Use legacy broadcast if available");
            SystemProperties.set(BLUETOOTH_BROADCAST_UI_PROP, "true");
        }
    }

    @VisibleForTesting
    LocalBluetoothManager getLocalBluetoothManager(Context context) {
        if (sTestDataFactory != null) {
            return sTestDataFactory.getManager(context);
        }
        return Utils.getLocalBtManager(context);
    }

    @VisibleForTesting
    CachedBluetoothDevice getCachedDevice(String deviceAddress) {
        if (sTestDataFactory != null) {
            return sTestDataFactory.getDevice(deviceAddress);
        }
        BluetoothDevice remoteDevice =
                mManager.getBluetoothAdapter().getRemoteDevice(deviceAddress);
        return mManager.getCachedDeviceManager().findDevice(remoteDevice);
    }

    @VisibleForTesting
    UserManager getUserManager() {
        if (sTestDataFactory != null) {
            return sTestDataFactory.getUserManager();
        }

        return getSystemService(UserManager.class);
    }

    @Nullable
    @VisibleForTesting
    InputDevice getInputDevice(Context context) {
        InputManager im = context.getSystemService(InputManager.class);

        for (int deviceId : im.getInputDeviceIds()) {
            String btAddress = im.getInputDeviceBluetoothAddress(deviceId);

            if (btAddress != null && btAddress.equals(mDeviceAddress)) {
                return im.getInputDevice(deviceId);
            }
        }
        return null;
    }

    public static BluetoothDeviceDetailsFragment newInstance(String deviceAddress) {
        Bundle args = new Bundle(1);
        args.putString(KEY_DEVICE_ADDRESS, deviceAddress);
        BluetoothDeviceDetailsFragment fragment = new BluetoothDeviceDetailsFragment();
        fragment.setArguments(args);
        return fragment;
    }

    @Override
    public void onAttach(Context context) {
        mDeviceAddress = getArguments().getString(KEY_DEVICE_ADDRESS);
        mManager = getLocalBluetoothManager(context);
        mCachedDevice = getCachedDevice(mDeviceAddress);
        mUserManager = getUserManager();

        if (FeatureFlagUtils.isEnabled(context,
                FeatureFlagUtils.SETTINGS_SHOW_STYLUS_PREFERENCES)) {
            mInputDevice = getInputDevice(context);
        }

        super.onAttach(context);
        if (mCachedDevice == null) {
            // Close this page if device is null with invalid device mac address
            Log.w(TAG, "onAttach() CachedDevice is null!");
            finish();
            return;
        }
        use(AdvancedBluetoothDetailsHeaderController.class).init(mCachedDevice);
        use(LeAudioBluetoothDetailsHeaderController.class).init(mCachedDevice, mManager);
        use(KeyboardSettingsPreferenceController.class).init(mCachedDevice);

        final BluetoothFeatureProvider featureProvider =
                FeatureFactory.getFeatureFactory().getBluetoothFeatureProvider();
        final boolean sliceEnabled = DeviceConfig.getBoolean(DeviceConfig.NAMESPACE_SETTINGS_UI,
                SettingsUIDeviceConfig.BT_SLICE_SETTINGS_ENABLED, true);

        use(BlockingPrefWithSliceController.class).setSliceUri(sliceEnabled
                ? featureProvider.getBluetoothDeviceSettingsUri(mCachedDevice.getDevice())
                : null);

        use(BADeviceVolumeController.class).init(this, mManager, mCachedDevice);
    }

    private void updateExtraControlUri(int viewWidth) {
        BluetoothFeatureProvider featureProvider =
                FeatureFactory.getFeatureFactory().getBluetoothFeatureProvider();
        boolean sliceEnabled = DeviceConfig.getBoolean(DeviceConfig.NAMESPACE_SETTINGS_UI,
                SettingsUIDeviceConfig.BT_SLICE_SETTINGS_ENABLED, true);
        Uri controlUri = null;
        String uri = featureProvider.getBluetoothDeviceControlUri(mCachedDevice.getDevice());
        if (!TextUtils.isEmpty(uri)) {
            try {
                controlUri = Uri.parse(uri + viewWidth);
            } catch (NullPointerException exception) {
                Log.d(TAG, "unable to parse uri");
                controlUri = null;
            }
        }
        final SlicePreferenceController slicePreferenceController = use(
                SlicePreferenceController.class);
        slicePreferenceController.setSliceUri(sliceEnabled ? controlUri : null);
        slicePreferenceController.onStart();
        slicePreferenceController.displayPreference(getPreferenceScreen());
    }

    private final ViewTreeObserver.OnGlobalLayoutListener mOnGlobalLayoutListener =
            new ViewTreeObserver.OnGlobalLayoutListener() {
                @Override
                public void onGlobalLayout() {
                    View view = getView();
                    if (view == null) {
                        return;
                    }
                    if (view.getWidth() <= 0) {
                        return;
                    }
                    updateExtraControlUri(view.getWidth() - getPaddingSize());
                    view.getViewTreeObserver().removeOnGlobalLayoutListener(
                            mOnGlobalLayoutListener);
                }
            };

    @Override
    public void onCreate(Bundle savedInstanceState) {
        super.onCreate(savedInstanceState);
        setTitleForInputDevice();
    }

    @Override
    public View onCreateView(LayoutInflater inflater, ViewGroup container,
            Bundle savedInstanceState) {
        View view = super.onCreateView(inflater, container, savedInstanceState);
        if (view != null) {
            view.getViewTreeObserver().addOnGlobalLayoutListener(mOnGlobalLayoutListener);
        }
        return view;
    }

    @Override
    public void onResume() {
        super.onResume();
        finishFragmentIfNecessary();
    }

    @VisibleForTesting
    void finishFragmentIfNecessary() {
        if (mCachedDevice.getBondState() == BOND_NONE) {
            finish();
            return;
        }
    }

    @Override
    public int getMetricsCategory() {
        return SettingsEnums.BLUETOOTH_DEVICE_DETAILS;
    }

    @Override
    protected String getLogTag() {
        return TAG;
    }

    @Override
    protected int getPreferenceScreenResId() {
        return R.xml.bluetooth_device_details_fragment;
    }

    @Override
    public void onCreateOptionsMenu(Menu menu, MenuInflater inflater) {
        if (!mUserManager.isGuestUser()) {
            MenuItem item = menu.add(0, EDIT_DEVICE_NAME_ITEM_ID, 0,
                    R.string.bluetooth_rename_button);
            item.setIcon(com.android.internal.R.drawable.ic_mode_edit);
            item.setShowAsAction(MenuItem.SHOW_AS_ACTION_ALWAYS);
        }
        super.onCreateOptionsMenu(menu, inflater);
    }

    @Override
    public boolean onOptionsItemSelected(MenuItem menuItem) {
        if (menuItem.getItemId() == EDIT_DEVICE_NAME_ITEM_ID) {
            RemoteDeviceNameDialogFragment.newInstance(mCachedDevice).show(
                    getFragmentManager(), RemoteDeviceNameDialogFragment.TAG);
            return true;
        }
        return super.onOptionsItemSelected(menuItem);
    }

    @Override
    protected void displayResourceTilesToScreen(PreferenceScreen screen) {
        if (!mBAEnabled || !mCachedDevice.isBASeeker()) {
           screen.removePreference(screen.findPreference("sync_helper_buttons"));
           screen.removePreference(screen.findPreference("added_sources"));
        }
        super.displayResourceTilesToScreen(screen);
    }

    @Override
    protected List<AbstractPreferenceController> createPreferenceControllers(Context context) {
        ArrayList<AbstractPreferenceController> controllers = new ArrayList<>();

<<<<<<< HEAD
          if (mCachedDevice == null) return controllers;

          Lifecycle lifecycle = getSettingsLifecycle();
          controllers.add(new BluetoothDetailsHeaderController(context, this, mCachedDevice,
                  lifecycle, mManager));
          controllers.add(new BluetoothDetailsButtonsController(context, this, mCachedDevice,
                  lifecycle));
          controllers.add(new BluetoothDetailsCompanionAppsController(context, this,
                  mCachedDevice, lifecycle));
          controllers.add(new BluetoothDetailsAudioDeviceTypeController(context, this, mManager,
                  mCachedDevice, lifecycle));
          controllers.add(new BluetoothDetailsSpatialAudioController(context, this, mCachedDevice,
                  lifecycle));
          controllers.add(new BluetoothDetailsProfilesController(context, this, mManager,
                  mCachedDevice, lifecycle));
          controllers.add(new BluetoothDetailsMacAddressController(context, this, mCachedDevice,
                  lifecycle));
          controllers.add(new StylusDevicesController(context, mInputDevice, mCachedDevice,
                  lifecycle));
          controllers.add(new BluetoothDetailsRelatedToolsController(context, this, mCachedDevice,
                  lifecycle));
          controllers.add(new BluetoothDetailsPairOtherController(context, this, mCachedDevice,
                  lifecycle));
          controllers.add(new BluetoothDetailsHearingDeviceControlsController(context, this,
                  mCachedDevice, lifecycle));
          if (mBAPropertyChecked == false) {
              int advAudioMask = SystemProperties.getInt(BLUETOOTH_ADV_AUDIO_MASK_PROP, 0);
              mBAEnabled = (((advAudioMask & BA_MASK) == BA_MASK) &&
                  SystemProperties.getBoolean(BLUETOOTH_BROADCAST_UI_PROP, true));
              mBAPropertyChecked = true;
          }
          if (mBAEnabled == false) {
              return controllers;
          }

          Log.d(TAG, "createPreferenceControllers for BA");

          try {
              if (mCachedDevice.isBASeeker()) {
                  Class<?> classAddSourceController = Class.forName(
                      "com.android.settings.bluetooth.BluetoothDetailsAddSourceButtonController");
                  Class<?> classBADeviceController = Class.forName(
                      "com.android.settings.bluetooth.BADevicePreferenceController");
                  Constructor ctorAddSource = classAddSourceController
                      .getDeclaredConstructor(new Class[] {Context.class,
                  PreferenceFragmentCompat.class, CachedBluetoothDevice.class, Lifecycle.class});
                  Constructor ctorBADevice = classBADeviceController
                      .getDeclaredConstructor(new Class[] {Context.class, Lifecycle.class,
                      String.class});
                  Object objAddSourceController = ctorAddSource.newInstance(context, this,
                      mCachedDevice, lifecycle);
                  Object objBADeviceController = ctorBADevice.newInstance(context, lifecycle,
                      "added_sources");
                  objBADeviceController.getClass()
                      .getMethod("init", DashboardFragment.class, CachedBluetoothDevice.class)
                      .invoke(objBADeviceController, this, mCachedDevice);
              controllers.add((AbstractPreferenceController) objAddSourceController);
              controllers.add((AbstractPreferenceController) objBADeviceController);
            }
          } catch (ClassNotFoundException | NoSuchMethodException | IllegalAccessException |
              InvocationTargetException | InstantiationException | IllegalArgumentException |
              ExceptionInInitializerError e) {
              e.printStackTrace();
              mBAEnabled = false;
          } finally {
              return controllers;
          }
=======
        if (mCachedDevice != null) {
            Lifecycle lifecycle = getSettingsLifecycle();
            controllers.add(new BluetoothDetailsHeaderController(context, this, mCachedDevice,
                    lifecycle));
            controllers.add(new BluetoothDetailsButtonsController(context, this, mCachedDevice,
                    lifecycle));
            controllers.add(new BluetoothDetailsCompanionAppsController(context, this,
                    mCachedDevice, lifecycle));
            controllers.add(new BluetoothDetailsAudioDeviceTypeController(context, this, mManager,
                    mCachedDevice, lifecycle));
            controllers.add(new BluetoothDetailsSpatialAudioController(context, this, mCachedDevice,
                    lifecycle));
            controllers.add(new BluetoothDetailsProfilesController(context, this, mManager,
                    mCachedDevice, lifecycle));
            controllers.add(new BluetoothDetailsMacAddressController(context, this, mCachedDevice,
                    lifecycle));
            controllers.add(new StylusDevicesController(context, mInputDevice, mCachedDevice,
                    lifecycle));
            controllers.add(new BluetoothDetailsRelatedToolsController(context, this, mCachedDevice,
                    lifecycle));
            controllers.add(new BluetoothDetailsPairOtherController(context, this, mCachedDevice,
                    lifecycle));
            controllers.add(new BluetoothDetailsHearingDeviceControlsController(context, this,
                    mCachedDevice, lifecycle));
        }
        return controllers;
>>>>>>> e773493e
    }

    private int getPaddingSize() {
        TypedArray resolvedAttributes =
                getContext().obtainStyledAttributes(
                        new int[]{
                                android.R.attr.listPreferredItemPaddingStart,
                                android.R.attr.listPreferredItemPaddingEnd
                        });
        int width = resolvedAttributes.getDimensionPixelSize(0, 0)
                + resolvedAttributes.getDimensionPixelSize(1, 0);
        resolvedAttributes.recycle();
        return width;
    }

    @VisibleForTesting
    void setTitleForInputDevice() {
        if (StylusDevicesController.isDeviceStylus(mInputDevice, mCachedDevice)) {
            // This will override the default R.string.device_details_title "Device Details"
            // that will show on non-stylus bluetooth devices.
            // That title is set via the manifest and also from BluetoothDeviceUpdater.
            getActivity().setTitle(getContext().getString(R.string.stylus_device_details_title));
        }
    }
}<|MERGE_RESOLUTION|>--- conflicted
+++ resolved
@@ -328,12 +328,11 @@
     protected List<AbstractPreferenceController> createPreferenceControllers(Context context) {
         ArrayList<AbstractPreferenceController> controllers = new ArrayList<>();
 
-<<<<<<< HEAD
           if (mCachedDevice == null) return controllers;
 
           Lifecycle lifecycle = getSettingsLifecycle();
           controllers.add(new BluetoothDetailsHeaderController(context, this, mCachedDevice,
-                  lifecycle, mManager));
+                  lifecycle));
           controllers.add(new BluetoothDetailsButtonsController(context, this, mCachedDevice,
                   lifecycle));
           controllers.add(new BluetoothDetailsCompanionAppsController(context, this,
@@ -396,34 +395,6 @@
           } finally {
               return controllers;
           }
-=======
-        if (mCachedDevice != null) {
-            Lifecycle lifecycle = getSettingsLifecycle();
-            controllers.add(new BluetoothDetailsHeaderController(context, this, mCachedDevice,
-                    lifecycle));
-            controllers.add(new BluetoothDetailsButtonsController(context, this, mCachedDevice,
-                    lifecycle));
-            controllers.add(new BluetoothDetailsCompanionAppsController(context, this,
-                    mCachedDevice, lifecycle));
-            controllers.add(new BluetoothDetailsAudioDeviceTypeController(context, this, mManager,
-                    mCachedDevice, lifecycle));
-            controllers.add(new BluetoothDetailsSpatialAudioController(context, this, mCachedDevice,
-                    lifecycle));
-            controllers.add(new BluetoothDetailsProfilesController(context, this, mManager,
-                    mCachedDevice, lifecycle));
-            controllers.add(new BluetoothDetailsMacAddressController(context, this, mCachedDevice,
-                    lifecycle));
-            controllers.add(new StylusDevicesController(context, mInputDevice, mCachedDevice,
-                    lifecycle));
-            controllers.add(new BluetoothDetailsRelatedToolsController(context, this, mCachedDevice,
-                    lifecycle));
-            controllers.add(new BluetoothDetailsPairOtherController(context, this, mCachedDevice,
-                    lifecycle));
-            controllers.add(new BluetoothDetailsHearingDeviceControlsController(context, this,
-                    mCachedDevice, lifecycle));
-        }
-        return controllers;
->>>>>>> e773493e
     }
 
     private int getPaddingSize() {
