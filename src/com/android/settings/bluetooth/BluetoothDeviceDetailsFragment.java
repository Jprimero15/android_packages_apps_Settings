--- conflicted
+++ resolved
@@ -332,7 +332,6 @@
     protected List<AbstractPreferenceController> createPreferenceControllers(Context context) {
         ArrayList<AbstractPreferenceController> controllers = new ArrayList<>();
 
-<<<<<<< HEAD
           if (mCachedDevice == null) return controllers;
 
           Lifecycle lifecycle = getSettingsLifecycle();
@@ -348,8 +347,15 @@
                   mCachedDevice, lifecycle));
           controllers.add(new BluetoothDetailsMacAddressController(context, this, mCachedDevice,
                   lifecycle));
-          controllers.add(new StylusDevicesController(context, mInputDevice, lifecycle));
+          controllers.add(new StylusDevicesController(context, mInputDevice, mCachedDevice,
+                  lifecycle));
           controllers.add(new BluetoothDetailsRelatedToolsController(context, this, mCachedDevice,
+                  lifecycle));
+          controllers.add(new BluetoothDetailsPairOtherController(context, this, mCachedDevice,
+                  lifecycle));
+          controllers.add(new BluetoothDetailsHearingDeviceControlsController(context, this,
+                  mCachedDevice, lifecycle));
+          controllers.add(new BluetoothDetailsAudioRoutingController(context, this, mCachedDevice,
                   lifecycle));
           if (mBAPropertyChecked == false) {
               int advAudioMask = SystemProperties.getInt(BLUETOOTH_ADV_AUDIO_MASK_PROP, 0);
@@ -393,34 +399,6 @@
           } finally {
               return controllers;
           }
-=======
-        if (mCachedDevice != null) {
-            Lifecycle lifecycle = getSettingsLifecycle();
-            controllers.add(new BluetoothDetailsHeaderController(context, this, mCachedDevice,
-                    lifecycle, mManager));
-            controllers.add(new BluetoothDetailsButtonsController(context, this, mCachedDevice,
-                    lifecycle));
-            controllers.add(new BluetoothDetailsCompanionAppsController(context, this,
-                    mCachedDevice, lifecycle));
-            controllers.add(new BluetoothDetailsSpatialAudioController(context, this, mCachedDevice,
-                    lifecycle));
-            controllers.add(new BluetoothDetailsProfilesController(context, this, mManager,
-                    mCachedDevice, lifecycle));
-            controllers.add(new BluetoothDetailsMacAddressController(context, this, mCachedDevice,
-                    lifecycle));
-            controllers.add(new StylusDevicesController(context, mInputDevice, mCachedDevice,
-                    lifecycle));
-            controllers.add(new BluetoothDetailsRelatedToolsController(context, this, mCachedDevice,
-                    lifecycle));
-            controllers.add(new BluetoothDetailsPairOtherController(context, this, mCachedDevice,
-                    lifecycle));
-            controllers.add(new BluetoothDetailsHearingDeviceControlsController(context, this,
-                    mCachedDevice, lifecycle));
-            controllers.add(new BluetoothDetailsAudioRoutingController(context, this, mCachedDevice,
-                    lifecycle));
-        }
-        return controllers;
->>>>>>> d0a9dcc8
     }
 
     private int getPaddingSize() {
