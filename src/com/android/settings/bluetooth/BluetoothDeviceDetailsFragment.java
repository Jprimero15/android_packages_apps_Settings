--- conflicted
+++ resolved
@@ -148,12 +148,8 @@
         use(BlockingSlicePrefController.class).setSliceUri(sliceEnabled
                 ? featureProvider.getBluetoothDeviceSettingsUri(mCachedDevice.getDevice())
                 : null);
-<<<<<<< HEAD
-        updateExtraControlUri(/* viewWidth */ 0);
 
         use(BADeviceVolumeController.class).init(this, mManager, mCachedDevice);
-=======
->>>>>>> 46d34190
     }
 
     private void updateExtraControlUri(int viewWidth) {
