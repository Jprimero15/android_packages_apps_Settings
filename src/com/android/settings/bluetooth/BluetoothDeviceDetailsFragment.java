/*
 * Copyright (C) 2017 The Android Open Source Project
 *
 * Licensed under the Apache License, Version 2.0 (the "License");
 * you may not use this file except in compliance with the License.
 * You may obtain a copy of the License at
 *
 *      http://www.apache.org/licenses/LICENSE-2.0
 *
 * Unless required by applicable law or agreed to in writing, software
 * distributed under the License is distributed on an "AS IS" BASIS,
 * WITHOUT WARRANTIES OR CONDITIONS OF ANY KIND, either express or implied.
 * See the License for the specific language governing permissions and
 * limitations under the License.
 */

package com.android.settings.bluetooth;

import static android.bluetooth.BluetoothDevice.BOND_NONE;
import static android.os.UserManager.DISALLOW_CONFIG_BLUETOOTH;

import android.app.settings.SettingsEnums;
import android.bluetooth.BluetoothDevice;
import android.content.Context;
import android.content.res.TypedArray;
import android.net.Uri;
import android.os.Bundle;
import android.os.SystemProperties;
import android.os.UserManager;
import android.provider.DeviceConfig;
import android.text.TextUtils;
import android.util.Log;
import android.view.LayoutInflater;
import android.view.Menu;
import android.view.MenuInflater;
import android.view.MenuItem;
import android.view.View;
import android.view.ViewGroup;
import android.view.ViewTreeObserver;

import androidx.annotation.VisibleForTesting;
import androidx.preference.PreferenceFragmentCompat;
import androidx.preference.PreferenceScreen;

import com.android.settings.R;
import com.android.settings.core.SettingsUIDeviceConfig;
import com.android.settings.dashboard.DashboardFragment;
import com.android.settings.dashboard.RestrictedDashboardFragment;
import com.android.settings.overlay.FeatureFactory;
import com.android.settings.slices.BlockingSlicePrefController;
import com.android.settings.slices.SlicePreferenceController;
import com.android.settingslib.bluetooth.CachedBluetoothDevice;
import com.android.settingslib.bluetooth.LocalBluetoothManager;
import com.android.settingslib.core.AbstractPreferenceController;
import com.android.settingslib.core.lifecycle.Lifecycle;

import java.lang.reflect.Constructor;
import java.lang.reflect.InvocationTargetException;
import java.util.ArrayList;
import java.util.List;

public class BluetoothDeviceDetailsFragment extends RestrictedDashboardFragment {
    public static final String KEY_DEVICE_ADDRESS = "device_address";
    private static final String TAG = "BTDeviceDetailsFrg";
    private static final String BLUETOOTH_ADV_AUDIO_MASK_PROP
                                                  = "persist.vendor.service.bt.adv_audio_mask";
    private static final String BLUETOOTH_BROADCAST_UI_PROP = "persist.bluetooth.broadcast_ui";
    private static final int BA_MASK = 0x02;
    private static boolean mBAEnabled = false;
    private static boolean mBAPropertyChecked = false;

    @VisibleForTesting
    static int EDIT_DEVICE_NAME_ITEM_ID = Menu.FIRST;

    /**
     * An interface to let tests override the normal mechanism for looking up the
     * CachedBluetoothDevice and LocalBluetoothManager, and substitute their own mocks instead.
     * This is only needed in situations where you instantiate the fragment indirectly (eg via an
     * intent) and can't use something like spying on an instance you construct directly via
     * newInstance.
     */
    @VisibleForTesting
    interface TestDataFactory {
        CachedBluetoothDevice getDevice(String deviceAddress);

        LocalBluetoothManager getManager(Context context);
        UserManager getUserManager();
    }

    @VisibleForTesting
    static TestDataFactory sTestDataFactory;

    @VisibleForTesting
    String mDeviceAddress;
    @VisibleForTesting
    LocalBluetoothManager mManager;
    @VisibleForTesting
    CachedBluetoothDevice mCachedDevice;

    private UserManager mUserManager;

    public BluetoothDeviceDetailsFragment() {
        super(DISALLOW_CONFIG_BLUETOOTH);
    }

    @VisibleForTesting
    LocalBluetoothManager getLocalBluetoothManager(Context context) {
        if (sTestDataFactory != null) {
            return sTestDataFactory.getManager(context);
        }
        return Utils.getLocalBtManager(context);
    }

    @VisibleForTesting
    CachedBluetoothDevice getCachedDevice(String deviceAddress) {
        if (sTestDataFactory != null) {
            return sTestDataFactory.getDevice(deviceAddress);
        }
        BluetoothDevice remoteDevice =
                mManager.getBluetoothAdapter().getRemoteDevice(deviceAddress);
        return mManager.getCachedDeviceManager().findDevice(remoteDevice);
    }

    @VisibleForTesting
    UserManager getUserManager() {
        if (sTestDataFactory != null) {
            return sTestDataFactory.getUserManager();
        }

        return getSystemService(UserManager.class);
    }

    public static BluetoothDeviceDetailsFragment newInstance(String deviceAddress) {
        Bundle args = new Bundle(1);
        args.putString(KEY_DEVICE_ADDRESS, deviceAddress);
        BluetoothDeviceDetailsFragment fragment = new BluetoothDeviceDetailsFragment();
        fragment.setArguments(args);
        return fragment;
    }

    @Override
    public void onAttach(Context context) {
        mDeviceAddress = getArguments().getString(KEY_DEVICE_ADDRESS);
        mManager = getLocalBluetoothManager(context);
        mCachedDevice = getCachedDevice(mDeviceAddress);
        mUserManager = getUserManager();
        super.onAttach(context);
        if (mCachedDevice == null) {
            // Close this page if device is null with invalid device mac address
            Log.w(TAG, "onAttach() CachedDevice is null!");
            finish();
            return;
        }
        use(AdvancedBluetoothDetailsHeaderController.class).init(mCachedDevice);
        use(LeAudioBluetoothDetailsHeaderController.class).init(mCachedDevice, mManager);

        final BluetoothFeatureProvider featureProvider = FeatureFactory.getFactory(
                context).getBluetoothFeatureProvider();
        final boolean sliceEnabled = DeviceConfig.getBoolean(DeviceConfig.NAMESPACE_SETTINGS_UI,
                SettingsUIDeviceConfig.BT_SLICE_SETTINGS_ENABLED, true);

        use(BlockingSlicePrefController.class).setSliceUri(sliceEnabled
                ? featureProvider.getBluetoothDeviceSettingsUri(mCachedDevice.getDevice())
                : null);
<<<<<<< HEAD

        use(BADeviceVolumeController.class).init(this, mManager, mCachedDevice);
        updateExtraControlUri(/* viewWidth */ 0);
=======
>>>>>>> aecfeaac
    }

    private void updateExtraControlUri(int viewWidth) {
        BluetoothFeatureProvider featureProvider = FeatureFactory.getFactory(
                getContext()).getBluetoothFeatureProvider();
        boolean sliceEnabled = DeviceConfig.getBoolean(DeviceConfig.NAMESPACE_SETTINGS_UI,
                SettingsUIDeviceConfig.BT_SLICE_SETTINGS_ENABLED, true);
        Uri controlUri = null;
        String uri = featureProvider.getBluetoothDeviceControlUri(mCachedDevice.getDevice());
        if (!TextUtils.isEmpty(uri)) {
            try {
                controlUri = Uri.parse(uri + viewWidth);
            } catch (NullPointerException exception) {
                Log.d(TAG, "unable to parse uri");
                controlUri = null;
            }
        }
        use(SlicePreferenceController.class).setSliceUri(sliceEnabled ? controlUri : null);
        use(SlicePreferenceController.class).onStart();
    }

    private final ViewTreeObserver.OnGlobalLayoutListener mOnGlobalLayoutListener =
            new ViewTreeObserver.OnGlobalLayoutListener() {
                @Override
                public void onGlobalLayout() {
                    View view = getView();
                    if (view == null) {
                        return;
                    }
                    if (view.getWidth() <= 0) {
                        return;
                    }
                    updateExtraControlUri(view.getWidth() - getPaddingSize());
                    view.getViewTreeObserver().removeOnGlobalLayoutListener(
                            mOnGlobalLayoutListener);
                }
            };

    @Override
    public View onCreateView(LayoutInflater inflater, ViewGroup container,
            Bundle savedInstanceState) {
        View view = super.onCreateView(inflater, container, savedInstanceState);
        if (view != null) {
            view.getViewTreeObserver().addOnGlobalLayoutListener(mOnGlobalLayoutListener);
        }
        return view;
    }

    @Override
    public void onResume() {
        super.onResume();
        finishFragmentIfNecessary();
    }

    @VisibleForTesting
    void finishFragmentIfNecessary() {
        if (mCachedDevice.getBondState() == BOND_NONE) {
            finish();
            return;
        }
    }

    @Override
    public int getMetricsCategory() {
        return SettingsEnums.BLUETOOTH_DEVICE_DETAILS;
    }

    @Override
    protected String getLogTag() {
        return TAG;
    }

    @Override
    protected int getPreferenceScreenResId() {
        return R.xml.bluetooth_device_details_fragment;
    }

    @Override
    public void onCreateOptionsMenu(Menu menu, MenuInflater inflater) {
        if (!mUserManager.isGuestUser()) {
            MenuItem item = menu.add(0, EDIT_DEVICE_NAME_ITEM_ID, 0,
                    R.string.bluetooth_rename_button);
            item.setIcon(com.android.internal.R.drawable.ic_mode_edit);
            item.setShowAsAction(MenuItem.SHOW_AS_ACTION_ALWAYS);
        }
        super.onCreateOptionsMenu(menu, inflater);
    }

    @Override
    public boolean onOptionsItemSelected(MenuItem menuItem) {
        if (menuItem.getItemId() == EDIT_DEVICE_NAME_ITEM_ID) {
            RemoteDeviceNameDialogFragment.newInstance(mCachedDevice).show(
                    getFragmentManager(), RemoteDeviceNameDialogFragment.TAG);
            return true;
        }
        return super.onOptionsItemSelected(menuItem);
    }

    @Override
    protected void displayResourceTilesToScreen(PreferenceScreen screen) {
        if (!mBAEnabled || !mCachedDevice.isBASeeker()) {
           screen.removePreference(screen.findPreference("sync_helper_buttons"));
           screen.removePreference(screen.findPreference("added_sources"));
        }
        super.displayResourceTilesToScreen(screen);
    }

    @Override
    protected List<AbstractPreferenceController> createPreferenceControllers(Context context) {
        ArrayList<AbstractPreferenceController> controllers = new ArrayList<>();

        if (mCachedDevice == null) return controllers;

        Lifecycle lifecycle = getSettingsLifecycle();
        controllers.add(new BluetoothDetailsHeaderController(context, this, mCachedDevice,
                lifecycle, mManager));
        controllers.add(new BluetoothDetailsButtonsController(context, this, mCachedDevice,
                lifecycle));
        controllers.add(new BluetoothDetailsCompanionAppsController(context, this,
                mCachedDevice, lifecycle));
        controllers.add(new BluetoothDetailsSpatialAudioController(context, this, mCachedDevice,
                lifecycle));
        controllers.add(new BluetoothDetailsProfilesController(context, this, mManager,
                mCachedDevice, lifecycle));
        controllers.add(new BluetoothDetailsMacAddressController(context, this, mCachedDevice,
                lifecycle));
        controllers.add(new BluetoothDetailsRelatedToolsController(context, this, mCachedDevice,
                lifecycle));
        if (mBAPropertyChecked == false) {
            int advAudioMask = SystemProperties.getInt(BLUETOOTH_ADV_AUDIO_MASK_PROP, 0);
            mBAEnabled = (((advAudioMask & BA_MASK) == BA_MASK) &&
                SystemProperties.getBoolean(BLUETOOTH_BROADCAST_UI_PROP, true));
            mBAPropertyChecked = true;
        }
        if (mBAEnabled == false) {
            return controllers;
        }

        Log.d(TAG, "createPreferenceControllers for BA");

        try {
            if (mCachedDevice.isBASeeker()) {
                Class<?> classAddSourceController = Class.forName(
                    "com.android.settings.bluetooth.BluetoothDetailsAddSourceButtonController");
                Class<?> classBADeviceController = Class.forName(
                    "com.android.settings.bluetooth.BADevicePreferenceController");
                Constructor ctorAddSource = classAddSourceController
                    .getDeclaredConstructor(new Class[] {Context.class,
                PreferenceFragmentCompat.class, CachedBluetoothDevice.class, Lifecycle.class});
                Constructor ctorBADevice = classBADeviceController
                    .getDeclaredConstructor(new Class[] {Context.class, Lifecycle.class,
                    String.class});
                Object objAddSourceController = ctorAddSource.newInstance(context, this,
                    mCachedDevice, lifecycle);
                Object objBADeviceController = ctorBADevice.newInstance(context, lifecycle,
                    "added_sources");
                objBADeviceController.getClass()
                    .getMethod("init", DashboardFragment.class, CachedBluetoothDevice.class)
                    .invoke(objBADeviceController, this, mCachedDevice);
            controllers.add((AbstractPreferenceController) objAddSourceController);
            controllers.add((AbstractPreferenceController) objBADeviceController);
          }
        } catch (ClassNotFoundException | NoSuchMethodException | IllegalAccessException |
            InvocationTargetException | InstantiationException | IllegalArgumentException |
            ExceptionInInitializerError e) {
            e.printStackTrace();
            mBAEnabled = false;
        } finally {
            return controllers;
        }
    }

    private int getPaddingSize() {
        TypedArray resolvedAttributes =
                getContext().obtainStyledAttributes(
                        new int[]{
                                android.R.attr.listPreferredItemPaddingStart,
                                android.R.attr.listPreferredItemPaddingEnd
                        });
        int width = resolvedAttributes.getDimensionPixelSize(0, 0)
                + resolvedAttributes.getDimensionPixelSize(1, 0);
        resolvedAttributes.recycle();
        return width;
    }
}<|MERGE_RESOLUTION|>--- conflicted
+++ resolved
@@ -162,12 +162,8 @@
         use(BlockingSlicePrefController.class).setSliceUri(sliceEnabled
                 ? featureProvider.getBluetoothDeviceSettingsUri(mCachedDevice.getDevice())
                 : null);
-<<<<<<< HEAD
 
         use(BADeviceVolumeController.class).init(this, mManager, mCachedDevice);
-        updateExtraControlUri(/* viewWidth */ 0);
-=======
->>>>>>> aecfeaac
     }
 
     private void updateExtraControlUri(int viewWidth) {
