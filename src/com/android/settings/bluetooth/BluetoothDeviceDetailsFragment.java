--- conflicted
+++ resolved
@@ -226,9 +226,6 @@
                 ? featureProvider.getBluetoothDeviceSettingsUri(mCachedDevice.getDevice())
                 : null);
 
-<<<<<<< HEAD
-
-=======
         mManager.getEventManager().registerCallback(mBluetoothCallback);
     }
 
@@ -236,7 +233,6 @@
     public void onDetach() {
         super.onDetach();
         mManager.getEventManager().unregisterCallback(mBluetoothCallback);
->>>>>>> 13c0140c
     }
 
     private void updateExtraControlUri(int viewWidth) {
