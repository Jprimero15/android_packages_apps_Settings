--- conflicted
+++ resolved
@@ -322,87 +322,66 @@
     protected List<AbstractPreferenceController> createPreferenceControllers(Context context) {
         ArrayList<AbstractPreferenceController> controllers = new ArrayList<>();
 
-<<<<<<< HEAD
-        if (mCachedDevice == null) return controllers;
-
-        Lifecycle lifecycle = getSettingsLifecycle();
-        controllers.add(new BluetoothDetailsHeaderController(context, this, mCachedDevice,
-                lifecycle, mManager));
-        controllers.add(new BluetoothDetailsButtonsController(context, this, mCachedDevice,
-                lifecycle));
-        controllers.add(new BluetoothDetailsCompanionAppsController(context, this,
-                mCachedDevice, lifecycle));
-        controllers.add(new BluetoothDetailsSpatialAudioController(context, this, mCachedDevice,
-                lifecycle));
-        controllers.add(new BluetoothDetailsProfilesController(context, this, mManager,
-                mCachedDevice, lifecycle));
-        controllers.add(new BluetoothDetailsMacAddressController(context, this, mCachedDevice,
-                lifecycle));
-        controllers.add(new BluetoothDetailsRelatedToolsController(context, this, mCachedDevice,
-                lifecycle));
-        if (mBAPropertyChecked == false) {
-            int advAudioMask = SystemProperties.getInt(BLUETOOTH_ADV_AUDIO_MASK_PROP, 0);
-            mBAEnabled = (((advAudioMask & BA_MASK) == BA_MASK) &&
-                SystemProperties.getBoolean(BLUETOOTH_BROADCAST_UI_PROP, true));
-            mBAPropertyChecked = true;
-        }
-        if (mBAEnabled == false) {
-            return controllers;
-        }
-
-        Log.d(TAG, "createPreferenceControllers for BA");
-
-        try {
-            if (mCachedDevice.isBASeeker()) {
-                Class<?> classAddSourceController = Class.forName(
-                    "com.android.settings.bluetooth.BluetoothDetailsAddSourceButtonController");
-                Class<?> classBADeviceController = Class.forName(
-                    "com.android.settings.bluetooth.BADevicePreferenceController");
-                Constructor ctorAddSource = classAddSourceController
-                    .getDeclaredConstructor(new Class[] {Context.class,
-                PreferenceFragmentCompat.class, CachedBluetoothDevice.class, Lifecycle.class});
-                Constructor ctorBADevice = classBADeviceController
-                    .getDeclaredConstructor(new Class[] {Context.class, Lifecycle.class,
-                    String.class});
-                Object objAddSourceController = ctorAddSource.newInstance(context, this,
-                    mCachedDevice, lifecycle);
-                Object objBADeviceController = ctorBADevice.newInstance(context, lifecycle,
-                    "added_sources");
-                objBADeviceController.getClass()
-                    .getMethod("init", DashboardFragment.class, CachedBluetoothDevice.class)
-                    .invoke(objBADeviceController, this, mCachedDevice);
-            controllers.add((AbstractPreferenceController) objAddSourceController);
-            controllers.add((AbstractPreferenceController) objBADeviceController);
+          if (mCachedDevice == null) return controllers;
+
+          Lifecycle lifecycle = getSettingsLifecycle();
+          controllers.add(new BluetoothDetailsHeaderController(context, this, mCachedDevice,
+                  lifecycle, mManager));
+          controllers.add(new BluetoothDetailsButtonsController(context, this, mCachedDevice,
+                  lifecycle));
+          controllers.add(new BluetoothDetailsCompanionAppsController(context, this,
+                  mCachedDevice, lifecycle));
+          controllers.add(new BluetoothDetailsSpatialAudioController(context, this, mCachedDevice,
+                  lifecycle));
+          controllers.add(new BluetoothDetailsProfilesController(context, this, mManager,
+                  mCachedDevice, lifecycle));
+          controllers.add(new BluetoothDetailsMacAddressController(context, this, mCachedDevice,
+                  lifecycle));
+          controllers.add(new StylusDevicesController(context, mInputDevice, lifecycle));
+          controllers.add(new BluetoothDetailsRelatedToolsController(context, this, mCachedDevice,
+                  lifecycle));
+          if (mBAPropertyChecked == false) {
+              int advAudioMask = SystemProperties.getInt(BLUETOOTH_ADV_AUDIO_MASK_PROP, 0);
+              mBAEnabled = (((advAudioMask & BA_MASK) == BA_MASK) &&
+                  SystemProperties.getBoolean(BLUETOOTH_BROADCAST_UI_PROP, true));
+              mBAPropertyChecked = true;
           }
-        } catch (ClassNotFoundException | NoSuchMethodException | IllegalAccessException |
-            InvocationTargetException | InstantiationException | IllegalArgumentException |
-            ExceptionInInitializerError e) {
-            e.printStackTrace();
-            mBAEnabled = false;
-        } finally {
-            return controllers;
-=======
-        if (mCachedDevice != null) {
-            Lifecycle lifecycle = getSettingsLifecycle();
-            controllers.add(new BluetoothDetailsHeaderController(context, this, mCachedDevice,
-                    lifecycle, mManager));
-            controllers.add(new BluetoothDetailsButtonsController(context, this, mCachedDevice,
-                    lifecycle));
-            controllers.add(new BluetoothDetailsCompanionAppsController(context, this,
-                    mCachedDevice, lifecycle));
-            controllers.add(new BluetoothDetailsSpatialAudioController(context, this, mCachedDevice,
-                    lifecycle));
-            controllers.add(new BluetoothDetailsProfilesController(context, this, mManager,
-                    mCachedDevice, lifecycle));
-            controllers.add(new BluetoothDetailsMacAddressController(context, this, mCachedDevice,
-                    lifecycle));
-            controllers.add(new StylusDevicesController(context, mInputDevice, lifecycle));
-            controllers.add(new BluetoothDetailsRelatedToolsController(context, this, mCachedDevice,
-                    lifecycle));
-            controllers.add(new BluetoothDetailsPairOtherController(context, this, mCachedDevice,
-                    lifecycle));
->>>>>>> cd502279
-        }
+          if (mBAEnabled == false) {
+              return controllers;
+          }
+
+          Log.d(TAG, "createPreferenceControllers for BA");
+
+          try {
+              if (mCachedDevice.isBASeeker()) {
+                  Class<?> classAddSourceController = Class.forName(
+                      "com.android.settings.bluetooth.BluetoothDetailsAddSourceButtonController");
+                  Class<?> classBADeviceController = Class.forName(
+                      "com.android.settings.bluetooth.BADevicePreferenceController");
+                  Constructor ctorAddSource = classAddSourceController
+                      .getDeclaredConstructor(new Class[] {Context.class,
+                  PreferenceFragmentCompat.class, CachedBluetoothDevice.class, Lifecycle.class});
+                  Constructor ctorBADevice = classBADeviceController
+                      .getDeclaredConstructor(new Class[] {Context.class, Lifecycle.class,
+                      String.class});
+                  Object objAddSourceController = ctorAddSource.newInstance(context, this,
+                      mCachedDevice, lifecycle);
+                  Object objBADeviceController = ctorBADevice.newInstance(context, lifecycle,
+                      "added_sources");
+                  objBADeviceController.getClass()
+                      .getMethod("init", DashboardFragment.class, CachedBluetoothDevice.class)
+                      .invoke(objBADeviceController, this, mCachedDevice);
+              controllers.add((AbstractPreferenceController) objAddSourceController);
+              controllers.add((AbstractPreferenceController) objBADeviceController);
+            }
+          } catch (ClassNotFoundException | NoSuchMethodException | IllegalAccessException |
+              InvocationTargetException | InstantiationException | IllegalArgumentException |
+              ExceptionInInitializerError e) {
+              e.printStackTrace();
+              mBAEnabled = false;
+          } finally {
+              return controllers;
+          }
     }
 
     private int getPaddingSize() {
