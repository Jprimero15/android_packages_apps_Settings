--- conflicted
+++ resolved
@@ -211,7 +211,6 @@
          * changed before proceeding. It will also call notifyChanged() if
          * any preference info has changed from the previous value.
          */
-<<<<<<< HEAD
         BluetoothAdapter adapter = BluetoothAdapter.getDefaultAdapter();
         if (adapter != null &&
                 mCachedDevice.getAddress().equals(adapter.getAddress())) {
@@ -232,16 +231,6 @@
             } catch (RejectedExecutionException e) {
                 Log.w(TAG, "Handler thread unavailable, skipping getConnectionSummary!");
             }
-=======
-        setTitle(mCachedDevice.getName());
-        try {
-            ThreadUtils.postOnBackgroundThread(() -> {
-                // Null check is done at the framework
-                ThreadUtils.postOnMainThread(() -> setSummary(getConnectionSummary()));
-            });
-        } catch (RejectedExecutionException e) {
-            Log.w(TAG, "Handler thread unavailable, skipping getConnectionSummary!");
->>>>>>> d0a9dcc8
         }
 
         // Used to gray out the item
