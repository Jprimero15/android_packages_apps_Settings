/*
 * Copyright (C) 2023 The Android Open Source Project
 *
 * Licensed under the Apache License, Version 2.0 (the "License");
 * you may not use this file except in compliance with the License.
 * You may obtain a copy of the License at
 *
 *      http://www.apache.org/licenses/LICENSE-2.0
 *
 * Unless required by applicable law or agreed to in writing, software
 * distributed under the License is distributed on an "AS IS" BASIS,
 * WITHOUT WARRANTIES OR CONDITIONS OF ANY KIND, either express or implied.
 * See the License for the specific language governing permissions and
 * limitations under the License.
 */

package com.android.settings.bluetooth;

import static android.os.UserManager.DISALLOW_CONFIG_BLUETOOTH;

import android.app.settings.SettingsEnums;
import android.bluetooth.BluetoothAdapter;
import android.bluetooth.BluetoothDevice;
import android.bluetooth.BluetoothAdapter;
import android.content.Context;
import android.content.DialogInterface;
import android.content.res.Resources;
import android.graphics.drawable.Drawable;
import android.os.UserManager;
import android.text.Html;
import android.text.TextUtils;
import android.util.Log;
import android.util.Pair;
import android.util.TypedValue;
import android.view.View;
import android.widget.ImageView;

import androidx.annotation.IntDef;
import androidx.annotation.NonNull;
import androidx.annotation.Nullable;
import androidx.annotation.VisibleForTesting;
import androidx.appcompat.app.AlertDialog;
import androidx.preference.Preference;
import androidx.preference.PreferenceViewHolder;

import com.android.settings.R;
import com.android.settings.overlay.FeatureFactory;
import com.android.settings.widget.GearPreference;
import com.android.settingslib.bluetooth.CachedBluetoothDevice;
import com.android.settingslib.core.instrumentation.MetricsFeatureProvider;
import com.android.settingslib.utils.ThreadUtils;

import java.lang.annotation.Retention;
import java.lang.annotation.RetentionPolicy;
import java.util.HashSet;
import java.util.Set;
import java.util.concurrent.RejectedExecutionException;
import java.util.concurrent.atomic.AtomicInteger;

/**
 * BluetoothDevicePreference is the preference type used to display each remote
 * Bluetooth device in the Bluetooth Settings screen.
 */
public final class BluetoothDevicePreference extends GearPreference {
    private static final String TAG = "BluetoothDevicePref";

    private static int sDimAlpha = Integer.MIN_VALUE;

    @Retention(RetentionPolicy.SOURCE)
    @IntDef({SortType.TYPE_DEFAULT,
            SortType.TYPE_FIFO,
            SortType.TYPE_NO_SORT})
    public @interface SortType {
        int TYPE_DEFAULT = 1;
        int TYPE_FIFO = 2;
        int TYPE_NO_SORT = 3;
    }

    private final CachedBluetoothDevice mCachedDevice;
    private final UserManager mUserManager;

    private Set<BluetoothDevice> mBluetoothDevices;
    @VisibleForTesting
    BluetoothAdapter mBluetoothAdapter;
    private final boolean mShowDevicesWithoutNames;
    @NonNull
    private static final AtomicInteger sNextId = new AtomicInteger();
    private final int mId;
    private final int mType;

    private AlertDialog mDisconnectDialog;
    private String contentDescription = null;
    private boolean mHideSecondTarget = false;
    private boolean mIsCallbackRemoved = true;
    @VisibleForTesting
    boolean mNeedNotifyHierarchyChanged = false;
    /* Talk-back descriptions for various BT icons */
    Resources mResources;
    final BluetoothDevicePreferenceCallback mCallback;
    @VisibleForTesting
    final BluetoothAdapter.OnMetadataChangedListener mMetadataListener =
            new BluetoothAdapter.OnMetadataChangedListener() {
                @Override
                public void onMetadataChanged(BluetoothDevice device, int key, byte[] value) {
                    Log.d(TAG, String.format("Metadata updated in Device %s: %d = %s.",
                            device.getAnonymizedAddress(),
                            key, value == null ? null : new String(value)));
                    onPreferenceAttributesChanged();
                }
            };

    private class BluetoothDevicePreferenceCallback implements CachedBluetoothDevice.Callback {

        @Override
        public void onDeviceAttributesChanged() {
            onPreferenceAttributesChanged();
        }
    }

    private final boolean mHideSummary;

    public BluetoothDevicePreference(Context context, CachedBluetoothDevice cachedDevice,
            boolean showDeviceWithoutNames, @SortType int type) {
        super(context, null);
        mResources = getContext().getResources();
        mUserManager = (UserManager) context.getSystemService(Context.USER_SERVICE);
        mBluetoothAdapter = BluetoothAdapter.getDefaultAdapter();
        mShowDevicesWithoutNames = showDeviceWithoutNames;

        if (sDimAlpha == Integer.MIN_VALUE) {
            TypedValue outValue = new TypedValue();
            context.getTheme().resolveAttribute(android.R.attr.disabledAlpha, outValue, true);
            sDimAlpha = (int) (outValue.getFloat() * 255);
        }

        mCachedDevice = cachedDevice;
        mCallback = new BluetoothDevicePreferenceCallback();
        mId = sNextId.getAndIncrement();
        mType = type;
<<<<<<< HEAD
        onPreferenceAttributesChanged();
        mHideSummary = false;
    }

    public BluetoothDevicePreference(Context context, CachedBluetoothDevice cachedDevice,
            boolean showDeviceWithoutNames, @SortType int type, boolean hideSummary) {
        super(context, null);
        mResources = getContext().getResources();
        mUserManager = context.getSystemService(UserManager.class);
        mShowDevicesWithoutNames = showDeviceWithoutNames;
        if (sDimAlpha == Integer.MIN_VALUE) {
            TypedValue outValue = new TypedValue();
            context.getTheme().resolveAttribute(android.R.attr.disabledAlpha, outValue, true);
            sDimAlpha = (int) (outValue.getFloat() * 255);
        }
=======
        setVisible(false);
>>>>>>> 834e69f5

        mCachedDevice = cachedDevice;
        mCallback = new BluetoothDevicePreferenceCallback();
        mCachedDevice.registerCallback(mCallback);
        mCurrentTime = System.currentTimeMillis();
        mType = type;
        mHideSummary = hideSummary;
        onPreferenceAttributesChanged();
    }

    public void setNeedNotifyHierarchyChanged(boolean needNotifyHierarchyChanged) {
        mNeedNotifyHierarchyChanged = needNotifyHierarchyChanged;
    }

    @Override
    protected boolean shouldHideSecondTarget() {
        return mCachedDevice == null
                || mCachedDevice.getBondState() != BluetoothDevice.BOND_BONDED
                || mUserManager.hasUserRestriction(DISALLOW_CONFIG_BLUETOOTH)
                || mHideSecondTarget;
    }

    @Override
    protected int getSecondTargetResId() {
        return R.layout.preference_widget_gear;
    }

    CachedBluetoothDevice getCachedDevice() {
        return mCachedDevice;
    }

    @Override
    protected void onPrepareForRemoval() {
        super.onPrepareForRemoval();
        if (!mIsCallbackRemoved) {
            mCachedDevice.unregisterCallback(mCallback);
            unregisterMetadataChangedListener();
            mIsCallbackRemoved = true;
        }
        if (mDisconnectDialog != null) {
            mDisconnectDialog.dismiss();
            mDisconnectDialog = null;
        }
    }

    @Override
    public void onAttached() {
        super.onAttached();
        if (mIsCallbackRemoved) {
            mCachedDevice.registerCallback(mCallback);
            registerMetadataChangedListener();
            mIsCallbackRemoved = false;
        }
        onPreferenceAttributesChanged();
    }

    @Override
    public void onDetached() {
        super.onDetached();
        if (!mIsCallbackRemoved) {
            mCachedDevice.unregisterCallback(mCallback);
            unregisterMetadataChangedListener();
            mIsCallbackRemoved = true;
        }
    }

    private void registerMetadataChangedListener() {
        if (mBluetoothDevices == null) {
            mBluetoothDevices = new HashSet<>();
        }
        mBluetoothDevices.clear();
        if (mCachedDevice.getDevice() != null) {
            mBluetoothDevices.add(mCachedDevice.getDevice());
        }
        for (CachedBluetoothDevice cbd : mCachedDevice.getMemberDevice()) {
            mBluetoothDevices.add(cbd.getDevice());
        }
        if (mBluetoothDevices.isEmpty()) {
            Log.d(TAG, "No BT device to register.");
            return;
        }
        mBluetoothDevices.forEach(bd ->
                mBluetoothAdapter.addOnMetadataChangedListener(bd,
                        getContext().getMainExecutor(), mMetadataListener));
    }

    private void unregisterMetadataChangedListener() {
        if (mBluetoothDevices == null || mBluetoothDevices.isEmpty()) {
            Log.d(TAG, "No BT device to unregister.");
            return;
        }
        mBluetoothDevices.forEach(
                bd -> mBluetoothAdapter.removeOnMetadataChangedListener(bd, mMetadataListener));
        mBluetoothDevices.clear();
    }

    public CachedBluetoothDevice getBluetoothDevice() {
        return mCachedDevice;
    }

    public void hideSecondTarget(boolean hideSecondTarget) {
        mHideSecondTarget = hideSecondTarget;
    }

    @SuppressWarnings("FutureReturnValueIgnored")
    void onPreferenceAttributesChanged() {
<<<<<<< HEAD
        Pair<Drawable, String> pair = mCachedDevice.getDrawableWithDescription();
        setIcon(pair.first);
        contentDescription = pair.second;

        /*
         * The preference framework takes care of making sure the value has
         * changed before proceeding. It will also call notifyChanged() if
         * any preference info has changed from the previous value.
         */
        BluetoothAdapter adapter = BluetoothAdapter.getDefaultAdapter();
        if (adapter != null &&
                mCachedDevice.getAddress().equals(adapter.getAddress())) {
            //for ba related things, using the same preference
            //for showing the local device
            setTitle(adapter.getName()+"(self)");
        } else {
            setTitle(mCachedDevice.getName());
        }
        // Null check is done at the framework
        if (!mHideSummary) {
            try {
                ThreadUtils.postOnBackgroundThread(() -> {
                    String summary = mCachedDevice.getConnectionSummary();
                    // Null check is done at the framework
                    ThreadUtils.postOnMainThread(() -> setSummary(summary));
                });
            } catch (RejectedExecutionException e) {
                Log.w(TAG, "Handler thread unavailable, skipping getConnectionSummary!");
            }
        }

        // Used to gray out the item
        if (mHideSummary) {
            setEnabled(true);
        } else {
            setEnabled(!mCachedDevice.isBusy());
        }

        // Device is only visible in the UI if it has a valid name besides MAC address or when user
        // allows showing devices without user-friendly name in developer settings
        setVisible(mShowDevicesWithoutNames || mCachedDevice.hasHumanReadableName());

        // This could affect ordering, so notify that
        if (mNeedNotifyHierarchyChanged) {
            notifyHierarchyChanged();
        }
=======
        try {
            ThreadUtils.postOnBackgroundThread(() -> {
                @Nullable String name = mCachedDevice.getName();
                // Null check is done at the framework
                @Nullable String connectionSummary = getConnectionSummary();
                @NonNull Pair<Drawable, String> pair = mCachedDevice.getDrawableWithDescription();
                boolean isBusy = mCachedDevice.isBusy();
                // Device is only visible in the UI if it has a valid name besides MAC address or
                // when user allows showing devices without user-friendly name in developer settings
                boolean isVisible =
                        mShowDevicesWithoutNames || mCachedDevice.hasHumanReadableName();

                ThreadUtils.postOnMainThread(() -> {
                    /*
                     * The preference framework takes care of making sure the value has
                     * changed before proceeding. It will also call notifyChanged() if
                     * any preference info has changed from the previous value.
                     */
                    setTitle(name);
                    setSummary(connectionSummary);
                    setIcon(pair.first);
                    contentDescription = pair.second;
                    // Used to gray out the item
                    setEnabled(!isBusy);
                    setVisible(isVisible);

                    // This could affect ordering, so notify that
                    if (mNeedNotifyHierarchyChanged) {
                        notifyHierarchyChanged();
                    }
                });
            });
        } catch (RejectedExecutionException e) {
            Log.w(TAG, "Handler thread unavailable, skipping getConnectionSummary!");
        }
>>>>>>> 834e69f5
    }

    @Override
    public void onBindViewHolder(PreferenceViewHolder view) {
        // Disable this view if the bluetooth enable/disable preference view is off
        if (null != findPreferenceInHierarchy("bt_checkbox")) {
            setDependency("bt_checkbox");
        }

        if (mCachedDevice.getBondState() == BluetoothDevice.BOND_BONDED) {
            ImageView deviceDetails = (ImageView) view.findViewById(R.id.settings_button);

            if (deviceDetails != null) {
                deviceDetails.setOnClickListener(this);
            }
        }
        final ImageView imageView = (ImageView) view.findViewById(android.R.id.icon);
        if (imageView != null) {
            imageView.setContentDescription(contentDescription);
            // Set property to prevent Talkback from reading out.
            imageView.setImportantForAccessibility(View.IMPORTANT_FOR_ACCESSIBILITY_NO);
            imageView.setElevation(
                    getContext().getResources().getDimension(R.dimen.bt_icon_elevation));
        }
        super.onBindViewHolder(view);
    }

    @Override
    public boolean equals(Object o) {
        if ((o == null) || !(o instanceof BluetoothDevicePreference)) {
            return false;
        }
        return mCachedDevice.equals(
                ((BluetoothDevicePreference) o).mCachedDevice);
    }

    @Override
    public int hashCode() {
        return mCachedDevice.hashCode();
    }

    @Override
    public int compareTo(Preference another) {
        if (!(another instanceof BluetoothDevicePreference)) {
            // Rely on default sort
            return super.compareTo(another);
        }

        switch (mType) {
            case SortType.TYPE_DEFAULT:
                return mCachedDevice
                        .compareTo(((BluetoothDevicePreference) another).mCachedDevice);
            case SortType.TYPE_FIFO:
                return mId > ((BluetoothDevicePreference) another).mId ? 1 : -1;
            default:
                return super.compareTo(another);
        }
    }

    void onClicked() {
        Context context = getContext();
        int bondState = mCachedDevice.getBondState();

        final MetricsFeatureProvider metricsFeatureProvider =
                FeatureFactory.getFactory(context).getMetricsFeatureProvider();

        if (mCachedDevice.isConnected()) {
            metricsFeatureProvider.action(context,
                    SettingsEnums.ACTION_SETTINGS_BLUETOOTH_DISCONNECT);
            askDisconnect();
        } else if (bondState == BluetoothDevice.BOND_BONDED) {
            metricsFeatureProvider.action(context,
                    SettingsEnums.ACTION_SETTINGS_BLUETOOTH_CONNECT);
            mCachedDevice.connect();
        } else if (bondState == BluetoothDevice.BOND_NONE) {
            metricsFeatureProvider.action(context,
                    SettingsEnums.ACTION_SETTINGS_BLUETOOTH_PAIR);
            if (!mCachedDevice.hasHumanReadableName()) {
                metricsFeatureProvider.action(context,
                        SettingsEnums.ACTION_SETTINGS_BLUETOOTH_PAIR_DEVICES_WITHOUT_NAMES);
            }
            pair();
        }
    }

    // Show disconnect confirmation dialog for a device.
    private void askDisconnect() {
        Context context = getContext();
        String name = mCachedDevice.getName();
        if (TextUtils.isEmpty(name)) {
            name = context.getString(R.string.bluetooth_device);
        }
        String message = context.getString(R.string.bluetooth_disconnect_all_profiles, name);
        String title = context.getString(R.string.bluetooth_disconnect_title);

        DialogInterface.OnClickListener disconnectListener = new DialogInterface.OnClickListener() {
            public void onClick(DialogInterface dialog, int which) {
                mCachedDevice.disconnect();
            }
        };

        mDisconnectDialog = Utils.showDisconnectDialog(context,
                mDisconnectDialog, disconnectListener, title, Html.fromHtml(message));
    }

    private void pair() {
        if (!mCachedDevice.startPairing()) {
            Utils.showError(getContext(), mCachedDevice.getName(),
                    R.string.bluetooth_pairing_error_message);
        }
    }

    private String getConnectionSummary() {
        String summary = null;
        if (mCachedDevice.getBondState() != BluetoothDevice.BOND_NONE) {
            summary = mCachedDevice.getConnectionSummary();
        }
        return summary;
    }
}<|MERGE_RESOLUTION|>--- conflicted
+++ resolved
@@ -137,9 +137,7 @@
         mCallback = new BluetoothDevicePreferenceCallback();
         mId = sNextId.getAndIncrement();
         mType = type;
-<<<<<<< HEAD
-        onPreferenceAttributesChanged();
-        mHideSummary = false;
+        setVisible(false);
     }
 
     public BluetoothDevicePreference(Context context, CachedBluetoothDevice cachedDevice,
@@ -153,14 +151,11 @@
             context.getTheme().resolveAttribute(android.R.attr.disabledAlpha, outValue, true);
             sDimAlpha = (int) (outValue.getFloat() * 255);
         }
-=======
-        setVisible(false);
->>>>>>> 834e69f5
 
         mCachedDevice = cachedDevice;
         mCallback = new BluetoothDevicePreferenceCallback();
         mCachedDevice.registerCallback(mCallback);
-        mCurrentTime = System.currentTimeMillis();
+        mId = sNextId.getAndIncrement();
         mType = type;
         mHideSummary = hideSummary;
         onPreferenceAttributesChanged();
@@ -262,54 +257,6 @@
 
     @SuppressWarnings("FutureReturnValueIgnored")
     void onPreferenceAttributesChanged() {
-<<<<<<< HEAD
-        Pair<Drawable, String> pair = mCachedDevice.getDrawableWithDescription();
-        setIcon(pair.first);
-        contentDescription = pair.second;
-
-        /*
-         * The preference framework takes care of making sure the value has
-         * changed before proceeding. It will also call notifyChanged() if
-         * any preference info has changed from the previous value.
-         */
-        BluetoothAdapter adapter = BluetoothAdapter.getDefaultAdapter();
-        if (adapter != null &&
-                mCachedDevice.getAddress().equals(adapter.getAddress())) {
-            //for ba related things, using the same preference
-            //for showing the local device
-            setTitle(adapter.getName()+"(self)");
-        } else {
-            setTitle(mCachedDevice.getName());
-        }
-        // Null check is done at the framework
-        if (!mHideSummary) {
-            try {
-                ThreadUtils.postOnBackgroundThread(() -> {
-                    String summary = mCachedDevice.getConnectionSummary();
-                    // Null check is done at the framework
-                    ThreadUtils.postOnMainThread(() -> setSummary(summary));
-                });
-            } catch (RejectedExecutionException e) {
-                Log.w(TAG, "Handler thread unavailable, skipping getConnectionSummary!");
-            }
-        }
-
-        // Used to gray out the item
-        if (mHideSummary) {
-            setEnabled(true);
-        } else {
-            setEnabled(!mCachedDevice.isBusy());
-        }
-
-        // Device is only visible in the UI if it has a valid name besides MAC address or when user
-        // allows showing devices without user-friendly name in developer settings
-        setVisible(mShowDevicesWithoutNames || mCachedDevice.hasHumanReadableName());
-
-        // This could affect ordering, so notify that
-        if (mNeedNotifyHierarchyChanged) {
-            notifyHierarchyChanged();
-        }
-=======
         try {
             ThreadUtils.postOnBackgroundThread(() -> {
                 @Nullable String name = mCachedDevice.getName();
@@ -345,7 +292,6 @@
         } catch (RejectedExecutionException e) {
             Log.w(TAG, "Handler thread unavailable, skipping getConnectionSummary!");
         }
->>>>>>> 834e69f5
     }
 
     @Override
