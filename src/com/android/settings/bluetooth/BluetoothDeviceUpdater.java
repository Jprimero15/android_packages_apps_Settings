/*
 * Copyright (C) 2017 The Android Open Source Project
 *
 * Licensed under the Apache License, Version 2.0 (the "License");
 * you may not use this file except in compliance with the License.
 * You may obtain a copy of the License at
 *
 *      http://www.apache.org/licenses/LICENSE-2.0
 *
 * Unless required by applicable law or agreed to in writing, software
 * distributed under the License is distributed on an "AS IS" BASIS,
 * WITHOUT WARRANTIES OR CONDITIONS OF ANY KIND, either express or implied.
 * See the License for the specific language governing permissions and
 * limitations under the License.
 */
package com.android.settings.bluetooth;

import android.bluetooth.BluetoothAdapter;
import android.bluetooth.BluetoothDevice;
import android.content.Context;
import android.os.Bundle;
import android.util.Log;

import androidx.annotation.VisibleForTesting;
import androidx.preference.Preference;

import com.android.settings.R;
import com.android.settings.connecteddevice.DevicePreferenceCallback;
import com.android.settings.core.SubSettingLauncher;
import com.android.settings.overlay.FeatureFactory;
import com.android.settings.widget.GearPreference;
import com.android.settingslib.bluetooth.BluetoothCallback;
import com.android.settingslib.bluetooth.CachedBluetoothDevice;
import com.android.settingslib.bluetooth.LocalBluetoothManager;
import com.android.settingslib.bluetooth.LocalBluetoothProfileManager;
import com.android.settingslib.core.instrumentation.MetricsFeatureProvider;

import java.util.ArrayList;
import java.util.Collection;
import java.util.HashMap;
import java.util.List;
import java.util.Map;
import java.util.UUID;

/**
 * Update the bluetooth devices. It gets bluetooth event from {@link LocalBluetoothManager} using
 * {@link BluetoothCallback}. It notifies the upper level whether to add/remove the preference
 * through {@link DevicePreferenceCallback}
 *
 * In {@link BluetoothDeviceUpdater}, it uses {@link #isFilterMatched(CachedBluetoothDevice)} to
 * detect whether the {@link CachedBluetoothDevice} is relevant.
 */
public abstract class BluetoothDeviceUpdater implements BluetoothCallback,
        LocalBluetoothProfileManager.ServiceListener {
    protected final MetricsFeatureProvider mMetricsFeatureProvider;
    protected final DevicePreferenceCallback mDevicePreferenceCallback;
    protected final Map<BluetoothDevice, Preference> mPreferenceMap;
    protected Context mContext;
    protected Context mPrefContext;
    @VisibleForTesting
    protected LocalBluetoothManager mLocalManager;
    protected int mMetricsCategory;

    protected static final String TAG = "BluetoothDeviceUpdater";
    private static final boolean DBG = Log.isLoggable(TAG, Log.DEBUG);

    private GroupUtils mGroupUtils;

    @VisibleForTesting
    public final GearPreference.OnGearClickListener mDeviceProfilesListener = pref -> {
        launchDeviceDetails(pref);
    };

    public BluetoothDeviceUpdater(Context context,
            DevicePreferenceCallback devicePreferenceCallback, int metricsCategory) {
        this(context, devicePreferenceCallback, Utils.getLocalBtManager(context), metricsCategory);
    }

    @VisibleForTesting
    BluetoothDeviceUpdater(Context context,
            DevicePreferenceCallback devicePreferenceCallback, LocalBluetoothManager localManager,
            int metricsCategory) {
        mContext = context;
        mDevicePreferenceCallback = devicePreferenceCallback;
        mPreferenceMap = new HashMap<>();
        mLocalManager = localManager;
        mMetricsCategory = metricsCategory;
<<<<<<< HEAD
        mMetricsFeatureProvider = FeatureFactory.getFactory(context).getMetricsFeatureProvider();
        mGroupUtils = new GroupUtils(context);
=======
        mMetricsFeatureProvider = FeatureFactory.getFeatureFactory().getMetricsFeatureProvider();
>>>>>>> 2f95f411
    }

    /**
     * Register the bluetooth event callback and update the list
     */
    public void registerCallback() {
        if (mLocalManager == null) {
            Log.e(getLogTag(), "registerCallback() Bluetooth is not supported on this device");
            return;
        }
        mLocalManager.setForegroundActivity(mContext);
        mLocalManager.getEventManager().registerCallback(this);
        mLocalManager.getProfileManager().addServiceListener(this);
        forceUpdate();
    }

    /**
     * Unregister the bluetooth event callback
     */
    public void unregisterCallback() {
        if (mLocalManager == null) {
            Log.e(getLogTag(), "unregisterCallback() Bluetooth is not supported on this device");
            return;
        }
        mLocalManager.setForegroundActivity(null);
        mLocalManager.getEventManager().unregisterCallback(this);
        mLocalManager.getProfileManager().removeServiceListener(this);
    }

    /**
     * Force to update the list of bluetooth devices
     */
    public void forceUpdate() {
        if (mLocalManager == null) {
            Log.e(getLogTag(), "forceUpdate() Bluetooth is not supported on this device");
            return;
        }
        if (BluetoothAdapter.getDefaultAdapter().isEnabled()) {
            final Collection<CachedBluetoothDevice> cachedDevices =
                    mLocalManager.getCachedDeviceManager().getCachedDevicesCopy();
            for (CachedBluetoothDevice cachedBluetoothDevice : cachedDevices) {
                update(cachedBluetoothDevice);
            }
        } else {
            removeAllDevicesFromPreference();
        }
    }

    public void removeAllDevicesFromPreference() {
        if (mLocalManager == null) {
            Log.e(getLogTag(),
                    "removeAllDevicesFromPreference() BT is not supported on this device");
            return;
        }
        final Collection<CachedBluetoothDevice> cachedDevices =
                mLocalManager.getCachedDeviceManager().getCachedDevicesCopy();
        for (CachedBluetoothDevice cachedBluetoothDevice : cachedDevices) {
            removePreference(cachedBluetoothDevice);
        }
    }

    @Override
    public void onBluetoothStateChanged(int bluetoothState) {
        if (BluetoothAdapter.STATE_ON == bluetoothState) {
            forceUpdate();
        } else if (BluetoothAdapter.STATE_OFF == bluetoothState) {
            removeAllDevicesFromPreference();
        }
    }

    @Override
    public void onDeviceAdded(CachedBluetoothDevice cachedDevice) {
        update(cachedDevice);
    }

    @Override
    public void onDeviceDeleted(CachedBluetoothDevice cachedDevice) {
        // Used to combine the hearing aid entries just after pairing. Once both the hearing aids
        // get connected and their hiSyncId gets populated, this gets called for one of the
        // 2 hearing aids so that only one entry in the connected devices list will be seen.
        removePreference(cachedDevice);
    }

    @Override
    public void onDeviceBondStateChanged(CachedBluetoothDevice cachedDevice, int bondState) {
        update(cachedDevice);
    }

    @Override
    public void onProfileConnectionStateChanged(CachedBluetoothDevice cachedDevice, int state,
            int bluetoothProfile) {
        if (DBG) {
            Log.d(getLogTag(), "onProfileConnectionStateChanged() device: " + cachedDevice.getName()
                    + ", state: " + state + ", bluetoothProfile: " + bluetoothProfile);
        }
        update(cachedDevice);
    }

    @Override
    public void onAclConnectionStateChanged(CachedBluetoothDevice cachedDevice, int state) {
        if (DBG) {
            Log.d(getLogTag(), "onAclConnectionStateChanged() device: " + cachedDevice.getName()
                    + ", state: " + state);
        }
        update(cachedDevice);
    }

    @Override
    public void onNewGroupFound(CachedBluetoothDevice cachedDevice, int groupId,
            UUID setPrimaryServiceUuid) {
        if (DBG) {
            Log.d(TAG, " NewGroupFound device: " + cachedDevice
                    + ", groupId: " + groupId);
        }
        update(cachedDevice);
    }

    @Override
    public void onServiceConnected() {
        // When bluetooth service connected update the UI
        forceUpdate();
    }

    @Override
    public void onServiceDisconnected() {

    }

    /**
     * Set the context to generate the {@link Preference}, so it could get the correct theme.
     */
    public void setPrefContext(Context context) {
        mPrefContext = context;
    }

    /**
     * Return {@code true} if {@code cachedBluetoothDevice} matches this
     * {@link BluetoothDeviceUpdater} and should stay in the list, otherwise return {@code false}
     */
    public abstract boolean isFilterMatched(CachedBluetoothDevice cachedBluetoothDevice);

    /**
     * Return a preference key for logging
     */
    protected abstract String getPreferenceKey();

    /**
     * Update whether to show {@link CachedBluetoothDevice} in the list.
     */
    protected void update(CachedBluetoothDevice cachedBluetoothDevice) {
        if (isFilterMatched(cachedBluetoothDevice)) {
            // Add the preference if it is new one
            addPreference(cachedBluetoothDevice);
        } else {
            removePreference(cachedBluetoothDevice);
        }
    }

    /**
     * Add the {@link Preference} that represents the {@code cachedDevice}
     */
    protected void addPreference(CachedBluetoothDevice cachedDevice) {
        addPreference(cachedDevice, BluetoothDevicePreference.SortType.TYPE_DEFAULT);
    }

    /**
     * Add the {@link Preference} with {@link BluetoothDevicePreference.SortType} that
     * represents the {@code cachedDevice}
     */
    protected void addPreference(CachedBluetoothDevice cachedDevice,
            @BluetoothDevicePreference.SortType int type) {
        final BluetoothDevice device = cachedDevice.getDevice();
        if (!mPreferenceMap.containsKey(device)) {
            BluetoothDevicePreference btPreference =
                    new BluetoothDevicePreference(mPrefContext, cachedDevice,
                            true /* showDeviceWithoutNames */,
                            type);
            btPreference.setKey(getPreferenceKey());
            btPreference.setOnGearClickListener(mDeviceProfilesListener);
            if (this instanceof Preference.OnPreferenceClickListener) {
                btPreference.setOnPreferenceClickListener(
                        (Preference.OnPreferenceClickListener) this);
            }
            mPreferenceMap.put(device, btPreference);
            mDevicePreferenceCallback.onDeviceAdded(btPreference);
        }
    }

    /**
     * Remove the {@link Preference} that represents the {@code cachedDevice}
     */
    protected void removePreference(CachedBluetoothDevice cachedDevice) {
        final BluetoothDevice device = cachedDevice.getDevice();
        final CachedBluetoothDevice subCachedDevice = cachedDevice.getSubDevice();
        if (mPreferenceMap.containsKey(device)) {
            removePreference(device);
        } else if (subCachedDevice != null) {
            // When doing remove, to check if preference maps to sub device.
            // This would happen when connection state is changed in detail page that there is no
            // callback from SettingsLib.
            final BluetoothDevice subDevice = subCachedDevice.getDevice();
            removePreference(subDevice);
        }
    }

    private void removePreference(BluetoothDevice device) {
        if (mPreferenceMap.containsKey(device)) {
            mDevicePreferenceCallback.onDeviceRemoved(mPreferenceMap.get(device));
            mPreferenceMap.remove(device);
        }
    }

    /**
     * Get {@link CachedBluetoothDevice} from {@link Preference} and it is used to init
     * {@link SubSettingLauncher} to launch {@link BluetoothDeviceDetailsFragment}
     */
    protected void launchDeviceDetails(Preference preference) {
        mMetricsFeatureProvider.logClickedPreference(preference, mMetricsCategory);
        final CachedBluetoothDevice device =
                ((BluetoothDevicePreference) preference).getBluetoothDevice();
        if (device == null) {
            return;
        }
        final Bundle args = new Bundle();
        args.putString(BluetoothDeviceDetailsFragment.KEY_DEVICE_ADDRESS,
                device.getDevice().getAddress());

        new SubSettingLauncher(mContext)
                .setDestination(BluetoothDeviceDetailsFragment.class.getName())
                .setArguments(args)
                .setTitleRes(R.string.device_details_title)
                .setSourceMetricsCategory(mMetricsCategory)
                .launch();
    }

    /**
     * @return {@code true} if {@code cachedBluetoothDevice} is connected
     * and the bond state is bonded.
     */
    public boolean isDeviceConnected(CachedBluetoothDevice cachedDevice) {
        if (cachedDevice == null) {
            return false;
        }
        final BluetoothDevice device = cachedDevice.getDevice();
        if (DBG) {
            Log.d(getLogTag(), "isDeviceConnected() device name : " + cachedDevice.getName()
                    + ", is connected : " + device.isConnected() + " , is profile connected : "
                    + cachedDevice.isConnected());
        }
        return device.getBondState() == BluetoothDevice.BOND_BONDED && device.isConnected();
    }

    /**
     * Update the attributes of {@link Preference}.
     */
    public void refreshPreference() {
        List<BluetoothDevice> removeList = new ArrayList<>();
        mPreferenceMap.forEach((key, preference) -> {
            if (isDeviceOfMapInCachedDevicesList(key)) {
                ((BluetoothDevicePreference) preference).onPreferenceAttributesChanged();
            } else {
                // If the BluetoothDevice of preference is not in the CachedDevices List, then
                // remove this preference.
                removeList.add(key);
            }
        });

        for (BluetoothDevice bluetoothDevice : removeList) {
            Log.d(getLogTag(), "removePreference key: " + bluetoothDevice.getAnonymizedAddress());
            removePreference(bluetoothDevice);
        }
    }

    public boolean isGroupDevice(CachedBluetoothDevice cachedDevice) {
        return mGroupUtils.isGroupDevice(cachedDevice);
    }

    public boolean isPrivateAddr(CachedBluetoothDevice cachedDevice) {
        boolean isPvtAddr = cachedDevice.isPrivateAddr();
        if (DBG) {
            Log.d(TAG, "isPrivateAddr device name : " + cachedDevice.getName()
                +  " isPvtAddr " + isPvtAddr);
        }
        return isPvtAddr;
    }

    protected boolean isDeviceInCachedDevicesList(CachedBluetoothDevice cachedDevice) {
        return mLocalManager.getCachedDeviceManager().getCachedDevicesCopy().contains(cachedDevice);
    }

    private boolean isDeviceOfMapInCachedDevicesList(BluetoothDevice inputBluetoothDevice) {
        Collection<CachedBluetoothDevice> cachedDevices =
                mLocalManager.getCachedDeviceManager().getCachedDevicesCopy();
        if (cachedDevices == null || cachedDevices.isEmpty()) {
            return false;
        }
        return cachedDevices.stream()
                .anyMatch(cachedBluetoothDevice -> cachedBluetoothDevice.getDevice() != null
                        && cachedBluetoothDevice.getDevice().equals(inputBluetoothDevice));
    }

    protected String getLogTag() {
        return TAG;
    }
}<|MERGE_RESOLUTION|>--- conflicted
+++ resolved
@@ -85,12 +85,8 @@
         mPreferenceMap = new HashMap<>();
         mLocalManager = localManager;
         mMetricsCategory = metricsCategory;
-<<<<<<< HEAD
-        mMetricsFeatureProvider = FeatureFactory.getFactory(context).getMetricsFeatureProvider();
+        mMetricsFeatureProvider = FeatureFactory.getFeatureFactory().getMetricsFeatureProvider();
         mGroupUtils = new GroupUtils(context);
-=======
-        mMetricsFeatureProvider = FeatureFactory.getFeatureFactory().getMetricsFeatureProvider();
->>>>>>> 2f95f411
     }
 
     /**
