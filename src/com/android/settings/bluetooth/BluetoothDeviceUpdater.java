/*
 * Copyright (C) 2017 The Android Open Source Project
 *
 * Licensed under the Apache License, Version 2.0 (the "License");
 * you may not use this file except in compliance with the License.
 * You may obtain a copy of the License at
 *
 *      http://www.apache.org/licenses/LICENSE-2.0
 *
 * Unless required by applicable law or agreed to in writing, software
 * distributed under the License is distributed on an "AS IS" BASIS,
 * WITHOUT WARRANTIES OR CONDITIONS OF ANY KIND, either express or implied.
 * See the License for the specific language governing permissions and
 * limitations under the License.
 */
package com.android.settings.bluetooth;

import android.bluetooth.BluetoothAdapter;
import android.bluetooth.BluetoothDevice;
import android.content.Context;
import android.os.Bundle;
import android.util.Log;

import androidx.annotation.VisibleForTesting;
import androidx.preference.Preference;

import com.android.settings.R;
import com.android.settings.connecteddevice.DevicePreferenceCallback;
import com.android.settings.core.SubSettingLauncher;
import com.android.settings.dashboard.DashboardFragment;
import com.android.settings.overlay.FeatureFactory;
import com.android.settings.widget.GearPreference;
import com.android.settingslib.bluetooth.BluetoothCallback;
import com.android.settingslib.bluetooth.BluetoothDeviceFilter;
import com.android.settingslib.bluetooth.CachedBluetoothDevice;
import com.android.settingslib.bluetooth.LocalBluetoothManager;
import com.android.settingslib.bluetooth.LocalBluetoothProfileManager;
import com.android.settingslib.core.instrumentation.MetricsFeatureProvider;

import java.util.Collection;
import java.util.HashMap;
import java.util.Map;
import java.util.UUID;

/**
 * Update the bluetooth devices. It gets bluetooth event from {@link LocalBluetoothManager} using
 * {@link BluetoothCallback}. It notifies the upper level whether to add/remove the preference
 * through {@link DevicePreferenceCallback}
 *
 * In {@link BluetoothDeviceUpdater}, it uses {@link BluetoothDeviceFilter.Filter} to detect
 * whether the {@link CachedBluetoothDevice} is relevant.
 */
public abstract class BluetoothDeviceUpdater implements BluetoothCallback,
        LocalBluetoothProfileManager.ServiceListener {
    private static final String TAG = "BluetoothDeviceUpdater";
    private static final boolean DBG = Log.isLoggable(TAG, Log.DEBUG);

    protected final MetricsFeatureProvider mMetricsFeatureProvider;
    protected final DevicePreferenceCallback mDevicePreferenceCallback;
    protected final Map<BluetoothDevice, Preference> mPreferenceMap;
    protected Context mPrefContext;
    protected DashboardFragment mFragment;
    @VisibleForTesting
    protected LocalBluetoothManager mLocalManager;

    private GroupUtils mGroupUtils;

    @VisibleForTesting
    public final GearPreference.OnGearClickListener mDeviceProfilesListener = pref -> {
        launchDeviceDetails(pref);
    };

    public BluetoothDeviceUpdater(Context context, DashboardFragment fragment,
            DevicePreferenceCallback devicePreferenceCallback) {
        this(context, fragment, devicePreferenceCallback, Utils.getLocalBtManager(context));
    }

    @VisibleForTesting
    BluetoothDeviceUpdater(Context context, DashboardFragment fragment,
            DevicePreferenceCallback devicePreferenceCallback, LocalBluetoothManager localManager) {
        mFragment = fragment;
        mDevicePreferenceCallback = devicePreferenceCallback;
        mPreferenceMap = new HashMap<>();
        mLocalManager = localManager;
        mMetricsFeatureProvider = FeatureFactory.getFactory(context).getMetricsFeatureProvider();
        mGroupUtils = new GroupUtils(context);
    }

    /**
     * Register the bluetooth event callback and update the list
     */
    public void registerCallback() {
        if (mLocalManager == null) {
            Log.e(TAG, "registerCallback() Bluetooth is not supported on this device");
            return;
        }
        mLocalManager.setForegroundActivity(mFragment.getContext());
        mLocalManager.getEventManager().registerCallback(this);
        mLocalManager.getProfileManager().addServiceListener(this);
        forceUpdate();
    }

    /**
     * Unregister the bluetooth event callback
     */
    public void unregisterCallback() {
        if (mLocalManager == null) {
            Log.e(TAG, "unregisterCallback() Bluetooth is not supported on this device");
            return;
        }
        mLocalManager.setForegroundActivity(null);
        mLocalManager.getEventManager().unregisterCallback(this);
        mLocalManager.getProfileManager().removeServiceListener(this);
    }

    /**
     * Force to update the list of bluetooth devices
     */
    public void forceUpdate() {
        if (mLocalManager == null) {
            Log.e(TAG, "forceUpdate() Bluetooth is not supported on this device");
            return;
        }
        if (BluetoothAdapter.getDefaultAdapter().isEnabled()) {
            final Collection<CachedBluetoothDevice> cachedDevices =
                    mLocalManager.getCachedDeviceManager().getCachedDevicesCopy();
            for (CachedBluetoothDevice cachedBluetoothDevice : cachedDevices) {
                update(cachedBluetoothDevice);
            }
        } else {
          removeAllDevicesFromPreference();
        }
    }

    public void removeAllDevicesFromPreference() {
        if (mLocalManager == null) {
            Log.e(TAG, "removeAllDevicesFromPreference() BT is not supported on this device");
            return;
        }
        final Collection<CachedBluetoothDevice> cachedDevices =
                mLocalManager.getCachedDeviceManager().getCachedDevicesCopy();
        for (CachedBluetoothDevice cachedBluetoothDevice : cachedDevices) {
            removePreference(cachedBluetoothDevice);
        }
    }

    @Override
    public void onBluetoothStateChanged(int bluetoothState) {
        if (BluetoothAdapter.STATE_ON == bluetoothState) {
            forceUpdate();
        } else if (BluetoothAdapter.STATE_OFF == bluetoothState) {
            removeAllDevicesFromPreference();
        }
    }

    @Override
    public void onDeviceAdded(CachedBluetoothDevice cachedDevice) {
        update(cachedDevice);
    }

    @Override
    public void onDeviceDeleted(CachedBluetoothDevice cachedDevice) {
        // Used to combine the hearing aid entries just after pairing. Once both the hearing aids
        // get connected and their hiSyncId gets populated, this gets called for one of the
        // 2 hearing aids so that only one entry in the connected devices list will be seen.
        removePreference(cachedDevice);
    }

    @Override
    public void onDeviceBondStateChanged(CachedBluetoothDevice cachedDevice, int bondState) {
        update(cachedDevice);
    }

    @Override
    public void onProfileConnectionStateChanged(CachedBluetoothDevice cachedDevice, int state,
            int bluetoothProfile) {
        if (DBG) {
            Log.d(TAG, "onProfileConnectionStateChanged() device: " + cachedDevice.getName()
                    + ", state: " + state + ", bluetoothProfile: " + bluetoothProfile);
        }
        update(cachedDevice);
    }

    @Override
    public void onAclConnectionStateChanged(CachedBluetoothDevice cachedDevice, int state) {
        if (DBG) {
            Log.d(TAG, "onAclConnectionStateChanged() device: " + cachedDevice.getName()
                    + ", state: " + state);
        }
        update(cachedDevice);
    }

    @Override
    public void onNewGroupFound(CachedBluetoothDevice cachedDevice, int groupId,
            UUID setPrimaryServiceUuid) {
        if (DBG) {
            Log.d(TAG, " NewGroupFound device: " + cachedDevice
                    + ", groupId: " + groupId);
        }
        update(cachedDevice);
    }

    @Override
    public void onServiceConnected() {
        // When bluetooth service connected update the UI
        forceUpdate();
    }

    @Override
    public void onServiceDisconnected() {

    }

    /**
     * Set the context to generate the {@link Preference}, so it could get the correct theme.
     */
    public void setPrefContext(Context context) {
        mPrefContext = context;
    }

    /**
     * Return {@code true} if {@code cachedBluetoothDevice} matches this
     * {@link BluetoothDeviceUpdater} and should stay in the list, otherwise return {@code false}
     */
    public abstract boolean isFilterMatched(CachedBluetoothDevice cachedBluetoothDevice);

    /**
     * Return a preference key for logging
     */
    protected abstract String getPreferenceKey();

    /**
     * Update whether to show {@link CachedBluetoothDevice} in the list.
     */
    protected void update(CachedBluetoothDevice cachedBluetoothDevice) {
        if (isFilterMatched(cachedBluetoothDevice)) {
            // Add the preference if it is new one
            addPreference(cachedBluetoothDevice);
        } else {
            removePreference(cachedBluetoothDevice);
        }
    }

    /**
     * Add the {@link Preference} that represents the {@code cachedDevice}
     */
    protected void addPreference(CachedBluetoothDevice cachedDevice) {
        addPreference(cachedDevice, BluetoothDevicePreference.SortType.TYPE_DEFAULT);
    }

    /**
     * Add the {@link Preference} with {@link BluetoothDevicePreference.SortType} that
     * represents the {@code cachedDevice}
     */
    protected void addPreference(CachedBluetoothDevice cachedDevice,
            @BluetoothDevicePreference.SortType int type) {
        final BluetoothDevice device = cachedDevice.getDevice();
        if (!mPreferenceMap.containsKey(device)) {
            BluetoothDevicePreference btPreference =
                    new BluetoothDevicePreference(mPrefContext, cachedDevice,
                            true /* showDeviceWithoutNames */,
                            type);
            btPreference.setKey(getPreferenceKey());
            btPreference.setOnGearClickListener(mDeviceProfilesListener);
            if (this instanceof Preference.OnPreferenceClickListener) {
                btPreference.setOnPreferenceClickListener(
                        (Preference.OnPreferenceClickListener)this);
            }
            mPreferenceMap.put(device, btPreference);
            mDevicePreferenceCallback.onDeviceAdded(btPreference);
        }
    }

    /**
     * Remove the {@link Preference} that represents the {@code cachedDevice}
     */
    protected void removePreference(CachedBluetoothDevice cachedDevice) {
        final BluetoothDevice device = cachedDevice.getDevice();
        final CachedBluetoothDevice subCachedDevice = cachedDevice.getSubDevice();
        if (mPreferenceMap.containsKey(device)) {
            mDevicePreferenceCallback.onDeviceRemoved(mPreferenceMap.get(device));
            mPreferenceMap.remove(device);
        } else if (subCachedDevice != null) {
            // When doing remove, to check if preference maps to sub device.
            // This would happen when connection state is changed in detail page that there is no
            // callback from SettingsLib.
            final BluetoothDevice subDevice = subCachedDevice.getDevice();
            if (mPreferenceMap.containsKey(subDevice)) {
                mDevicePreferenceCallback.onDeviceRemoved(mPreferenceMap.get(subDevice));
                mPreferenceMap.remove(subDevice);
            }
        }
    }

    /**
     * Get {@link CachedBluetoothDevice} from {@link Preference} and it is used to init
     * {@link SubSettingLauncher} to launch {@link BluetoothDeviceDetailsFragment}
     */
    protected void launchDeviceDetails(Preference preference) {
        mMetricsFeatureProvider.logClickedPreference(preference, mFragment.getMetricsCategory());
        final CachedBluetoothDevice device =
                ((BluetoothDevicePreference) preference).getBluetoothDevice();
        if (device == null) {
            return;
        }
        final Bundle args = new Bundle();
        args.putString(BluetoothDeviceDetailsFragment.KEY_DEVICE_ADDRESS,
                device.getDevice().getAddress());

        new SubSettingLauncher(mFragment.getContext())
                .setDestination(BluetoothDeviceDetailsFragment.class.getName())
                .setArguments(args)
                .setTitleRes(R.string.device_details_title)
                .setSourceMetricsCategory(mFragment.getMetricsCategory())
                .launch();
    }

    /**
     * @return {@code true} if {@code cachedBluetoothDevice} is connected
     * and the bond state is bonded.
     */
    public boolean isDeviceConnected(CachedBluetoothDevice cachedDevice) {
        if (cachedDevice == null) {
            return false;
        }
        final BluetoothDevice device = cachedDevice.getDevice();
        if (DBG) {
            Log.d(TAG, "isDeviceConnected() device name : " + cachedDevice.getName() +
                    ", is connected : " + device.isConnected() + " , is profile connected : "
                    + cachedDevice.isConnected());
        }
        return device.getBondState() == BluetoothDevice.BOND_BONDED && device.isConnected();
    }

    /**
     * Update the attributes of {@link Preference}.
     */
    public void refreshPreference() {
        for (Preference preference : mPreferenceMap.values()) {
            ((BluetoothDevicePreference) preference).onPreferenceAttributesChanged();
        }
    }

<<<<<<< HEAD
    public boolean isGroupDevice(CachedBluetoothDevice cachedDevice) {
        return mGroupUtils.isGroupDevice(cachedDevice);
    }

    public boolean isPrivateAddr(CachedBluetoothDevice cachedDevice) {
        boolean isPvtAddr = cachedDevice.isPrivateAddr();
        if (DBG) {
            Log.d(TAG, "isPrivateAddr device name : " + cachedDevice.getName()
                +  " isPvtAddr " + isPvtAddr);
        }
        return isPvtAddr;
=======
    protected boolean isDeviceInCachedDevicesList(CachedBluetoothDevice cachedDevice){
        return mLocalManager.getCachedDeviceManager().getCachedDevicesCopy().contains(cachedDevice);
>>>>>>> 0bc47ae6
    }
}<|MERGE_RESOLUTION|>--- conflicted
+++ resolved
@@ -341,7 +341,6 @@
         }
     }
 
-<<<<<<< HEAD
     public boolean isGroupDevice(CachedBluetoothDevice cachedDevice) {
         return mGroupUtils.isGroupDevice(cachedDevice);
     }
@@ -353,9 +352,9 @@
                 +  " isPvtAddr " + isPvtAddr);
         }
         return isPvtAddr;
-=======
+    }
+
     protected boolean isDeviceInCachedDevicesList(CachedBluetoothDevice cachedDevice){
         return mLocalManager.getCachedDeviceManager().getCachedDevicesCopy().contains(cachedDevice);
->>>>>>> 0bc47ae6
     }
 }