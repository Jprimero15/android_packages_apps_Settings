--- conflicted
+++ resolved
@@ -76,17 +76,11 @@
         final BluetoothDevice device = cachedDevice.getDevice();
         if (DBG) {
             Log.d(TAG, "isFilterMatched() device name : " + cachedDevice.getName() +
-<<<<<<< HEAD
-                    ", is connected : " + device.isConnected() +
+                    ", is connected : " + device.isConnected() + ", is profile connected : "
+                    + cachedDevice.isConnected() +
                     ", is twsplusdevice : " + device.isTwsPlusDevice());
         }
         return device.getBondState() == BluetoothDevice.BOND_BONDED && !device.isConnected() && !device.isTwsPlusDevice();
-=======
-                    ", is connected : " + device.isConnected() + ", is profile connected : "
-                    + cachedDevice.isConnected());
-        }
-        return device.getBondState() == BluetoothDevice.BOND_BONDED && !cachedDevice.isConnected();
->>>>>>> b740c4c4
     }
 
     @Override
