--- conflicted
+++ resolved
@@ -139,15 +139,10 @@
                     ", is twsplusdevice : " + device.isTwsPlusDevice());
         }
         return device.getBondState() == BluetoothDevice.BOND_BONDED
-<<<<<<< HEAD
-                && (mDisplayConnected || (!device.isConnected() && isDeviceInCachedDevicesList(
+                && (mShowConnectedDevice || (!device.isConnected() && isDeviceInCachedDevicesList(
                 cachedDevice)))
                 && !device.isTwsPlusDevice() && !isGroupDevice(cachedDevice)
                 && !isPrivateAddr(cachedDevice);
-=======
-                && (mShowConnectedDevice || (!device.isConnected() && isDeviceInCachedDevicesList(
-                cachedDevice)));
->>>>>>> b18ac627
     }
 
     @Override
