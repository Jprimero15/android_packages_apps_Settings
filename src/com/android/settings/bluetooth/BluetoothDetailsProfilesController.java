/*
 * Copyright (C) 2017 The Android Open Source Project
 *
 * Licensed under the Apache License, Version 2.0 (the "License");
 * you may not use this file except in compliance with the License.
 * You may obtain a copy of the License at
 *
 *      http://www.apache.org/licenses/LICENSE-2.0
 *
 * Unless required by applicable law or agreed to in writing, software
 * distributed under the License is distributed on an "AS IS" BASIS,
 * WITHOUT WARRANTIES OR CONDITIONS OF ANY KIND, either express or implied.
 * See the License for the specific language governing permissions and
 * limitations under the License.
 */

package com.android.settings.bluetooth;

import android.bluetooth.BluetoothCodecStatus;
import android.bluetooth.BluetoothCsipSetCoordinator;
import android.bluetooth.BluetoothDevice;
import android.bluetooth.BluetoothProfile;
import android.content.Context;
import android.os.SystemProperties;
import android.provider.DeviceConfig;
import android.os.SystemProperties;
import android.text.TextUtils;
import android.util.Log;

import androidx.annotation.VisibleForTesting;
import androidx.preference.Preference;
import androidx.preference.PreferenceCategory;
import androidx.preference.PreferenceFragmentCompat;
import androidx.preference.PreferenceScreen;
import androidx.preference.SwitchPreference;

import com.android.settings.bluetooth.GroupBluetoothProfileSwitchConfirmDialog.BluetoothProfileConfirmListener;

import com.android.settings.R;
import com.android.settings.core.SettingsUIDeviceConfig;
import com.android.settingslib.bluetooth.A2dpProfile;
import com.android.settingslib.bluetooth.BluetoothCallback;
import com.android.settingslib.bluetooth.CachedBluetoothDevice;
import com.android.settingslib.bluetooth.HeadsetProfile;
import com.android.settingslib.bluetooth.LeAudioProfile;
import com.android.settingslib.bluetooth.LocalBluetoothManager;
import com.android.settingslib.bluetooth.LocalBluetoothProfile;
import com.android.settingslib.bluetooth.LocalBluetoothProfileManager;
import com.android.settingslib.bluetooth.MapProfile;
import com.android.settingslib.bluetooth.PanProfile;
import com.android.settingslib.bluetooth.PbapServerProfile;
import com.android.settingslib.core.lifecycle.Lifecycle;

import java.util.ArrayList;
import java.util.HashMap;
import java.util.List;
import java.util.Map;

/**
 * This class adds switches for toggling the individual profiles that a Bluetooth device
 * supports, such as "Phone audio", "Media audio", "Contact sharing", etc.
 */
public class BluetoothDetailsProfilesController extends BluetoothDetailsController
        implements Preference.OnPreferenceClickListener,
        LocalBluetoothProfileManager.ServiceListener, BluetoothCallback,
        BluetoothProfileConfirmListener {
    private static final String TAG = "BtDetailsProfilesCtrl";

    private static final String KEY_PROFILES_GROUP = "bluetooth_profiles";
    private static final String KEY_BOTTOM_PREFERENCE = "bottom_preference";
    private static final String BLUETOOTH_PROFILE_CONFIRM_DIALOG_PROP =
             "persist.vendor.service.bt.profile_confirm_dialog";
    private static final int ORDINAL = 99;

    @VisibleForTesting
    static final String HIGH_QUALITY_AUDIO_PREF_TAG = "A2dpProfileHighQualityAudio";

    private static final String ENABLE_DUAL_MODE_AUDIO =
            "persist.bluetooth.enable_dual_mode_audio";

    private LocalBluetoothManager mManager;
    private LocalBluetoothProfileManager mProfileManager;
    private CachedBluetoothDevice mCachedDevice;
    private List<CachedBluetoothDevice> mAllOfCachedDevices;
    private Map<String, List<CachedBluetoothDevice>> mProfileDeviceMap =
            new HashMap<String, List<CachedBluetoothDevice>>();
    private boolean mIsLeContactSharingEnabled = false;

    @VisibleForTesting
    PreferenceCategory mProfilesContainer;

    private PreferenceFragmentCompat mFragment;
    private boolean mIsGroupDevice = false;
    private GroupBluetoothProfileSwitchConfirmDialog mGroupBluetoothProfileConfirm;
    private int mGroupId = -1;
    private GroupUtils mGroupUtils;
    private LocalBluetoothProfile mProfile;
    private SwitchPreference mProfilePref;
    private boolean mIsProfileConfirmDialogSupported = false;

    public BluetoothDetailsProfilesController(Context context, PreferenceFragmentCompat fragment,
            LocalBluetoothManager manager, CachedBluetoothDevice device, Lifecycle lifecycle) {
        super(context, fragment, device, lifecycle);
        mManager = manager;
        mProfileManager = mManager.getProfileManager();
        mCachedDevice = device;
        mAllOfCachedDevices = getAllOfCachedBluetoothDevices();
        lifecycle.addObserver(this);
        mFragment = fragment;
        mGroupUtils = new GroupUtils(context);
        mIsGroupDevice = mGroupUtils.isGroupDevice(mCachedDevice);
        if (mIsGroupDevice) {
            mGroupId = mGroupUtils.getGroupId(mCachedDevice);
        }
        mIsProfileConfirmDialogSupported =
                SystemProperties.getBoolean(BLUETOOTH_PROFILE_CONFIRM_DIALOG_PROP, false);
    }

    @Override
    protected void init(PreferenceScreen screen) {
        mProfilesContainer = (PreferenceCategory)screen.findPreference(getPreferenceKey());
        mProfilesContainer.setLayoutResource(R.layout.preference_bluetooth_profile_category);
        mIsLeContactSharingEnabled = DeviceConfig.getBoolean(DeviceConfig.NAMESPACE_SETTINGS_UI,
                SettingsUIDeviceConfig.BT_LE_AUDIO_CONTACT_SHARING_ENABLED, true);
        // Call refresh here even though it will get called later in onResume, to avoid the
        // list of switches appearing to "pop" into the page.
        refresh();
    }

    /**
     * Creates a switch preference for the particular profile.
     *
     * @param context The context to use when creating the SwitchPreference
     * @param profile The profile for which the preference controls.
     * @return A preference that allows the user to choose whether this profile
     * will be connected to.
     */
    private SwitchPreference createProfilePreference(Context context,
            LocalBluetoothProfile profile) {
        SwitchPreference pref = new SwitchPreference(context);
        pref.setKey(profile.toString());
        pref.setTitle(profile.getNameResource(mCachedDevice.getDevice()));
        pref.setOnPreferenceClickListener(this);
        pref.setOrder(profile.getOrdinal());
        return pref;
    }

    /**
     * Refreshes the state for an existing SwitchPreference for a profile.
     */
    private void refreshProfilePreference(SwitchPreference profilePref,
            LocalBluetoothProfile profile) {
        BluetoothDevice device = mCachedDevice.getDevice();
        boolean isLeAudioEnabled = isLeAudioEnabled();
        if (profile instanceof A2dpProfile || profile instanceof HeadsetProfile
                || profile instanceof LeAudioProfile) {
            List<CachedBluetoothDevice> deviceList = mProfileDeviceMap.get(
                    profile.toString());
            boolean isBusy = deviceList != null
                    && deviceList.stream().anyMatch(item -> item.isBusy());
            profilePref.setEnabled(!isBusy);
        } else if (profile instanceof PbapServerProfile
                && isLeAudioEnabled
                && !mIsLeContactSharingEnabled) {
            profilePref.setEnabled(false);
        } else {
            profilePref.setEnabled(!mCachedDevice.isBusy());
        }

        if (profile instanceof MapProfile) {
            profilePref.setChecked(device.getMessageAccessPermission()
                    == BluetoothDevice.ACCESS_ALLOWED);
        } else if (profile instanceof PbapServerProfile) {
            profilePref.setChecked(device.getPhonebookAccessPermission()
                    == BluetoothDevice.ACCESS_ALLOWED);
        } else if (profile instanceof PanProfile) {
            profilePref.setChecked(profile.getConnectionStatus(device) ==
                    BluetoothProfile.STATE_CONNECTED);
        } else {
            profilePref.setChecked(profile.isEnabled(device));
        }

        if (profile instanceof A2dpProfile) {
            A2dpProfile a2dp = (A2dpProfile) profile;
            SwitchPreference highQualityPref = (SwitchPreference) mProfilesContainer.findPreference(
                    HIGH_QUALITY_AUDIO_PREF_TAG);
            if (highQualityPref != null) {
                if (a2dp.isEnabled(device) && a2dp.supportsHighQualityAudio(device)) {
                    highQualityPref.setVisible(true);
                    highQualityPref.setTitle(a2dp.getHighQualityAudioOptionLabel(device));
                    highQualityPref.setChecked(a2dp.isHighQualityAudioEnabled(device));
                    highQualityPref.setEnabled(!mCachedDevice.isBusy());
                } else {
                    highQualityPref.setVisible(false);
                }
            }
        }
    }

    private boolean isLeAudioEnabled(){
        LocalBluetoothProfile leAudio = mProfileManager.getLeAudioProfile();
        if (leAudio != null) {
            List<CachedBluetoothDevice> leAudioDeviceList = mProfileDeviceMap.get(
                    leAudio.toString());
            if (leAudioDeviceList != null
                    && leAudioDeviceList.stream()
                    .anyMatch(item -> leAudio.isEnabled(item.getDevice()))) {
                return true;
            }
        }
        return false;
    }

    /**
     * Helper method to enable a profile for a device.
     */
    private void enableProfile(LocalBluetoothProfile profile) {
        final BluetoothDevice bluetoothDevice = mCachedDevice.getDevice();
        if (profile instanceof PbapServerProfile) {
            bluetoothDevice.setPhonebookAccessPermission(BluetoothDevice.ACCESS_ALLOWED);
            // We don't need to do the additional steps below for this profile.
            return;
        }
        if (profile instanceof MapProfile) {
            bluetoothDevice.setMessageAccessPermission(BluetoothDevice.ACCESS_ALLOWED);
        }

        if (profile instanceof LeAudioProfile) {
            enableLeAudioProfile(profile);
            return;
        }

        profile.setEnabled(bluetoothDevice, true);
    }

    /**
     * Helper method to disable a profile for a device
     */
    private void disableProfile(LocalBluetoothProfile profile) {
        if (profile instanceof LeAudioProfile) {
            disableLeAudioProfile(profile);
            return;
        }

        final BluetoothDevice bluetoothDevice = mCachedDevice.getDevice();
        profile.setEnabled(bluetoothDevice, false);

        if (profile instanceof MapProfile) {
            bluetoothDevice.setMessageAccessPermission(BluetoothDevice.ACCESS_REJECTED);
        } else if (profile instanceof PbapServerProfile) {
            bluetoothDevice.setPhonebookAccessPermission(BluetoothDevice.ACCESS_REJECTED);
        }
    }

    /**
     * When the pref for a bluetooth profile is clicked on, we want to toggle the enabled/disabled
     * state for that profile.
     */
    @Override
    public boolean onPreferenceClick(Preference preference) {
        mProfile = mProfileManager.getProfileByName(preference.getKey());
        if (mProfile == null) {
            // It might be the PbapServerProfile, which is not stored by name.
            PbapServerProfile psp = mManager.getProfileManager().getPbapProfile();
            if (TextUtils.equals(preference.getKey(), psp.toString())) {
                mProfile = psp;
            } else {
                return false;
            }
        }
        mProfilePref = (SwitchPreference) preference;
        if (mIsGroupDevice && mIsProfileConfirmDialogSupported) {
            showProfileConfirmDialog();
        } else {
            enableOrDisableProfile();
        }
        return true;
    }

    /**
     * Helper to get the list of connectable and special profiles.
     */
    private List<LocalBluetoothProfile> getProfiles() {
        List<LocalBluetoothProfile> result = new ArrayList<LocalBluetoothProfile>();
        mProfileDeviceMap.clear();
        if (mAllOfCachedDevices == null || mAllOfCachedDevices.isEmpty()) {
            return result;
        }
        for (CachedBluetoothDevice cachedItem : mAllOfCachedDevices) {
            List<LocalBluetoothProfile> tmpResult = cachedItem.getConnectableProfiles();
            for (LocalBluetoothProfile profile : tmpResult) {
                if (mProfileDeviceMap.containsKey(profile.toString())) {
                    mProfileDeviceMap.get(profile.toString()).add(cachedItem);
                } else {
                    List<CachedBluetoothDevice> tmpCachedDeviceList =
                            new ArrayList<CachedBluetoothDevice>();
                    tmpCachedDeviceList.add(cachedItem);
                    mProfileDeviceMap.put(profile.toString(), tmpCachedDeviceList);
                    result.add(profile);
                }
            }
        }

        final BluetoothDevice device = mCachedDevice.getDevice();
        final int pbapPermission = device.getPhonebookAccessPermission();
        // Only provide PBAP cabability if the client device has requested PBAP.
        if (pbapPermission != BluetoothDevice.ACCESS_UNKNOWN) {
            final PbapServerProfile psp = mManager.getProfileManager().getPbapProfile();
            result.add(psp);
        }

        final MapProfile mapProfile = mManager.getProfileManager().getMapProfile();
        final int mapPermission = device.getMessageAccessPermission();
        if (mapPermission != BluetoothDevice.ACCESS_UNKNOWN) {
            result.add(mapProfile);
        }

        // Removes phone calls & media audio toggles for dual mode devices
        boolean leAudioSupported = result.contains(
                mManager.getProfileManager().getLeAudioProfile());
        boolean classicAudioSupported = result.contains(
                mManager.getProfileManager().getA2dpProfile()) || result.contains(
                mManager.getProfileManager().getHeadsetProfile());
        if (leAudioSupported && classicAudioSupported) {
            result.remove(mManager.getProfileManager().getA2dpProfile());
            result.remove(mManager.getProfileManager().getHeadsetProfile());
        }
        Log.d(TAG, "getProfiles:Map:" + mProfileDeviceMap);
        return result;
    }

    private List<CachedBluetoothDevice> getAllOfCachedBluetoothDevices() {
        List<CachedBluetoothDevice> cachedBluetoothDevices = new ArrayList<>();
        if (mCachedDevice == null) {
            return cachedBluetoothDevices;
        }
        cachedBluetoothDevices.add(mCachedDevice);
        if (mCachedDevice.getGroupId() != BluetoothCsipSetCoordinator.GROUP_ID_INVALID) {
            for (CachedBluetoothDevice member : mCachedDevice.getMemberDevice()) {
                cachedBluetoothDevices.add(member);
            }
        }
        return cachedBluetoothDevices;
    }

    /**
     * Disable the Le Audio profile, VCP, and CSIP for each of the Le Audio devices.
     *
     * @param profile the LeAudio profile
     */
    private void disableLeAudioProfile(LocalBluetoothProfile profile) {
        if (profile == null || mProfileDeviceMap.get(profile.toString()) == null) {
            Log.e(TAG, "There is no the LE profile or no device in mProfileDeviceMap. Do nothing.");
            return;
        }
        LocalBluetoothProfile vcp = mProfileManager.getVolumeControlProfile();
        LocalBluetoothProfile csip = mProfileManager.getCsipSetCoordinatorProfile();

        for (CachedBluetoothDevice leAudioDevice : mProfileDeviceMap.get(profile.toString())) {
            Log.d(TAG,
                    "device:" + leAudioDevice.getDevice().getAnonymizedAddress()
                            + "disable LE profile");
            profile.setEnabled(leAudioDevice.getDevice(), false);
            if (vcp != null) {
                vcp.setEnabled(leAudioDevice.getDevice(), false);
            }
            if (csip != null) {
                csip.setEnabled(leAudioDevice.getDevice(), false);
            }
        }

        if (!SystemProperties.getBoolean(ENABLE_DUAL_MODE_AUDIO, false)) {
            Log.i(TAG, "Enabling classic audio profiles because dual mode is disabled");
            enableProfileAfterUserDisablesLeAudio(mProfileManager.getA2dpProfile());
            enableProfileAfterUserDisablesLeAudio(mProfileManager.getHeadsetProfile());
        }
    }

    /**
     * Enable the Le Audio profile, VCP, and CSIP for each of the Le Audio devices.
     *
     * @param profile the LeAudio profile
     */
    private void enableLeAudioProfile(LocalBluetoothProfile profile) {
        if (profile == null || mProfileDeviceMap.get(profile.toString()) == null) {
            Log.e(TAG, "There is no the LE profile or no device in mProfileDeviceMap. Do nothing.");
            return;
        }

        if (!SystemProperties.getBoolean(ENABLE_DUAL_MODE_AUDIO, false)) {
            Log.i(TAG, "Disabling classic audio profiles because dual mode is disabled");
            disableProfileBeforeUserEnablesLeAudio(mProfileManager.getA2dpProfile());
            disableProfileBeforeUserEnablesLeAudio(mProfileManager.getHeadsetProfile());
        }

        LocalBluetoothProfile vcp = mProfileManager.getVolumeControlProfile();
        LocalBluetoothProfile csip = mProfileManager.getCsipSetCoordinatorProfile();
        for (CachedBluetoothDevice leAudioDevice : mProfileDeviceMap.get(profile.toString())) {
            Log.d(TAG,
                    "device:" + leAudioDevice.getDevice().getAnonymizedAddress()
                            + "enable LE profile");
            profile.setEnabled(leAudioDevice.getDevice(), true);
            if (vcp != null) {
                vcp.setEnabled(leAudioDevice.getDevice(), true);
            }
            if (csip != null) {
                csip.setEnabled(leAudioDevice.getDevice(), true);
            }
        }
    }

    private void disableProfileBeforeUserEnablesLeAudio(LocalBluetoothProfile profile) {
        if (profile != null && mProfileDeviceMap.get(profile.toString()) != null) {
            Log.d(TAG, "Disable " + profile.toString() + " before user enables LE");
            for (CachedBluetoothDevice profileDevice : mProfileDeviceMap.get(profile.toString())) {
                if (profile.isEnabled(profileDevice.getDevice())) {
                    Log.d(TAG, "The " + profileDevice.getDevice().getAnonymizedAddress() + ":"
                            + profile.toString() + " set disable");
                    profile.setEnabled(profileDevice.getDevice(), false);
                } else {
                    Log.d(TAG, "The " + profileDevice.getDevice().getAnonymizedAddress() + ":"
                            + profile.toString() + " profile is disabled. Do nothing.");
                }
            }
        }
    }

    private void enableProfileAfterUserDisablesLeAudio(LocalBluetoothProfile profile) {
        if (profile != null && mProfileDeviceMap.get(profile.toString()) != null) {
            Log.d(TAG, "enable " + profile.toString() + "after user disables LE");
            for (CachedBluetoothDevice profileDevice : mProfileDeviceMap.get(profile.toString())) {
                if (!profile.isEnabled(profileDevice.getDevice())) {
                    Log.d(TAG, "The " + profileDevice.getDevice().getAnonymizedAddress() + ":"
                            + profile.toString() + " set enable");
                    profile.setEnabled(profileDevice.getDevice(), true);
                } else {
                    Log.d(TAG, "The " + profileDevice.getDevice().getAnonymizedAddress() + ":"
                            + profile.toString() + " profile is enabled. Do nothing.");
                }
            }
        }
    }

    /**
     * This is a helper method to be called after adding a Preference for a profile. If that
     * profile happened to be A2dp and the device supports high quality audio, it will add a
     * separate preference for controlling whether to actually use high quality audio.
     *
     * @param profile the profile just added
     */
    private void maybeAddHighQualityAudioPref(LocalBluetoothProfile profile) {
        if (!(profile instanceof A2dpProfile)) {
            return;
        }
        BluetoothDevice device = mCachedDevice.getDevice();
        A2dpProfile a2dp = (A2dpProfile) profile;
        if (a2dp.isProfileReady() && a2dp.supportsHighQualityAudio(device)) {
            SwitchPreference highQualityAudioPref = new SwitchPreference(
                    mProfilesContainer.getContext());
            highQualityAudioPref.setKey(HIGH_QUALITY_AUDIO_PREF_TAG);
            highQualityAudioPref.setVisible(false);
            highQualityAudioPref.setOnPreferenceClickListener(clickedPref -> {
                highQualityAudioPref.setEnabled(false);
                boolean enable = ((SwitchPreference) clickedPref).isChecked();
                if ((a2dp.isMandatoryCodec(device) && !enable) ||
                     (!a2dp.isMandatoryCodec(device) && enable))
                     highQualityAudioPref.setEnabled(true);
                a2dp.setHighQualityAudioEnabled(mCachedDevice.getDevice(), enable);
                return true;
            });
            mProfilesContainer.addPreference(highQualityAudioPref);
        }
    }

    @Override
    public void onPause() {
        for (CachedBluetoothDevice item : mAllOfCachedDevices) {
            item.unregisterCallback(this);
        }
        mProfileManager.removeServiceListener(this);
        mManager.getEventManager().unregisterCallback(this);
    }

    @Override
    public void onResume() {
        for (CachedBluetoothDevice item : mAllOfCachedDevices) {
            item.registerCallback(this);
        }
        mProfileManager.addServiceListener(this);
<<<<<<< HEAD
        mManager.getEventManager().registerCallback(this);
=======
        refresh();
>>>>>>> af2e45e7
    }

    @Override
    public void onDeviceAttributesChanged() {
        for (CachedBluetoothDevice item : mAllOfCachedDevices) {
            item.unregisterCallback(this);
        }
        mAllOfCachedDevices = getAllOfCachedBluetoothDevices();
        for (CachedBluetoothDevice item : mAllOfCachedDevices) {
            item.registerCallback(this);
        }

        super.onDeviceAttributesChanged();
    }

    @Override
    public void onServiceConnected() {
        refresh();
    }

    @Override
    public void onServiceDisconnected() {
        refresh();
    }

    private void updateA2dpHighQualityAudioPref() {
        A2dpProfile a2dp = null;
        for (LocalBluetoothProfile profile : getProfiles()) {
            if (profile instanceof A2dpProfile) {
                if (profile.isProfileReady()) {
                    a2dp = (A2dpProfile)profile;
                }
                break;
            }
        }
        if (a2dp == null) {
            return;
        }

        BluetoothDevice device = mCachedDevice.getDevice();
        SwitchPreference highQualityPref = (SwitchPreference) mProfilesContainer.findPreference(
                HIGH_QUALITY_AUDIO_PREF_TAG);
        if (highQualityPref != null) {
            if (a2dp.isEnabled(device) && a2dp.supportsHighQualityAudio(device)) {
                highQualityPref.setTitle(a2dp.getHighQualityAudioOptionLabel(device));
                highQualityPref.setChecked(a2dp.isHighQualityAudioEnabled(device));
                highQualityPref.setEnabled(true);
            }
        }
    }

    @Override
    public void onA2dpCodecConfigChanged(CachedBluetoothDevice cachedDevice,
            BluetoothCodecStatus codecStatus) {
        if (!cachedDevice.equals(mCachedDevice)) {
            return;
        }
        updateA2dpHighQualityAudioPref();
    }

    /**
     * Refreshes the state of the switches for all profiles, possibly adding or removing switches as
     * needed.
     */
    @Override
    protected void refresh() {
        for (LocalBluetoothProfile profile : getProfiles()) {
            if (profile == null || !profile.isProfileReady()) {
                continue;
            }
            SwitchPreference pref = mProfilesContainer.findPreference(
                    profile.toString());
            if (pref == null) {
                pref = createProfilePreference(mProfilesContainer.getContext(), profile);
                mProfilesContainer.addPreference(pref);
                maybeAddHighQualityAudioPref(profile);
            }
            refreshProfilePreference(pref, profile);
        }
        for (LocalBluetoothProfile removedProfile : mCachedDevice.getRemovedProfiles()) {
            final SwitchPreference pref = mProfilesContainer.findPreference(
                    removedProfile.toString());
            if (pref != null) {
                mProfilesContainer.removePreference(pref);
            }
        }

        Preference preference = mProfilesContainer.findPreference(KEY_BOTTOM_PREFERENCE);
        if (preference == null) {
            preference = new Preference(mContext);
            preference.setLayoutResource(R.layout.preference_bluetooth_profile_category);
            preference.setEnabled(false);
            preference.setKey(KEY_BOTTOM_PREFERENCE);
            preference.setOrder(ORDINAL);
            preference.setSelectable(false);
            mProfilesContainer.addPreference(preference);
        }
    }

    @Override
    public String getPreferenceKey() {
        return KEY_PROFILES_GROUP;
    }

    private void initGroupBluetoothProfileConfirm() {
        if (mIsGroupDevice) {
            if (mGroupBluetoothProfileConfirm != null) {
                mGroupBluetoothProfileConfirm.dismiss();
                mGroupBluetoothProfileConfirm = null;
            }
            mGroupBluetoothProfileConfirm =
                    GroupBluetoothProfileSwitchConfirmDialog.newInstance(mGroupId);
            mGroupBluetoothProfileConfirm.setPairingController(this);
        }
    }

    @Override
    public void onDialogNegativeClick() {
        resetProfileSwitch();
        mGroupBluetoothProfileConfirm.dismiss();
    }

    @Override
    public void onDialogPositiveClick() {
        enableOrDisableProfile();
        mGroupBluetoothProfileConfirm.dismiss();
    }

    private void showProfileConfirmDialog() {
        initGroupBluetoothProfileConfirm();
        mGroupBluetoothProfileConfirm.show(mFragment.getFragmentManager(),
                GroupBluetoothProfileSwitchConfirmDialog.TAG);
    }

    private void resetProfileSwitch() {
        mProfilePref.setChecked(!mProfilePref.isChecked());
    }

    private void enableOrDisableProfile() {
        if (mProfilePref.isChecked()) {
            enableProfile(mProfile);
        } else {
            disableProfile(mProfile);
        }
        refreshProfilePreference(mProfilePref, mProfile);
    }
}<|MERGE_RESOLUTION|>--- conflicted
+++ resolved
@@ -487,11 +487,8 @@
             item.registerCallback(this);
         }
         mProfileManager.addServiceListener(this);
-<<<<<<< HEAD
         mManager.getEventManager().registerCallback(this);
-=======
         refresh();
->>>>>>> af2e45e7
     }
 
     @Override
