/*
 * Copyright (C) 2011 The Android Open Source Project
 *
 * Licensed under the Apache License, Version 2.0 (the "License");
 * you may not use this file except in compliance with the License.
 * You may obtain a copy of the License at
 *
 *      http://www.apache.org/licenses/LICENSE-2.0
 *
 * Unless required by applicable law or agreed to in writing, software
 * distributed under the License is distributed on an "AS IS" BASIS,
 * WITHOUT WARRANTIES OR CONDITIONS OF ANY KIND, either express or implied.
 * See the License for the specific language governing permissions and
 * limitations under the License.
 */

package com.android.settings.bluetooth;

import android.app.Dialog;
import android.content.Context;
import android.content.DialogInterface;
import android.content.res.Configuration;
import android.os.Bundle;
import android.text.Editable;
import android.text.InputFilter;
import android.text.TextUtils;
import android.text.TextWatcher;
import android.view.KeyEvent;
import android.view.LayoutInflater;
import android.view.View;
import android.view.inputmethod.EditorInfo;
import android.view.inputmethod.InputMethodManager;
import android.widget.Button;
import android.widget.EditText;
import android.widget.TextView;

import androidx.annotation.VisibleForTesting;
import androidx.appcompat.app.AlertDialog;

import com.android.settings.R;
import com.android.settings.core.instrumentation.InstrumentedDialogFragment;

/**
 * Dialog fragment for renaming a Bluetooth device.
 */
abstract class BluetoothNameDialogFragment extends InstrumentedDialogFragment
        implements TextWatcher, TextView.OnEditorActionListener {

    // Key to save the edited name and edit status for restoring after rotation
    private static final String KEY_NAME = "device_name";
    private static final String KEY_NAME_EDITED = "device_name_edited";

    @VisibleForTesting
    AlertDialog mAlertDialog;
    private Button mOkButton;

    EditText mDeviceNameView;

    // This flag is set when the name is updated by code, to distinguish from user changes
    private boolean mDeviceNameUpdated;

    // This flag is set when the user edits the name (preserved on rotation)
    private boolean mDeviceNameEdited;

    /**
     * @return the title to use for the dialog.
     */
    abstract protected int getDialogTitle();

    /**
     * @return the current name used for this device.
     */
    abstract protected String getDeviceName();

    /**
     * Set the device to the given name.
     * @param deviceName the name to use
     */
    abstract protected void setDeviceName(String deviceName);

    @Override
    public Dialog onCreateDialog(Bundle savedInstanceState) {
        String deviceName = getDeviceName();
        if (savedInstanceState != null) {
            deviceName = savedInstanceState.getString(KEY_NAME, deviceName);
            mDeviceNameEdited = savedInstanceState.getBoolean(KEY_NAME_EDITED, false);
        }
        AlertDialog.Builder builder = new AlertDialog.Builder(getActivity())
                .setTitle(getDialogTitle())
                .setView(createDialogView(deviceName))
                .setPositiveButton(R.string.bluetooth_rename_button, (dialog, which) -> {
                    setDeviceName(mDeviceNameView.getText().toString().trim());
                })
                .setNegativeButton(android.R.string.cancel, null);
        mAlertDialog = builder.create();
        mAlertDialog.setOnShowListener(d -> {
            if (mDeviceNameView != null && mDeviceNameView.requestFocus()) {
                InputMethodManager imm = (InputMethodManager) getContext().getSystemService(
                        Context.INPUT_METHOD_SERVICE);
                if (imm != null) {
                    imm.showSoftInput(mDeviceNameView, InputMethodManager.SHOW_IMPLICIT);
                }
            }
        });

        return mAlertDialog;
    }

    @Override
    public void onSaveInstanceState(Bundle outState) {
        outState.putString(KEY_NAME, mDeviceNameView.getText().toString());
        outState.putBoolean(KEY_NAME_EDITED, mDeviceNameEdited);
    }

    private View createDialogView(String deviceName) {
        final LayoutInflater layoutInflater = (LayoutInflater)getActivity()
            .getSystemService(Context.LAYOUT_INFLATER_SERVICE);
        View view = layoutInflater.inflate(R.layout.dialog_edittext, null);
        mDeviceNameView = (EditText) view.findViewById(R.id.edittext);
        mDeviceNameView.setFilters(new InputFilter[] {
                new BluetoothLengthDeviceNameFilter()
        });
        mDeviceNameView.setText(deviceName);    // set initial value before adding listener
        if (!TextUtils.isEmpty(deviceName)) {
            mDeviceNameView.setSelection(deviceName.length());
        }
        mDeviceNameView.addTextChangedListener(this);
        com.android.settings.Utils.setEditTextCursorPosition(mDeviceNameView);
        mDeviceNameView.setOnEditorActionListener(this);
        return view;
    }

    @Override
    public boolean onEditorAction(TextView v, int actionId, KeyEvent event) {
<<<<<<< HEAD
        if (actionId == EditorInfo.IME_ACTION_DONE) {
            // Rejecting Empty String
            if (v.length() != 0 && !(v.getText().toString().trim().isEmpty()))
            {
                setDeviceName(v.getText().toString());
            }
=======
        if (actionId == EditorInfo.IME_ACTION_DONE || actionId == EditorInfo.IME_NULL) {
            setDeviceName(v.getText().toString());
>>>>>>> 4381847c
            if (mAlertDialog != null && mAlertDialog.isShowing()) {
                mAlertDialog.dismiss();
            }
            return true;    // action handled
        } else {
            return false;   // not handled
        }
    }

    @Override
    public void onDestroy() {
        super.onDestroy();
        mAlertDialog = null;
        mDeviceNameView = null;
        mOkButton = null;
    }

    @Override
    public void onResume() {
        super.onResume();
        if (mOkButton == null) {
            mOkButton = mAlertDialog.getButton(DialogInterface.BUTTON_POSITIVE);
            mOkButton.setEnabled(mDeviceNameEdited);    // Ok button enabled after user edits
        }
    }

    void updateDeviceName() {
        String name = getDeviceName();
        if (name != null) {
            mDeviceNameUpdated = true;
            mDeviceNameEdited = false;
            mDeviceNameView.setText(name);
        }
    }

    public void afterTextChanged(Editable s) {
        if (mDeviceNameUpdated) {
            // Device name changed by code; disable Ok button until edited by user
            mDeviceNameUpdated = false;
            mOkButton.setEnabled(false);
        } else {
            mDeviceNameEdited = true;
            if (mOkButton != null) {
                mOkButton.setEnabled(s.toString().trim().length() != 0);
            }
        }
    }

    public void onConfigurationChanged(Configuration newConfig, CharSequence s) {
        super.onConfigurationChanged(newConfig);
        if (mOkButton != null) {
            mOkButton.setEnabled(s.length() != 0 && !(s.toString().trim().isEmpty()));
        }
    }

    /* Not used */
    public void beforeTextChanged(CharSequence s, int start, int count, int after) {
    }

    /* Not used */
    public void onTextChanged(CharSequence s, int start, int before, int count) {
    }
}<|MERGE_RESOLUTION|>--- conflicted
+++ resolved
@@ -132,17 +132,12 @@
 
     @Override
     public boolean onEditorAction(TextView v, int actionId, KeyEvent event) {
-<<<<<<< HEAD
-        if (actionId == EditorInfo.IME_ACTION_DONE) {
+        if (actionId == EditorInfo.IME_ACTION_DONE || actionId == EditorInfo.IME_NULL) {
             // Rejecting Empty String
             if (v.length() != 0 && !(v.getText().toString().trim().isEmpty()))
             {
                 setDeviceName(v.getText().toString());
             }
-=======
-        if (actionId == EditorInfo.IME_ACTION_DONE || actionId == EditorInfo.IME_NULL) {
-            setDeviceName(v.getText().toString());
->>>>>>> 4381847c
             if (mAlertDialog != null && mAlertDialog.isShowing()) {
                 mAlertDialog.dismiss();
             }
