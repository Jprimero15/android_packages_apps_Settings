/*
 * Copyright (C) 2007 The Android Open Source Project
 *
 * Licensed under the Apache License, Version 2.0 (the "License");
 * you may not use this file except in compliance with the License.
 * You may obtain a copy of the License at
 *
 *      http://www.apache.org/licenses/LICENSE-2.0
 *
 * Unless required by applicable law or agreed to in writing, software
 * distributed under the License is distributed on an "AS IS" BASIS,
 * WITHOUT WARRANTIES OR CONDITIONS OF ANY KIND, either express or implied.
 * See the License for the specific language governing permissions and
 * limitations under the License.
 */

package com.android.settings;


import static android.provider.Settings.System.SCREEN_OFF_TIMEOUT;

import android.app.Activity;
import android.app.AlertDialog;
import android.app.admin.DevicePolicyManager;
import android.appwidget.AppWidgetHost;
import android.appwidget.AppWidgetManager;
import android.appwidget.AppWidgetProviderInfo;
import android.content.ActivityNotFoundException;
import android.content.ComponentName;
import android.content.Context;
import android.content.DialogInterface;
import android.content.Intent;
import android.content.pm.PackageManager;
import android.content.pm.ResolveInfo;
import android.os.Bundle;
import android.os.UserHandle;
import android.os.Vibrator;
import android.preference.CheckBoxPreference;
import android.preference.ListPreference;
import android.preference.Preference;
import android.preference.Preference.OnPreferenceChangeListener;
import android.preference.PreferenceCategory;
import android.preference.PreferenceGroup;
import android.preference.PreferenceScreen;
import android.provider.Settings;
import android.security.KeyStore;
import android.telephony.TelephonyManager;
import android.util.Log;
import android.widget.Toast;

import com.android.internal.widget.LockPatternUtils;

import java.util.ArrayList;
import java.util.List;

/**
 * Gesture lock pattern settings.
 */
public class SecuritySettings extends SettingsPreferenceFragment
        implements OnPreferenceChangeListener, DialogInterface.OnClickListener {

    static final String TAG = "SecuritySettings";

    // Lock Settings
    private static final String KEY_UNLOCK_SET_OR_CHANGE = "unlock_set_or_change";
    private static final String KEY_CHOOSE_LOCKSCREEN_STATUS_WIDGET =
            "choose_lockscreen_status_widget";
    private static final String KEY_CHOOSE_USER_SELECTED_LOCKSCREEN_WIDGET =
            "choose_user_selected_lockscreen_widget";
    private static final String KEY_BIOMETRIC_WEAK_IMPROVE_MATCHING =
            "biometric_weak_improve_matching";
    private static final String KEY_BIOMETRIC_WEAK_LIVELINESS = "biometric_weak_liveliness";
    private static final String KEY_LOCK_ENABLED = "lockenabled";
    private static final String KEY_VISIBLE_PATTERN = "visiblepattern";
    private static final String KEY_SECURITY_CATEGORY = "security_category";
    private static final String KEY_DEVICE_ADMIN_CATEGORY = "device_admin_category";
    private static final String KEY_LOCK_AFTER_TIMEOUT = "lock_after_timeout";
    private static final String KEY_OWNER_INFO_SETTINGS = "owner_info_settings";
    private static final String EXTRA_NO_WIDGET = "com.android.settings.NO_WIDGET";
    private static final String EXTRA_DEFAULT_WIDGET = "com.android.settings.DEFAULT_WIDGET";
    private static final int SET_OR_CHANGE_LOCK_METHOD_REQUEST = 123;
    private static final int CONFIRM_EXISTING_FOR_BIOMETRIC_WEAK_IMPROVE_REQUEST = 124;
    private static final int CONFIRM_EXISTING_FOR_BIOMETRIC_WEAK_LIVELINESS_OFF = 125;
    private static final int REQUEST_PICK_USER_SELECTED_APPWIDGET = 126;
    private static final int REQUEST_PICK_STATUS_APPWIDGET = 127;
    private static final int REQUEST_CREATE_USER_SELECTED_APPWIDGET = 128;
    private static final int REQUEST_CREATE_STATUS_APPWIDGET = 129;

    // Misc Settings
    private static final String KEY_SIM_LOCK = "sim_lock";
    private static final String KEY_SHOW_PASSWORD = "show_password";
    private static final String KEY_RESET_CREDENTIALS = "reset_credentials";
    private static final String KEY_TOGGLE_INSTALL_APPLICATIONS = "toggle_install_applications";
    private static final String KEY_TOGGLE_VERIFY_APPLICATIONS = "toggle_verify_applications";
    private static final String KEY_POWER_INSTANTLY_LOCKS = "power_button_instantly_locks";
    private static final String KEY_CREDENTIALS_MANAGER = "credentials_management";
    private static final String PACKAGE_MIME_TYPE = "application/vnd.android.package-archive";

    DevicePolicyManager mDPM;

    private ChooseLockSettingsHelper mChooseLockSettingsHelper;
    private LockPatternUtils mLockPatternUtils;
    private ListPreference mLockAfter;

    private CheckBoxPreference mBiometricWeakLiveliness;
    private CheckBoxPreference mVisiblePattern;

    private CheckBoxPreference mShowPassword;

    private Preference mResetCredentials;

    private CheckBoxPreference mToggleAppInstallation;
    private DialogInterface mWarnInstallApps;
    private CheckBoxPreference mToggleVerifyApps;
    private CheckBoxPreference mPowerButtonInstantlyLocks;

    private boolean mIsPrimary;

    @Override
    public void onCreate(Bundle savedInstanceState) {
        super.onCreate(savedInstanceState);

        mLockPatternUtils = new LockPatternUtils(getActivity());

        mDPM = (DevicePolicyManager)getSystemService(Context.DEVICE_POLICY_SERVICE);

        mChooseLockSettingsHelper = new ChooseLockSettingsHelper(getActivity());
    }

    private PreferenceScreen createPreferenceHierarchy() {
        PreferenceScreen root = getPreferenceScreen();
        if (root != null) {
            root.removeAll();
        }
        addPreferencesFromResource(R.xml.security_settings);
        root = getPreferenceScreen();

        // Add options for lock/unlock screen
        int resid = 0;
        if (!mLockPatternUtils.isSecure()) {
            if (mLockPatternUtils.isLockScreenDisabled()) {
                resid = R.xml.security_settings_lockscreen;
            } else {
                resid = R.xml.security_settings_chooser;
            }
        } else if (mLockPatternUtils.usingBiometricWeak() &&
                mLockPatternUtils.isBiometricWeakInstalled()) {
            resid = R.xml.security_settings_biometric_weak;
        } else {
            switch (mLockPatternUtils.getKeyguardStoredPasswordQuality()) {
                case DevicePolicyManager.PASSWORD_QUALITY_SOMETHING:
                    resid = R.xml.security_settings_pattern;
                    break;
                case DevicePolicyManager.PASSWORD_QUALITY_NUMERIC:
                    resid = R.xml.security_settings_pin;
                    break;
                case DevicePolicyManager.PASSWORD_QUALITY_ALPHABETIC:
                case DevicePolicyManager.PASSWORD_QUALITY_ALPHANUMERIC:
                case DevicePolicyManager.PASSWORD_QUALITY_COMPLEX:
                    resid = R.xml.security_settings_password;
                    break;
            }
        }
        addPreferencesFromResource(resid);


        // Add options for device encryption
        DevicePolicyManager dpm =
                (DevicePolicyManager) getSystemService(Context.DEVICE_POLICY_SERVICE);

        mIsPrimary = UserHandle.myUserId() == UserHandle.USER_OWNER;

        if (!mIsPrimary) {
            // Rename owner info settings
            Preference ownerInfoPref = findPreference(KEY_OWNER_INFO_SETTINGS);
            if (ownerInfoPref != null) {
                ownerInfoPref.setTitle(R.string.user_info_settings_title);
            }
        }

        if (mIsPrimary) {
            switch (dpm.getStorageEncryptionStatus()) {
            case DevicePolicyManager.ENCRYPTION_STATUS_ACTIVE:
                // The device is currently encrypted.
                addPreferencesFromResource(R.xml.security_settings_encrypted);
                break;
            case DevicePolicyManager.ENCRYPTION_STATUS_INACTIVE:
                // This device supports encryption but isn't encrypted.
                addPreferencesFromResource(R.xml.security_settings_unencrypted);
                break;
            }
        }

        // lock after preference
        mLockAfter = (ListPreference) root.findPreference(KEY_LOCK_AFTER_TIMEOUT);
        if (mLockAfter != null) {
            setupLockAfterPreference();
            updateLockAfterPreferenceSummary();
        }

        // biometric weak liveliness
        mBiometricWeakLiveliness =
                (CheckBoxPreference) root.findPreference(KEY_BIOMETRIC_WEAK_LIVELINESS);

        // visible pattern
        mVisiblePattern = (CheckBoxPreference) root.findPreference(KEY_VISIBLE_PATTERN);

        // lock instantly on power key press
        mPowerButtonInstantlyLocks = (CheckBoxPreference) root.findPreference(
                KEY_POWER_INSTANTLY_LOCKS);

        // don't display visible pattern if biometric and backup is not pattern
        if (resid == R.xml.security_settings_biometric_weak &&
                mLockPatternUtils.getKeyguardStoredPasswordQuality() !=
                DevicePolicyManager.PASSWORD_QUALITY_SOMETHING) {
            PreferenceGroup securityCategory = (PreferenceGroup)
                    root.findPreference(KEY_SECURITY_CATEGORY);
            if (securityCategory != null && mVisiblePattern != null) {
                securityCategory.removePreference(root.findPreference(KEY_VISIBLE_PATTERN));
            }
        }

<<<<<<< HEAD
        mUserSelectedWidget = root.findPreference(KEY_CHOOSE_LOCKSCREEN_STATUS_WIDGET);
        if (mUserSelectedWidget != null) {
=======
        // tactile feedback. Should be common to all unlock preference screens.
        mTactileFeedback = (CheckBoxPreference) root.findPreference(KEY_TACTILE_FEEDBACK_ENABLED);
        if (!((Vibrator) getSystemService(Context.VIBRATOR_SERVICE)).hasVibrator()) {
            PreferenceGroup securityCategory = (PreferenceGroup)
                    root.findPreference(KEY_SECURITY_CATEGORY);
            if (securityCategory != null && mTactileFeedback != null) {
                securityCategory.removePreference(mTactileFeedback);
            }
        }

        Preference pickStatusWidget = root.findPreference(KEY_CHOOSE_LOCKSCREEN_STATUS_WIDGET);
        if (pickStatusWidget != null) {
>>>>>>> 1a6e3e17
            AppWidgetManager appWidgetManager = AppWidgetManager.getInstance(getActivity());
            int appWidgetId = getStatusAppWidgetId();
            if (appWidgetId == -1) {
                pickStatusWidget.setSummary(getResources().getString(R.string.widget_default));
            } else {
                AppWidgetProviderInfo appWidget = appWidgetManager.getAppWidgetInfo(appWidgetId);
                if (appWidget != null) {
                    pickStatusWidget.setSummary(appWidget.label);
                }
            }
            // TEMP: disable this for now
            PreferenceCategory security =
                    (PreferenceCategory) root.findPreference(KEY_SECURITY_CATEGORY);
            if (security != null) {
                security.removePreference(pickStatusWidget);
            }
        }

        Preference pickLockscreenWidget =
                root.findPreference(KEY_CHOOSE_USER_SELECTED_LOCKSCREEN_WIDGET);
        if (pickLockscreenWidget != null) {
            AppWidgetManager appWidgetManager = AppWidgetManager.getInstance(getActivity());
            int appWidgetId = getUserSelectedAppWidgetId();
            if (appWidgetId == -1) {
                pickLockscreenWidget.setSummary(getResources().getString(R.string.widget_none));
            } else {
                AppWidgetProviderInfo appWidget = appWidgetManager.getAppWidgetInfo(appWidgetId);
                if (appWidget != null) {
                    pickLockscreenWidget.setSummary(appWidget.label);
                }
            }
            // TEMP: disable this for now
            PreferenceCategory security =
                    (PreferenceCategory) root.findPreference(KEY_SECURITY_CATEGORY);
            if (security != null) {
                security.removePreference(pickLockscreenWidget);
            }
        }

        // Append the rest of the settings
        addPreferencesFromResource(R.xml.security_settings_misc);

        // Do not display SIM lock for devices without an Icc card
        TelephonyManager tm = TelephonyManager.getDefault();
        if (!mIsPrimary || !tm.hasIccCard()) {
            root.removePreference(root.findPreference(KEY_SIM_LOCK));
        } else {
            // Disable SIM lock if sim card is missing or unknown
            if ((TelephonyManager.getDefault().getSimState() ==
                                 TelephonyManager.SIM_STATE_ABSENT) ||
                (TelephonyManager.getDefault().getSimState() ==
                                 TelephonyManager.SIM_STATE_UNKNOWN)) {
                root.findPreference(KEY_SIM_LOCK).setEnabled(false);
            }
        }

        // Show password
        mShowPassword = (CheckBoxPreference) root.findPreference(KEY_SHOW_PASSWORD);

        // Credential storage, only for primary user
        if (mIsPrimary) {
            mResetCredentials = root.findPreference(KEY_RESET_CREDENTIALS);
        } else {
            removePreference(KEY_CREDENTIALS_MANAGER);
        }

        mToggleAppInstallation = (CheckBoxPreference) findPreference(
                KEY_TOGGLE_INSTALL_APPLICATIONS);
        mToggleAppInstallation.setChecked(isNonMarketAppsAllowed());

        // Package verification, only visible to primary user and if enabled
        mToggleVerifyApps = (CheckBoxPreference) findPreference(KEY_TOGGLE_VERIFY_APPLICATIONS);
        if (mIsPrimary && showVerifierSetting()) {
            if (isVerifierInstalled()) {
                mToggleVerifyApps.setChecked(isVerifyAppsEnabled());
            } else {
                mToggleVerifyApps.setChecked(false);
                mToggleVerifyApps.setEnabled(false);
            }
        } else {
            PreferenceGroup deviceAdminCategory= (PreferenceGroup)
                    root.findPreference(KEY_DEVICE_ADMIN_CATEGORY);
            if (deviceAdminCategory != null) {
                deviceAdminCategory.removePreference(mToggleVerifyApps);
            } else {
                mToggleVerifyApps.setEnabled(false);
            }
        }

        return root;
    }

    private int getStatusAppWidgetId() {
        int appWidgetId = -1;
        String appWidgetIdString = Settings.Secure.getString(
                getContentResolver(), Settings.Secure.LOCK_SCREEN_STATUS_APPWIDGET_ID);
        if (appWidgetIdString != null) {;
            appWidgetId = (int) Integer.decode(appWidgetIdString);
        }
        return appWidgetId;
    }

    private int getUserSelectedAppWidgetId() {
        int appWidgetId = -1;
        String appWidgetIdString = Settings.Secure.getString(
                getContentResolver(), Settings.Secure.LOCK_SCREEN_USER_SELECTED_APPWIDGET_ID);
        if (appWidgetIdString != null) {;
            appWidgetId = (int) Integer.decode(appWidgetIdString);
        }
        return appWidgetId;
    }

    private boolean isNonMarketAppsAllowed() {
        return Settings.Global.getInt(getContentResolver(),
                                      Settings.Global.INSTALL_NON_MARKET_APPS, 0) > 0;
    }

    private void setNonMarketAppsAllowed(boolean enabled) {
        // Change the system setting
        Settings.Global.putInt(getContentResolver(), Settings.Global.INSTALL_NON_MARKET_APPS,
                                enabled ? 1 : 0);
    }

    private boolean isVerifyAppsEnabled() {
        return Settings.Global.getInt(getContentResolver(),
                                      Settings.Global.PACKAGE_VERIFIER_ENABLE, 1) > 0;
    }

    private boolean isVerifierInstalled() {
        final PackageManager pm = getPackageManager();
        final Intent verification = new Intent(Intent.ACTION_PACKAGE_NEEDS_VERIFICATION);
        verification.setType(PACKAGE_MIME_TYPE);
        verification.addFlags(Intent.FLAG_GRANT_READ_URI_PERMISSION);
        final List<ResolveInfo> receivers = pm.queryBroadcastReceivers(verification, 0);
        return (receivers.size() > 0) ? true : false;
    }

    private boolean showVerifierSetting() {
        return Settings.Global.getInt(getContentResolver(),
                                      Settings.Global.PACKAGE_VERIFIER_SETTING_VISIBLE, 1) > 0;
    }

    private void warnAppInstallation() {
        // TODO: DialogFragment?
        mWarnInstallApps = new AlertDialog.Builder(getActivity()).setTitle(
                getResources().getString(R.string.error_title))
                .setIcon(com.android.internal.R.drawable.ic_dialog_alert)
                .setMessage(getResources().getString(R.string.install_all_warning))
                .setPositiveButton(android.R.string.yes, this)
                .setNegativeButton(android.R.string.no, null)
                .show();
    }

    public void onClick(DialogInterface dialog, int which) {
        if (dialog == mWarnInstallApps && which == DialogInterface.BUTTON_POSITIVE) {
            setNonMarketAppsAllowed(true);
            if (mToggleAppInstallation != null) {
                mToggleAppInstallation.setChecked(true);
            }
        }
    }

    @Override
    public void onDestroy() {
        super.onDestroy();
        if (mWarnInstallApps != null) {
            mWarnInstallApps.dismiss();
        }
    }

    private void setupLockAfterPreference() {
        // Compatible with pre-Froyo
        long currentTimeout = Settings.Secure.getLong(getContentResolver(),
                Settings.Secure.LOCK_SCREEN_LOCK_AFTER_TIMEOUT, 5000);
        mLockAfter.setValue(String.valueOf(currentTimeout));
        mLockAfter.setOnPreferenceChangeListener(this);
        final long adminTimeout = (mDPM != null ? mDPM.getMaximumTimeToLock(null) : 0);
        final long displayTimeout = Math.max(0,
                Settings.System.getInt(getContentResolver(), SCREEN_OFF_TIMEOUT, 0));
        if (adminTimeout > 0) {
            // This setting is a slave to display timeout when a device policy is enforced.
            // As such, maxLockTimeout = adminTimeout - displayTimeout.
            // If there isn't enough time, shows "immediately" setting.
            disableUnusableTimeouts(Math.max(0, adminTimeout - displayTimeout));
        }
    }

    private void updateLockAfterPreferenceSummary() {
        // Update summary message with current value
        long currentTimeout = Settings.Secure.getLong(getContentResolver(),
                Settings.Secure.LOCK_SCREEN_LOCK_AFTER_TIMEOUT, 5000);
        final CharSequence[] entries = mLockAfter.getEntries();
        final CharSequence[] values = mLockAfter.getEntryValues();
        int best = 0;
        for (int i = 0; i < values.length; i++) {
            long timeout = Long.valueOf(values[i].toString());
            if (currentTimeout >= timeout) {
                best = i;
            }
        }
        mLockAfter.setSummary(getString(R.string.lock_after_timeout_summary, entries[best]));
    }

    private void disableUnusableTimeouts(long maxTimeout) {
        final CharSequence[] entries = mLockAfter.getEntries();
        final CharSequence[] values = mLockAfter.getEntryValues();
        ArrayList<CharSequence> revisedEntries = new ArrayList<CharSequence>();
        ArrayList<CharSequence> revisedValues = new ArrayList<CharSequence>();
        for (int i = 0; i < values.length; i++) {
            long timeout = Long.valueOf(values[i].toString());
            if (timeout <= maxTimeout) {
                revisedEntries.add(entries[i]);
                revisedValues.add(values[i]);
            }
        }
        if (revisedEntries.size() != entries.length || revisedValues.size() != values.length) {
            mLockAfter.setEntries(
                    revisedEntries.toArray(new CharSequence[revisedEntries.size()]));
            mLockAfter.setEntryValues(
                    revisedValues.toArray(new CharSequence[revisedValues.size()]));
            final int userPreference = Integer.valueOf(mLockAfter.getValue());
            if (userPreference <= maxTimeout) {
                mLockAfter.setValue(String.valueOf(userPreference));
            } else {
                // There will be no highlighted selection since nothing in the list matches
                // maxTimeout. The user can still select anything less than maxTimeout.
                // TODO: maybe append maxTimeout to the list and mark selected.
            }
        }
        mLockAfter.setEnabled(revisedEntries.size() > 0);
    }

    @Override
    public void onResume() {
        super.onResume();

        // Make sure we reload the preference hierarchy since some of these settings
        // depend on others...
        createPreferenceHierarchy();

        final LockPatternUtils lockPatternUtils = mChooseLockSettingsHelper.utils();
        if (mBiometricWeakLiveliness != null) {
            mBiometricWeakLiveliness.setChecked(
                    lockPatternUtils.isBiometricWeakLivelinessEnabled());
        }
        if (mVisiblePattern != null) {
            mVisiblePattern.setChecked(lockPatternUtils.isVisiblePatternEnabled());
        }
        if (mPowerButtonInstantlyLocks != null) {
            mPowerButtonInstantlyLocks.setChecked(lockPatternUtils.getPowerButtonInstantlyLocks());
        }

        if (mShowPassword != null) {
            mShowPassword.setChecked(Settings.System.getInt(getContentResolver(),
                    Settings.System.TEXT_SHOW_PASSWORD, 1) != 0);
        }

        KeyStore.State state = KeyStore.getInstance().state();
        if (mResetCredentials != null) {
            mResetCredentials.setEnabled(state != KeyStore.State.UNINITIALIZED);
        }
    }

    void startActivityForResultSafely(Intent intent, int requestCode) {
        try {
            startActivityForResult(intent, requestCode);
        } catch (ActivityNotFoundException e) {
            Toast.makeText(getActivity(), R.string.activity_not_found, Toast.LENGTH_SHORT).show();
        } catch (SecurityException e) {
            Toast.makeText(getActivity(), R.string.activity_not_found, Toast.LENGTH_SHORT).show();
            Log.e(TAG, "Settings does not have the permission to launch " + intent, e);
        }
    }

    private void launchPickActivityIntent(int featuresFilter, int defaultLabelId, int defaultIconId,
            ComponentName defaultComponentName, String defaultTag, int widgetType) {
        // Create intent to pick widget
        Intent pickIntent = new Intent(AppWidgetManager.ACTION_APPWIDGET_PICK);

        // Found in KeyguardHostView.java
        final int KEYGUARD_HOST_ID = 0x4B455947;
        int appWidgetId = AppWidgetHost.allocateAppWidgetIdForSystem(KEYGUARD_HOST_ID);
        if (appWidgetId != -1) {
            pickIntent.putExtra(AppWidgetManager.EXTRA_APPWIDGET_ID, appWidgetId);
            pickIntent.putExtra(AppWidgetManager.EXTRA_CUSTOM_SORT, false);
            pickIntent.putExtra(AppWidgetManager.EXTRA_CATEGORY_FILTER,
                    AppWidgetProviderInfo.WIDGET_CATEGORY_KEYGUARD);
            if (featuresFilter != AppWidgetProviderInfo.WIDGET_FEATURES_NONE) {
                pickIntent.putExtra(AppWidgetManager.EXTRA_FEATURES_FILTER, featuresFilter);
            }

            // Add an entry for "none" to let someone select no widget
            AppWidgetProviderInfo defaultInfo = new AppWidgetProviderInfo();
            ArrayList<AppWidgetProviderInfo> extraInfos = new ArrayList<AppWidgetProviderInfo>();
            defaultInfo.label = getResources().getString(defaultLabelId);
            defaultInfo.icon = defaultIconId;
            defaultInfo.provider = defaultComponentName;
            extraInfos.add(defaultInfo);

            ArrayList<Bundle> extraExtras = new ArrayList<Bundle>();
            Bundle b = new Bundle();
            b.putBoolean(defaultTag, true);
            extraExtras.add(b);

            // Launch the widget picker
            pickIntent.putExtra(AppWidgetManager.EXTRA_CUSTOM_INFO, extraInfos);
            pickIntent.putExtra(AppWidgetManager.EXTRA_CUSTOM_EXTRAS, extraExtras);
            pickIntent.putExtra(Intent.EXTRA_INTENT, getBaseIntent());
            startActivityForResult(pickIntent, widgetType);
        } else {
            Log.e(TAG, "Unable to allocate an AppWidget id in lock screen");
        }
    }

    private Intent getBaseIntent() {
        Intent baseIntent = new Intent(Intent.ACTION_MAIN, null);
        baseIntent.addCategory(Intent.CATEGORY_DEFAULT);

        Bundle options = new Bundle();
        options.putInt(AppWidgetManager.OPTION_APPWIDGET_HOST_CATEGORY,
                AppWidgetProviderInfo.WIDGET_CATEGORY_KEYGUARD);
        baseIntent.putExtra(AppWidgetManager.EXTRA_APPWIDGET_OPTIONS, options);
        return baseIntent;
    }

    @Override
    public boolean onPreferenceTreeClick(PreferenceScreen preferenceScreen, Preference preference) {
        final String key = preference.getKey();

        final LockPatternUtils lockPatternUtils = mChooseLockSettingsHelper.utils();
        if (KEY_UNLOCK_SET_OR_CHANGE.equals(key)) {
            startFragment(this, "com.android.settings.ChooseLockGeneric$ChooseLockGenericFragment",
                    SET_OR_CHANGE_LOCK_METHOD_REQUEST, null);
        } else if (KEY_CHOOSE_USER_SELECTED_LOCKSCREEN_WIDGET.equals(key)) {
            launchPickActivityIntent(AppWidgetProviderInfo.WIDGET_FEATURES_NONE,
                    R.string.widget_none, 0, new ComponentName("", ""), EXTRA_NO_WIDGET,
                    REQUEST_PICK_USER_SELECTED_APPWIDGET);
        } else if (KEY_CHOOSE_LOCKSCREEN_STATUS_WIDGET.equals(key)) {
            int defaultIconId;
            ComponentName clock = new ComponentName(
                    "com.google.android.deskclock", "com.android.deskclock.DeskClock");
            try {
                defaultIconId = getActivity().getPackageManager().getActivityInfo(clock, 0).icon;
            } catch (PackageManager.NameNotFoundException e) {
                defaultIconId = 0;
            }
            launchPickActivityIntent(AppWidgetProviderInfo.WIDGET_FEATURES_STATUS,
                    R.string.widget_default, defaultIconId, clock, EXTRA_DEFAULT_WIDGET,
                    REQUEST_PICK_STATUS_APPWIDGET);
        } else if (KEY_BIOMETRIC_WEAK_IMPROVE_MATCHING.equals(key)) {
            ChooseLockSettingsHelper helper =
                    new ChooseLockSettingsHelper(this.getActivity(), this);
            if (!helper.launchConfirmationActivity(
                    CONFIRM_EXISTING_FOR_BIOMETRIC_WEAK_IMPROVE_REQUEST, null, null)) {
                // If this returns false, it means no password confirmation is required, so
                // go ahead and start improve.
                // Note: currently a backup is required for biometric_weak so this code path
                // can't be reached, but is here in case things change in the future
                startBiometricWeakImprove();
            }
        } else if (KEY_BIOMETRIC_WEAK_LIVELINESS.equals(key)) {
            if (isToggled(preference)) {
                lockPatternUtils.setBiometricWeakLivelinessEnabled(true);
            } else {
                // In this case the user has just unchecked the checkbox, but this action requires
                // them to confirm their password.  We need to re-check the checkbox until
                // they've confirmed their password
                mBiometricWeakLiveliness.setChecked(true);
                ChooseLockSettingsHelper helper =
                        new ChooseLockSettingsHelper(this.getActivity(), this);
                if (!helper.launchConfirmationActivity(
                                CONFIRM_EXISTING_FOR_BIOMETRIC_WEAK_LIVELINESS_OFF, null, null)) {
                    // If this returns false, it means no password confirmation is required, so
                    // go ahead and uncheck it here.
                    // Note: currently a backup is required for biometric_weak so this code path
                    // can't be reached, but is here in case things change in the future
                    lockPatternUtils.setBiometricWeakLivelinessEnabled(false);
                    mBiometricWeakLiveliness.setChecked(false);
                }
            }
        } else if (KEY_LOCK_ENABLED.equals(key)) {
            lockPatternUtils.setLockPatternEnabled(isToggled(preference));
        } else if (KEY_VISIBLE_PATTERN.equals(key)) {
            lockPatternUtils.setVisiblePatternEnabled(isToggled(preference));
        } else if (KEY_POWER_INSTANTLY_LOCKS.equals(key)) {
            lockPatternUtils.setPowerButtonInstantlyLocks(isToggled(preference));
        } else if (preference == mShowPassword) {
            Settings.System.putInt(getContentResolver(), Settings.System.TEXT_SHOW_PASSWORD,
                    mShowPassword.isChecked() ? 1 : 0);
        } else if (preference == mToggleAppInstallation) {
            if (mToggleAppInstallation.isChecked()) {
                mToggleAppInstallation.setChecked(false);
                warnAppInstallation();
            } else {
                setNonMarketAppsAllowed(false);
            }
        } else if (KEY_TOGGLE_VERIFY_APPLICATIONS.equals(key)) {
            Settings.Global.putInt(getContentResolver(), Settings.Global.PACKAGE_VERIFIER_ENABLE,
                    mToggleVerifyApps.isChecked() ? 1 : 0);
        } else {
            // If we didn't handle it, let preferences handle it.
            return super.onPreferenceTreeClick(preferenceScreen, preference);
        }

        return true;
    }

    private boolean isToggled(Preference pref) {
        return ((CheckBoxPreference) pref).isChecked();
    }

    /**
     * see confirmPatternThenDisableAndClear
     */
    @Override
    public void onActivityResult(int requestCode, int resultCode, Intent data) {
        super.onActivityResult(requestCode, resultCode, data);
        if (requestCode == CONFIRM_EXISTING_FOR_BIOMETRIC_WEAK_IMPROVE_REQUEST &&
                resultCode == Activity.RESULT_OK) {
            startBiometricWeakImprove();
            return;
        } else if (requestCode == CONFIRM_EXISTING_FOR_BIOMETRIC_WEAK_LIVELINESS_OFF &&
                resultCode == Activity.RESULT_OK) {
            final LockPatternUtils lockPatternUtils = mChooseLockSettingsHelper.utils();
            lockPatternUtils.setBiometricWeakLivelinessEnabled(false);
            // Setting the mBiometricWeakLiveliness checked value to false is handled when onResume
            // is called by grabbing the value from lockPatternUtils.  We can't set it here
            // because mBiometricWeakLiveliness could be null
            return;
        } else if (requestCode == REQUEST_PICK_USER_SELECTED_APPWIDGET ||
                requestCode == REQUEST_PICK_STATUS_APPWIDGET ||
                requestCode == REQUEST_CREATE_USER_SELECTED_APPWIDGET ||
                requestCode == REQUEST_CREATE_STATUS_APPWIDGET) {
            int appWidgetId = (data == null) ? -1 : data.getIntExtra(
                    AppWidgetManager.EXTRA_APPWIDGET_ID, -1);
            if ((requestCode == REQUEST_PICK_USER_SELECTED_APPWIDGET ||
                 requestCode == REQUEST_PICK_STATUS_APPWIDGET) &&
                resultCode == Activity.RESULT_OK) {
                AppWidgetManager appWidgetManager = AppWidgetManager.getInstance(getActivity());
                boolean defaultOrNoWidget = data.getBooleanExtra(EXTRA_NO_WIDGET, false) ||
                        data.getBooleanExtra(EXTRA_DEFAULT_WIDGET, false);

                AppWidgetProviderInfo appWidget = null;
                if (!defaultOrNoWidget) {
                    appWidget = appWidgetManager.getAppWidgetInfo(appWidgetId);
                }

                int newRequestCode = requestCode == REQUEST_PICK_USER_SELECTED_APPWIDGET ?
                    REQUEST_CREATE_USER_SELECTED_APPWIDGET :
                    REQUEST_CREATE_STATUS_APPWIDGET;
                if (!defaultOrNoWidget && appWidget.configure != null) {
                    // Launch over to configure widget, if needed
                    Intent intent = new Intent(AppWidgetManager.ACTION_APPWIDGET_CONFIGURE);
                    intent.setComponent(appWidget.configure);
                    intent.putExtra(AppWidgetManager.EXTRA_APPWIDGET_ID, appWidgetId);

                    startActivityForResultSafely(intent, newRequestCode);
                } else {
                    // Otherwise just add it
                    if (defaultOrNoWidget) {
                        // If we selected "none", delete the allocated id
                        AppWidgetHost.deleteAppWidgetIdForSystem(appWidgetId);
                        data.putExtra(AppWidgetManager.EXTRA_APPWIDGET_ID, -1);
                    }
                    onActivityResult(newRequestCode, Activity.RESULT_OK, data);
                }
            } else if ((requestCode == REQUEST_CREATE_USER_SELECTED_APPWIDGET ||
                        requestCode == REQUEST_CREATE_STATUS_APPWIDGET) &&
                       resultCode == Activity.RESULT_OK) {
                // If a widget existed before, delete it
                int oldAppWidgetId = requestCode == REQUEST_CREATE_USER_SELECTED_APPWIDGET ?
                        getUserSelectedAppWidgetId() : getStatusAppWidgetId();
                if (oldAppWidgetId != -1) {
                    AppWidgetHost.deleteAppWidgetIdForSystem(oldAppWidgetId);
                }
                Settings.Secure.putString(getContentResolver(),
                        (requestCode == REQUEST_CREATE_USER_SELECTED_APPWIDGET ?
                                Settings.Secure.LOCK_SCREEN_USER_SELECTED_APPWIDGET_ID :
                                Settings.Secure.LOCK_SCREEN_STATUS_APPWIDGET_ID),
                        Integer.toString(appWidgetId));
            } else {
                AppWidgetHost.deleteAppWidgetIdForSystem(appWidgetId);
            }
        }
        createPreferenceHierarchy();
    }

    public boolean onPreferenceChange(Preference preference, Object value) {
        if (preference == mLockAfter) {
            int timeout = Integer.parseInt((String) value);
            try {
                Settings.Secure.putInt(getContentResolver(),
                        Settings.Secure.LOCK_SCREEN_LOCK_AFTER_TIMEOUT, timeout);
            } catch (NumberFormatException e) {
                Log.e("SecuritySettings", "could not persist lockAfter timeout setting", e);
            }
            updateLockAfterPreferenceSummary();
        }
        return true;
    }

    @Override
    protected int getHelpResource() {
        return R.string.help_url_security;
    }

    public void startBiometricWeakImprove(){
        Intent intent = new Intent();
        intent.setClassName("com.android.facelock", "com.android.facelock.AddToSetup");
        startActivity(intent);
    }
}<|MERGE_RESOLUTION|>--- conflicted
+++ resolved
@@ -220,23 +220,8 @@
             }
         }
 
-<<<<<<< HEAD
-        mUserSelectedWidget = root.findPreference(KEY_CHOOSE_LOCKSCREEN_STATUS_WIDGET);
-        if (mUserSelectedWidget != null) {
-=======
-        // tactile feedback. Should be common to all unlock preference screens.
-        mTactileFeedback = (CheckBoxPreference) root.findPreference(KEY_TACTILE_FEEDBACK_ENABLED);
-        if (!((Vibrator) getSystemService(Context.VIBRATOR_SERVICE)).hasVibrator()) {
-            PreferenceGroup securityCategory = (PreferenceGroup)
-                    root.findPreference(KEY_SECURITY_CATEGORY);
-            if (securityCategory != null && mTactileFeedback != null) {
-                securityCategory.removePreference(mTactileFeedback);
-            }
-        }
-
         Preference pickStatusWidget = root.findPreference(KEY_CHOOSE_LOCKSCREEN_STATUS_WIDGET);
         if (pickStatusWidget != null) {
->>>>>>> 1a6e3e17
             AppWidgetManager appWidgetManager = AppWidgetManager.getInstance(getActivity());
             int appWidgetId = getStatusAppWidgetId();
             if (appWidgetId == -1) {
