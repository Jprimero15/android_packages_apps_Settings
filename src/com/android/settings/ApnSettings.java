/*
 * Copyright (C) 2008 The Android Open Source Project
 *
 * Licensed under the Apache License, Version 2.0 (the "License");
 * you may not use this file except in compliance with the License.
 * You may obtain a copy of the License at
 *
 *      http://www.apache.org/licenses/LICENSE-2.0
 *
 * Unless required by applicable law or agreed to in writing, software
 * distributed under the License is distributed on an "AS IS" BASIS,
 * WITHOUT WARRANTIES OR CONDITIONS OF ANY KIND, either express or implied.
 * See the License for the specific language governing permissions and
 * limitations under the License.
 */

package com.android.settings;

import static android.provider.Telephony.Carriers.CONTENT_URI;
import static android.provider.Telephony.Carriers.ENFORCE_MANAGED_URI;
import static android.provider.Telephony.Carriers.FILTERED_URI;

import android.app.Activity;
import android.app.Dialog;
import android.app.ProgressDialog;
import android.content.BroadcastReceiver;
import android.content.ContentResolver;
import android.content.ContentUris;
import android.content.ContentValues;
import android.content.Context;
import android.content.Intent;
import android.content.IntentFilter;
import android.content.res.Resources.NotFoundException;
import android.database.Cursor;
import android.net.Uri;
import android.os.Bundle;
import android.os.Handler;
import android.os.HandlerThread;
import android.os.Looper;
import android.os.Message;
import android.os.PersistableBundle;
import android.os.UserHandle;
import android.os.UserManager;
import android.provider.Telephony;
import android.support.v7.preference.Preference;
import android.support.v7.preference.PreferenceGroup;
import android.telephony.CarrierConfigManager;
import android.telephony.ServiceState;
import android.telephony.SubscriptionInfo;
import android.telephony.SubscriptionManager;
import android.telephony.TelephonyManager;
import android.text.TextUtils;
import android.util.Log;
import android.view.Menu;
import android.view.MenuInflater;
import android.view.MenuItem;
import android.view.MotionEvent;
import android.widget.Toast;

import com.android.internal.logging.nano.MetricsProto.MetricsEvent;
import com.android.internal.telephony.PhoneConstants;
import com.android.internal.telephony.TelephonyIntents;
import com.android.internal.telephony.dataconnection.ApnSetting;
import com.android.internal.telephony.uicc.IccRecords;
import com.android.internal.telephony.uicc.UiccController;
import com.android.settingslib.RestrictedLockUtils.EnforcedAdmin;

import java.util.ArrayList;
import java.util.HashMap;
import java.util.List;
import java.util.Map;
import java.util.Set;

public class ApnSettings extends RestrictedSettingsFragment implements
        Preference.OnPreferenceChangeListener {
    static final String TAG = "ApnSettings";

    public static final String EXTRA_POSITION = "position";
    public static final String RESTORE_CARRIERS_URI =
        "content://telephony/carriers/restore";
    public static final String PREFERRED_APN_URI =
        "content://telephony/carriers/preferapn";

    public static final String APN_ID = "apn_id";
    public static final String SUB_ID = "sub_id";
    public static final String MVNO_TYPE = "mvno_type";
    public static final String MVNO_MATCH_DATA = "mvno_match_data";

    private static final int ID_INDEX = 0;
    private static final int NAME_INDEX = 1;
    private static final int APN_INDEX = 2;
    private static final int TYPES_INDEX = 3;
    private static final int MVNO_TYPE_INDEX = 4;
    private static final int MVNO_MATCH_DATA_INDEX = 5;
    private static final int BEARER_INDEX = 6;
    private static final int BEARER_BITMASK_INDEX = 7;

    private static final int MENU_NEW = Menu.FIRST;
    private static final int MENU_RESTORE = Menu.FIRST + 1;

    private static final int EVENT_RESTORE_DEFAULTAPN_START = 1;
    private static final int EVENT_RESTORE_DEFAULTAPN_COMPLETE = 2;

    private static final int DIALOG_RESTORE_DEFAULTAPN = 1001;

    private static final Uri DEFAULTAPN_URI = Uri.parse(RESTORE_CARRIERS_URI);
    private static final Uri PREFERAPN_URI = Uri.parse(PREFERRED_APN_URI);

    private static boolean mRestoreDefaultApnMode;

    private UserManager mUserManager;
    private RestoreApnUiHandler mRestoreApnUiHandler;
    private RestoreApnProcessHandler mRestoreApnProcessHandler;
    private HandlerThread mRestoreDefaultApnThread;
    private SubscriptionInfo mSubscriptionInfo;
    private UiccController mUiccController;
    private String mMvnoType;
    private String mMvnoMatchData;

    private String mSelectedKey;

    private IntentFilter mMobileStateFilter;

    private boolean mUnavailable;

    private boolean mHideImsApn;
    private boolean mAllowAddingApns;

    private String[] mHideApnsWithRule;
    private String[] mHideApnsWithIccidRule;
    private PersistableBundle mHideApnsGroupByIccid;
    private final static String INCLUDE_COMMON_RULES = "include_common_rules";
    private final static String APN_HIDE_RULE_STRINGS_ARRAY= "apn_hide_rule_strings_array";
    private final static String APN_HIDE_RULE_STRINGS_WITH_ICCIDS_ARRAY = "apn_hide_rule_strings_with_iccids_array";

    public ApnSettings() {
        super(UserManager.DISALLOW_CONFIG_MOBILE_NETWORKS);
    }

    private final BroadcastReceiver mMobileStateReceiver = new BroadcastReceiver() {
        @Override
        public void onReceive(Context context, Intent intent) {
            if (intent.getAction().equals(
                    TelephonyIntents.ACTION_ANY_DATA_CONNECTION_STATE_CHANGED)) {
                PhoneConstants.DataState state = getMobileDataState(intent);
                switch (state) {
                case CONNECTED:
                    if (!mRestoreDefaultApnMode) {
                        fillList();
                    } else {
                        showDialog(DIALOG_RESTORE_DEFAULTAPN);
                    }
                    break;
                }
            }
        }
    };

    private static PhoneConstants.DataState getMobileDataState(Intent intent) {
        String str = intent.getStringExtra(PhoneConstants.STATE_KEY);
        if (str != null) {
            return Enum.valueOf(PhoneConstants.DataState.class, str);
        } else {
            return PhoneConstants.DataState.DISCONNECTED;
        }
    }

    @Override
    public int getMetricsCategory() {
        return MetricsEvent.APN;
    }

    @Override
    public void onCreate(Bundle icicle) {
        super.onCreate(icicle);
        final Activity activity = getActivity();
        final int subId = activity.getIntent().getIntExtra(SUB_ID,
                SubscriptionManager.INVALID_SUBSCRIPTION_ID);

        mMobileStateFilter = new IntentFilter(
                TelephonyIntents.ACTION_ANY_DATA_CONNECTION_STATE_CHANGED);

        setIfOnlyAvailableForAdmins(true);

        mSubscriptionInfo = SubscriptionManager.from(activity).getActiveSubscriptionInfo(subId);
        mUiccController = UiccController.getInstance();

        CarrierConfigManager configManager = (CarrierConfigManager)
                getSystemService(Context.CARRIER_CONFIG_SERVICE);
        PersistableBundle b = configManager.getConfigForSubId(subId);
        mHideImsApn = b.getBoolean(CarrierConfigManager.KEY_HIDE_IMS_APN_BOOL);
        mAllowAddingApns = b.getBoolean(CarrierConfigManager.KEY_ALLOW_ADDING_APNS_BOOL);

        mHideApnsWithRule = b.getStringArray(APN_HIDE_RULE_STRINGS_ARRAY);
        mHideApnsWithIccidRule = b.getStringArray(APN_HIDE_RULE_STRINGS_WITH_ICCIDS_ARRAY);
        if(mSubscriptionInfo != null){
           String iccid = mSubscriptionInfo.getIccId();
           Log.d(TAG, "iccid: " + iccid);
           mHideApnsGroupByIccid = b.getPersistableBundle(iccid);
        }
        if (mAllowAddingApns) {
            String[] readOnlyApnTypes = b.getStringArray(
                    CarrierConfigManager.KEY_READ_ONLY_APN_TYPES_STRING_ARRAY);
            // if no apn type can be edited, do not allow adding APNs
            if (ApnEditor.hasAllApns(readOnlyApnTypes)) {
                Log.d(TAG, "not allowing adding APN because all APN types are read only");
                mAllowAddingApns = false;
            }
        }
        mUserManager = UserManager.get(activity);
    }

    @Override
    public void onActivityCreated(Bundle savedInstanceState) {
        super.onActivityCreated(savedInstanceState);

        getEmptyTextView().setText(R.string.apn_settings_not_available);
        mUnavailable = isUiRestricted();
        setHasOptionsMenu(!mUnavailable);
        if (mUnavailable) {
            addPreferencesFromResource(R.xml.placeholder_prefs);
            return;
        }

        addPreferencesFromResource(R.xml.apn_settings);
    }

    @Override
    public void onResume() {
        super.onResume();

        if (mUnavailable) {
            return;
        }

        getActivity().registerReceiver(mMobileStateReceiver, mMobileStateFilter);

        if (!mRestoreDefaultApnMode) {
            fillList();
        }
    }

    @Override
    public void onPause() {
        super.onPause();

        if (mUnavailable) {
            return;
        }

        getActivity().unregisterReceiver(mMobileStateReceiver);
    }

    @Override
    public void onDestroy() {
        super.onDestroy();

        if (mRestoreDefaultApnThread != null) {
            mRestoreDefaultApnThread.quit();
        }
    }

    @Override
    public EnforcedAdmin getRestrictionEnforcedAdmin() {
        final UserHandle user = UserHandle.of(mUserManager.getUserHandle());
        if (mUserManager.hasUserRestriction(UserManager.DISALLOW_CONFIG_MOBILE_NETWORKS, user)
                && !mUserManager.hasBaseUserRestriction(UserManager.DISALLOW_CONFIG_MOBILE_NETWORKS,
                        user)) {
            return EnforcedAdmin.MULTIPLE_ENFORCED_ADMIN;
        }
        return null;
    }

    private boolean isDpcApnEnforced() {
        try (Cursor enforceCursor = getContentResolver().query(ENFORCE_MANAGED_URI,
                null, null, null, null)) {
            if (enforceCursor == null || enforceCursor.getCount() != 1) {
                return false;
            }
            enforceCursor.moveToFirst();
            return enforceCursor.getInt(0) > 0;
        }
    }

    private void fillList() {
        final TelephonyManager tm = (TelephonyManager) getSystemService(Context.TELEPHONY_SERVICE);
        final int subId = mSubscriptionInfo != null ? mSubscriptionInfo.getSubscriptionId()
                : SubscriptionManager.INVALID_SUBSCRIPTION_ID;
        final String mccmnc = mSubscriptionInfo == null ? "" : tm.getSimOperator(subId);
        Log.d(TAG, "mccmnc = " + mccmnc);
        StringBuilder where = new StringBuilder("numeric=\"" + mccmnc +
                "\" AND NOT (type='ia' AND (apn=\"\" OR apn IS NULL)) AND user_visible!=0");

        if (mHideImsApn) {
            where.append(" AND NOT (type='ims')");
        }

<<<<<<< HEAD
        appendFilter(where);

        Log.d(TAG, "where = " + where.toString());

        Cursor cursor = getContentResolver().query(Telephony.Carriers.CONTENT_URI, new String[] {
                "_id", "name", "apn", "type", "mvno_type", "mvno_match_data", "bearer", "bearer_bitmask"}, where.toString(),
                null, Telephony.Carriers.DEFAULT_SORT_ORDER);
=======
        Cursor cursor = getContentResolver().query(FILTERED_URI,
                new String[] {"_id", "name", "apn", "type", "mvno_type", "mvno_match_data"},
                where.toString(), null, Telephony.Carriers.DEFAULT_SORT_ORDER);
>>>>>>> 7642b9ce

        if (cursor != null) {
            IccRecords r = null;
            if (mUiccController != null && mSubscriptionInfo != null) {
                r = mUiccController.getIccRecords(
                        SubscriptionManager.getPhoneId(subId), UiccController.APP_FAM_3GPP);
            }
            PreferenceGroup apnList = (PreferenceGroup) findPreference("apn_list");
            apnList.removeAll();

            ArrayList<ApnPreference> mnoApnList = new ArrayList<ApnPreference>();
            ArrayList<ApnPreference> mvnoApnList = new ArrayList<ApnPreference>();
            ArrayList<ApnPreference> mnoMmsApnList = new ArrayList<ApnPreference>();
            ArrayList<ApnPreference> mvnoMmsApnList = new ArrayList<ApnPreference>();

            mSelectedKey = getSelectedApnKey();
            cursor.moveToFirst();
            boolean enforced = isDpcApnEnforced();
            while (!cursor.isAfterLast()) {
                String name = cursor.getString(NAME_INDEX);
                String apn = cursor.getString(APN_INDEX);
                String key = cursor.getString(ID_INDEX);
                String type = cursor.getString(TYPES_INDEX);
                String mvnoType = cursor.getString(MVNO_TYPE_INDEX);
                String mvnoMatchData = cursor.getString(MVNO_MATCH_DATA_INDEX);

                //Special requirement of some operators, need change APN name follow language.
                String localizedName = Utils.getLocalizedName(getActivity(), cursor, NAME_INDEX);

                if (!TextUtils.isEmpty(localizedName)) {
                    name = localizedName;
                }
                int bearer = cursor.getInt(BEARER_INDEX);
                int bearerBitMask = cursor.getInt(BEARER_BITMASK_INDEX);
                int fullBearer = ServiceState.getBitmaskForTech(bearer) | bearerBitMask;
                int radioTech = networkTypeToRilRidioTechnology(TelephonyManager.getDefault()
                        .getDataNetworkType(subId));
                if (!ServiceState.bitmaskHasTech(fullBearer, radioTech)
                        && (bearer != 0 || bearerBitMask != 0)) {
                    // In OOS, show APN with bearer as default
                    if ((radioTech != ServiceState.RIL_RADIO_TECHNOLOGY_UNKNOWN) || (bearer == 0
                            && radioTech == ServiceState.RIL_RADIO_TECHNOLOGY_UNKNOWN)) {
                        cursor.moveToNext();
                        continue;
                    }
                }
                ApnPreference pref = new ApnPreference(getPrefContext());

                pref.setKey(key);
                pref.setTitle(name);
                pref.setSummary(apn);
                pref.setPersistent(false);
                pref.setOnPreferenceChangeListener(this);
                pref.setSubId(subId);
                pref.setDpcEnforced(enforced);

                boolean selectable = ((type == null) || !type.equals("mms"));
                pref.setSelectable(selectable);
                if (selectable) {
                    if ((mSelectedKey != null) && mSelectedKey.equals(key)) {
                        pref.setChecked();
                    }
                    addApnToList(pref, mnoApnList, mvnoApnList, r, mvnoType, mvnoMatchData);
                } else {
                    addApnToList(pref, mnoMmsApnList, mvnoMmsApnList, r, mvnoType, mvnoMatchData);
                }
                cursor.moveToNext();
            }
            cursor.close();

            if (!mvnoApnList.isEmpty()) {
                mnoApnList = mvnoApnList;
                mnoMmsApnList = mvnoMmsApnList;

                // Also save the mvno info
            }

            for (Preference preference : mnoApnList) {
                apnList.addPreference(preference);
            }
            for (Preference preference : mnoMmsApnList) {
                apnList.addPreference(preference);
            }
        }
    }

    private void addApnToList(ApnPreference pref, ArrayList<ApnPreference> mnoList,
                              ArrayList<ApnPreference> mvnoList, IccRecords r, String mvnoType,
                              String mvnoMatchData) {
        if (r != null && !TextUtils.isEmpty(mvnoType) && !TextUtils.isEmpty(mvnoMatchData)) {
            if (ApnSetting.mvnoMatches(r, mvnoType, mvnoMatchData)) {
                mvnoList.add(pref);
                // Since adding to mvno list, save mvno info
                mMvnoType = mvnoType;
                mMvnoMatchData = mvnoMatchData;
            }
        } else {
            mnoList.add(pref);
        }
    }

    private void appendFilter(StringBuilder where){
        boolean includeCommon = true;
        if(mHideApnsGroupByIccid != null && !mHideApnsGroupByIccid.isEmpty()){
           // APN hidden rules according to the specified iccid,
           // it should be configured in CarrierConfig as below.
           // <map name="12345">
           //    <string name="type">fota</string>
           //    <boolean name="include_common_rules" value="true"/>
           // </map>
           includeCommon = mHideApnsGroupByIccid.getBoolean(INCLUDE_COMMON_RULES, true);
           Log.d(TAG, "apn hidden rules specified iccid, include common rule: " + includeCommon);
           Set<String> keys = mHideApnsGroupByIccid.keySet();
           for(String key : keys){
              if(Utils.carrierTableFieldValidate(key)){
                 String value = mHideApnsGroupByIccid.getString(key);
                 if(value != null){
                    where.append(" AND " + key + " <> \"" + value + "\"");
                 }
              }
           }
        }

        // Some operator have special APN hidden rules group by iccids,
        // it should be configured in CarrierConfig as below,
        // it maybe overwrite some rules defined in common rules.
        // <string-array name="apn_hide_rule_strings_with_iccids_array" num="6">
        //    <item value="iccid"/>
        //    <item value="1111,2222"/>
        //    <item value="type"/>
        //    <item value="ims,emergency"/>
        //    <item value="include_common_rules"/>
        //    <item value="true"/>
        // </string-array>
        if(mHideApnsWithIccidRule != null){
            HashMap<String, String> ruleWithIccid = getApnRuleMap(mHideApnsWithIccidRule);
            final String iccid = mSubscriptionInfo == null ? "" : mSubscriptionInfo.getIccId();
            if(isOperatorIccid(ruleWithIccid, iccid)){
                String s = ruleWithIccid.get(INCLUDE_COMMON_RULES);
                includeCommon = !(s != null && s.equalsIgnoreCase(String.valueOf(false)));
                Log.d(TAG, "apn hidden rules in iccids, include common rule: " + includeCommon);
                filterWithKey(ruleWithIccid, where);
            }
        }

        if(includeCommon){
            // Common APN hidden rules,
            // it should be configured in CarrierConfig as below.
            // <string-array name="apn_default_values_strings_array" num="2">
            //    <item value="type"/>
            //    <item value="fota"/>
            // </string-array>
            if(mHideApnsWithRule != null){
               HashMap<String, String> rule = getApnRuleMap(mHideApnsWithRule);
               filterWithKey(rule, where);
            }
        }
    }

    private void filterWithKey(Map<String, String> rules, StringBuilder where) {
        Set<String> fields = rules.keySet();
        for(String field : fields){
            if(Utils.carrierTableFieldValidate(field)){
                String value = rules.get(field);
                if(!TextUtils.isEmpty(value)){
                    String[] subValues = value.split(",");
                    for(String subValue : subValues){
                        where.append(" AND " + field + " <> \"" + subValue + "\"");
                    }
                }
            }
        }
    }

    private HashMap<String, String> getApnRuleMap(String[] ruleArray) {
        HashMap<String, String> rules = new HashMap<String, String>();
        if (ruleArray != null) {
            int length = ruleArray.length;
            Log.d(TAG, "ruleArray size = " + length);
            if (length > 0 && (length % 2 == 0)) {
                for (int i = 0; i < length;) {
                    rules.put(ruleArray[i].toLowerCase(), ruleArray[i + 1]);
                    i += 2;
                }
            }
        }
        return rules;
    }

    private boolean isOperatorIccid(HashMap<String, String> ruleMap, String iccid) {
        String valuesOfIccid = ruleMap.get("iccid");
        if (!TextUtils.isEmpty(valuesOfIccid)) {
            String[] iccids = valuesOfIccid.split(",");
            for (String subIccid : iccids) {
                if (iccid.startsWith(subIccid.trim())) {
                    return true;
                }
            }
        }
        return false;
    }

    private int networkTypeToRilRidioTechnology(int nt) {
        switch(nt) {
            case TelephonyManager.NETWORK_TYPE_GPRS:
                return ServiceState.RIL_RADIO_TECHNOLOGY_GPRS;
            case TelephonyManager.NETWORK_TYPE_EDGE:
                return ServiceState.RIL_RADIO_TECHNOLOGY_EDGE;
            case TelephonyManager.NETWORK_TYPE_UMTS:
                return ServiceState.RIL_RADIO_TECHNOLOGY_UMTS;
            case TelephonyManager.NETWORK_TYPE_HSDPA:
                return ServiceState.RIL_RADIO_TECHNOLOGY_HSDPA;
            case TelephonyManager.NETWORK_TYPE_HSUPA:
                return ServiceState.RIL_RADIO_TECHNOLOGY_HSUPA;
            case TelephonyManager.NETWORK_TYPE_HSPA:
                return ServiceState.RIL_RADIO_TECHNOLOGY_HSPA;
            case TelephonyManager.NETWORK_TYPE_CDMA:
                return ServiceState.RIL_RADIO_TECHNOLOGY_IS95B;
            case TelephonyManager.NETWORK_TYPE_1xRTT:
                return ServiceState.RIL_RADIO_TECHNOLOGY_1xRTT;
            case TelephonyManager.NETWORK_TYPE_EVDO_0:
                return ServiceState.RIL_RADIO_TECHNOLOGY_EVDO_0;
            case TelephonyManager.NETWORK_TYPE_EVDO_A:
                return ServiceState.RIL_RADIO_TECHNOLOGY_EVDO_A;
            case TelephonyManager.NETWORK_TYPE_EVDO_B:
                return ServiceState.RIL_RADIO_TECHNOLOGY_EVDO_B;
            case TelephonyManager.NETWORK_TYPE_EHRPD:
                return ServiceState.RIL_RADIO_TECHNOLOGY_EHRPD;
            case TelephonyManager.NETWORK_TYPE_LTE:
                return ServiceState.RIL_RADIO_TECHNOLOGY_LTE;
            case TelephonyManager.NETWORK_TYPE_HSPAP:
                return ServiceState.RIL_RADIO_TECHNOLOGY_HSPAP;
            case TelephonyManager.NETWORK_TYPE_GSM:
                return ServiceState.RIL_RADIO_TECHNOLOGY_GSM;
            case TelephonyManager.NETWORK_TYPE_TD_SCDMA:
                return ServiceState.RIL_RADIO_TECHNOLOGY_TD_SCDMA;
            case TelephonyManager.NETWORK_TYPE_IWLAN:
                return ServiceState.RIL_RADIO_TECHNOLOGY_IWLAN;
            case TelephonyManager.NETWORK_TYPE_LTE_CA:
                return ServiceState.RIL_RADIO_TECHNOLOGY_LTE_CA;
            default:
                return ServiceState.RIL_RADIO_TECHNOLOGY_UNKNOWN;
        }
    }

    @Override
    public void onCreateOptionsMenu(Menu menu, MenuInflater inflater) {
        if (!mUnavailable && !isDpcApnEnforced()) {
            if (mAllowAddingApns) {
                menu.add(0, MENU_NEW, 0,
                        getResources().getString(R.string.menu_new))
                        .setIcon(R.drawable.ic_menu_add_white)
                        .setShowAsAction(MenuItem.SHOW_AS_ACTION_IF_ROOM);
            }
            menu.add(0, MENU_RESTORE, 0, getResources().getString(R.string.menu_restore))
                    .setIcon(android.R.drawable.ic_menu_upload);
        }

        super.onCreateOptionsMenu(menu, inflater);
    }

    @Override
    public boolean onOptionsItemSelected(MenuItem item) {
        switch (item.getItemId()) {
        case MENU_NEW:
            addNewApn();
            return true;

        case MENU_RESTORE:
            restoreDefaultApn();
            return true;
        }
        return super.onOptionsItemSelected(item);
    }

    private void addNewApn() {
        Intent intent = new Intent(Intent.ACTION_INSERT, Telephony.Carriers.CONTENT_URI);
        int subId = mSubscriptionInfo != null ? mSubscriptionInfo.getSubscriptionId()
                : SubscriptionManager.INVALID_SUBSCRIPTION_ID;
        intent.putExtra(SUB_ID, subId);
        if (!TextUtils.isEmpty(mMvnoType) && !TextUtils.isEmpty(mMvnoMatchData)) {
            intent.putExtra(MVNO_TYPE, mMvnoType);
            intent.putExtra(MVNO_MATCH_DATA, mMvnoMatchData);
        }
        startActivity(intent);
    }

    @Override
    public boolean onPreferenceTreeClick(Preference preference) {
        int pos = Integer.parseInt(preference.getKey());
        Uri url = ContentUris.withAppendedId(isDpcApnEnforced() ? FILTERED_URI : CONTENT_URI, pos);
        startActivity(new Intent(Intent.ACTION_EDIT, url));
        return true;
    }

    public boolean onPreferenceChange(Preference preference, Object newValue) {
        Log.d(TAG, "onPreferenceChange(): Preference - " + preference
                + ", newValue - " + newValue + ", newValue type - "
                + newValue.getClass());
        if (newValue instanceof String) {
            setSelectedApnKey((String) newValue);
        }

        return true;
    }

    private void setSelectedApnKey(String key) {
        mSelectedKey = key;
        ContentResolver resolver = getContentResolver();

        ContentValues values = new ContentValues();
        values.put(APN_ID, mSelectedKey);
        resolver.update(getUriForCurrSubId(PREFERAPN_URI), values, null, null);
    }

    private String getSelectedApnKey() {
        String key = null;

        Cursor cursor = getContentResolver().query(getUriForCurrSubId(PREFERAPN_URI),
                new String[] {"_id"}, null, null, Telephony.Carriers.DEFAULT_SORT_ORDER);
        if (cursor.getCount() > 0) {
            cursor.moveToFirst();
            key = cursor.getString(ID_INDEX);
        }
        cursor.close();
        return key;
    }

    private boolean restoreDefaultApn() {
        showDialog(DIALOG_RESTORE_DEFAULTAPN);
        mRestoreDefaultApnMode = true;

        if (mRestoreApnUiHandler == null) {
            mRestoreApnUiHandler = new RestoreApnUiHandler();
        }

        if (mRestoreApnProcessHandler == null ||
            mRestoreDefaultApnThread == null) {
            mRestoreDefaultApnThread = new HandlerThread(
                    "Restore default APN Handler: Process Thread");
            mRestoreDefaultApnThread.start();
            mRestoreApnProcessHandler = new RestoreApnProcessHandler(
                    mRestoreDefaultApnThread.getLooper(), mRestoreApnUiHandler);
        }

        mRestoreApnProcessHandler
                .sendEmptyMessage(EVENT_RESTORE_DEFAULTAPN_START);
        return true;
    }

    // Append subId to the Uri
    private Uri getUriForCurrSubId(Uri uri) {
        int subId = mSubscriptionInfo != null ? mSubscriptionInfo.getSubscriptionId()
                : SubscriptionManager.INVALID_SUBSCRIPTION_ID;
        if (SubscriptionManager.isValidSubscriptionId(subId)) {
            return Uri.withAppendedPath(uri, "subId/" + String.valueOf(subId));
        } else {
            return uri;
        }
    }

    private class RestoreApnUiHandler extends Handler {
        @Override
        public void handleMessage(Message msg) {
            switch (msg.what) {
                case EVENT_RESTORE_DEFAULTAPN_COMPLETE:
                    Activity activity = getActivity();
                    if (activity == null) {
                        mRestoreDefaultApnMode = false;
                        return;
                    }
                    fillList();
                    getPreferenceScreen().setEnabled(true);
                    mRestoreDefaultApnMode = false;
                    removeDialog(DIALOG_RESTORE_DEFAULTAPN);
                    Toast.makeText(
                        activity,
                        getResources().getString(
                                R.string.restore_default_apn_completed),
                        Toast.LENGTH_LONG).show();
                    break;
            }
        }
    }

    private class RestoreApnProcessHandler extends Handler {
        private Handler mRestoreApnUiHandler;

        public RestoreApnProcessHandler(Looper looper, Handler restoreApnUiHandler) {
            super(looper);
            this.mRestoreApnUiHandler = restoreApnUiHandler;
        }

        @Override
        public void handleMessage(Message msg) {
            switch (msg.what) {
                case EVENT_RESTORE_DEFAULTAPN_START:
                    ContentResolver resolver = getContentResolver();
                    resolver.delete(getUriForCurrSubId(DEFAULTAPN_URI), null, null);
                    mRestoreApnUiHandler
                        .sendEmptyMessage(EVENT_RESTORE_DEFAULTAPN_COMPLETE);
                    break;
            }
        }
    }

    @Override
    public Dialog onCreateDialog(int id) {
        if (id == DIALOG_RESTORE_DEFAULTAPN) {
            ProgressDialog dialog = new ProgressDialog(getActivity()) {
                public boolean onTouchEvent(MotionEvent event) {
                    return true;
                }
            };
            dialog.setMessage(getResources().getString(R.string.restore_default_apn));
            dialog.setCancelable(false);
            return dialog;
        }
        return null;
    }

    @Override
    public int getDialogMetricsCategory(int dialogId) {
        if (dialogId == DIALOG_RESTORE_DEFAULTAPN) {
            return MetricsEvent.DIALOG_APN_RESTORE_DEFAULT;
        }
        return 0;
    }
}<|MERGE_RESOLUTION|>--- conflicted
+++ resolved
@@ -295,7 +295,6 @@
             where.append(" AND NOT (type='ims')");
         }
 
-<<<<<<< HEAD
         appendFilter(where);
 
         Log.d(TAG, "where = " + where.toString());
@@ -303,11 +302,6 @@
         Cursor cursor = getContentResolver().query(Telephony.Carriers.CONTENT_URI, new String[] {
                 "_id", "name", "apn", "type", "mvno_type", "mvno_match_data", "bearer", "bearer_bitmask"}, where.toString(),
                 null, Telephony.Carriers.DEFAULT_SORT_ORDER);
-=======
-        Cursor cursor = getContentResolver().query(FILTERED_URI,
-                new String[] {"_id", "name", "apn", "type", "mvno_type", "mvno_match_data"},
-                where.toString(), null, Telephony.Carriers.DEFAULT_SORT_ORDER);
->>>>>>> 7642b9ce
 
         if (cursor != null) {
             IccRecords r = null;
