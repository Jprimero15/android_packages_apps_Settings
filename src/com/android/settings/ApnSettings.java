/*
 * Copyright (C) 2008 The Android Open Source Project
 *
 * Licensed under the Apache License, Version 2.0 (the "License");
 * you may not use this file except in compliance with the License.
 * You may obtain a copy of the License at
 *
 *      http://www.apache.org/licenses/LICENSE-2.0
 *
 * Unless required by applicable law or agreed to in writing, software
 * distributed under the License is distributed on an "AS IS" BASIS,
 * WITHOUT WARRANTIES OR CONDITIONS OF ANY KIND, either express or implied.
 * See the License for the specific language governing permissions and
 * limitations under the License.
 */

package com.android.settings;

import android.app.Activity;
import android.app.Dialog;
import android.app.ProgressDialog;
import android.content.BroadcastReceiver;
import android.content.ContentResolver;
import android.content.ContentUris;
import android.content.ContentValues;
import android.content.Context;
import android.content.Intent;
import android.content.IntentFilter;
import android.content.res.Resources.NotFoundException;
import android.database.Cursor;
import android.net.Uri;
import android.os.Bundle;
import android.os.Handler;
import android.os.HandlerThread;
import android.os.Looper;
import android.os.Message;
import android.os.PersistableBundle;
import android.os.UserHandle;
import android.os.UserManager;
import android.provider.Telephony;
import android.support.v7.preference.Preference;
import android.support.v7.preference.PreferenceGroup;
import android.support.v7.preference.PreferenceScreen;
import android.telephony.CarrierConfigManager;
import android.telephony.ServiceState;
import android.telephony.SubscriptionInfo;
import android.telephony.SubscriptionManager;
import android.telephony.TelephonyManager;
import android.text.TextUtils;
import android.util.Log;
import android.view.Menu;
import android.view.MenuInflater;
import android.view.MenuItem;
import android.view.MotionEvent;
import android.widget.TextView;
import android.widget.Toast;

import com.android.internal.logging.nano.MetricsProto.MetricsEvent;
import com.android.internal.telephony.PhoneConstants;
import com.android.internal.telephony.TelephonyIntents;
import com.android.internal.telephony.dataconnection.ApnSetting;
import com.android.internal.telephony.uicc.IccRecords;
import com.android.internal.telephony.uicc.UiccController;
import com.android.settingslib.RestrictedLockUtils.EnforcedAdmin;

import java.util.ArrayList;
import java.util.HashMap;
import java.util.List;
import java.util.Map;
import java.util.Set;

public class ApnSettings extends RestrictedSettingsFragment implements
        Preference.OnPreferenceChangeListener {
    static final String TAG = "ApnSettings";

    public static final String EXTRA_POSITION = "position";
    public static final String RESTORE_CARRIERS_URI =
        "content://telephony/carriers/restore";
    public static final String PREFERRED_APN_URI =
        "content://telephony/carriers/preferapn";

    public static final String APN_ID = "apn_id";
    public static final String SUB_ID = "sub_id";
    public static final String MVNO_TYPE = "mvno_type";
    public static final String MVNO_MATCH_DATA = "mvno_match_data";

    private static final int ID_INDEX = 0;
    private static final int NAME_INDEX = 1;
    private static final int APN_INDEX = 2;
    private static final int TYPES_INDEX = 3;
    private static final int MVNO_TYPE_INDEX = 4;
    private static final int MVNO_MATCH_DATA_INDEX = 5;
    private static final int BEARER_INDEX = 6;
    private static final int BEARER_BITMASK_INDEX = 7;

    private static final int MENU_NEW = Menu.FIRST;
    private static final int MENU_RESTORE = Menu.FIRST + 1;

    private static final int EVENT_RESTORE_DEFAULTAPN_START = 1;
    private static final int EVENT_RESTORE_DEFAULTAPN_COMPLETE = 2;

    private static final int DIALOG_RESTORE_DEFAULTAPN = 1001;

    private static final Uri DEFAULTAPN_URI = Uri.parse(RESTORE_CARRIERS_URI);
    private static final Uri PREFERAPN_URI = Uri.parse(PREFERRED_APN_URI);

    private static boolean mRestoreDefaultApnMode;

    private UserManager mUserManager;
    private RestoreApnUiHandler mRestoreApnUiHandler;
    private RestoreApnProcessHandler mRestoreApnProcessHandler;
    private HandlerThread mRestoreDefaultApnThread;
    private SubscriptionInfo mSubscriptionInfo;
    private UiccController mUiccController;
    private String mMvnoType;
    private String mMvnoMatchData;

    private String mSelectedKey;

    private IntentFilter mMobileStateFilter;

    private boolean mUnavailable;

    private boolean mHideImsApn;
    private boolean mAllowAddingApns;

    private String[] mHideApnsWithRule;
    private String[] mHideApnsWithIccidRule;
    private PersistableBundle mHideApnsGroupByIccid;
    private final static String INCLUDE_COMMON_RULES = "include_common_rules";
    private final static String APN_HIDE_RULE_STRINGS_ARRAY= "apn_hide_rule_strings_array";
    private final static String APN_HIDE_RULE_STRINGS_WITH_ICCIDS_ARRAY = "apn_hide_rule_strings_with_iccids_array";

    public ApnSettings() {
        super(UserManager.DISALLOW_CONFIG_MOBILE_NETWORKS);
    }

    private final BroadcastReceiver mMobileStateReceiver = new BroadcastReceiver() {
        @Override
        public void onReceive(Context context, Intent intent) {
            if (intent.getAction().equals(
                    TelephonyIntents.ACTION_ANY_DATA_CONNECTION_STATE_CHANGED)) {
                PhoneConstants.DataState state = getMobileDataState(intent);
                switch (state) {
                case CONNECTED:
                    if (!mRestoreDefaultApnMode) {
                        fillList();
                    } else {
                        showDialog(DIALOG_RESTORE_DEFAULTAPN);
                    }
                    break;
                }
            }
        }
    };

    private static PhoneConstants.DataState getMobileDataState(Intent intent) {
        String str = intent.getStringExtra(PhoneConstants.STATE_KEY);
        if (str != null) {
            return Enum.valueOf(PhoneConstants.DataState.class, str);
        } else {
            return PhoneConstants.DataState.DISCONNECTED;
        }
    }

    @Override
    public int getMetricsCategory() {
        return MetricsEvent.APN;
    }

    @Override
    public void onCreate(Bundle icicle) {
        super.onCreate(icicle);
        final Activity activity = getActivity();
        final int subId = activity.getIntent().getIntExtra(SUB_ID,
                SubscriptionManager.INVALID_SUBSCRIPTION_ID);

        mMobileStateFilter = new IntentFilter(
                TelephonyIntents.ACTION_ANY_DATA_CONNECTION_STATE_CHANGED);

        setIfOnlyAvailableForAdmins(true);

        mSubscriptionInfo = SubscriptionManager.from(activity).getActiveSubscriptionInfo(subId);
        mUiccController = UiccController.getInstance();

        CarrierConfigManager configManager = (CarrierConfigManager)
                getSystemService(Context.CARRIER_CONFIG_SERVICE);
        PersistableBundle b = configManager.getConfigForSubId(subId);
        mHideImsApn = b.getBoolean(CarrierConfigManager.KEY_HIDE_IMS_APN_BOOL);
        mAllowAddingApns = b.getBoolean(CarrierConfigManager.KEY_ALLOW_ADDING_APNS_BOOL);

        mHideApnsWithRule = b.getStringArray(APN_HIDE_RULE_STRINGS_ARRAY);
        mHideApnsWithIccidRule = b.getStringArray(APN_HIDE_RULE_STRINGS_WITH_ICCIDS_ARRAY);
        if(mSubscriptionInfo != null){
           String iccid = mSubscriptionInfo.getIccId();
           Log.d(TAG, "iccid: " + iccid);
           mHideApnsGroupByIccid = b.getPersistableBundle(iccid);
        }
        if (mAllowAddingApns) {
            String[] readOnlyApnTypes = b.getStringArray(
                    CarrierConfigManager.KEY_READ_ONLY_APN_TYPES_STRING_ARRAY);
            // if no apn type can be edited, do not allow adding APNs
            if (ApnEditor.hasAllApns(readOnlyApnTypes)) {
                Log.d(TAG, "not allowing adding APN because all APN types are read only");
                mAllowAddingApns = false;
            }
        }
        mUserManager = UserManager.get(activity);
    }

    @Override
    public void onActivityCreated(Bundle savedInstanceState) {
        super.onActivityCreated(savedInstanceState);

        getEmptyTextView().setText(R.string.apn_settings_not_available);
        mUnavailable = isUiRestricted();
        setHasOptionsMenu(!mUnavailable);
        if (mUnavailable) {
            addPreferencesFromResource(R.xml.placeholder_prefs);
            return;
        }

        addPreferencesFromResource(R.xml.apn_settings);
    }

    @Override
    public void onResume() {
        super.onResume();

        if (mUnavailable) {
            return;
        }

        getActivity().registerReceiver(mMobileStateReceiver, mMobileStateFilter);

        if (!mRestoreDefaultApnMode) {
            fillList();
        }
    }

    @Override
    public void onPause() {
        super.onPause();

        if (mUnavailable) {
            return;
        }

        getActivity().unregisterReceiver(mMobileStateReceiver);
    }

    @Override
    public void onDestroy() {
        super.onDestroy();

        if (mRestoreDefaultApnThread != null) {
            mRestoreDefaultApnThread.quit();
        }
    }

    @Override
    public EnforcedAdmin getRestrictionEnforcedAdmin() {
        final UserHandle user = UserHandle.of(mUserManager.getUserHandle());
        if (mUserManager.hasUserRestriction(UserManager.DISALLOW_CONFIG_MOBILE_NETWORKS, user)
                && !mUserManager.hasBaseUserRestriction(UserManager.DISALLOW_CONFIG_MOBILE_NETWORKS,
                        user)) {
            return EnforcedAdmin.MULTIPLE_ENFORCED_ADMIN;
        }
        return null;
    }

    private void fillList() {
        final TelephonyManager tm = (TelephonyManager) getSystemService(Context.TELEPHONY_SERVICE);
        final int subId = mSubscriptionInfo != null ? mSubscriptionInfo.getSubscriptionId()
                : SubscriptionManager.INVALID_SUBSCRIPTION_ID;
        final String mccmnc = mSubscriptionInfo == null ? "" : tm.getSimOperator(subId);
        Log.d(TAG, "mccmnc = " + mccmnc);
        StringBuilder where = new StringBuilder("numeric=\"" + mccmnc +
                "\" AND NOT (type='ia' AND (apn=\"\" OR apn IS NULL)) AND user_visible!=0");

        if (mHideImsApn) {
            where.append(" AND NOT (type='ims')");
        }

<<<<<<< HEAD
        appendFilter(where);

        Log.d(TAG, "where = " + where.toString());

        Cursor cursor = getContentResolver().query(Telephony.Carriers.CONTENT_URI, new String[] {
                "_id", "name", "apn", "type", "mvno_type", "mvno_match_data", "bearer", "bearer_bitmask"}, where.toString(),
=======
        Cursor cursor = getContentResolver().query(Telephony.Carriers.CONTENT_URI, new String[] {
                "_id", "name", "apn", "type", "mvno_type", "mvno_match_data"}, where.toString(),
>>>>>>> 6ac0d6ef
                null, Telephony.Carriers.DEFAULT_SORT_ORDER);

        if (cursor != null) {
            IccRecords r = null;
            if (mUiccController != null && mSubscriptionInfo != null) {
                r = mUiccController.getIccRecords(
                        SubscriptionManager.getPhoneId(subId), UiccController.APP_FAM_3GPP);
            }
            PreferenceGroup apnList = (PreferenceGroup) findPreference("apn_list");
            apnList.removeAll();

            ArrayList<ApnPreference> mnoApnList = new ArrayList<ApnPreference>();
            ArrayList<ApnPreference> mvnoApnList = new ArrayList<ApnPreference>();
            ArrayList<ApnPreference> mnoMmsApnList = new ArrayList<ApnPreference>();
            ArrayList<ApnPreference> mvnoMmsApnList = new ArrayList<ApnPreference>();

            mSelectedKey = getSelectedApnKey();
            cursor.moveToFirst();
            while (!cursor.isAfterLast()) {
                String name = cursor.getString(NAME_INDEX);
                String apn = cursor.getString(APN_INDEX);
                String key = cursor.getString(ID_INDEX);
                String type = cursor.getString(TYPES_INDEX);
                String mvnoType = cursor.getString(MVNO_TYPE_INDEX);
                String mvnoMatchData = cursor.getString(MVNO_MATCH_DATA_INDEX);

                //Special requirement of some operators, need change APN name follow language.
                String localizedName = Utils.getLocalizedName(getActivity(), cursor, NAME_INDEX);

                if (!TextUtils.isEmpty(localizedName)) {
                    name = localizedName;
                }
                int bearer = cursor.getInt(BEARER_INDEX);
                int bearerBitMask = cursor.getInt(BEARER_BITMASK_INDEX);
                int fullBearer = ServiceState.getBitmaskForTech(bearer) | bearerBitMask;
                int radioTech = networkTypeToRilRidioTechnology(TelephonyManager.getDefault()
                        .getDataNetworkType(subId));
                if (!ServiceState.bitmaskHasTech(fullBearer, radioTech)
                        && (bearer != 0 || bearerBitMask != 0)) {
                    // In OOS, show APN with bearer as default
                    if ((radioTech != ServiceState.RIL_RADIO_TECHNOLOGY_UNKNOWN) || (bearer == 0
                            && radioTech == ServiceState.RIL_RADIO_TECHNOLOGY_UNKNOWN)) {
                        cursor.moveToNext();
                        continue;
                    }
                }
                ApnPreference pref = new ApnPreference(getPrefContext());

                pref.setKey(key);
                pref.setTitle(name);
                pref.setSummary(apn);
                pref.setPersistent(false);
                pref.setOnPreferenceChangeListener(this);
                pref.setSubId(subId);

                boolean selectable = ((type == null) || !type.equals("mms"));
                pref.setSelectable(selectable);
                if (selectable) {
                    if ((mSelectedKey != null) && mSelectedKey.equals(key)) {
                        pref.setChecked();
                    }
                    addApnToList(pref, mnoApnList, mvnoApnList, r, mvnoType, mvnoMatchData);
                } else {
                    addApnToList(pref, mnoMmsApnList, mvnoMmsApnList, r, mvnoType, mvnoMatchData);
                }
                cursor.moveToNext();
            }
            cursor.close();

            if (!mvnoApnList.isEmpty()) {
                mnoApnList = mvnoApnList;
                mnoMmsApnList = mvnoMmsApnList;

                // Also save the mvno info
            }

            for (Preference preference : mnoApnList) {
                apnList.addPreference(preference);
            }
            for (Preference preference : mnoMmsApnList) {
                apnList.addPreference(preference);
            }
        }
    }

    private void addApnToList(ApnPreference pref, ArrayList<ApnPreference> mnoList,
                              ArrayList<ApnPreference> mvnoList, IccRecords r, String mvnoType,
                              String mvnoMatchData) {
        if (r != null && !TextUtils.isEmpty(mvnoType) && !TextUtils.isEmpty(mvnoMatchData)) {
            if (ApnSetting.mvnoMatches(r, mvnoType, mvnoMatchData)) {
                mvnoList.add(pref);
                // Since adding to mvno list, save mvno info
                mMvnoType = mvnoType;
                mMvnoMatchData = mvnoMatchData;
            }
        } else {
            mnoList.add(pref);
        }
    }

    private void appendFilter(StringBuilder where){
        boolean includeCommon = true;
        if(mHideApnsGroupByIccid != null && !mHideApnsGroupByIccid.isEmpty()){
           // APN hidden rules according to the specified iccid,
           // it should be configured in CarrierConfig as below.
           // <map name="12345">
           //    <string name="type">fota</string>
           //    <boolean name="include_common_rules" value="true"/>
           // </map>
           includeCommon = mHideApnsGroupByIccid.getBoolean(INCLUDE_COMMON_RULES, true);
           Log.d(TAG, "apn hidden rules specified iccid, include common rule: " + includeCommon);
           Set<String> keys = mHideApnsGroupByIccid.keySet();
           for(String key : keys){
              if(Utils.carrierTableFieldValidate(key)){
                 String value = mHideApnsGroupByIccid.getString(key);
                 if(value != null){
                    where.append(" AND " + key + " <> \"" + value + "\"");
                 }
              }
           }
        }

        // Some operator have special APN hidden rules group by iccids,
        // it should be configured in CarrierConfig as below,
        // it maybe overwrite some rules defined in common rules.
        // <string-array name="apn_hide_rule_strings_with_iccids_array" num="6">
        //    <item value="iccid"/>
        //    <item value="1111,2222"/>
        //    <item value="type"/>
        //    <item value="ims,emergency"/>
        //    <item value="include_common_rules"/>
        //    <item value="true"/>
        // </string-array>
        if(mHideApnsWithIccidRule != null){
            HashMap<String, String> ruleWithIccid = getApnRuleMap(mHideApnsWithIccidRule);
            final String iccid = mSubscriptionInfo == null ? "" : mSubscriptionInfo.getIccId();
            if(isOperatorIccid(ruleWithIccid, iccid)){
                String s = ruleWithIccid.get(INCLUDE_COMMON_RULES);
                includeCommon = !(s != null && s.equalsIgnoreCase(String.valueOf(false)));
                Log.d(TAG, "apn hidden rules in iccids, include common rule: " + includeCommon);
                filterWithKey(ruleWithIccid, where);
            }
        }

        if(includeCommon){
            // Common APN hidden rules,
            // it should be configured in CarrierConfig as below.
            // <string-array name="apn_default_values_strings_array" num="2">
            //    <item value="type"/>
            //    <item value="fota"/>
            // </string-array>
            if(mHideApnsWithRule != null){
               HashMap<String, String> rule = getApnRuleMap(mHideApnsWithRule);
               filterWithKey(rule, where);
            }
        }
    }

    private void filterWithKey(Map<String, String> rules, StringBuilder where) {
        Set<String> fields = rules.keySet();
        for(String field : fields){
            if(Utils.carrierTableFieldValidate(field)){
                String value = rules.get(field);
                if(!TextUtils.isEmpty(value)){
                    String[] subValues = value.split(",");
                    for(String subValue : subValues){
                        where.append(" AND " + field + " <> \"" + subValue + "\"");
                    }
                }
            }
        }
    }

    private HashMap<String, String> getApnRuleMap(String[] ruleArray) {
        HashMap<String, String> rules = new HashMap<String, String>();
        if (ruleArray != null) {
            int length = ruleArray.length;
            Log.d(TAG, "ruleArray size = " + length);
            if (length > 0 && (length % 2 == 0)) {
                for (int i = 0; i < length;) {
                    rules.put(ruleArray[i].toLowerCase(), ruleArray[i + 1]);
                    i += 2;
                }
            }
        }
        return rules;
    }

    private boolean isOperatorIccid(HashMap<String, String> ruleMap, String iccid) {
        String valuesOfIccid = ruleMap.get("iccid");
        if (!TextUtils.isEmpty(valuesOfIccid)) {
            String[] iccids = valuesOfIccid.split(",");
            for (String subIccid : iccids) {
                if (iccid.startsWith(subIccid.trim())) {
                    return true;
                }
            }
        }
        return false;
    }

    private int networkTypeToRilRidioTechnology(int nt) {
        switch(nt) {
            case TelephonyManager.NETWORK_TYPE_GPRS:
                return ServiceState.RIL_RADIO_TECHNOLOGY_GPRS;
            case TelephonyManager.NETWORK_TYPE_EDGE:
                return ServiceState.RIL_RADIO_TECHNOLOGY_EDGE;
            case TelephonyManager.NETWORK_TYPE_UMTS:
                return ServiceState.RIL_RADIO_TECHNOLOGY_UMTS;
            case TelephonyManager.NETWORK_TYPE_HSDPA:
                return ServiceState.RIL_RADIO_TECHNOLOGY_HSDPA;
            case TelephonyManager.NETWORK_TYPE_HSUPA:
                return ServiceState.RIL_RADIO_TECHNOLOGY_HSUPA;
            case TelephonyManager.NETWORK_TYPE_HSPA:
                return ServiceState.RIL_RADIO_TECHNOLOGY_HSPA;
            case TelephonyManager.NETWORK_TYPE_CDMA:
                return ServiceState.RIL_RADIO_TECHNOLOGY_IS95B;
            case TelephonyManager.NETWORK_TYPE_1xRTT:
                return ServiceState.RIL_RADIO_TECHNOLOGY_1xRTT;
            case TelephonyManager.NETWORK_TYPE_EVDO_0:
                return ServiceState.RIL_RADIO_TECHNOLOGY_EVDO_0;
            case TelephonyManager.NETWORK_TYPE_EVDO_A:
                return ServiceState.RIL_RADIO_TECHNOLOGY_EVDO_A;
            case TelephonyManager.NETWORK_TYPE_EVDO_B:
                return ServiceState.RIL_RADIO_TECHNOLOGY_EVDO_B;
            case TelephonyManager.NETWORK_TYPE_EHRPD:
                return ServiceState.RIL_RADIO_TECHNOLOGY_EHRPD;
            case TelephonyManager.NETWORK_TYPE_LTE:
                return ServiceState.RIL_RADIO_TECHNOLOGY_LTE;
            case TelephonyManager.NETWORK_TYPE_HSPAP:
                return ServiceState.RIL_RADIO_TECHNOLOGY_HSPAP;
            case TelephonyManager.NETWORK_TYPE_GSM:
                return ServiceState.RIL_RADIO_TECHNOLOGY_GSM;
            case TelephonyManager.NETWORK_TYPE_TD_SCDMA:
                return ServiceState.RIL_RADIO_TECHNOLOGY_TD_SCDMA;
            case TelephonyManager.NETWORK_TYPE_IWLAN:
                return ServiceState.RIL_RADIO_TECHNOLOGY_IWLAN;
            case TelephonyManager.NETWORK_TYPE_LTE_CA:
                return ServiceState.RIL_RADIO_TECHNOLOGY_LTE_CA;
            default:
                return ServiceState.RIL_RADIO_TECHNOLOGY_UNKNOWN;
        }
    }

    @Override
    public void onCreateOptionsMenu(Menu menu, MenuInflater inflater) {
        if (!mUnavailable) {
            if (mAllowAddingApns) {
                menu.add(0, MENU_NEW, 0,
                        getResources().getString(R.string.menu_new))
                        .setIcon(R.drawable.ic_menu_add_white)
                        .setShowAsAction(MenuItem.SHOW_AS_ACTION_IF_ROOM);
            }
            menu.add(0, MENU_RESTORE, 0,
                    getResources().getString(R.string.menu_restore))
                    .setIcon(android.R.drawable.ic_menu_upload);
        }

        super.onCreateOptionsMenu(menu, inflater);
    }

    @Override
    public boolean onOptionsItemSelected(MenuItem item) {
        switch (item.getItemId()) {
        case MENU_NEW:
            addNewApn();
            return true;

        case MENU_RESTORE:
            restoreDefaultApn();
            return true;
        }
        return super.onOptionsItemSelected(item);
    }

    private void addNewApn() {
        Intent intent = new Intent(Intent.ACTION_INSERT, Telephony.Carriers.CONTENT_URI);
        int subId = mSubscriptionInfo != null ? mSubscriptionInfo.getSubscriptionId()
                : SubscriptionManager.INVALID_SUBSCRIPTION_ID;
        intent.putExtra(SUB_ID, subId);
        if (!TextUtils.isEmpty(mMvnoType) && !TextUtils.isEmpty(mMvnoMatchData)) {
            intent.putExtra(MVNO_TYPE, mMvnoType);
            intent.putExtra(MVNO_MATCH_DATA, mMvnoMatchData);
        }
        startActivity(intent);
    }

    @Override
    public boolean onPreferenceTreeClick(Preference preference) {
        int pos = Integer.parseInt(preference.getKey());
        Uri url = ContentUris.withAppendedId(Telephony.Carriers.CONTENT_URI, pos);
        startActivity(new Intent(Intent.ACTION_EDIT, url));
        return true;
    }

    public boolean onPreferenceChange(Preference preference, Object newValue) {
        Log.d(TAG, "onPreferenceChange(): Preference - " + preference
                + ", newValue - " + newValue + ", newValue type - "
                + newValue.getClass());
        if (newValue instanceof String) {
            setSelectedApnKey((String) newValue);
        }

        return true;
    }

    private void setSelectedApnKey(String key) {
        mSelectedKey = key;
        ContentResolver resolver = getContentResolver();

        ContentValues values = new ContentValues();
        values.put(APN_ID, mSelectedKey);
        resolver.update(getUriForCurrSubId(PREFERAPN_URI), values, null, null);
    }

    private String getSelectedApnKey() {
        String key = null;

        Cursor cursor = getContentResolver().query(getUriForCurrSubId(PREFERAPN_URI),
                new String[] {"_id"}, null, null, Telephony.Carriers.DEFAULT_SORT_ORDER);
        if (cursor.getCount() > 0) {
            cursor.moveToFirst();
            key = cursor.getString(ID_INDEX);
        }
        cursor.close();
        return key;
    }

    private boolean restoreDefaultApn() {
        showDialog(DIALOG_RESTORE_DEFAULTAPN);
        mRestoreDefaultApnMode = true;

        if (mRestoreApnUiHandler == null) {
            mRestoreApnUiHandler = new RestoreApnUiHandler();
        }

        if (mRestoreApnProcessHandler == null ||
            mRestoreDefaultApnThread == null) {
            mRestoreDefaultApnThread = new HandlerThread(
                    "Restore default APN Handler: Process Thread");
            mRestoreDefaultApnThread.start();
            mRestoreApnProcessHandler = new RestoreApnProcessHandler(
                    mRestoreDefaultApnThread.getLooper(), mRestoreApnUiHandler);
        }

        mRestoreApnProcessHandler
                .sendEmptyMessage(EVENT_RESTORE_DEFAULTAPN_START);
        return true;
    }

    // Append subId to the Uri
    private Uri getUriForCurrSubId(Uri uri) {
        int subId = mSubscriptionInfo != null ? mSubscriptionInfo.getSubscriptionId()
                : SubscriptionManager.INVALID_SUBSCRIPTION_ID;
        if (SubscriptionManager.isValidSubscriptionId(subId)) {
            return Uri.withAppendedPath(uri, "subId/" + String.valueOf(subId));
        } else {
            return uri;
        }
    }

    private class RestoreApnUiHandler extends Handler {
        @Override
        public void handleMessage(Message msg) {
            switch (msg.what) {
                case EVENT_RESTORE_DEFAULTAPN_COMPLETE:
                    Activity activity = getActivity();
                    if (activity == null) {
                        mRestoreDefaultApnMode = false;
                        return;
                    }
                    fillList();
                    getPreferenceScreen().setEnabled(true);
                    mRestoreDefaultApnMode = false;
                    removeDialog(DIALOG_RESTORE_DEFAULTAPN);
                    Toast.makeText(
                        activity,
                        getResources().getString(
                                R.string.restore_default_apn_completed),
                        Toast.LENGTH_LONG).show();
                    break;
            }
        }
    }

    private class RestoreApnProcessHandler extends Handler {
        private Handler mRestoreApnUiHandler;

        public RestoreApnProcessHandler(Looper looper, Handler restoreApnUiHandler) {
            super(looper);
            this.mRestoreApnUiHandler = restoreApnUiHandler;
        }

        @Override
        public void handleMessage(Message msg) {
            switch (msg.what) {
                case EVENT_RESTORE_DEFAULTAPN_START:
                    ContentResolver resolver = getContentResolver();
                    resolver.delete(getUriForCurrSubId(DEFAULTAPN_URI), null, null);
                    mRestoreApnUiHandler
                        .sendEmptyMessage(EVENT_RESTORE_DEFAULTAPN_COMPLETE);
                    break;
            }
        }
    }

    @Override
    public Dialog onCreateDialog(int id) {
        if (id == DIALOG_RESTORE_DEFAULTAPN) {
            ProgressDialog dialog = new ProgressDialog(getActivity()) {
                public boolean onTouchEvent(MotionEvent event) {
                    return true;
                }
            };
            dialog.setMessage(getResources().getString(R.string.restore_default_apn));
            dialog.setCancelable(false);
            return dialog;
        }
        return null;
    }

    @Override
    public int getDialogMetricsCategory(int dialogId) {
        if (dialogId == DIALOG_RESTORE_DEFAULTAPN) {
            return MetricsEvent.DIALOG_APN_RESTORE_DEFAULT;
        }
        return 0;
    }
}<|MERGE_RESOLUTION|>--- conflicted
+++ resolved
@@ -282,17 +282,12 @@
             where.append(" AND NOT (type='ims')");
         }
 
-<<<<<<< HEAD
         appendFilter(where);
 
         Log.d(TAG, "where = " + where.toString());
 
         Cursor cursor = getContentResolver().query(Telephony.Carriers.CONTENT_URI, new String[] {
                 "_id", "name", "apn", "type", "mvno_type", "mvno_match_data", "bearer", "bearer_bitmask"}, where.toString(),
-=======
-        Cursor cursor = getContentResolver().query(Telephony.Carriers.CONTENT_URI, new String[] {
-                "_id", "name", "apn", "type", "mvno_type", "mvno_match_data"}, where.toString(),
->>>>>>> 6ac0d6ef
                 null, Telephony.Carriers.DEFAULT_SORT_ORDER);
 
         if (cursor != null) {
