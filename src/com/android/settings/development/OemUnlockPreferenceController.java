/*
 * Copyright (C) 2017 The Android Open Source Project
 *
 * Licensed under the Apache License, Version 2.0 (the "License");
 * you may not use this file except in compliance with the License.
 * You may obtain a copy of the License at
 *
 *      http://www.apache.org/licenses/LICENSE-2.0
 *
 * Unless required by applicable law or agreed to in writing, software
 * distributed under the License is distributed on an "AS IS" BASIS,
 * WITHOUT WARRANTIES OR CONDITIONS OF ANY KIND, either express or implied.
 * See the License for the specific language governing permissions and
 * limitations under the License.
 */

package com.android.settings.development;

import static com.android.settings.development.DevelopmentOptionsActivityRequestCodes.REQUEST_CODE_ENABLE_OEM_UNLOCK;

import android.app.Activity;
import android.content.Context;
import android.content.Intent;
import android.content.res.Resources;
<<<<<<< HEAD
import android.os.Build;
=======
import android.os.SystemProperties;
>>>>>>> 490ac798
import android.os.UserHandle;
import android.os.UserManager;
import android.service.oemlock.OemLockManager;
import android.telephony.TelephonyManager;
import android.text.TextUtils;
import android.util.Log;

import androidx.annotation.VisibleForTesting;
import androidx.preference.Preference;
import androidx.preference.PreferenceScreen;

import androidx.annotation.VisibleForTesting;
import androidx.preference.Preference;
import androidx.preference.PreferenceScreen;

import com.android.settings.R;
import com.android.settings.core.PreferenceControllerMixin;
import com.android.settings.password.ChooseLockSettingsHelper;
import com.android.settingslib.RestrictedSwitchPreference;
import com.android.settingslib.development.DeveloperOptionsPreferenceController;

public class OemUnlockPreferenceController extends DeveloperOptionsPreferenceController implements
        Preference.OnPreferenceChangeListener, PreferenceControllerMixin, OnActivityResultListener {

    private static final String PREFERENCE_KEY = "oem_unlock_enable";
    private static final String TAG = "OemUnlockPreferenceController";
<<<<<<< HEAD
=======
    private static final String OEM_UNLOCK_SUPPORTED_KEY = "ro.oem_unlock_supported";
    private static final String UNSUPPORTED = "-9999";
    private static final String SUPPORTED = "1";
>>>>>>> 490ac798

    private final OemLockManager mOemLockManager;
    private final UserManager mUserManager;
    private final TelephonyManager mTelephonyManager;
    private final DevelopmentSettingsDashboardFragment mFragment;
    private final ChooseLockSettingsHelper mChooseLockSettingsHelper;
    private RestrictedSwitchPreference mPreference;

    public OemUnlockPreferenceController(Context context, Activity activity,
            DevelopmentSettingsDashboardFragment fragment) {
        super(context);

<<<<<<< HEAD
        if (Build.IS_EMULATOR && Build.IS_ENG) {
            mOemLockManager = null;
=======
        if (!TextUtils.equals(SystemProperties.get(OEM_UNLOCK_SUPPORTED_KEY, UNSUPPORTED),
                SUPPORTED)) {
            mOemLockManager = null;
            Log.w(TAG, "oem_unlock not supported.");
>>>>>>> 490ac798
        } else {
            mOemLockManager = (OemLockManager) context.getSystemService(Context.OEM_LOCK_SERVICE);
        }
        mUserManager = (UserManager) context.getSystemService(Context.USER_SERVICE);
        mTelephonyManager = (TelephonyManager) context.getSystemService(Context.TELEPHONY_SERVICE);
        mFragment = fragment;
        if (activity != null || mFragment != null) {
            mChooseLockSettingsHelper = new ChooseLockSettingsHelper(activity, mFragment);
        } else {
            mChooseLockSettingsHelper = null;
        }
    }

    @Override
    public boolean isAvailable() {
        return mOemLockManager != null;
    }

    @Override
    public String getPreferenceKey() {
        return PREFERENCE_KEY;
    }

    @Override
    public void displayPreference(PreferenceScreen screen) {
        super.displayPreference(screen);

        mPreference = screen.findPreference(getPreferenceKey());
    }

    @Override
    public boolean onPreferenceChange(Preference preference, Object newValue) {
        boolean isUnlocked = (Boolean) newValue;
        if (isUnlocked) {
            if (!showKeyguardConfirmation(mContext.getResources(),
                    REQUEST_CODE_ENABLE_OEM_UNLOCK)) {
                confirmEnableOemUnlock();
            }
        } else {
            mOemLockManager.setOemUnlockAllowedByUser(false);
            OemLockInfoDialog.show(mFragment);
        }
        return true;
    }

    @Override
    public void updateState(Preference preference) {
        super.updateState(preference);
        mPreference.setChecked(isOemUnlockedAllowed());
        updateOemUnlockSettingDescription();
        // Showing mEnableOemUnlock preference as device has persistent data block.
        mPreference.setDisabledByAdmin(null);
        mPreference.setEnabled(enableOemUnlockPreference());
        if (mPreference.isEnabled()) {
            // Check restriction, disable mEnableOemUnlock and apply policy transparency.
            mPreference.checkRestrictionAndSetDisabled(UserManager.DISALLOW_FACTORY_RESET);
        }
    }

    @Override
    public boolean onActivityResult(int requestCode, int resultCode, Intent data) {
        if (requestCode == REQUEST_CODE_ENABLE_OEM_UNLOCK) {
            if (resultCode == Activity.RESULT_OK) {
                if (mPreference.isChecked()) {
                    confirmEnableOemUnlock();
                } else {
                    mOemLockManager.setOemUnlockAllowedByUser(false);
                }
            }
            return true;
        }
        return false;
    }

    @Override
    protected void onDeveloperOptionsSwitchEnabled() {
        handleDeveloperOptionsToggled();
    }

    public void onOemUnlockConfirmed() {
        mOemLockManager.setOemUnlockAllowedByUser(true);
    }

    public void onOemUnlockDismissed() {
        if (mPreference == null) {
            return;
        }
        updateState(mPreference);
    }

    private void handleDeveloperOptionsToggled() {
        mPreference.setEnabled(enableOemUnlockPreference());
        if (mPreference.isEnabled()) {
            // Check restriction, disable mEnableOemUnlock and apply policy transparency.
            mPreference.checkRestrictionAndSetDisabled(UserManager.DISALLOW_FACTORY_RESET);
        }
    }

    private void updateOemUnlockSettingDescription() {
        int oemUnlockSummary = R.string.oem_unlock_enable_summary;
        if (isBootloaderUnlocked()) {
            oemUnlockSummary = R.string.oem_unlock_enable_disabled_summary_bootloader_unlocked;
        } else if (isSimLockedDevice()) {
            oemUnlockSummary = R.string.oem_unlock_enable_disabled_summary_sim_locked_device;
        } else if (!isOemUnlockAllowedByUserAndCarrier()) {
            // If the device isn't SIM-locked but OEM unlock is disallowed by some party, this
            // means either some other carrier restriction is in place or the device hasn't been
            // able to confirm which restrictions (SIM-lock or otherwise) apply.
            oemUnlockSummary =
                    R.string.oem_unlock_enable_disabled_summary_connectivity_or_locked;
        }
        mPreference.setSummary(mContext.getResources().getString(oemUnlockSummary));
    }

    /** Returns {@code true} if the device is SIM-locked. Otherwise, returns {@code false}. */
    private boolean isSimLockedDevice() {
        int phoneCount = mTelephonyManager.getPhoneCount();
        for (int i = 0; i < phoneCount; i++) {
            if (mTelephonyManager.getAllowedCarriers(i).size() > 0) {
                return true;
            }
        }
        return false;
    }

    /**
     * Returns {@code true} if the bootloader has been unlocked. Otherwise, returns {code false}.
     */
    @VisibleForTesting
    boolean isBootloaderUnlocked() {
        return mOemLockManager.isDeviceOemUnlocked();
    }

    private boolean enableOemUnlockPreference() {
        return !isBootloaderUnlocked() && isOemUnlockAllowedByUserAndCarrier();
    }


    @VisibleForTesting
    boolean showKeyguardConfirmation(Resources resources, int requestCode) {
        return mChooseLockSettingsHelper.launchConfirmationActivity(
                requestCode, resources.getString(R.string.oem_unlock_enable));
    }

    @VisibleForTesting
    void confirmEnableOemUnlock() {
        EnableOemUnlockSettingWarningDialog.show(mFragment);
    }

    /**
     * Returns whether OEM unlock is allowed by the user and carrier.
     *
     * This does not take into account any restrictions imposed by the device policy.
     */
    @VisibleForTesting
    boolean isOemUnlockAllowedByUserAndCarrier() {
        final UserHandle userHandle = UserHandle.of(UserHandle.myUserId());
        return mOemLockManager.isOemUnlockAllowedByCarrier()
                && !mUserManager.hasBaseUserRestriction(UserManager.DISALLOW_FACTORY_RESET,
                userHandle);
    }

    @VisibleForTesting
    boolean isOemUnlockedAllowed() {
        return mOemLockManager.isOemUnlockAllowed();
    }

}<|MERGE_RESOLUTION|>--- conflicted
+++ resolved
@@ -22,11 +22,7 @@
 import android.content.Context;
 import android.content.Intent;
 import android.content.res.Resources;
-<<<<<<< HEAD
-import android.os.Build;
-=======
 import android.os.SystemProperties;
->>>>>>> 490ac798
 import android.os.UserHandle;
 import android.os.UserManager;
 import android.service.oemlock.OemLockManager;
@@ -38,10 +34,6 @@
 import androidx.preference.Preference;
 import androidx.preference.PreferenceScreen;
 
-import androidx.annotation.VisibleForTesting;
-import androidx.preference.Preference;
-import androidx.preference.PreferenceScreen;
-
 import com.android.settings.R;
 import com.android.settings.core.PreferenceControllerMixin;
 import com.android.settings.password.ChooseLockSettingsHelper;
@@ -53,12 +45,9 @@
 
     private static final String PREFERENCE_KEY = "oem_unlock_enable";
     private static final String TAG = "OemUnlockPreferenceController";
-<<<<<<< HEAD
-=======
     private static final String OEM_UNLOCK_SUPPORTED_KEY = "ro.oem_unlock_supported";
     private static final String UNSUPPORTED = "-9999";
     private static final String SUPPORTED = "1";
->>>>>>> 490ac798
 
     private final OemLockManager mOemLockManager;
     private final UserManager mUserManager;
@@ -71,15 +60,10 @@
             DevelopmentSettingsDashboardFragment fragment) {
         super(context);
 
-<<<<<<< HEAD
-        if (Build.IS_EMULATOR && Build.IS_ENG) {
-            mOemLockManager = null;
-=======
         if (!TextUtils.equals(SystemProperties.get(OEM_UNLOCK_SUPPORTED_KEY, UNSUPPORTED),
                 SUPPORTED)) {
             mOemLockManager = null;
             Log.w(TAG, "oem_unlock not supported.");
->>>>>>> 490ac798
         } else {
             mOemLockManager = (OemLockManager) context.getSystemService(Context.OEM_LOCK_SERVICE);
         }
