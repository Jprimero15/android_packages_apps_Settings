/*
 * Copyright (C) 2019 The Android Open Source Project
 *
 * Licensed under the Apache License, Version 2.0 (the "License");
 * you may not use this file except in compliance with the License.
 * You may obtain a copy of the License at
 *
 *      http://www.apache.org/licenses/LICENSE-2.0
 *
 * Unless required by applicable law or agreed to in writing, software
 * distributed under the License is distributed on an "AS IS" BASIS,
 * WITHOUT WARRANTIES OR CONDITIONS OF ANY KIND, either express or implied.
 * See the License for the specific language governing permissions and
 * limitations under the License.
 */

package com.android.settings.development.bluetooth;

import android.content.Context;
import android.util.AttributeSet;
import android.widget.RadioGroup;

import com.android.settings.R;

import android.util.Log;

/**
 * Dialog preference to set the Bluetooth A2DP config of codec
 */
public class BluetoothCodecDialogPreference extends BaseBluetoothDialogPreference implements
        RadioGroup.OnCheckedChangeListener {

    private static final String TAG = "BtCodecDlgPref";

    public BluetoothCodecDialogPreference(Context context) {
        super(context);
        initialize(context);
    }

    public BluetoothCodecDialogPreference(Context context, AttributeSet attrs) {
        super(context, attrs);
        initialize(context);
    }

    public BluetoothCodecDialogPreference(Context context, AttributeSet attrs, int defStyleAttr) {
        super(context, attrs, defStyleAttr);
        initialize(context);
    }

    public BluetoothCodecDialogPreference(Context context, AttributeSet attrs, int defStyleAttr,
                                          int defStyleRes) {
        super(context, attrs, defStyleAttr, defStyleRes);
        initialize(context);
    }

    @Override
    protected int getRadioButtonGroupId() {
        return R.id.bluetooth_audio_codec_radio_group;
    }

    private void initialize(Context context) {
        mRadioButtonIds.add(R.id.bluetooth_audio_codec_default);
        mRadioButtonIds.add(R.id.bluetooth_audio_codec_sbc);
        mRadioButtonIds.add(R.id.bluetooth_audio_codec_aac);
        mRadioButtonIds.add(R.id.bluetooth_audio_codec_aptx);
        mRadioButtonIds.add(R.id.bluetooth_audio_codec_aptx_hd);
        mRadioButtonIds.add(R.id.bluetooth_audio_codec_aptx_adaptive);
        mRadioButtonIds.add(R.id.bluetooth_audio_codec_ldac);
<<<<<<< HEAD
        mRadioButtonIds.add(R.id.bluetooth_audio_codec_aptx_twsp);
        mRadioButtonIds.add(R.id.bluetooth_audio_codec_lc3);
=======
        mRadioButtonIds.add(R.id.bluetooth_audio_codec_lc3);
        mRadioButtonIds.add(R.id.bluetooth_audio_codec_opus);
>>>>>>> aa0eeb17
        String[] stringArray = context.getResources().getStringArray(
                R.array.bluetooth_a2dp_codec_titles);

        Log.e(TAG, "a2dp_codec_titles array length: " + stringArray.length);
        for (int i = 0; i < stringArray.length; i++) {
            mRadioButtonStrings.add(stringArray[i]);
        }

        stringArray = context.getResources().getStringArray(R.array.bluetooth_a2dp_codec_summaries);
        Log.e(TAG, "a2dp_codec_summaries array length: " + stringArray.length);
        for (int i = 0; i < stringArray.length; i++) {
            mSummaryStrings.add(stringArray[i]);
        }
    }
}<|MERGE_RESOLUTION|>--- conflicted
+++ resolved
@@ -66,13 +66,9 @@
         mRadioButtonIds.add(R.id.bluetooth_audio_codec_aptx_hd);
         mRadioButtonIds.add(R.id.bluetooth_audio_codec_aptx_adaptive);
         mRadioButtonIds.add(R.id.bluetooth_audio_codec_ldac);
-<<<<<<< HEAD
         mRadioButtonIds.add(R.id.bluetooth_audio_codec_aptx_twsp);
         mRadioButtonIds.add(R.id.bluetooth_audio_codec_lc3);
-=======
-        mRadioButtonIds.add(R.id.bluetooth_audio_codec_lc3);
         mRadioButtonIds.add(R.id.bluetooth_audio_codec_opus);
->>>>>>> aa0eeb17
         String[] stringArray = context.getResources().getStringArray(
                 R.array.bluetooth_a2dp_codec_titles);
 
