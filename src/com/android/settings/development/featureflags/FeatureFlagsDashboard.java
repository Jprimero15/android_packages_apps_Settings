--- conflicted
+++ resolved
@@ -24,11 +24,6 @@
 import com.android.settings.dashboard.DashboardFragment;
 import com.android.settings.search.BaseSearchIndexProvider;
 import com.android.settings.search.Indexable;
-<<<<<<< HEAD
-import com.android.settingslib.core.AbstractPreferenceController;
-import com.android.settingslib.core.lifecycle.Lifecycle;
-=======
->>>>>>> 490ac798
 import com.android.settingslib.development.DevelopmentSettingsEnabler;
 import com.android.settingslib.search.SearchIndexable;
 
@@ -65,26 +60,6 @@
         return 0;
     }
 
-<<<<<<< HEAD
-    @Override
-    protected List<AbstractPreferenceController> createPreferenceControllers(Context context) {
-        return buildPrefControllers(context, getSettingsLifecycle());
-    }
-
-    private static List<AbstractPreferenceController> buildPrefControllers(Context context,
-            Lifecycle lifecycle) {
-        final List<AbstractPreferenceController> controllers = new ArrayList<>();
-        final FeatureFlagFooterPreferenceController footerController =
-                new FeatureFlagFooterPreferenceController(context);
-        if (lifecycle != null) {
-            lifecycle.addObserver(footerController);
-        }
-        controllers.add(footerController);
-        return controllers;
-    }
-
-=======
->>>>>>> 490ac798
     public static final Indexable.SearchIndexProvider SEARCH_INDEX_DATA_PROVIDER =
             new BaseSearchIndexProvider() {
                 @Override
@@ -102,14 +77,5 @@
                 protected boolean isPageSearchEnabled(Context context) {
                     return DevelopmentSettingsEnabler.isDevelopmentSettingsEnabled(context);
                 }
-<<<<<<< HEAD
-
-                @Override
-                public List<AbstractPreferenceController> createPreferenceControllers(
-                        Context context) {
-                    return buildPrefControllers(context, null /* lifecycle */);
-                }
-=======
->>>>>>> 490ac798
             };
 }