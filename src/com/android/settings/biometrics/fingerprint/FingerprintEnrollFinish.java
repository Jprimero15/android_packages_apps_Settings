/*
 * Copyright (C) 2015 The Android Open Source Project
 *
 * Licensed under the Apache License, Version 2.0 (the "License");
 * you may not use this file except in compliance with the License.
 * You may obtain a copy of the License at
 *
 *      http://www.apache.org/licenses/LICENSE-2.0
 *
 * Unless required by applicable law or agreed to in writing, software
 * distributed under the License is distributed on an "AS IS" BASIS,
 * WITHOUT WARRANTIES OR CONDITIONS OF ANY KIND, either express or implied.
 * See the License for the specific language governing permissions and
 * limitations under the License
 */

package com.android.settings.biometrics.fingerprint;

import android.app.settings.SettingsEnums;
import android.content.ComponentName;
import android.content.Intent;
import android.content.pm.PackageManager;
import android.hardware.fingerprint.FingerprintManager;
import android.hardware.fingerprint.FingerprintSensorPropertiesInternal;
import android.os.Bundle;
import android.util.Log;
import android.view.View;

import androidx.annotation.VisibleForTesting;

import com.android.settings.R;
import com.android.settings.Utils;
import com.android.settings.biometrics.BiometricEnrollBase;
import com.android.settings.biometrics.BiometricUtils;

import com.google.android.setupcompat.template.FooterBarMixin;
import com.google.android.setupcompat.template.FooterButton;
import com.google.android.setupcompat.util.WizardManagerHelper;

import java.util.List;
/**
 * Activity which concludes fingerprint enrollment.
 */
public class FingerprintEnrollFinish extends BiometricEnrollBase {

    private static final String TAG = "FingerprintEnrollFinish";
    private static final String ACTION_FINGERPRINT_SETTINGS =
            "android.settings.FINGERPRINT_SETTINGS";
    @VisibleForTesting
    static final String FINGERPRINT_SUGGESTION_ACTIVITY =
            "com.android.settings.SetupFingerprintSuggestionActivity";

    private boolean mIsAddAnotherOrFinish;

    @Override
    protected void onCreate(Bundle savedInstanceState) {
        super.onCreate(savedInstanceState);
        setContentView(R.layout.fingerprint_enroll_finish);
        setHeaderText(R.string.security_settings_fingerprint_enroll_finish_title);
        setDescriptionText(R.string.security_settings_fingerprint_enroll_finish_v2_message);

        mFooterBarMixin = getLayout().getMixin(FooterBarMixin.class);
        mFooterBarMixin.setSecondaryButton(
                new FooterButton.Builder(this)
                        .setText(R.string.fingerprint_enroll_button_add)
                        .setButtonType(FooterButton.ButtonType.SKIP)
                        .setTheme(R.style.SudGlifButton_Secondary)
                        .build()
        );

        mFooterBarMixin.setPrimaryButton(
                new FooterButton.Builder(this)
                        .setText(R.string.security_settings_fingerprint_enroll_done)
                        .setListener(this::onNextButtonClick)
                        .setButtonType(FooterButton.ButtonType.NEXT)
                        .setTheme(R.style.SudGlifButton_Primary)
                        .build()
        );
    }

    @Override
    public void onBackPressed() {
        updateFingerprintSuggestionEnableState();
        Intent intent = getIntent().putExtra(EXTRA_FINISHED_ENROLL_FINGERPRINT, true);
        setResult(RESULT_CANCELED, intent);
        finish();
    }

    @Override
    protected void onResume() {
        super.onResume();

        FooterButton addButton = mFooterBarMixin.getSecondaryButton();

        final FingerprintManager fpm = Utils.getFingerprintManagerOrNull(this);
        boolean hideAddAnother = false;
        if (fpm != null) {
            final List<FingerprintSensorPropertiesInternal> props =
                    fpm.getSensorPropertiesInternal();
            int maxEnrollments = props.get(0).maxEnrollmentsPerUser;
            int enrolled = fpm.getEnrolledFingerprints(mUserId).size();
            hideAddAnother = enrolled >= maxEnrollments;
        }
        if (hideAddAnother) {
            // Don't show "Add" button if too many fingerprints already added
            addButton.setVisibility(View.INVISIBLE);
        } else {
            addButton.setOnClickListener(this::onAddAnotherButtonClick);
        }
    }

    @Override
    protected void onStart() {
        super.onStart();

        // Reset it to false every time activity back to fg because this flag is stateless between
        // different life cycle.
        mIsAddAnotherOrFinish = false;
    }

    @Override
    protected void onNextButtonClick(View view) {
        updateFingerprintSuggestionEnableState();
        finishAndToNext();
    }

    private void finishAndToNext() {
        mIsAddAnotherOrFinish = true;
        setResult(RESULT_FINISHED);
        if (WizardManagerHelper.isAnySetupWizard(getIntent())) {
            postEnroll();
        }
        finish();
    }

    private void updateFingerprintSuggestionEnableState() {
        final FingerprintManager fpm = Utils.getFingerprintManagerOrNull(this);
        if (fpm != null) {
            int enrolled = fpm.getEnrolledFingerprints(mUserId).size();

            // Only show "Add another fingerprint" if the user already enrolled one.
            // "Add fingerprint" will be shown in the main flow if the user hasn't enrolled any
            // fingerprints. If the user already added more than one fingerprint, they already know
            // to add multiple fingerprints so we don't show the suggestion.
            int flag = (enrolled == 1) ? PackageManager.COMPONENT_ENABLED_STATE_ENABLED
                    : PackageManager.COMPONENT_ENABLED_STATE_DISABLED;

            ComponentName componentName = new ComponentName(getApplicationContext(),
                    FINGERPRINT_SUGGESTION_ACTIVITY);
            getPackageManager().setComponentEnabledSetting(
                    componentName, flag, PackageManager.DONT_KILL_APP);
            Log.d(TAG, FINGERPRINT_SUGGESTION_ACTIVITY + " enabled state = " + (enrolled == 1));
        }
    }

    private void postEnroll() {
        final FingerprintManager fpm = Utils.getFingerprintManagerOrNull(this);
        if (fpm != null) {
            fpm.revokeChallenge(mUserId, mChallenge);
        }
    }

    private void onAddAnotherButtonClick(View view) {
        mIsAddAnotherOrFinish = true;
        startActivityForResult(getFingerprintEnrollingIntent(), BiometricUtils.REQUEST_ADD_ANOTHER);
    }

    @Override
    protected boolean shouldFinishWhenBackgrounded() {
<<<<<<< HEAD
        return !isFinishing() && super.shouldFinishWhenBackgrounded();
=======
        return !mIsAddAnotherOrFinish && super.shouldFinishWhenBackgrounded();
>>>>>>> c8f45f75
    }

    @Override
    protected void onActivityResult(int requestCode, int resultCode, Intent data) {
        updateFingerprintSuggestionEnableState();
        if (requestCode == BiometricUtils.REQUEST_ADD_ANOTHER && resultCode != RESULT_CANCELED) {
            // If user cancel during "Add another", just use similar flow on "Next" button
            finishAndToNext();
        } else {
            super.onActivityResult(requestCode, resultCode, data);
        }
    }

    @Override
    public int getMetricsCategory() {
        return SettingsEnums.FINGERPRINT_ENROLL_FINISH;
    }
}<|MERGE_RESOLUTION|>--- conflicted
+++ resolved
@@ -167,11 +167,7 @@
 
     @Override
     protected boolean shouldFinishWhenBackgrounded() {
-<<<<<<< HEAD
-        return !isFinishing() && super.shouldFinishWhenBackgrounded();
-=======
         return !mIsAddAnotherOrFinish && super.shouldFinishWhenBackgrounded();
->>>>>>> c8f45f75
     }
 
     @Override
