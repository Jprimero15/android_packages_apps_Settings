--- conflicted
+++ resolved
@@ -71,6 +71,7 @@
     private static final int REQUEST_CHOOSE_OPTIONS = 3;
     // prompt hand phone back to parent after enrollment
     private static final int REQUEST_HANDOFF_PARENT = 4;
+    private static final int REQUEST_SINGLE_ENROLL = 5;
 
     public static final int RESULT_SKIP = BiometricEnrollBase.RESULT_SKIP;
 
@@ -78,8 +79,13 @@
     // this only applies to fingerprint.
     public static final String EXTRA_SKIP_INTRO = "skip_intro";
 
-    // TODO: temporary while waiting for team to add real flag
-    public static final String EXTRA_TEMP_REQUIRE_PARENTAL_CONSENT = "require_consent";
+    // Intent extra. If true, parental consent will be requested before user enrollment.
+    public static final String EXTRA_REQUIRE_PARENTAL_CONSENT = "require_consent";
+
+    // If EXTRA_REQUIRE_PARENTAL_CONSENT was used to start the activity then the result
+    // intent will include this extra containing a bundle of the form:
+    // "modality" -> consented (boolean).
+    public static final String EXTRA_PARENTAL_CONSENT_STATUS = "consent_status";
 
     private static final String SAVED_STATE_CONFIRMING_CREDENTIALS = "confirming_credentials";
     private static final String SAVED_STATE_ENROLL_ACTION_LOGGED = "enroll_action_logged";
@@ -189,7 +195,7 @@
 
         // TODO(b/188847063): replace with real flag when ready
         mParentalOptionsRequired = intent.getBooleanExtra(
-                BiometricEnrollActivity.EXTRA_TEMP_REQUIRE_PARENTAL_CONSENT, false);
+                BiometricEnrollActivity.EXTRA_REQUIRE_PARENTAL_CONSENT, false);
 
         if (mParentalOptionsRequired && mParentalOptions == null) {
             mParentalConsentHelper = new ParentalConsentHelper(
@@ -201,19 +207,6 @@
     }
 
     private void startEnroll() {
-        // TODO(b/188847063): This can be deleted, but log it now until it's wired up for real.
-        if (mParentalOptionsRequired) {
-            if (mParentalOptions == null) {
-                throw new IllegalStateException("consent options required, but not set");
-            }
-            Log.d(TAG, "consent for face: "
-                    + ParentalConsentHelper.hasFaceConsent(mParentalOptions));
-            Log.d(TAG, "consent for fingerprint: "
-                    + ParentalConsentHelper.hasFingerprintConsent(mParentalOptions));
-        } else {
-            Log.d(TAG, "startEnroll without requiring consent");
-        }
-
         // Default behavior is to enroll BIOMETRIC_WEAK or above. See ACTION_BIOMETRIC_ENROLL.
         final int authenticators = getIntent().getIntExtra(
                 EXTRA_BIOMETRIC_AUTHENTICATORS_ALLOWED, Authenticators.BIOMETRIC_WEAK);
@@ -234,26 +227,39 @@
             }
         }
 
+        boolean canUseFace = mHasFeatureFace;
+        boolean canUseFingerprint = mHasFeatureFingerprint;
+        if (mParentalOptionsRequired) {
+            if (mParentalOptions == null) {
+                throw new IllegalStateException("consent options required, but not set");
+            }
+            canUseFace = canUseFace
+                    && ParentalConsentHelper.hasFaceConsent(mParentalOptions);
+            canUseFingerprint = canUseFingerprint
+                    && ParentalConsentHelper.hasFingerprintConsent(mParentalOptions);
+        }
+
         // This will need to be updated if the device has sensors other than BIOMETRIC_STRONG
         if (!setupWizard && authenticators == BiometricManager.Authenticators.DEVICE_CREDENTIAL) {
             launchCredentialOnlyEnroll();
-<<<<<<< HEAD
-        } else if (mHasFeatureFace && mHasFeatureFingerprint) {
-=======
             finish();
         } else if (canUseFace && canUseFingerprint) {
->>>>>>> 290a7afb
             if (mParentalOptionsRequired && mGkPwHandle != null) {
                 launchFaceAndFingerprintEnroll();
             } else {
                 setOrConfirmCredentialsNow();
             }
-        } else if (mHasFeatureFingerprint) {
+        } else if (canUseFingerprint) {
             launchFingerprintOnlyEnroll();
-        } else if (mHasFeatureFace) {
+        } else if (canUseFace) {
             launchFaceOnlyEnroll();
-        } else {
-            Log.e(TAG, "Unknown state, finishing (was SUW: " + setupWizard + ")");
+        } else { // no modalities available
+            if (mParentalOptionsRequired) {
+                Log.d(TAG, "No consent for any modality: skipping enrollment");
+                setResult(RESULT_OK, newResultIntent());
+            } else {
+                Log.e(TAG, "Unknown state, finishing (was SUW: " + setupWizard + ")");
+            }
             finish();
         }
     }
@@ -280,7 +286,7 @@
         if (mParentalConsentHelper != null) {
             handleOnActivityResultWhileConsenting(requestCode, resultCode, data);
         } else {
-            handleOnActivityResultWhileEnrollingMultiple(requestCode, resultCode, data);
+            handleOnActivityResultWhileEnrolling(requestCode, resultCode, data);
         }
     }
 
@@ -310,8 +316,10 @@
                     final boolean isStillPrompting = mParentalConsentHelper.launchNext(
                             this, REQUEST_CHOOSE_OPTIONS, resultCode, data);
                     if (!isStillPrompting) {
-                        Log.d(TAG, "Enrollment options set, requesting handoff");
-                        launchHandoffToParent();
+                        Log.d(TAG, "Enrollment consent options set, starting enrollment");
+                        mParentalOptions = mParentalConsentHelper.getConsentResult();
+                        mParentalConsentHelper = null;
+                        startEnroll();
                     }
                 } else {
                     Log.d(TAG, "Unknown or cancelled parental consent");
@@ -319,18 +327,6 @@
                     finish();
                 }
                 break;
-            case REQUEST_HANDOFF_PARENT:
-                if (resultCode == RESULT_OK) {
-                    Log.d(TAG, "Enrollment options set, starting enrollment");
-                    mParentalOptions = mParentalConsentHelper.getConsentResult();
-                    mParentalConsentHelper = null;
-                    startEnroll();
-                } else {
-                    Log.d(TAG, "Unknown or cancelled handoff");
-                    setResult(RESULT_CANCELED);
-                    finish();
-                }
-                break;
             default:
                 Log.w(TAG, "Unknown consenting requestCode: " + requestCode + ", finishing");
                 finish();
@@ -338,9 +334,13 @@
     }
 
     // handles responses while multi biometric enrollment is pending
-    private void handleOnActivityResultWhileEnrollingMultiple(
+    private void handleOnActivityResultWhileEnrolling(
             int requestCode, int resultCode, Intent data) {
-        if (mMultiBiometricEnrollHelper == null) {
+        if (requestCode == REQUEST_HANDOFF_PARENT) {
+            Log.d(TAG, "Enrollment complete, requesting handoff, result: " + resultCode);
+            setResult(RESULT_OK, newResultIntent());
+            finish();
+        } else if (mMultiBiometricEnrollHelper == null) {
             overridePendingTransition(R.anim.sud_slide_next_in, R.anim.sud_slide_next_out);
 
             switch (requestCode) {
@@ -360,13 +360,35 @@
                         finish();
                     }
                     break;
+                case REQUEST_SINGLE_ENROLL:
+                    finishOrLaunchHandToParent(resultCode);
+                    break;
                 default:
                     Log.w(TAG, "Unknown enrolling requestCode: " + requestCode + ", finishing");
                     finish();
             }
         } else {
-            mMultiBiometricEnrollHelper.onActivityResult(requestCode, resultCode, data);
-        }
+            Log.d(TAG, "RequestCode: " + requestCode + " resultCode: " + resultCode);
+            BiometricUtils.removeGatekeeperPasswordHandle(this, mGkPwHandle);
+            finishOrLaunchHandToParent(resultCode);
+        }
+    }
+
+    private void finishOrLaunchHandToParent(int resultCode) {
+        if (mParentalOptionsRequired) {
+            launchHandoffToParent();
+        } else {
+            setResult(resultCode);
+            finish();
+        }
+    }
+
+    private Intent newResultIntent() {
+        final Intent intent = new Intent();
+        final Bundle consentStatus = mParentalOptions.deepCopy();
+        intent.putExtra(EXTRA_PARENTAL_CONSENT_STATUS, consentStatus);
+        Log.v(TAG, "Result consent status: " + consentStatus);
+        return intent;
     }
 
     private static boolean isSuccessfulConfirmOrChooseCredential(int requestCode, int resultCode) {
@@ -384,26 +406,6 @@
         super.onApplyThemeResource(theme, newResid, first);
     }
 
-<<<<<<< HEAD
-    @Override
-    protected void onStop() {
-        super.onStop();
-
-        if (mConfirmingCredentials
-                || mMultiBiometricEnrollHelper != null
-                || mParentalConsentHelper != null) {
-            return;
-        }
-
-        if (!isChangingConfigurations()) {
-            Log.d(TAG, "Finishing in onStop");
-            finish();
-        }
-    }
-
-
-=======
->>>>>>> 290a7afb
     private void setOrConfirmCredentialsNow() {
         if (!mConfirmingCredentials) {
             mConfirmingCredentials = true;
@@ -462,21 +464,14 @@
         }
     }
 
-    /**
-     * This should only be used to launch enrollment for single-sensor devices, which use
-     * FLAG_ACTIVITY_FORWARD_RESULT path.
-     *
-     * @param intent Enrollment activity that should be started (e.g. FaceEnrollIntroduction.class,
-     *               etc).
-     */
-    private void launchSingleSensorEnrollActivity(@NonNull Intent intent) {
-        intent.setFlags(Intent.FLAG_ACTIVITY_FORWARD_RESULT);
+    // This should only be used to launch enrollment for single-sensor devices.
+    private void launchSingleSensorEnrollActivity(@NonNull Intent intent, int requestCode) {
         byte[] hardwareAuthToken = null;
         if (this instanceof InternalActivity) {
             hardwareAuthToken = getIntent().getByteArrayExtra(
                     ChooseLockSettingsHelper.EXTRA_KEY_CHALLENGE_TOKEN);
         }
-        BiometricUtils.launchEnrollForResult(this, intent, 0 /* requestCode */, hardwareAuthToken,
+        BiometricUtils.launchEnrollForResult(this, intent, requestCode, hardwareAuthToken,
                 mGkPwHandle, mUserId);
     }
 
@@ -485,7 +480,7 @@
         // If only device credential was specified, ask the user to only set that up.
         intent = new Intent(this, ChooseLockGeneric.class);
         intent.putExtra(ChooseLockGeneric.ChooseLockGenericFragment.HIDE_INSECURE_OPTIONS, true);
-        launchSingleSensorEnrollActivity(intent);
+        launchSingleSensorEnrollActivity(intent, 0 /* requestCode */);
     }
 
     private void launchFingerprintOnlyEnroll() {
@@ -497,12 +492,12 @@
         } else {
             intent = BiometricUtils.getFingerprintIntroIntent(this, getIntent());
         }
-        launchSingleSensorEnrollActivity(intent);
+        launchSingleSensorEnrollActivity(intent, REQUEST_SINGLE_ENROLL);
     }
 
     private void launchFaceOnlyEnroll() {
         final Intent intent = BiometricUtils.getFaceIntroIntent(this, getIntent());
-        launchSingleSensorEnrollActivity(intent);
+        launchSingleSensorEnrollActivity(intent, REQUEST_SINGLE_ENROLL);
     }
 
     private void launchFaceAndFingerprintEnroll() {
