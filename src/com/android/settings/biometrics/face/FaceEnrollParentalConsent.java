--- conflicted
+++ resolved
@@ -30,11 +30,6 @@
 
 /**
  * Displays parental consent information for face authentication.
-<<<<<<< HEAD
- *
- * TODO (b/188847063): add new metrics category
-=======
->>>>>>> daeda052
  */
 public class FaceEnrollParentalConsent extends FaceEnrollIntroduction {
 
