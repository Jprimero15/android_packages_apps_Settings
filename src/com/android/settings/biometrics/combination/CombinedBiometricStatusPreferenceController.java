/*
 * Copyright (C) 2021 The Android Open Source Project
 *
 * Licensed under the Apache License, Version 2.0 (the "License");
 * you may not use this file except in compliance with the License.
 * You may obtain a copy of the License at
 *
 *      http://www.apache.org/licenses/LICENSE-2.0
 *
 * Unless required by applicable law or agreed to in writing, software
 * distributed under the License is distributed on an "AS IS" BASIS,
 * WITHOUT WARRANTIES OR CONDITIONS OF ANY KIND, either express or implied.
 * See the License for the specific language governing permissions and
 * limitations under the License.
 */
package com.android.settings.biometrics.combination;

import android.content.Context;

import androidx.annotation.Nullable;
import androidx.lifecycle.Lifecycle;
import androidx.lifecycle.LifecycleObserver;
import androidx.lifecycle.OnLifecycleEvent;
import androidx.preference.Preference;
import androidx.preference.PreferenceScreen;

import com.android.internal.annotations.VisibleForTesting;
import com.android.settings.biometrics.BiometricStatusPreferenceController;
import com.android.settingslib.RestrictedLockUtils;
import com.android.settingslib.RestrictedPreference;

/**
 * Preference controller for biometrics settings page controlling the ability to unlock the phone
 * with face and fingerprint.
 */
public class CombinedBiometricStatusPreferenceController extends
        BiometricStatusPreferenceController implements LifecycleObserver {
    private static final String KEY_BIOMETRIC_SETTINGS = "biometric_settings";

    @VisibleForTesting
    RestrictedPreference mPreference;
    protected final CombinedBiometricStatusUtils mCombinedBiometricStatusUtils;

    public CombinedBiometricStatusPreferenceController(Context context) {
        this(context, KEY_BIOMETRIC_SETTINGS, null /* lifecycle */);
    }

    public CombinedBiometricStatusPreferenceController(Context context, String key) {
        this(context, key, null /* lifecycle */);
    }

    public CombinedBiometricStatusPreferenceController(Context context, Lifecycle lifecycle) {
        this(context, KEY_BIOMETRIC_SETTINGS, lifecycle);
    }

    public CombinedBiometricStatusPreferenceController(
            Context context, String key, Lifecycle lifecycle) {
        super(context, key);
        mCombinedBiometricStatusUtils = new CombinedBiometricStatusUtils(context);

        if (lifecycle != null) {
            lifecycle.addObserver(this);
        }
    }

    @OnLifecycleEvent(Lifecycle.Event.ON_RESUME)
    public void onResume() {
        updateStateInternal();
    }

    @Override
    public void displayPreference(PreferenceScreen screen) {
        super.displayPreference(screen);
        mPreference = screen.findPreference(mPreferenceKey);
    }

    @Override
    protected boolean isDeviceSupported() {
        return mCombinedBiometricStatusUtils.isAvailable();
    }

    @Override
    public void updateState(Preference preference) {
        super.updateState(preference);
        updateStateInternal();
    }

    private void updateStateInternal() {
        final RestrictedLockUtils.EnforcedAdmin admin =
                mCombinedBiometricStatusUtils.getDisablingAdmin();

        updateStateInternal(admin);
    }

    /**
     *   Disables the preference and shows the consent flow only if consent is required for all
     *   modalities.
     *
     *   <p>Otherwise, users will not be able to enter and modify settings for modalities which have
     *   already been consented. In any case, the controllers for the modalities which have not yet
     *   been consented will be disabled in the combined page anyway - users can go through the
     *   consent+enrollment flow from there.
     */
    @VisibleForTesting
<<<<<<< HEAD
    void updateStateInternal(@Nullable RestrictedLockUtils.EnforcedAdmin enforcedAdmin,
            boolean faceConsentRequired, boolean fpConsentRequired) {
        // Disable the preference (and show the consent flow) only if consent is required for all
        // modalities. Otherwise, users will not be able to enter and modify settings for modalities
        // which have already been consented. In any case, the controllers for the modalities which
        // have not yet been consented will be disabled in the combined page anyway - users can
        // go through the consent+enrollment flow from there.
        final boolean disablePreference = faceConsentRequired && fpConsentRequired;
        if (!disablePreference) {
            enforcedAdmin = null;
        }

        if (enforcedAdmin != null && mPreference != null) {
=======
    void updateStateInternal(@Nullable RestrictedLockUtils.EnforcedAdmin enforcedAdmin) {
        if (mPreference != null) {
>>>>>>> 92fd1620
            mPreference.setDisabledByAdmin(enforcedAdmin);
        }
    }

    @Override
    protected String getSummaryText() {
        return mCombinedBiometricStatusUtils.getSummary();
    }

    @Override
    protected String getSettingsClassName() {
        return mCombinedBiometricStatusUtils.getSettingsClassName();
    }
}<|MERGE_RESOLUTION|>--- conflicted
+++ resolved
@@ -102,24 +102,8 @@
      *   consent+enrollment flow from there.
      */
     @VisibleForTesting
-<<<<<<< HEAD
-    void updateStateInternal(@Nullable RestrictedLockUtils.EnforcedAdmin enforcedAdmin,
-            boolean faceConsentRequired, boolean fpConsentRequired) {
-        // Disable the preference (and show the consent flow) only if consent is required for all
-        // modalities. Otherwise, users will not be able to enter and modify settings for modalities
-        // which have already been consented. In any case, the controllers for the modalities which
-        // have not yet been consented will be disabled in the combined page anyway - users can
-        // go through the consent+enrollment flow from there.
-        final boolean disablePreference = faceConsentRequired && fpConsentRequired;
-        if (!disablePreference) {
-            enforcedAdmin = null;
-        }
-
+    void updateStateInternal(@Nullable RestrictedLockUtils.EnforcedAdmin enforcedAdmin) {
         if (enforcedAdmin != null && mPreference != null) {
-=======
-    void updateStateInternal(@Nullable RestrictedLockUtils.EnforcedAdmin enforcedAdmin) {
-        if (mPreference != null) {
->>>>>>> 92fd1620
             mPreference.setDisabledByAdmin(enforcedAdmin);
         }
     }
