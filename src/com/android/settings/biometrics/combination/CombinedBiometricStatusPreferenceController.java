/*
 * Copyright (C) 2021 The Android Open Source Project
 *
 * Licensed under the Apache License, Version 2.0 (the "License");
 * you may not use this file except in compliance with the License.
 * You may obtain a copy of the License at
 *
 *      http://www.apache.org/licenses/LICENSE-2.0
 *
 * Unless required by applicable law or agreed to in writing, software
 * distributed under the License is distributed on an "AS IS" BASIS,
 * WITHOUT WARRANTIES OR CONDITIONS OF ANY KIND, either express or implied.
 * See the License for the specific language governing permissions and
 * limitations under the License.
 */
package com.android.settings.biometrics.combination;

import android.content.Context;
import android.hardware.biometrics.BiometricAuthenticator;
import android.hardware.face.FaceManager;
import android.hardware.fingerprint.FingerprintManager;

import androidx.annotation.Nullable;
import androidx.preference.Preference;
import androidx.preference.PreferenceScreen;

import com.android.internal.annotations.VisibleForTesting;
import com.android.settings.R;
import com.android.settings.Settings;
import com.android.settings.Utils;
import com.android.settings.biometrics.BiometricStatusPreferenceController;
import com.android.settings.biometrics.ParentalControlsUtils;
import com.android.settingslib.RestrictedLockUtils;
import com.android.settingslib.RestrictedPreference;

/**
 * Preference controller for biometrics settings page controlling the ability to unlock the phone
 * with face and fingerprint.
 */
public class CombinedBiometricStatusPreferenceController extends
        BiometricStatusPreferenceController {
    private static final String KEY_BIOMETRIC_SETTINGS = "biometric_settings";

    @Nullable
    FingerprintManager mFingerprintManager;
    @Nullable
    FaceManager mFaceManager;
    @VisibleForTesting
    RestrictedPreference mPreference;

    public CombinedBiometricStatusPreferenceController(Context context) {
        this(context, KEY_BIOMETRIC_SETTINGS);
    }

    public CombinedBiometricStatusPreferenceController(Context context, String key) {
        super(context, key);
        mFingerprintManager = Utils.getFingerprintManagerOrNull(context);
        mFaceManager = Utils.getFaceManagerOrNull(context);
    }

    @Override
    public void displayPreference(PreferenceScreen screen) {
        super.displayPreference(screen);
        mPreference = screen.findPreference(mPreferenceKey);
    }

    @Override
    protected boolean isDeviceSupported() {
        return Utils.hasFingerprintHardware(mContext) && Utils.hasFaceHardware(mContext);
    }

    @Override
    protected boolean hasEnrolledBiometrics() {
        return false;
    }

    @Override
    public void updateState(Preference preference) {
        super.updateState(preference);
        // This controller currently is shown if fingerprint&face exist on the device. If this
        // changes in the future, the modalities passed into the below will need to be updated.
<<<<<<< HEAD
        final RestrictedLockUtils.EnforcedAdmin admin = ParentalControlsUtils
                .parentConsentRequired(mContext,
                BiometricAuthenticator.TYPE_FACE | BiometricAuthenticator.TYPE_FINGERPRINT);
        updateStateInternal(admin);
    }

    @VisibleForTesting
    void updateStateInternal(@Nullable RestrictedLockUtils.EnforcedAdmin enforcedAdmin) {
        if (enforcedAdmin != null && mPreference != null) {
=======

        final RestrictedLockUtils.EnforcedAdmin faceAdmin = ParentalControlsUtils
                .parentConsentRequired(mContext, BiometricAuthenticator.TYPE_FACE);
        final RestrictedLockUtils.EnforcedAdmin fpAdmin = ParentalControlsUtils
                .parentConsentRequired(mContext, BiometricAuthenticator.TYPE_FINGERPRINT);

        // If the admins are non-null, they are actually always the same. Just the helper class
        // we create above always return the admin, instead of a boolean.
        final boolean faceConsentRequired = faceAdmin != null;
        final boolean fpConsentRequired = fpAdmin != null;
        final RestrictedLockUtils.EnforcedAdmin admin = faceAdmin != null ? faceAdmin : fpAdmin;

        updateStateInternal(admin, faceConsentRequired, fpConsentRequired);
    }

    @VisibleForTesting
    void updateStateInternal(@Nullable RestrictedLockUtils.EnforcedAdmin enforcedAdmin,
            boolean faceConsentRequired, boolean fpConsentRequired) {
        // Disable the preference (and show the consent flow) only if consent is required for all
        // modalities. Otherwise, users will not be able to enter and modify settings for modalities
        // which have already been consented. In any case, the controllers for the modalities which
        // have not yet been consented will be disabled in the combined page anyway - users can
        // go through the consent+enrollment flow from there.
        final boolean disablePreference = faceConsentRequired && fpConsentRequired;
        if (!disablePreference) {
            enforcedAdmin = null;
        }

        if (mPreference != null) {
>>>>>>> 99f56605
            mPreference.setDisabledByAdmin(enforcedAdmin);
        }
    }

    @Override
    protected String getSummaryTextEnrolled() {
        // Note that this is currently never called (see the super class)
        return mContext.getString(
                R.string.security_settings_biometric_preference_summary_none_enrolled);
    }

    @Override
    protected String getSummaryTextNoneEnrolled() {
        final int numFingerprintsEnrolled = mFingerprintManager != null ?
                mFingerprintManager.getEnrolledFingerprints(getUserId()).size() : 0;
        final boolean faceEnrolled = mFaceManager != null
                && mFaceManager.hasEnrolledTemplates(getUserId());

        if (faceEnrolled && numFingerprintsEnrolled > 1) {
            return mContext.getString(
                    R.string.security_settings_biometric_preference_summary_both_fp_multiple);
        } else if (faceEnrolled && numFingerprintsEnrolled == 1) {
            return mContext.getString(
                    R.string.security_settings_biometric_preference_summary_both_fp_single);
        } else if (faceEnrolled) {
            return mContext.getString(R.string.security_settings_face_preference_summary);
        } else if (numFingerprintsEnrolled > 0) {
            return mContext.getResources().getQuantityString(
                    R.plurals.security_settings_fingerprint_preference_summary,
                    numFingerprintsEnrolled, numFingerprintsEnrolled);
        } else {
            return mContext.getString(
                    R.string.security_settings_biometric_preference_summary_none_enrolled);
        }
    }

    @Override
    protected String getSettingsClassName() {
        return Settings.CombinedBiometricSettingsActivity.class.getName();
    }

    @Override
    protected String getEnrollClassName() {
        return Settings.CombinedBiometricSettingsActivity.class.getName();
    }
}<|MERGE_RESOLUTION|>--- conflicted
+++ resolved
@@ -79,17 +79,6 @@
         super.updateState(preference);
         // This controller currently is shown if fingerprint&face exist on the device. If this
         // changes in the future, the modalities passed into the below will need to be updated.
-<<<<<<< HEAD
-        final RestrictedLockUtils.EnforcedAdmin admin = ParentalControlsUtils
-                .parentConsentRequired(mContext,
-                BiometricAuthenticator.TYPE_FACE | BiometricAuthenticator.TYPE_FINGERPRINT);
-        updateStateInternal(admin);
-    }
-
-    @VisibleForTesting
-    void updateStateInternal(@Nullable RestrictedLockUtils.EnforcedAdmin enforcedAdmin) {
-        if (enforcedAdmin != null && mPreference != null) {
-=======
 
         final RestrictedLockUtils.EnforcedAdmin faceAdmin = ParentalControlsUtils
                 .parentConsentRequired(mContext, BiometricAuthenticator.TYPE_FACE);
@@ -118,8 +107,7 @@
             enforcedAdmin = null;
         }
 
-        if (mPreference != null) {
->>>>>>> 99f56605
+        if (enforcedAdmin != null && mPreference != null) {
             mPreference.setDisabledByAdmin(enforcedAdmin);
         }
     }
