/*
 * Copyright (C) 2008 The Android Open Source Project
 *
 * Licensed under the Apache License, Version 2.0 (the "License");
 * you may not use this file except in compliance with the License.
 * You may obtain a copy of the License at
 *
 *      http://www.apache.org/licenses/LICENSE-2.0
 *
 * Unless required by applicable law or agreed to in writing, software
 * distributed under the License is distributed on an "AS IS" BASIS,
 * WITHOUT WARRANTIES OR CONDITIONS OF ANY KIND, either express or implied.
 * See the License for the specific language governing permissions and
 * limitations under the License.
 */

package com.android.settings;

import android.app.settings.SettingsEnums;
import android.content.BroadcastReceiver;
import android.content.Context;
import android.content.Intent;
import android.content.IntentFilter;
import android.content.res.Configuration;
import android.content.res.Resources;
import android.graphics.PixelFormat;
import android.os.AsyncTask;
import android.os.Bundle;
import android.os.Handler;
import android.os.Message;
import android.os.PersistableBundle;
import android.telephony.CarrierConfigManager;
import android.telephony.SubscriptionInfo;
import android.telephony.SubscriptionManager;
import android.telephony.TelephonyManager;
import android.text.TextUtils;
import android.util.Log;
import android.view.Gravity;
import android.view.LayoutInflater;
import android.view.View;
import android.view.ViewGroup;
import android.view.WindowInsets.Type;
import android.view.WindowManager;
import android.widget.EditText;
import android.widget.ListView;
import android.widget.TabHost;
import android.widget.TabHost.OnTabChangeListener;
import android.widget.TabHost.TabContentFactory;
import android.widget.TabHost.TabSpec;
import android.widget.TabWidget;
import android.widget.TextView;
import android.widget.Toast;

import androidx.preference.Preference;
import androidx.preference.SwitchPreference;

import com.android.settings.network.ProxySubscriptionManager;

import java.util.ArrayList;
import java.util.List;

/**
 * Implements the preference screen to enable/disable ICC lock and
 * also the dialogs to change the ICC PIN. In the former case, enabling/disabling
 * the ICC lock will prompt the user for the current PIN.
 * In the Change PIN case, it prompts the user for old pin, new pin and new pin
 * again before attempting to change it. Calls the SimCard interface to execute
 * these operations.
 *
 */
public class IccLockSettings extends SettingsPreferenceFragment
        implements EditPinPreference.OnPinEnteredListener {
    private static final String TAG = "IccLockSettings";
    private static final boolean DBG = false;

    private static final int OFF_MODE = 0;
    // State when enabling/disabling ICC lock
    private static final int ICC_LOCK_MODE = 1;
    // State when entering the old pin
    private static final int ICC_OLD_MODE = 2;
    // State when entering the new pin - first time
    private static final int ICC_NEW_MODE = 3;
    // State when entering the new pin - second time
    private static final int ICC_REENTER_MODE = 4;

    // Keys in xml file
    private static final String PIN_DIALOG = "sim_pin";
    private static final String PIN_TOGGLE = "sim_toggle";
    // Keys in icicle
    private static final String DIALOG_STATE = "dialogState";
    private static final String DIALOG_PIN = "dialogPin";
    private static final String DIALOG_ERROR = "dialogError";
    private static final String ENABLE_TO_STATE = "enableState";
    private static final String CURRENT_TAB = "currentTab";

    // Save and restore inputted PIN code when configuration changed
    // (ex. portrait<-->landscape) during change PIN code
    private static final String OLD_PINCODE = "oldPinCode";
    private static final String NEW_PINCODE = "newPinCode";

    private static final int MIN_PIN_LENGTH = 4;
    private static final int MAX_PIN_LENGTH = 8;
    // Which dialog to show next when popped up
    private int mDialogState = OFF_MODE;

    private String mPin;
    private String mOldPin;
    private String mNewPin;
    private String mError;
    // Are we trying to enable or disable ICC lock?
    private boolean mToState;

    private TabHost mTabHost;
    private TabWidget mTabWidget;
    private ListView mListView;

    private ProxySubscriptionManager mProxySubscriptionMgr;

    private EditPinPreference mPinDialog;
    private SwitchPreference mPinToggle;

    private Resources mRes;

    // For async handler to identify request type
    private static final int MSG_SIM_STATE_CHANGED = 102;

    // @see android.widget.Toast$TN
    private static final long LONG_DURATION_TIMEOUT = 7000;

    private int mSlotId;
    private int mSubId;
    private TelephonyManager mTelephonyManager;

    // For replies from IccCard interface
    private Handler mHandler = new Handler() {
        public void handleMessage(Message msg) {
            switch (msg.what) {
                case MSG_SIM_STATE_CHANGED:
                    updatePreferences();
                    break;
            }

            return;
        }
    };

    private final BroadcastReceiver mSimStateReceiver = new BroadcastReceiver() {
        public void onReceive(Context context, Intent intent) {
            final String action = intent.getAction();
            if (Intent.ACTION_SIM_STATE_CHANGED.equals(action)) {
                mHandler.sendMessage(mHandler.obtainMessage(MSG_SIM_STATE_CHANGED));
            }
        }
    };

    // For top-level settings screen to query
    private boolean isIccLockEnabled() {
        mTelephonyManager =  mTelephonyManager.createForSubscriptionId(mSubId);
        return mTelephonyManager.isIccLockEnabled();
    }

    private String getSummary(Context context) {
        final Resources res = context.getResources();
        final String summary = isIccLockEnabled()
                ? res.getString(R.string.sim_lock_on)
                : res.getString(R.string.sim_lock_off);
        return summary;
    }

    @Override
    public void onCreate(Bundle savedInstanceState) {
        super.onCreate(savedInstanceState);

        if (Utils.isMonkeyRunning()) {
            finish();
            return;
        }

        // enable ProxySubscriptionMgr with Lifecycle support for all controllers
        // live within this fragment
        mProxySubscriptionMgr = ProxySubscriptionManager.getInstance(getContext());
        mProxySubscriptionMgr.setLifecycle(getLifecycle());

        mTelephonyManager = getContext().getSystemService(TelephonyManager.class);

        addPreferencesFromResource(R.xml.sim_lock_settings);

        mPinDialog = (EditPinPreference) findPreference(PIN_DIALOG);
        mPinToggle = (SwitchPreference) findPreference(PIN_TOGGLE);
        if (savedInstanceState != null && savedInstanceState.containsKey(DIALOG_STATE)) {
            mDialogState = savedInstanceState.getInt(DIALOG_STATE);
            mPin = savedInstanceState.getString(DIALOG_PIN);
            mError = savedInstanceState.getString(DIALOG_ERROR);
            mToState = savedInstanceState.getBoolean(ENABLE_TO_STATE);

            // Restore inputted PIN code
            switch (mDialogState) {
                case ICC_NEW_MODE:
                    mOldPin = savedInstanceState.getString(OLD_PINCODE);
                    break;

                case ICC_REENTER_MODE:
                    mOldPin = savedInstanceState.getString(OLD_PINCODE);
                    mNewPin = savedInstanceState.getString(NEW_PINCODE);
                    break;

                case ICC_LOCK_MODE:
                case ICC_OLD_MODE:
                default:
                    break;
            }
        }

        mPinDialog.setOnPinEnteredListener(this);

        // Don't need any changes to be remembered
        getPreferenceScreen().setPersistent(false);

        mRes = getResources();
    }

    @Override
    public View onCreateView(LayoutInflater inflater, ViewGroup container,
            Bundle savedInstanceState) {

        final int numSims = mProxySubscriptionMgr.getActiveSubscriptionInfoCountMax();
        final List<SubscriptionInfo> subInfoList =
                mProxySubscriptionMgr.getActiveSubscriptionsInfo();
        mSlotId = 0;
        final List<SubscriptionInfo> componenterList = new ArrayList<>();

        for (int i = 0; i < numSims; ++i) {
            final SubscriptionInfo subInfo =
                    getActiveSubscriptionInfoForSimSlotIndex(subInfoList, i);
            if (subInfo != null) {
                final CarrierConfigManager carrierConfigManager = getContext().getSystemService(
                        CarrierConfigManager.class);
                final PersistableBundle bundle = carrierConfigManager.getConfigForSubId(
                        subInfo.getSubscriptionId());
                if (bundle != null
                        && !bundle.getBoolean(CarrierConfigManager
                        .KEY_HIDE_SIM_LOCK_SETTINGS_BOOL)) {
                    componenterList.add(subInfo);
                }
            }
        }

        if (componenterList.size() == 0) {
            Log.e(TAG, "onCreateView: no sim info");
            return super.onCreateView(inflater, container, savedInstanceState);
        }

        if (componenterList.size() > 1) {
            final View view = inflater.inflate(R.layout.icc_lock_tabs, container, false);
            final ViewGroup prefs_container = (ViewGroup) view.findViewById(R.id.prefs_container);
            Utils.prepareCustomPreferencesList(container, view, prefs_container, false);
            final View prefs = super.onCreateView(inflater, prefs_container, savedInstanceState);
            prefs_container.addView(prefs);

            mTabHost = (TabHost) view.findViewById(android.R.id.tabhost);
            mTabWidget = (TabWidget) view.findViewById(android.R.id.tabs);
            mListView = (ListView) view.findViewById(android.R.id.list);

            mTabHost.setup();
            mTabHost.setOnTabChangedListener(mTabListener);
            mTabHost.clearAllTabs();

            for (SubscriptionInfo subInfo : componenterList) {
                int slot = subInfo.getSimSlotIndex();
                mTabHost.addTab(buildTabSpec(String.valueOf(slot),
                        String.valueOf(subInfo == null
                                ? getContext().getString(R.string.sim_editor_title, slot + 1)
                                : subInfo.getDisplayName())));
            }

            mSubId = componenterList.get(0).getSubscriptionId();

            if (savedInstanceState != null && savedInstanceState.containsKey(CURRENT_TAB)) {
                mTabHost.setCurrentTabByTag(savedInstanceState.getString(CURRENT_TAB));
            }
            return view;
        } else {
            mSlotId = componenterList.get(0).getSimSlotIndex();
            return super.onCreateView(inflater, container, savedInstanceState);
        }
    }

    @Override
    public void onViewCreated(View view, Bundle savedInstanceState) {
        super.onViewCreated(view, savedInstanceState);
        updatePreferences();
    }

    private void updatePreferences() {

        final List<SubscriptionInfo> subInfoList =
                mProxySubscriptionMgr.getActiveSubscriptionsInfo();
        final SubscriptionInfo sir = getActiveSubscriptionInfoForSimSlotIndex(subInfoList, mSlotId);
        mSubId = (sir == null) ? SubscriptionManager.INVALID_SUBSCRIPTION_ID
            : sir.getSubscriptionId();
        mTelephonyManager =  mTelephonyManager.createForSubscriptionId(mSubId);

        int cardState = mTelephonyManager.getSimState();
        boolean canInteract = cardState == TelephonyManager.SIM_STATE_READY ||
            cardState == TelephonyManager.SIM_STATE_LOADED;

        if (mPinDialog != null) {
<<<<<<< HEAD
            mPinDialog.setEnabled(sir != null && canInteract);
=======
            mPinDialog.setEnabled(sir != null);
            if (mSubId == SubscriptionManager.INVALID_SUBSCRIPTION_ID) {
                mPinDialog.getDialog().dismiss();
            }
>>>>>>> d9a143c1
        }
        if (mPinToggle != null) {
            mPinToggle.setEnabled(sir != null && canInteract);

            if (sir != null) {
                mPinToggle.setChecked(isIccLockEnabled());
            }
        }
    }

    @Override
    public int getMetricsCategory() {
        return SettingsEnums.ICC_LOCK;
    }

    @Override
    public void onResume() {
        super.onResume();

        // ACTION_SIM_STATE_CHANGED is sticky, so we'll receive current state after this call,
        // which will call updatePreferences().
        final IntentFilter filter = new IntentFilter(Intent.ACTION_SIM_STATE_CHANGED);
        getContext().registerReceiver(mSimStateReceiver, filter);

        if (mDialogState != OFF_MODE) {
            showPinDialog();
        } else {
            // Prep for standard click on "Change PIN"
            resetDialogState();
        }
    }

    @Override
    public void onPause() {
        super.onPause();
        getContext().unregisterReceiver(mSimStateReceiver);
    }

    @Override
    public int getHelpResource() {
        return R.string.help_url_icc_lock;
    }

    @Override
    public void onSaveInstanceState(Bundle out) {
        // Need to store this state for slider open/close
        // There is one case where the dialog is popped up by the preference
        // framework. In that case, let the preference framework store the
        // dialog state. In other cases, where this activity manually launches
        // the dialog, store the state of the dialog.
        if (mPinDialog.isDialogOpen()) {
            out.putInt(DIALOG_STATE, mDialogState);
            out.putString(DIALOG_PIN, mPinDialog.getEditText().getText().toString());
            out.putString(DIALOG_ERROR, mError);
            out.putBoolean(ENABLE_TO_STATE, mToState);

            // Save inputted PIN code
            switch (mDialogState) {
                case ICC_NEW_MODE:
                    out.putString(OLD_PINCODE, mOldPin);
                    break;

                case ICC_REENTER_MODE:
                    out.putString(OLD_PINCODE, mOldPin);
                    out.putString(NEW_PINCODE, mNewPin);
                    break;

                case ICC_LOCK_MODE:
                case ICC_OLD_MODE:
                default:
                    break;
            }
        } else {
            super.onSaveInstanceState(out);
        }

        if (mTabHost != null) {
            out.putString(CURRENT_TAB, mTabHost.getCurrentTabTag());
        }
    }

    private void showPinDialog() {
        if (mDialogState == OFF_MODE) {
            return;
        }
        setDialogValues();

        mPinDialog.showPinDialog();

        final EditText editText = mPinDialog.getEditText();
        if (!TextUtils.isEmpty(mPin) && editText != null) {
            editText.setSelection(mPin.length());
        }
    }

    private void setDialogValues() {
        mPinDialog.setText(mPin);
        String message = "";
        switch (mDialogState) {
            case ICC_LOCK_MODE:
                message = mRes.getString(R.string.sim_enter_pin);
                mPinDialog.setDialogTitle(mToState
                        ? mRes.getString(R.string.sim_enable_sim_lock)
                        : mRes.getString(R.string.sim_disable_sim_lock));
                break;
            case ICC_OLD_MODE:
                message = mRes.getString(R.string.sim_enter_old);
                mPinDialog.setDialogTitle(mRes.getString(R.string.sim_change_pin));
                break;
            case ICC_NEW_MODE:
                message = mRes.getString(R.string.sim_enter_new);
                mPinDialog.setDialogTitle(mRes.getString(R.string.sim_change_pin));
                break;
            case ICC_REENTER_MODE:
                message = mRes.getString(R.string.sim_reenter_new);
                mPinDialog.setDialogTitle(mRes.getString(R.string.sim_change_pin));
                break;
        }
        if (mError != null) {
            message = mError + "\n" + message;
            mError = null;
        }
        mPinDialog.setDialogMessage(message);
    }

    @Override
    public void onPinEntered(EditPinPreference preference, boolean positiveResult) {
        if (!positiveResult) {
            resetDialogState();
            return;
        }

        mPin = preference.getText();
        if (!reasonablePin(mPin)) {
            // inject error message and display dialog again
            mError = mRes.getString(R.string.sim_bad_pin);
            showPinDialog();
            return;
        }
        switch (mDialogState) {
            case ICC_LOCK_MODE:
                tryChangeIccLockState();
                break;
            case ICC_OLD_MODE:
                mOldPin = mPin;
                mDialogState = ICC_NEW_MODE;
                mError = null;
                mPin = null;
                showPinDialog();
                break;
            case ICC_NEW_MODE:
                mNewPin = mPin;
                mDialogState = ICC_REENTER_MODE;
                mPin = null;
                showPinDialog();
                break;
            case ICC_REENTER_MODE:
                if (!mPin.equals(mNewPin)) {
                    mError = mRes.getString(R.string.sim_pins_dont_match);
                    mDialogState = ICC_NEW_MODE;
                    mPin = null;
                    showPinDialog();
                } else {
                    mError = null;
                    tryChangePin();
                }
                break;
        }
    }

    @Override
    public boolean onPreferenceTreeClick(Preference preference) {
        if (preference == mPinToggle) {
            // Get the new, preferred state
            mToState = mPinToggle.isChecked();
            // Flip it back and pop up pin dialog
            mPinToggle.setChecked(!mToState);
            mDialogState = ICC_LOCK_MODE;
            showPinDialog();
        } else if (preference == mPinDialog) {
            mDialogState = ICC_OLD_MODE;
            return false;
        }
        return true;
    }

    private void tryChangeIccLockState() {
        // Try to change icc lock. If it succeeds, toggle the lock state and
        // reset dialog state. Else inject error message and show dialog again.
        new SetIccLockEnabled(mToState, mPin).execute();
        // Disable the setting till the response is received.
        mPinToggle.setEnabled(false);
    }

    private class SetIccLockEnabled extends AsyncTask<Void, Void, Void> {
        private final boolean mState;
        private final String mPassword;
        private int mAttemptsRemaining;

        private SetIccLockEnabled(boolean state, String pin) {
            mState = state;
            mPassword = pin;
        }

        @Override
        protected Void doInBackground(Void... params) {
            mTelephonyManager =  mTelephonyManager.createForSubscriptionId(mSubId);
            mAttemptsRemaining = mTelephonyManager.setIccLockEnabled(mState, mPassword);
            return null;
        }

        @Override
        protected void onPostExecute(Void aVoid) {
            if (mAttemptsRemaining == TelephonyManager.CHANGE_ICC_LOCK_SUCCESS) {
                iccLockChanged(true, mAttemptsRemaining);
            } else {
                iccLockChanged(false, mAttemptsRemaining);
            }
        }
    }

    private void iccLockChanged(boolean success, int attemptsRemaining) {
        Log.d(TAG, "iccLockChanged: success = " + success);
        if (success) {
            mPinToggle.setChecked(mToState);
        } else {
            if (attemptsRemaining >= 0) {
                createCustomTextToast(getPinPasswordErrorMessage(attemptsRemaining));
            } else {
                if (mToState) {
                    Toast.makeText(getContext(), mRes.getString(
                            R.string.sim_pin_enable_failed), Toast.LENGTH_LONG).show();
                } else {
                    Toast.makeText(getContext(), mRes.getString(
                            R.string.sim_pin_disable_failed), Toast.LENGTH_LONG).show();
                }
            }
        }
        mPinToggle.setEnabled(true);
        resetDialogState();
    }

    private void createCustomTextToast(CharSequence errorMessage) {
        // Cannot overlay Toast on PUK unlock screen.
        // The window type of Toast is set by NotificationManagerService.
        // It can't be overwritten by LayoutParams.type.
        // Ovarlay a custom window with LayoutParams (TYPE_STATUS_BAR_PANEL) on PUK unlock screen.
        final View v = ((LayoutInflater) getSystemService(Context.LAYOUT_INFLATER_SERVICE))
                .inflate(com.android.internal.R.layout.transient_notification, null);
        final TextView tv = (TextView) v.findViewById(com.android.internal.R.id.message);
        tv.setText(errorMessage);

        final WindowManager.LayoutParams params = new WindowManager.LayoutParams();
        final Configuration config = v.getContext().getResources().getConfiguration();
        final int gravity = Gravity.getAbsoluteGravity(
                getContext().getResources().getInteger(
                        com.android.internal.R.integer.config_toastDefaultGravity),
                config.getLayoutDirection());
        params.gravity = gravity;
        if ((gravity & Gravity.HORIZONTAL_GRAVITY_MASK) == Gravity.FILL_HORIZONTAL) {
            params.horizontalWeight = 1.0f;
        }
        if ((gravity & Gravity.VERTICAL_GRAVITY_MASK) == Gravity.FILL_VERTICAL) {
            params.verticalWeight = 1.0f;
        }
        params.y = getContext().getResources().getDimensionPixelSize(
                com.android.internal.R.dimen.toast_y_offset);

        params.height = WindowManager.LayoutParams.WRAP_CONTENT;
        params.width = WindowManager.LayoutParams.WRAP_CONTENT;
        params.format = PixelFormat.TRANSLUCENT;
        params.windowAnimations = com.android.internal.R.style.Animation_Toast;
        params.type = WindowManager.LayoutParams.TYPE_STATUS_BAR_SUB_PANEL;
        params.setFitInsetsTypes(params.getFitInsetsTypes() & ~Type.statusBars());
        params.setTitle(errorMessage);
        params.flags = WindowManager.LayoutParams.FLAG_KEEP_SCREEN_ON
                | WindowManager.LayoutParams.FLAG_NOT_FOCUSABLE
                | WindowManager.LayoutParams.FLAG_NOT_TOUCHABLE;

        final WindowManager wm = (WindowManager) getSystemService(Context.WINDOW_SERVICE);
        wm.addView(v, params);

        mHandler.postDelayed(new Runnable() {
            @Override
            public void run() {
                wm.removeViewImmediate(v);
            }
        }, LONG_DURATION_TIMEOUT);
    }

    private void iccPinChanged(boolean success, int attemptsRemaining) {
        Log.d(TAG, "iccPinChanged: success = " + success);
        if (!success) {
            createCustomTextToast(getPinPasswordErrorMessage(attemptsRemaining));
        } else {
            Toast.makeText(getContext(), mRes.getString(R.string.sim_change_succeeded),
                    Toast.LENGTH_SHORT)
                    .show();
        }
        resetDialogState();
    }

    private void tryChangePin() {
        new ChangeIccLockPassword(mOldPin, mNewPin).execute();
    }

    private class ChangeIccLockPassword extends AsyncTask<Void, Void, Void> {
        private final String mOldPwd;
        private final String mNewPwd;
        private int mAttemptsRemaining;

        private ChangeIccLockPassword(String oldPin, String newPin) {
            mOldPwd = oldPin;
            mNewPwd = newPin;
        }

        @Override
        protected Void doInBackground(Void... params) {
            mTelephonyManager = mTelephonyManager.createForSubscriptionId(mSubId);
            mAttemptsRemaining = mTelephonyManager.changeIccLockPassword(mOldPwd, mNewPwd);
            return null;
        }

        @Override
        protected void onPostExecute(Void aVoid) {
            if (mAttemptsRemaining == TelephonyManager.CHANGE_ICC_LOCK_SUCCESS) {
                iccPinChanged(true, mAttemptsRemaining);
            } else {
                iccPinChanged(false, mAttemptsRemaining);
            }
        }
    }

    private String getPinPasswordErrorMessage(int attemptsRemaining) {
        String displayMessage;

        if (attemptsRemaining == 0) {
            displayMessage = mRes.getString(R.string.wrong_pin_code_pukked);
        } else if (attemptsRemaining == 1) {
            displayMessage = mRes.getString(R.string.wrong_pin_code_one, attemptsRemaining);
        } else if (attemptsRemaining > 1) {
            displayMessage = mRes
                    .getQuantityString(R.plurals.wrong_pin_code, attemptsRemaining,
                            attemptsRemaining);
        } else {
            displayMessage = mRes.getString(R.string.pin_failed);
        }
        if (DBG) Log.d(TAG, "getPinPasswordErrorMessage:"
                + " attemptsRemaining=" + attemptsRemaining + " displayMessage=" + displayMessage);
        return displayMessage;
    }

    private boolean reasonablePin(String pin) {
        if (pin == null || pin.length() < MIN_PIN_LENGTH || pin.length() > MAX_PIN_LENGTH) {
            return false;
        } else {
            return true;
        }
    }

    private void resetDialogState() {
        mError = null;
        mDialogState = ICC_OLD_MODE; // Default for when Change PIN is clicked
        mPin = "";
        setDialogValues();
        mDialogState = OFF_MODE;
    }

    private static SubscriptionInfo getActiveSubscriptionInfoForSimSlotIndex(
            List<SubscriptionInfo> subInfoList, int slotId) {
        if (subInfoList == null) {
            return null;
        }
        for (SubscriptionInfo subInfo : subInfoList) {
            if (subInfo.getSimSlotIndex() == slotId) {
                return subInfo;
            }
        }
        return null;
    }

    private OnTabChangeListener mTabListener = new OnTabChangeListener() {
        @Override
        public void onTabChanged(String tabId) {
            mSlotId = Integer.parseInt(tabId);

            // The User has changed tab; update the body.
            updatePreferences();
        }
    };

    private TabContentFactory mEmptyTabContent = new TabContentFactory() {
        @Override
        public View createTabContent(String tag) {
            return new View(mTabHost.getContext());
        }
    };

    private TabSpec buildTabSpec(String tag, String title) {
        return mTabHost.newTabSpec(tag).setIndicator(title).setContent(
                mEmptyTabContent);
    }
}<|MERGE_RESOLUTION|>--- conflicted
+++ resolved
@@ -305,14 +305,10 @@
             cardState == TelephonyManager.SIM_STATE_LOADED;
 
         if (mPinDialog != null) {
-<<<<<<< HEAD
             mPinDialog.setEnabled(sir != null && canInteract);
-=======
-            mPinDialog.setEnabled(sir != null);
             if (mSubId == SubscriptionManager.INVALID_SUBSCRIPTION_ID) {
                 mPinDialog.getDialog().dismiss();
             }
->>>>>>> d9a143c1
         }
         if (mPinToggle != null) {
             mPinToggle.setEnabled(sir != null && canInteract);
