/*
 * Copyright (C) 2008 The Android Open Source Project
 *
 * Licensed under the Apache License, Version 2.0 (the "License");
 * you may not use this file except in compliance with the License.
 * You may obtain a copy of the License at
 *
 *      http://www.apache.org/licenses/LICENSE-2.0
 *
 * Unless required by applicable law or agreed to in writing, software
 * distributed under the License is distributed on an "AS IS" BASIS,
 * WITHOUT WARRANTIES OR CONDITIONS OF ANY KIND, either express or implied.
 * See the License for the specific language governing permissions and
 * limitations under the License.
 */

package com.android.settings;

import android.app.settings.SettingsEnums;
import android.content.BroadcastReceiver;
import android.content.Context;
import android.content.Intent;
import android.content.IntentFilter;
import android.content.res.Configuration;
import android.content.res.Resources;
import android.graphics.PixelFormat;
import android.os.AsyncTask;
import android.os.Bundle;
import android.os.Handler;
import android.os.Message;
import android.telephony.SubscriptionInfo;
import android.telephony.TelephonyManager;
import android.text.TextUtils;
import android.util.Log;
import android.view.Gravity;
import android.view.LayoutInflater;
import android.view.View;
import android.view.ViewGroup;
import android.view.WindowInsets.Type;
import android.view.WindowManager;
import android.widget.EditText;
import android.widget.ListView;
import android.widget.TabHost;
import android.widget.TabHost.OnTabChangeListener;
import android.widget.TabHost.TabContentFactory;
import android.widget.TabHost.TabSpec;
import android.widget.TabWidget;
import android.widget.TextView;
import android.widget.Toast;

import androidx.preference.Preference;
import androidx.preference.SwitchPreference;

<<<<<<< HEAD
import com.android.internal.telephony.CommandException;
import com.android.internal.telephony.IccCardConstants.State;
import com.android.internal.telephony.Phone;
import com.android.internal.telephony.PhoneFactory;
=======
>>>>>>> bd79be8f
import com.android.internal.telephony.TelephonyIntents;
import com.android.settings.network.ProxySubscriptionManager;

import java.util.List;

/**
 * Implements the preference screen to enable/disable ICC lock and
 * also the dialogs to change the ICC PIN. In the former case, enabling/disabling
 * the ICC lock will prompt the user for the current PIN.
 * In the Change PIN case, it prompts the user for old pin, new pin and new pin
 * again before attempting to change it. Calls the SimCard interface to execute
 * these operations.
 *
 */
public class IccLockSettings extends SettingsPreferenceFragment
        implements EditPinPreference.OnPinEnteredListener {
    private static final String TAG = "IccLockSettings";
    private static final boolean DBG = false;

    private static final int OFF_MODE = 0;
    // State when enabling/disabling ICC lock
    private static final int ICC_LOCK_MODE = 1;
    // State when entering the old pin
    private static final int ICC_OLD_MODE = 2;
    // State when entering the new pin - first time
    private static final int ICC_NEW_MODE = 3;
    // State when entering the new pin - second time
    private static final int ICC_REENTER_MODE = 4;

    // Keys in xml file
    private static final String PIN_DIALOG = "sim_pin";
    private static final String PIN_TOGGLE = "sim_toggle";
    // Keys in icicle
    private static final String DIALOG_STATE = "dialogState";
    private static final String DIALOG_PIN = "dialogPin";
    private static final String DIALOG_ERROR = "dialogError";
    private static final String ENABLE_TO_STATE = "enableState";
    private static final String CURRENT_TAB = "currentTab";

    // Save and restore inputted PIN code when configuration changed
    // (ex. portrait<-->landscape) during change PIN code
    private static final String OLD_PINCODE = "oldPinCode";
    private static final String NEW_PINCODE = "newPinCode";

    private static final int MIN_PIN_LENGTH = 4;
    private static final int MAX_PIN_LENGTH = 8;
    // Which dialog to show next when popped up
    private int mDialogState = OFF_MODE;

    private String mPin;
    private String mOldPin;
    private String mNewPin;
    private String mError;
    // Are we trying to enable or disable ICC lock?
    private boolean mToState;

    private TabHost mTabHost;
    private TabWidget mTabWidget;
    private ListView mListView;

    private ProxySubscriptionManager mProxySubscriptionMgr;

    private EditPinPreference mPinDialog;
    private SwitchPreference mPinToggle;

    private Resources mRes;

    // For async handler to identify request type
    private static final int MSG_SIM_STATE_CHANGED = 102;

    // @see android.widget.Toast$TN
    private static final long LONG_DURATION_TIMEOUT = 7000;

    private int mSubId;
    private TelephonyManager mTelephonyManager;

    // For replies from IccCard interface
    private Handler mHandler = new Handler() {
        public void handleMessage(Message msg) {
            switch (msg.what) {
                case MSG_SIM_STATE_CHANGED:
                    updatePreferences();
                    break;
            }

            return;
        }
    };

    private final BroadcastReceiver mSimStateReceiver = new BroadcastReceiver() {
        public void onReceive(Context context, Intent intent) {
            final String action = intent.getAction();
            if (TelephonyIntents.ACTION_SIM_STATE_CHANGED.equals(action)) {
                mHandler.sendMessage(mHandler.obtainMessage(MSG_SIM_STATE_CHANGED));
            }
        }
    };

    // For top-level settings screen to query
    private boolean isIccLockEnabled() {
        mTelephonyManager =  mTelephonyManager.createForSubscriptionId(mSubId);
        return mTelephonyManager.isIccLockEnabled();
    }

    private String getSummary(Context context) {
        final Resources res = context.getResources();
        final String summary = isIccLockEnabled()
                ? res.getString(R.string.sim_lock_on)
                : res.getString(R.string.sim_lock_off);
        return summary;
    }

    @Override
    public void onCreate(Bundle savedInstanceState) {
        super.onCreate(savedInstanceState);

        if (Utils.isMonkeyRunning()) {
            finish();
            return;
        }

        // enable ProxySubscriptionMgr with Lifecycle support for all controllers
        // live within this fragment
        mProxySubscriptionMgr = ProxySubscriptionManager.getInstance(getContext());
        mProxySubscriptionMgr.setLifecycle(getLifecycle());

        mTelephonyManager = getContext().getSystemService(TelephonyManager.class);

        addPreferencesFromResource(R.xml.sim_lock_settings);

        mPinDialog = (EditPinPreference) findPreference(PIN_DIALOG);
        mPinToggle = (SwitchPreference) findPreference(PIN_TOGGLE);
        if (savedInstanceState != null && savedInstanceState.containsKey(DIALOG_STATE)) {
            mDialogState = savedInstanceState.getInt(DIALOG_STATE);
            mPin = savedInstanceState.getString(DIALOG_PIN);
            mError = savedInstanceState.getString(DIALOG_ERROR);
            mToState = savedInstanceState.getBoolean(ENABLE_TO_STATE);

            // Restore inputted PIN code
            switch (mDialogState) {
                case ICC_NEW_MODE:
                    mOldPin = savedInstanceState.getString(OLD_PINCODE);
                    break;

                case ICC_REENTER_MODE:
                    mOldPin = savedInstanceState.getString(OLD_PINCODE);
                    mNewPin = savedInstanceState.getString(NEW_PINCODE);
                    break;

                case ICC_LOCK_MODE:
                case ICC_OLD_MODE:
                default:
                    break;
            }
        }

        mPinDialog.setOnPinEnteredListener(this);

        // Don't need any changes to be remembered
        getPreferenceScreen().setPersistent(false);

        mRes = getResources();
    }

    @Override
    public View onCreateView(LayoutInflater inflater, ViewGroup container,
            Bundle savedInstanceState) {

        final int numSims = mProxySubscriptionMgr.getActiveSubscriptionInfoCountMax();
        if (numSims > 1) {
            final View view = inflater.inflate(R.layout.icc_lock_tabs, container, false);
            final ViewGroup prefs_container = (ViewGroup) view.findViewById(R.id.prefs_container);
            Utils.prepareCustomPreferencesList(container, view, prefs_container, false);
            final View prefs = super.onCreateView(inflater, prefs_container, savedInstanceState);
            prefs_container.addView(prefs);

            mTabHost = (TabHost) view.findViewById(android.R.id.tabhost);
            mTabWidget = (TabWidget) view.findViewById(android.R.id.tabs);
            mListView = (ListView) view.findViewById(android.R.id.list);

            mTabHost.setup();
            mTabHost.setOnTabChangedListener(mTabListener);
            mTabHost.clearAllTabs();

            final List<SubscriptionInfo> subInfoList =
                    mProxySubscriptionMgr.getActiveSubscriptionsInfo();
            for (int i = 0; i < numSims; ++i) {
                final SubscriptionInfo subInfo =
                        getActiveSubscriptionInfoForSimSlotIndex(subInfoList, i);
                mTabHost.addTab(buildTabSpec(String.valueOf(i),
                        String.valueOf(subInfo == null
                            ? getContext().getString(R.string.sim_editor_title, i + 1)
                            : subInfo.getDisplayName())));
            }
            final SubscriptionInfo sir = getActiveSubscriptionInfoForSimSlotIndex(subInfoList, 0);
            mSubId = sir.getSubscriptionId();

            if (savedInstanceState != null && savedInstanceState.containsKey(CURRENT_TAB)) {
                mTabHost.setCurrentTabByTag(savedInstanceState.getString(CURRENT_TAB));
            }
            return view;
        } else {
            return super.onCreateView(inflater, container, savedInstanceState);
        }
    }

    @Override
    public void onViewCreated(View view, Bundle savedInstanceState) {
        super.onViewCreated(view, savedInstanceState);
        updatePreferences();
    }

    private void updatePreferences() {
<<<<<<< HEAD
        boolean pinToggleState = false;
        boolean pinDialogState = false;

        if (mPhone != null) {
            State cardState = mPhone.getIccCard().getState();
            if (cardState == State.READY || cardState == State.LOADED) {
                // if SIM State is NOT READY, it is not possible to interact with UICC app
                // for enabling/disabling PIN so greyout PIN options.
                pinToggleState = true;
                pinDialogState = true;
            }
        }

        if (mPinDialog != null) {
            mPinDialog.setEnabled(pinDialogState);
        }
        if (mPinToggle != null) {
            mPinToggle.setEnabled(pinToggleState);
            if (mPhone != null) {
                mPinToggle.setChecked(mPhone.getIccCard().getIccLockEnabled());
=======

        final List<SubscriptionInfo> subInfoList =
                mProxySubscriptionMgr.getActiveSubscriptionsInfo();
        final SubscriptionInfo sir = getActiveSubscriptionInfoForSimSlotIndex(subInfoList, 0);
        mSubId = sir.getSubscriptionId();

        if (mPinDialog != null) {
            mPinDialog.setEnabled(sir != null);
        }
        if (mPinToggle != null) {
            mPinToggle.setEnabled(sir != null);

            if (sir != null) {
                mPinToggle.setChecked(isIccLockEnabled());
>>>>>>> bd79be8f
            }
        }
    }

    @Override
    public int getMetricsCategory() {
        return SettingsEnums.ICC_LOCK;
    }

    @Override
    public void onResume() {
        super.onResume();

        // ACTION_SIM_STATE_CHANGED is sticky, so we'll receive current state after this call,
        // which will call updatePreferences().
        final IntentFilter filter = new IntentFilter(TelephonyIntents.ACTION_SIM_STATE_CHANGED);
        getContext().registerReceiver(mSimStateReceiver, filter);

        if (mDialogState != OFF_MODE) {
            showPinDialog();
        } else {
            // Prep for standard click on "Change PIN"
            resetDialogState();
        }
    }

    @Override
    public void onPause() {
        super.onPause();
        getContext().unregisterReceiver(mSimStateReceiver);
    }

    @Override
    public int getHelpResource() {
        return R.string.help_url_icc_lock;
    }

    @Override
    public void onSaveInstanceState(Bundle out) {
        // Need to store this state for slider open/close
        // There is one case where the dialog is popped up by the preference
        // framework. In that case, let the preference framework store the
        // dialog state. In other cases, where this activity manually launches
        // the dialog, store the state of the dialog.
        if (mPinDialog.isDialogOpen()) {
            out.putInt(DIALOG_STATE, mDialogState);
            out.putString(DIALOG_PIN, mPinDialog.getEditText().getText().toString());
            out.putString(DIALOG_ERROR, mError);
            out.putBoolean(ENABLE_TO_STATE, mToState);

            // Save inputted PIN code
            switch (mDialogState) {
                case ICC_NEW_MODE:
                    out.putString(OLD_PINCODE, mOldPin);
                    break;

                case ICC_REENTER_MODE:
                    out.putString(OLD_PINCODE, mOldPin);
                    out.putString(NEW_PINCODE, mNewPin);
                    break;

                case ICC_LOCK_MODE:
                case ICC_OLD_MODE:
                default:
                    break;
            }
        } else {
            super.onSaveInstanceState(out);
        }

        if (mTabHost != null) {
            out.putString(CURRENT_TAB, mTabHost.getCurrentTabTag());
        }
    }

    private void showPinDialog() {
        if (mDialogState == OFF_MODE) {
            return;
        }
        setDialogValues();

        mPinDialog.showPinDialog();

        final EditText editText = mPinDialog.getEditText();
        if (!TextUtils.isEmpty(mPin) && editText != null) {
            editText.setSelection(mPin.length());
        }
    }

    private void setDialogValues() {
        mPinDialog.setText(mPin);
        String message = "";
        switch (mDialogState) {
            case ICC_LOCK_MODE:
                message = mRes.getString(R.string.sim_enter_pin);
                mPinDialog.setDialogTitle(mToState
                        ? mRes.getString(R.string.sim_enable_sim_lock)
                        : mRes.getString(R.string.sim_disable_sim_lock));
                break;
            case ICC_OLD_MODE:
                message = mRes.getString(R.string.sim_enter_old);
                mPinDialog.setDialogTitle(mRes.getString(R.string.sim_change_pin));
                break;
            case ICC_NEW_MODE:
                message = mRes.getString(R.string.sim_enter_new);
                mPinDialog.setDialogTitle(mRes.getString(R.string.sim_change_pin));
                break;
            case ICC_REENTER_MODE:
                message = mRes.getString(R.string.sim_reenter_new);
                mPinDialog.setDialogTitle(mRes.getString(R.string.sim_change_pin));
                break;
        }
        if (mError != null) {
            message = mError + "\n" + message;
            mError = null;
        }
        mPinDialog.setDialogMessage(message);
    }

    @Override
    public void onPinEntered(EditPinPreference preference, boolean positiveResult) {
        if (!positiveResult) {
            resetDialogState();
            return;
        }

        mPin = preference.getText();
        if (!reasonablePin(mPin)) {
            // inject error message and display dialog again
            mError = mRes.getString(R.string.sim_bad_pin);
            showPinDialog();
            return;
        }
        switch (mDialogState) {
            case ICC_LOCK_MODE:
                tryChangeIccLockState();
                break;
            case ICC_OLD_MODE:
                mOldPin = mPin;
                mDialogState = ICC_NEW_MODE;
                mError = null;
                mPin = null;
                showPinDialog();
                break;
            case ICC_NEW_MODE:
                mNewPin = mPin;
                mDialogState = ICC_REENTER_MODE;
                mPin = null;
                showPinDialog();
                break;
            case ICC_REENTER_MODE:
                if (!mPin.equals(mNewPin)) {
                    mError = mRes.getString(R.string.sim_pins_dont_match);
                    mDialogState = ICC_NEW_MODE;
                    mPin = null;
                    showPinDialog();
                } else {
                    mError = null;
                    tryChangePin();
                }
                break;
        }
    }

    @Override
    public boolean onPreferenceTreeClick(Preference preference) {
        if (preference == mPinToggle) {
            // Get the new, preferred state
            mToState = mPinToggle.isChecked();
            // Flip it back and pop up pin dialog
            mPinToggle.setChecked(!mToState);
            mDialogState = ICC_LOCK_MODE;
            showPinDialog();
        } else if (preference == mPinDialog) {
            mDialogState = ICC_OLD_MODE;
            return false;
        }
        return true;
    }

    private void tryChangeIccLockState() {
        // Try to change icc lock. If it succeeds, toggle the lock state and
        // reset dialog state. Else inject error message and show dialog again.
        new SetIccLockEnabled(mToState, mPin).execute();
        // Disable the setting till the response is received.
        mPinToggle.setEnabled(false);
    }

    private class SetIccLockEnabled extends AsyncTask<Void, Void, Void> {
        private final boolean mState;
        private final String mPassword;
        private int mAttemptsRemaining;

        private SetIccLockEnabled(boolean state, String pin) {
            mState = state;
            mPassword = pin;
        }

        @Override
        protected Void doInBackground(Void... params) {
            mTelephonyManager =  mTelephonyManager.createForSubscriptionId(mSubId);
            mAttemptsRemaining = mTelephonyManager.setIccLockEnabled(mState, mPassword);
            return null;
        }

        @Override
        protected void onPostExecute(Void aVoid) {
            if (mAttemptsRemaining == TelephonyManager.CHANGE_ICC_LOCK_SUCCESS) {
                iccLockChanged(true, mAttemptsRemaining);
            } else {
                iccLockChanged(false, mAttemptsRemaining);
            }
        }
    }

    private void iccLockChanged(boolean success, int attemptsRemaining) {
        Log.d(TAG, "iccLockChanged: success = " + success);
        if (success) {
            mPinToggle.setChecked(mToState);
        } else {
            if (attemptsRemaining >= 0) {
                createCustomTextToast(getPinPasswordErrorMessage(attemptsRemaining));
            } else {
                if (mToState) {
                    Toast.makeText(getContext(), mRes.getString(
                            R.string.sim_pin_enable_failed), Toast.LENGTH_LONG).show();
                } else {
                    Toast.makeText(getContext(), mRes.getString(
                            R.string.sim_pin_disable_failed), Toast.LENGTH_LONG).show();
                }
            }
        }
        mPinToggle.setEnabled(true);
        resetDialogState();
    }

    private void createCustomTextToast(CharSequence errorMessage) {
        // Cannot overlay Toast on PUK unlock screen.
        // The window type of Toast is set by NotificationManagerService.
        // It can't be overwritten by LayoutParams.type.
        // Ovarlay a custom window with LayoutParams (TYPE_STATUS_BAR_PANEL) on PUK unlock screen.
        final View v = ((LayoutInflater) getSystemService(Context.LAYOUT_INFLATER_SERVICE))
                .inflate(com.android.internal.R.layout.transient_notification, null);
        final TextView tv = (TextView) v.findViewById(com.android.internal.R.id.message);
        tv.setText(errorMessage);

        final WindowManager.LayoutParams params = new WindowManager.LayoutParams();
        final Configuration config = v.getContext().getResources().getConfiguration();
        final int gravity = Gravity.getAbsoluteGravity(
                getContext().getResources().getInteger(
                        com.android.internal.R.integer.config_toastDefaultGravity),
                config.getLayoutDirection());
        params.gravity = gravity;
        if ((gravity & Gravity.HORIZONTAL_GRAVITY_MASK) == Gravity.FILL_HORIZONTAL) {
            params.horizontalWeight = 1.0f;
        }
        if ((gravity & Gravity.VERTICAL_GRAVITY_MASK) == Gravity.FILL_VERTICAL) {
            params.verticalWeight = 1.0f;
        }
        params.y = getContext().getResources().getDimensionPixelSize(
                com.android.internal.R.dimen.toast_y_offset);

        params.height = WindowManager.LayoutParams.WRAP_CONTENT;
        params.width = WindowManager.LayoutParams.WRAP_CONTENT;
        params.format = PixelFormat.TRANSLUCENT;
        params.windowAnimations = com.android.internal.R.style.Animation_Toast;
        params.type = WindowManager.LayoutParams.TYPE_STATUS_BAR_PANEL;
        params.setFitWindowInsetsTypes(params.getFitWindowInsetsTypes() & ~Type.statusBars());
        params.setTitle(errorMessage);
        params.flags = WindowManager.LayoutParams.FLAG_KEEP_SCREEN_ON
                | WindowManager.LayoutParams.FLAG_NOT_FOCUSABLE
                | WindowManager.LayoutParams.FLAG_NOT_TOUCHABLE;

        final WindowManager wm = (WindowManager) getSystemService(Context.WINDOW_SERVICE);
        wm.addView(v, params);

        mHandler.postDelayed(new Runnable() {
            @Override
            public void run() {
                wm.removeViewImmediate(v);
            }
        }, LONG_DURATION_TIMEOUT);
    }

    private void iccPinChanged(boolean success, int attemptsRemaining) {
        Log.d(TAG, "iccPinChanged: success = " + success);
        if (!success) {
            createCustomTextToast(getPinPasswordErrorMessage(attemptsRemaining));
        } else {
            Toast.makeText(getContext(), mRes.getString(R.string.sim_change_succeeded),
                    Toast.LENGTH_SHORT)
                    .show();
        }
        resetDialogState();
    }

    private void tryChangePin() {
        new ChangeIccLockPassword(mOldPin, mNewPin).execute();
    }

    private class ChangeIccLockPassword extends AsyncTask<Void, Void, Void> {
        private final String mOldPwd;
        private final String mNewPwd;
        private int mAttemptsRemaining;

        private ChangeIccLockPassword(String oldPin, String newPin) {
            mOldPwd = oldPin;
            mNewPwd = newPin;
        }

        @Override
        protected Void doInBackground(Void... params) {
            mTelephonyManager = mTelephonyManager.createForSubscriptionId(mSubId);
            mAttemptsRemaining = mTelephonyManager.changeIccLockPassword(mOldPwd, mNewPwd);
            return null;
        }

        @Override
        protected void onPostExecute(Void aVoid) {
            if (mAttemptsRemaining == TelephonyManager.CHANGE_ICC_LOCK_SUCCESS) {
                iccPinChanged(true, mAttemptsRemaining);
            } else {
                iccPinChanged(false, mAttemptsRemaining);
            }
        }
    }

    private String getPinPasswordErrorMessage(int attemptsRemaining) {
        String displayMessage;

        if (attemptsRemaining == 0) {
            displayMessage = mRes.getString(R.string.wrong_pin_code_pukked);
        } else if (attemptsRemaining > 0) {
            displayMessage = mRes
                    .getQuantityString(R.plurals.wrong_pin_code, attemptsRemaining,
                            attemptsRemaining);
        } else {
            displayMessage = mRes.getString(R.string.pin_failed);
        }
        if (DBG) Log.d(TAG, "getPinPasswordErrorMessage:"
                + " attemptsRemaining=" + attemptsRemaining + " displayMessage=" + displayMessage);
        return displayMessage;
    }

    private boolean reasonablePin(String pin) {
        if (pin == null || pin.length() < MIN_PIN_LENGTH || pin.length() > MAX_PIN_LENGTH) {
            return false;
        } else {
            return true;
        }
    }

    private void resetDialogState() {
        mError = null;
        mDialogState = ICC_OLD_MODE; // Default for when Change PIN is clicked
        mPin = "";
        setDialogValues();
        mDialogState = OFF_MODE;
    }

    private static SubscriptionInfo getActiveSubscriptionInfoForSimSlotIndex(
            List<SubscriptionInfo> subInfoList, int slotId) {
        if (subInfoList == null) {
            return null;
        }
        for (SubscriptionInfo subInfo : subInfoList) {
            if (subInfo.getSimSlotIndex() == slotId) {
                return subInfo;
            }
        }
        return null;
    }

    private OnTabChangeListener mTabListener = new OnTabChangeListener() {
        @Override
        public void onTabChanged(String tabId) {
            final int slotId = Integer.parseInt(tabId);
            final SubscriptionInfo sir = getActiveSubscriptionInfoForSimSlotIndex(
                    mProxySubscriptionMgr.getActiveSubscriptionsInfo(), slotId);

            // The User has changed tab; update the body.
            updatePreferences();
        }
    };

    private TabContentFactory mEmptyTabContent = new TabContentFactory() {
        @Override
        public View createTabContent(String tag) {
            return new View(mTabHost.getContext());
        }
    };

    private TabSpec buildTabSpec(String tag, String title) {
        return mTabHost.newTabSpec(tag).setIndicator(title).setContent(
                mEmptyTabContent);
    }
}<|MERGE_RESOLUTION|>--- conflicted
+++ resolved
@@ -51,13 +51,6 @@
 import androidx.preference.Preference;
 import androidx.preference.SwitchPreference;
 
-<<<<<<< HEAD
-import com.android.internal.telephony.CommandException;
-import com.android.internal.telephony.IccCardConstants.State;
-import com.android.internal.telephony.Phone;
-import com.android.internal.telephony.PhoneFactory;
-=======
->>>>>>> bd79be8f
 import com.android.internal.telephony.TelephonyIntents;
 import com.android.settings.network.ProxySubscriptionManager;
 
@@ -271,43 +264,24 @@
     }
 
     private void updatePreferences() {
-<<<<<<< HEAD
-        boolean pinToggleState = false;
-        boolean pinDialogState = false;
-
-        if (mPhone != null) {
-            State cardState = mPhone.getIccCard().getState();
-            if (cardState == State.READY || cardState == State.LOADED) {
-                // if SIM State is NOT READY, it is not possible to interact with UICC app
-                // for enabling/disabling PIN so greyout PIN options.
-                pinToggleState = true;
-                pinDialogState = true;
-            }
-        }
-
-        if (mPinDialog != null) {
-            mPinDialog.setEnabled(pinDialogState);
-        }
-        if (mPinToggle != null) {
-            mPinToggle.setEnabled(pinToggleState);
-            if (mPhone != null) {
-                mPinToggle.setChecked(mPhone.getIccCard().getIccLockEnabled());
-=======
 
         final List<SubscriptionInfo> subInfoList =
                 mProxySubscriptionMgr.getActiveSubscriptionsInfo();
         final SubscriptionInfo sir = getActiveSubscriptionInfoForSimSlotIndex(subInfoList, 0);
         mSubId = sir.getSubscriptionId();
 
+        int cardState = mTelephonyManager.getSimState();
+        boolean canInteract = cardState == TelephonyManager.SIM_STATE_READY ||
+            cardState == TelephonyManager.SIM_STATE_LOADED;
+
         if (mPinDialog != null) {
-            mPinDialog.setEnabled(sir != null);
+            mPinDialog.setEnabled(sir != null && canInteract);
         }
         if (mPinToggle != null) {
-            mPinToggle.setEnabled(sir != null);
+            mPinToggle.setEnabled(sir != null && canInteract);
 
             if (sir != null) {
                 mPinToggle.setChecked(isIccLockEnabled());
->>>>>>> bd79be8f
             }
         }
     }
