/*
 * Copyright (C) 2008 The Android Open Source Project
 *
 * Licensed under the Apache License, Version 2.0 (the "License");
 * you may not use this file except in compliance with the License.
 * You may obtain a copy of the License at
 *
 *      http://www.apache.org/licenses/LICENSE-2.0
 *
 * Unless required by applicable law or agreed to in writing, software
 * distributed under the License is distributed on an "AS IS" BASIS,
 * WITHOUT WARRANTIES OR CONDITIONS OF ANY KIND, either express or implied.
 * See the License for the specific language governing permissions and
 * limitations under the License.
 */

package com.android.settings;

import android.app.settings.SettingsEnums;
import android.content.BroadcastReceiver;
import android.content.Context;
import android.content.Intent;
import android.content.IntentFilter;
import android.content.res.Configuration;
import android.content.res.Resources;
import android.graphics.PixelFormat;
import android.os.AsyncTask;
import android.os.Bundle;
import android.os.Handler;
import android.os.Message;
import android.os.PersistableBundle;
import android.telephony.CarrierConfigManager;
import android.telephony.SubscriptionInfo;
import android.telephony.SubscriptionManager;
import android.telephony.TelephonyManager;
import android.text.TextUtils;
import android.util.Log;
import android.view.Gravity;
import android.view.LayoutInflater;
import android.view.View;
import android.view.ViewGroup;
import android.view.WindowInsets.Type;
import android.view.WindowManager;
import android.widget.EditText;
import android.widget.ListView;
import android.widget.TabHost;
import android.widget.TabHost.OnTabChangeListener;
import android.widget.TabHost.TabContentFactory;
import android.widget.TabHost.TabSpec;
import android.widget.TabWidget;
import android.widget.TextView;
import android.widget.Toast;

import androidx.preference.Preference;
import androidx.preference.SwitchPreference;

import com.android.settings.network.ProxySubscriptionManager;

import java.util.ArrayList;
import java.util.List;

/**
 * Implements the preference screen to enable/disable ICC lock and
 * also the dialogs to change the ICC PIN. In the former case, enabling/disabling
 * the ICC lock will prompt the user for the current PIN.
 * In the Change PIN case, it prompts the user for old pin, new pin and new pin
 * again before attempting to change it. Calls the SimCard interface to execute
 * these operations.
 *
 */
public class IccLockSettings extends SettingsPreferenceFragment
        implements EditPinPreference.OnPinEnteredListener {
    private static final String TAG = "IccLockSettings";
    private static final boolean DBG = false;

    private static final int OFF_MODE = 0;
    // State when enabling/disabling ICC lock
    private static final int ICC_LOCK_MODE = 1;
    // State when entering the old pin
    private static final int ICC_OLD_MODE = 2;
    // State when entering the new pin - first time
    private static final int ICC_NEW_MODE = 3;
    // State when entering the new pin - second time
    private static final int ICC_REENTER_MODE = 4;

    // Keys in xml file
    private static final String PIN_DIALOG = "sim_pin";
    private static final String PIN_TOGGLE = "sim_toggle";
    // Keys in icicle
    private static final String DIALOG_SUB_ID = "dialogSubId";
    private static final String DIALOG_STATE = "dialogState";
    private static final String DIALOG_PIN = "dialogPin";
    private static final String DIALOG_ERROR = "dialogError";
    private static final String ENABLE_TO_STATE = "enableState";
    private static final String CURRENT_TAB = "currentTab";

    // Save and restore inputted PIN code when configuration changed
    // (ex. portrait<-->landscape) during change PIN code
    private static final String OLD_PINCODE = "oldPinCode";
    private static final String NEW_PINCODE = "newPinCode";

    private static final int MIN_PIN_LENGTH = 4;
    private static final int MAX_PIN_LENGTH = 8;
    // Which dialog to show next when popped up
    private int mDialogState = OFF_MODE;

    private String mPin;
    private String mOldPin;
    private String mNewPin;
    private String mError;
    // Are we trying to enable or disable ICC lock?
    private boolean mToState;

    private TabHost mTabHost;
    private TabWidget mTabWidget;
    private ListView mListView;

    private ProxySubscriptionManager mProxySubscriptionMgr;

    private EditPinPreference mPinDialog;
    private SwitchPreference mPinToggle;

    private Resources mRes;

    // For async handler to identify request type
    private static final int MSG_SIM_STATE_CHANGED = 102;

    // @see android.widget.Toast$TN
    private static final long LONG_DURATION_TIMEOUT = 7000;

    private int mSlotId = -1;
    private int mSubId;
    private TelephonyManager mTelephonyManager;

    // For replies from IccCard interface
    private Handler mHandler = new Handler() {
        public void handleMessage(Message msg) {
            switch (msg.what) {
                case MSG_SIM_STATE_CHANGED:
                    updatePreferences();
                    break;
            }

            return;
        }
    };

    private final BroadcastReceiver mSimStateReceiver = new BroadcastReceiver() {
        public void onReceive(Context context, Intent intent) {
            final String action = intent.getAction();
            if (Intent.ACTION_SIM_STATE_CHANGED.equals(action)) {
                mHandler.sendMessage(mHandler.obtainMessage(MSG_SIM_STATE_CHANGED));
            }
        }
    };

    // For top-level settings screen to query
    private boolean isIccLockEnabled() {
        mTelephonyManager = mTelephonyManager.createForSubscriptionId(mSubId);
        return mTelephonyManager.isIccLockEnabled();
    }

    private String getSummary(Context context) {
        final Resources res = context.getResources();
        final String summary = isIccLockEnabled()
                ? res.getString(R.string.sim_lock_on)
                : res.getString(R.string.sim_lock_off);
        return summary;
    }

    @Override
    public void onCreate(Bundle savedInstanceState) {
        super.onCreate(savedInstanceState);

        if (Utils.isMonkeyRunning()) {
            finish();
            return;
        }

        // enable ProxySubscriptionMgr with Lifecycle support for all controllers
        // live within this fragment
        mProxySubscriptionMgr = ProxySubscriptionManager.getInstance(getContext());
        mProxySubscriptionMgr.setLifecycle(getLifecycle());

        mTelephonyManager = getContext().getSystemService(TelephonyManager.class);

        addPreferencesFromResource(R.xml.sim_lock_settings);

        mPinDialog = (EditPinPreference) findPreference(PIN_DIALOG);
        mPinToggle = (SwitchPreference) findPreference(PIN_TOGGLE);
        if (savedInstanceState != null) {
            if (savedInstanceState.containsKey(DIALOG_STATE)
                    && restoreDialogStates(savedInstanceState)) {
                Log.d(TAG, "onCreate: restore dialog for slotId=" + mSlotId + ", subId=" + mSubId);
            } else if (savedInstanceState.containsKey(CURRENT_TAB)
                    && restoreTabFocus(savedInstanceState)) {
                Log.d(TAG, "onCreate: restore focus on slotId=" + mSlotId + ", subId=" + mSubId);
            }
        }

        mPinDialog.setOnPinEnteredListener(this);

        // Don't need any changes to be remembered
        getPreferenceScreen().setPersistent(false);

        mRes = getResources();
    }

    private boolean restoreDialogStates(Bundle savedInstanceState) {
        final SubscriptionInfo subInfo = mProxySubscriptionMgr
                .getActiveSubscriptionInfo(savedInstanceState.getInt(DIALOG_SUB_ID));
        if (subInfo == null) {
            return false;
        }

        final SubscriptionInfo visibleSubInfo = getVisibleSubscriptionInfoForSimSlotIndex(
                subInfo.getSimSlotIndex());
        if (visibleSubInfo == null) {
            return false;
        }
        if (visibleSubInfo.getSubscriptionId() != subInfo.getSubscriptionId()) {
            return false;
        }

        mSlotId = subInfo.getSimSlotIndex();
        mSubId = subInfo.getSubscriptionId();
        mDialogState = savedInstanceState.getInt(DIALOG_STATE);
        mPin = savedInstanceState.getString(DIALOG_PIN);
        mError = savedInstanceState.getString(DIALOG_ERROR);
        mToState = savedInstanceState.getBoolean(ENABLE_TO_STATE);

        // Restore inputted PIN code
        switch (mDialogState) {
            case ICC_NEW_MODE:
                mOldPin = savedInstanceState.getString(OLD_PINCODE);
                break;

            case ICC_REENTER_MODE:
                mOldPin = savedInstanceState.getString(OLD_PINCODE);
                mNewPin = savedInstanceState.getString(NEW_PINCODE);
                break;
        }
        return true;
    }

    private boolean restoreTabFocus(Bundle savedInstanceState) {
        int slotId = 0;
        try {
            slotId = Integer.parseInt(savedInstanceState.getString(CURRENT_TAB));
        } catch (NumberFormatException exception) {
            return false;
        }

        final SubscriptionInfo subInfo = getVisibleSubscriptionInfoForSimSlotIndex(slotId);
        if (subInfo == null) {
            return false;
        }

        mSlotId = subInfo.getSimSlotIndex();
        mSubId = subInfo.getSubscriptionId();
        if (mTabHost != null) {
            mTabHost.setCurrentTabByTag(getTagForSlotId(mSlotId));
        }
        return true;
    }

    @Override
    public View onCreateView(LayoutInflater inflater, ViewGroup container,
            Bundle savedInstanceState) {

        final int numSims = mProxySubscriptionMgr.getActiveSubscriptionInfoCountMax();
        final List<SubscriptionInfo> componenterList = new ArrayList<>();

        for (int i = 0; i < numSims; ++i) {
            final SubscriptionInfo subInfo = getVisibleSubscriptionInfoForSimSlotIndex(i);
            if (subInfo != null) {
                componenterList.add(subInfo);
            }
        }

        if (componenterList.size() == 0) {
            Log.e(TAG, "onCreateView: no sim info");
            return super.onCreateView(inflater, container, savedInstanceState);
        }

        if (mSlotId < 0) {
            mSlotId = componenterList.get(0).getSimSlotIndex();
            mSubId = componenterList.get(0).getSubscriptionId();
            Log.d(TAG, "onCreateView: default slotId=" + mSlotId + ", subId=" + mSubId);
        }

        if (componenterList.size() > 1) {
            final View view = inflater.inflate(R.layout.icc_lock_tabs, container, false);
            final ViewGroup prefs_container = (ViewGroup) view.findViewById(R.id.prefs_container);
            Utils.prepareCustomPreferencesList(container, view, prefs_container, false);
            final View prefs = super.onCreateView(inflater, prefs_container, savedInstanceState);
            prefs_container.addView(prefs);

            mTabHost = (TabHost) view.findViewById(android.R.id.tabhost);
            mTabWidget = (TabWidget) view.findViewById(android.R.id.tabs);
            mListView = (ListView) view.findViewById(android.R.id.list);

            mTabHost.setup();
            mTabHost.clearAllTabs();

            for (SubscriptionInfo subInfo : componenterList) {
                final int slot = subInfo.getSimSlotIndex();
                final String tag = getTagForSlotId(slot);
                mTabHost.addTab(buildTabSpec(tag,
                        String.valueOf(subInfo == null
                                ? getContext().getString(R.string.sim_editor_title, slot + 1)
                                : subInfo.getDisplayName())));
            }

            mTabHost.setCurrentTabByTag(getTagForSlotId(mSlotId));
            mTabHost.setOnTabChangedListener(mTabListener);
            return view;
        } else {
            return super.onCreateView(inflater, container, savedInstanceState);
        }
    }

    @Override
    public void onViewCreated(View view, Bundle savedInstanceState) {
        super.onViewCreated(view, savedInstanceState);
        updatePreferences();
    }

    private void updatePreferences() {

<<<<<<< HEAD
        final List<SubscriptionInfo> subInfoList =
                mProxySubscriptionMgr.getActiveSubscriptionsInfo();
        final SubscriptionInfo sir = getActiveSubscriptionInfoForSimSlotIndex(subInfoList, mSlotId);
        mSubId = (sir == null) ? SubscriptionManager.INVALID_SUBSCRIPTION_ID
            : sir.getSubscriptionId();
        mTelephonyManager =  mTelephonyManager.createForSubscriptionId(mSubId);

        int cardState = mTelephonyManager.getSimState();
        boolean canInteract = cardState == TelephonyManager.SIM_STATE_READY ||
            cardState == TelephonyManager.SIM_STATE_LOADED;

        if (mPinDialog != null) {
            mPinDialog.setEnabled(sir != null && canInteract);
            if (mSubId == SubscriptionManager.INVALID_SUBSCRIPTION_ID) {
=======
        final SubscriptionInfo sir = getVisibleSubscriptionInfoForSimSlotIndex(mSlotId);
        final int subId = (sir != null) ? sir.getSubscriptionId()
                : SubscriptionManager.INVALID_SUBSCRIPTION_ID;

        if (mSubId != subId) {
            mSubId = subId;
            resetDialogState();
            if ((mPinDialog != null) && mPinDialog.isDialogOpen()) {
>>>>>>> 4d1a8a71
                mPinDialog.getDialog().dismiss();
            }
        }

        if (mPinDialog != null) {
            mPinDialog.setEnabled(sir != null);
        }
        if (mPinToggle != null) {
            mPinToggle.setEnabled(sir != null && canInteract);

            if (sir != null) {
                mPinToggle.setChecked(isIccLockEnabled());
            }
        }
    }

    @Override
    public int getMetricsCategory() {
        return SettingsEnums.ICC_LOCK;
    }

    @Override
    public void onResume() {
        super.onResume();

        // ACTION_SIM_STATE_CHANGED is sticky, so we'll receive current state after this call,
        // which will call updatePreferences().
        final IntentFilter filter = new IntentFilter(Intent.ACTION_SIM_STATE_CHANGED);
        getContext().registerReceiver(mSimStateReceiver, filter);

        if (mDialogState != OFF_MODE) {
            showPinDialog();
        } else {
            // Prep for standard click on "Change PIN"
            resetDialogState();
        }
    }

    @Override
    public void onPause() {
        super.onPause();
        getContext().unregisterReceiver(mSimStateReceiver);
    }

    @Override
    public int getHelpResource() {
        return R.string.help_url_icc_lock;
    }

    @Override
    public void onSaveInstanceState(Bundle out) {
        // Need to store this state for slider open/close
        // There is one case where the dialog is popped up by the preference
        // framework. In that case, let the preference framework store the
        // dialog state. In other cases, where this activity manually launches
        // the dialog, store the state of the dialog.
        if (mPinDialog.isDialogOpen()) {
            out.putInt(DIALOG_SUB_ID, mSubId);
            out.putInt(DIALOG_STATE, mDialogState);
            out.putString(DIALOG_PIN, mPinDialog.getEditText().getText().toString());
            out.putString(DIALOG_ERROR, mError);
            out.putBoolean(ENABLE_TO_STATE, mToState);

            // Save inputted PIN code
            switch (mDialogState) {
                case ICC_NEW_MODE:
                    out.putString(OLD_PINCODE, mOldPin);
                    break;

                case ICC_REENTER_MODE:
                    out.putString(OLD_PINCODE, mOldPin);
                    out.putString(NEW_PINCODE, mNewPin);
                    break;
            }
        } else {
            super.onSaveInstanceState(out);
        }

        if (mTabHost != null) {
            out.putString(CURRENT_TAB, mTabHost.getCurrentTabTag());
        }
    }

    private void showPinDialog() {
        if (mDialogState == OFF_MODE) {
            return;
        }
        setDialogValues();

        mPinDialog.showPinDialog();

        final EditText editText = mPinDialog.getEditText();
        if (!TextUtils.isEmpty(mPin) && editText != null) {
            editText.setSelection(mPin.length());
        }
    }

    private void setDialogValues() {
        mPinDialog.setText(mPin);
        String message = "";
        switch (mDialogState) {
            case ICC_LOCK_MODE:
                message = mRes.getString(R.string.sim_enter_pin);
                mPinDialog.setDialogTitle(mToState
                        ? mRes.getString(R.string.sim_enable_sim_lock)
                        : mRes.getString(R.string.sim_disable_sim_lock));
                break;
            case ICC_OLD_MODE:
                message = mRes.getString(R.string.sim_enter_old);
                mPinDialog.setDialogTitle(mRes.getString(R.string.sim_change_pin));
                break;
            case ICC_NEW_MODE:
                message = mRes.getString(R.string.sim_enter_new);
                mPinDialog.setDialogTitle(mRes.getString(R.string.sim_change_pin));
                break;
            case ICC_REENTER_MODE:
                message = mRes.getString(R.string.sim_reenter_new);
                mPinDialog.setDialogTitle(mRes.getString(R.string.sim_change_pin));
                break;
        }
        if (mError != null) {
            message = mError + "\n" + message;
            mError = null;
        }
        mPinDialog.setDialogMessage(message);
    }

    @Override
    public void onPinEntered(EditPinPreference preference, boolean positiveResult) {
        if (!positiveResult) {
            resetDialogState();
            return;
        }

        mPin = preference.getText();
        if (!reasonablePin(mPin)) {
            // inject error message and display dialog again
            mError = mRes.getString(R.string.sim_bad_pin);
            showPinDialog();
            return;
        }
        switch (mDialogState) {
            case ICC_LOCK_MODE:
                tryChangeIccLockState();
                break;
            case ICC_OLD_MODE:
                mOldPin = mPin;
                mDialogState = ICC_NEW_MODE;
                mError = null;
                mPin = null;
                showPinDialog();
                break;
            case ICC_NEW_MODE:
                mNewPin = mPin;
                mDialogState = ICC_REENTER_MODE;
                mPin = null;
                showPinDialog();
                break;
            case ICC_REENTER_MODE:
                if (!mPin.equals(mNewPin)) {
                    mError = mRes.getString(R.string.sim_pins_dont_match);
                    mDialogState = ICC_NEW_MODE;
                    mPin = null;
                    showPinDialog();
                } else {
                    mError = null;
                    tryChangePin();
                }
                break;
        }
    }

    @Override
    public boolean onPreferenceTreeClick(Preference preference) {
        if (preference == mPinToggle) {
            // Get the new, preferred state
            mToState = mPinToggle.isChecked();
            // Flip it back and pop up pin dialog
            mPinToggle.setChecked(!mToState);
            mDialogState = ICC_LOCK_MODE;
            showPinDialog();
        } else if (preference == mPinDialog) {
            mDialogState = ICC_OLD_MODE;
            return false;
        }
        return true;
    }

    private void tryChangeIccLockState() {
        // Try to change icc lock. If it succeeds, toggle the lock state and
        // reset dialog state. Else inject error message and show dialog again.
        new SetIccLockEnabled(mToState, mPin).execute();
        // Disable the setting till the response is received.
        mPinToggle.setEnabled(false);
    }

    private class SetIccLockEnabled extends AsyncTask<Void, Void, Void> {
        private final boolean mState;
        private final String mPassword;
        private int mAttemptsRemaining;

        private SetIccLockEnabled(boolean state, String pin) {
            mState = state;
            mPassword = pin;
        }

        @Override
        protected Void doInBackground(Void... params) {
            mTelephonyManager =  mTelephonyManager.createForSubscriptionId(mSubId);
            mAttemptsRemaining = mTelephonyManager.setIccLockEnabled(mState, mPassword);
            return null;
        }

        @Override
        protected void onPostExecute(Void aVoid) {
            if (mAttemptsRemaining == TelephonyManager.CHANGE_ICC_LOCK_SUCCESS) {
                iccLockChanged(true, mAttemptsRemaining);
            } else {
                iccLockChanged(false, mAttemptsRemaining);
            }
        }
    }

    private void iccLockChanged(boolean success, int attemptsRemaining) {
        Log.d(TAG, "iccLockChanged: success = " + success);
        if (success) {
            mPinToggle.setChecked(mToState);
        } else {
            if (attemptsRemaining >= 0) {
                createCustomTextToast(getPinPasswordErrorMessage(attemptsRemaining));
            } else {
                if (mToState) {
                    Toast.makeText(getContext(), mRes.getString(
                            R.string.sim_pin_enable_failed), Toast.LENGTH_LONG).show();
                } else {
                    Toast.makeText(getContext(), mRes.getString(
                            R.string.sim_pin_disable_failed), Toast.LENGTH_LONG).show();
                }
            }
        }
        mPinToggle.setEnabled(true);
        resetDialogState();
    }

    private void createCustomTextToast(CharSequence errorMessage) {
        // Cannot overlay Toast on PUK unlock screen.
        // The window type of Toast is set by NotificationManagerService.
        // It can't be overwritten by LayoutParams.type.
        // Ovarlay a custom window with LayoutParams (TYPE_STATUS_BAR_PANEL) on PUK unlock screen.
        final View v = ((LayoutInflater) getSystemService(Context.LAYOUT_INFLATER_SERVICE))
                .inflate(com.android.internal.R.layout.transient_notification, null);
        final TextView tv = (TextView) v.findViewById(com.android.internal.R.id.message);
        tv.setText(errorMessage);

        final WindowManager.LayoutParams params = new WindowManager.LayoutParams();
        final Configuration config = v.getContext().getResources().getConfiguration();
        final int gravity = Gravity.getAbsoluteGravity(
                getContext().getResources().getInteger(
                        com.android.internal.R.integer.config_toastDefaultGravity),
                config.getLayoutDirection());
        params.gravity = gravity;
        if ((gravity & Gravity.HORIZONTAL_GRAVITY_MASK) == Gravity.FILL_HORIZONTAL) {
            params.horizontalWeight = 1.0f;
        }
        if ((gravity & Gravity.VERTICAL_GRAVITY_MASK) == Gravity.FILL_VERTICAL) {
            params.verticalWeight = 1.0f;
        }
        params.y = getContext().getResources().getDimensionPixelSize(
                com.android.internal.R.dimen.toast_y_offset);

        params.height = WindowManager.LayoutParams.WRAP_CONTENT;
        params.width = WindowManager.LayoutParams.WRAP_CONTENT;
        params.format = PixelFormat.TRANSLUCENT;
        params.windowAnimations = com.android.internal.R.style.Animation_Toast;
        params.type = WindowManager.LayoutParams.TYPE_STATUS_BAR_SUB_PANEL;
        params.setFitInsetsTypes(params.getFitInsetsTypes() & ~Type.statusBars());
        params.setTitle(errorMessage);
        params.flags = WindowManager.LayoutParams.FLAG_KEEP_SCREEN_ON
                | WindowManager.LayoutParams.FLAG_NOT_FOCUSABLE
                | WindowManager.LayoutParams.FLAG_NOT_TOUCHABLE;

        final WindowManager wm = (WindowManager) getSystemService(Context.WINDOW_SERVICE);
        wm.addView(v, params);

        mHandler.postDelayed(new Runnable() {
            @Override
            public void run() {
                wm.removeViewImmediate(v);
            }
        }, LONG_DURATION_TIMEOUT);
    }

    private void iccPinChanged(boolean success, int attemptsRemaining) {
        Log.d(TAG, "iccPinChanged: success = " + success);
        if (!success) {
            createCustomTextToast(getPinPasswordErrorMessage(attemptsRemaining));
        } else {
            Toast.makeText(getContext(), mRes.getString(R.string.sim_change_succeeded),
                    Toast.LENGTH_SHORT)
                    .show();
        }
        resetDialogState();
    }

    private void tryChangePin() {
        new ChangeIccLockPassword(mOldPin, mNewPin).execute();
    }

    private class ChangeIccLockPassword extends AsyncTask<Void, Void, Void> {
        private final String mOldPwd;
        private final String mNewPwd;
        private int mAttemptsRemaining;

        private ChangeIccLockPassword(String oldPin, String newPin) {
            mOldPwd = oldPin;
            mNewPwd = newPin;
        }

        @Override
        protected Void doInBackground(Void... params) {
            mTelephonyManager = mTelephonyManager.createForSubscriptionId(mSubId);
            mAttemptsRemaining = mTelephonyManager.changeIccLockPassword(mOldPwd, mNewPwd);
            return null;
        }

        @Override
        protected void onPostExecute(Void aVoid) {
            if (mAttemptsRemaining == TelephonyManager.CHANGE_ICC_LOCK_SUCCESS) {
                iccPinChanged(true, mAttemptsRemaining);
            } else {
                iccPinChanged(false, mAttemptsRemaining);
            }
        }
    }

    private String getPinPasswordErrorMessage(int attemptsRemaining) {
        String displayMessage;

        if (attemptsRemaining == 0) {
            displayMessage = mRes.getString(R.string.wrong_pin_code_pukked);
        } else if (attemptsRemaining == 1) {
            displayMessage = mRes.getString(R.string.wrong_pin_code_one, attemptsRemaining);
        } else if (attemptsRemaining > 1) {
            displayMessage = mRes
                    .getQuantityString(R.plurals.wrong_pin_code, attemptsRemaining,
                            attemptsRemaining);
        } else {
            displayMessage = mRes.getString(R.string.pin_failed);
        }
        if (DBG) Log.d(TAG, "getPinPasswordErrorMessage:"
                + " attemptsRemaining=" + attemptsRemaining + " displayMessage=" + displayMessage);
        return displayMessage;
    }

    private boolean reasonablePin(String pin) {
        if (pin == null || pin.length() < MIN_PIN_LENGTH || pin.length() > MAX_PIN_LENGTH) {
            return false;
        } else {
            return true;
        }
    }

    private void resetDialogState() {
        mError = null;
        mDialogState = ICC_OLD_MODE; // Default for when Change PIN is clicked
        mPin = "";
        setDialogValues();
        mDialogState = OFF_MODE;
    }

    private String getTagForSlotId(int slotId) {
        return String.valueOf(slotId);
    }

    private int getSlotIndexFromTag(String tag) {
        int slotId = -1;
        try {
            slotId = Integer.parseInt(tag);
        } catch (NumberFormatException exception) {
        }
        return slotId;
    }

    private SubscriptionInfo getVisibleSubscriptionInfoForSimSlotIndex(int slotId) {
        final List<SubscriptionInfo> subInfoList =
                mProxySubscriptionMgr.getActiveSubscriptionsInfo();
        if (subInfoList == null) {
            return null;
        }
        final CarrierConfigManager carrierConfigManager = getContext().getSystemService(
                CarrierConfigManager.class);
        for (SubscriptionInfo subInfo : subInfoList) {
            if ((isSubscriptionVisible(carrierConfigManager, subInfo)
                    && (subInfo.getSimSlotIndex() == slotId))) {
                return subInfo;
            }
        }
        return null;
    }

    private boolean isSubscriptionVisible(CarrierConfigManager carrierConfigManager,
            SubscriptionInfo subInfo) {
        final PersistableBundle bundle = carrierConfigManager
                .getConfigForSubId(subInfo.getSubscriptionId());
        if (bundle == null) {
            return false;
        }
        return !bundle.getBoolean(CarrierConfigManager.KEY_HIDE_SIM_LOCK_SETTINGS_BOOL);
    }

    private OnTabChangeListener mTabListener = new OnTabChangeListener() {
        @Override
        public void onTabChanged(String tabId) {
            mSlotId = getSlotIndexFromTag(tabId);

            // The User has changed tab; update the body.
            updatePreferences();
        }
    };

    private TabContentFactory mEmptyTabContent = new TabContentFactory() {
        @Override
        public View createTabContent(String tag) {
            return new View(mTabHost.getContext());
        }
    };

    private TabSpec buildTabSpec(String tag, String title) {
        return mTabHost.newTabSpec(tag).setIndicator(title).setContent(
                mEmptyTabContent);
    }
}<|MERGE_RESOLUTION|>--- conflicted
+++ resolved
@@ -328,37 +328,25 @@
 
     private void updatePreferences() {
 
-<<<<<<< HEAD
-        final List<SubscriptionInfo> subInfoList =
-                mProxySubscriptionMgr.getActiveSubscriptionsInfo();
-        final SubscriptionInfo sir = getActiveSubscriptionInfoForSimSlotIndex(subInfoList, mSlotId);
-        mSubId = (sir == null) ? SubscriptionManager.INVALID_SUBSCRIPTION_ID
-            : sir.getSubscriptionId();
+        final SubscriptionInfo sir = getVisibleSubscriptionInfoForSimSlotIndex(mSlotId);
+        final int subId = (sir != null) ? sir.getSubscriptionId()
+                : SubscriptionManager.INVALID_SUBSCRIPTION_ID;
         mTelephonyManager =  mTelephonyManager.createForSubscriptionId(mSubId);
 
         int cardState = mTelephonyManager.getSimState();
         boolean canInteract = cardState == TelephonyManager.SIM_STATE_READY ||
             cardState == TelephonyManager.SIM_STATE_LOADED;
-
-        if (mPinDialog != null) {
-            mPinDialog.setEnabled(sir != null && canInteract);
-            if (mSubId == SubscriptionManager.INVALID_SUBSCRIPTION_ID) {
-=======
-        final SubscriptionInfo sir = getVisibleSubscriptionInfoForSimSlotIndex(mSlotId);
-        final int subId = (sir != null) ? sir.getSubscriptionId()
-                : SubscriptionManager.INVALID_SUBSCRIPTION_ID;
 
         if (mSubId != subId) {
             mSubId = subId;
             resetDialogState();
             if ((mPinDialog != null) && mPinDialog.isDialogOpen()) {
->>>>>>> 4d1a8a71
                 mPinDialog.getDialog().dismiss();
             }
         }
 
         if (mPinDialog != null) {
-            mPinDialog.setEnabled(sir != null);
+            mPinDialog.setEnabled(sir != null && canInteract);
         }
         if (mPinToggle != null) {
             mPinToggle.setEnabled(sir != null && canInteract);
