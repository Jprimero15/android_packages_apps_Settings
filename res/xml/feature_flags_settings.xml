<?xml version="1.0" encoding="utf-8"?>
<!--
  Copyright (C) 2017 The Android Open Source Project

  Licensed under the Apache License, Version 2.0 (the "License");
  you may not use this file except in compliance with the License.
  You may obtain a copy of the License at

       http://www.apache.org/licenses/LICENSE-2.0

  Unless required by applicable law or agreed to in writing, software
  distributed under the License is distributed on an "AS IS" BASIS,
  WITHOUT WARRANTIES OR CONDITIONS OF ANY KIND, either express or implied.
  See the License for the specific language governing permissions and
  limitations under the License.
  -->

<PreferenceScreen
    xmlns:android="http://schemas.android.com/apk/res/android"
    xmlns:settings="http://schemas.android.com/apk/res-auto"
    android:key="feature_flags_settings"
    android:title="@string/feature_flags_dashboard_title">
    <PreferenceCategory
        android:key="feature_flag_category"
        android:layout="@layout/preference_category_no_label"
        android:title="@string/summary_placeholder"
        settings:controller="com.android.settings.development.featureflags.FeatureFlagsPreferenceController" />
<<<<<<< HEAD
=======

    <com.android.settingslib.widget.FooterPreference
        android:key="feature_flag_footer"
        android:title="@string/experimental_category_title"
        android:selectable="false"
        settings:searchable="false"/>
>>>>>>> 490ac798
</PreferenceScreen><|MERGE_RESOLUTION|>--- conflicted
+++ resolved
@@ -25,13 +25,10 @@
         android:layout="@layout/preference_category_no_label"
         android:title="@string/summary_placeholder"
         settings:controller="com.android.settings.development.featureflags.FeatureFlagsPreferenceController" />
-<<<<<<< HEAD
-=======
 
     <com.android.settingslib.widget.FooterPreference
         android:key="feature_flag_footer"
         android:title="@string/experimental_category_title"
         android:selectable="false"
         settings:searchable="false"/>
->>>>>>> 490ac798
 </PreferenceScreen>