--- conflicted
+++ resolved
@@ -106,11 +106,6 @@
         android:fragment="com.android.settings.deviceinfo.hardwareinfo.HardwareInfoFragment"
         settings:enableCopying="true"
         settings:keywords="@string/keywords_model_and_hardware"
-<<<<<<< HEAD
-        android:summary="@string/summary_placeholder"
-        android:fragment="com.android.settings.deviceinfo.hardwareinfo.HardwareInfoFragment"
-=======
->>>>>>> 490ac798
         settings:controller="com.android.settings.deviceinfo.HardwareInfoPreferenceController"/>
 
     <!-- IMEI -->
@@ -120,11 +115,7 @@
         android:title="@string/status_imei"
         android:summary="@string/summary_placeholder"
         settings:keywords="@string/keywords_imei_info"
-<<<<<<< HEAD
-        android:summary="@string/summary_placeholder"
-=======
-        settings:enableCopying="true"
->>>>>>> 490ac798
+        settings:enableCopying="true"
         settings:controller="com.android.settings.deviceinfo.imei.ImeiInfoPreferenceController"/>
 
     <!-- Android version -->
