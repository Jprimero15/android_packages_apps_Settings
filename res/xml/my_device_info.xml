<?xml version="1.0" encoding="utf-8"?>
<!--
  Copyright (C) 2018 The Android Open Source Project

  Licensed under the Apache License, Version 2.0 (the "License");
  you may not use this file except in compliance with the License.
  You may obtain a copy of the License at

       http://www.apache.org/licenses/LICENSE-2.0

  Unless required by applicable law or agreed to in writing, software
  distributed under the License is distributed on an "AS IS" BASIS,
  WITHOUT WARRANTIES OR CONDITIONS OF ANY KIND, either express or implied.
  See the License for the specific language governing permissions and
  limitations under the License.
  -->

<PreferenceScreen
    xmlns:android="http://schemas.android.com/apk/res/android"
    xmlns:settings="http://schemas.android.com/apk/res-auto"
    android:key="my_device_info_pref_screen"
    android:title="@string/about_settings">

    <com.android.settingslib.widget.LayoutPreference
        android:key="my_device_info_header"
        android:order="0"
        android:layout="@layout/settings_entity_header"
        android:selectable="false"
        settings:isPreferenceVisible="false"/>

    <PreferenceCategory
        android:key="basic_info_category"
        android:selectable="false"
        android:title="@string/my_device_info_basic_info_category_title">

        <!-- Device name -->
        <com.android.settings.widget.ValidatedEditTextPreference
            android:key="device_name"
            android:order="1"
            android:title="@string/my_device_info_device_name_preference_title"
            android:summary="@string/summary_placeholder"
            settings:controller="com.android.settings.deviceinfo.DeviceNamePreferenceController"
            settings:enableCopying="true"/>

        <!-- Android version -->
        <Preference
            android:key="firmware_version"
            android:order="3"
            android:title="@string/firmware_version"
            android:summary="@string/summary_placeholder"
<<<<<<< HEAD
            android:fragment="com.android.settings.deviceinfo.firmwareversion.FirmwareVersionSettings"
            settings:controller="com.android.settings.deviceinfo.firmwareversion.FirmwareVersionPreferenceController"/>
=======
            android:selectable="false"
            settings:isPreferenceVisible="@bool/config_show_sim_info"
            settings:controller="com.android.settings.deviceinfo.PhoneNumberPreferenceController"
            settings:enableCopying="true"/>
    </PreferenceCategory>

    <PreferenceCategory
        android:title="@string/my_device_info_legal_category_title">

        <!-- Legal information -->
        <Preference
            android:key="legal_container"
            android:order="15"
            android:title="@string/legal_information"
            android:fragment="com.android.settings.LegalSettings"/>
>>>>>>> b420deb9

        <!-- Paranoid Android version -->
        <Preference
            android:key="aospa_version"
            android:order="4"
            android:title="@string/aospa_version"
            android:summary="@string/summary_placeholder"
            settings:controller="com.android.settings.deviceinfo.firmwareversion.ParanoidAndroidVersionPreferenceController"/>

        <!-- Account name -->
        <Preference
            android:key="branded_account"
            android:order="5"
            android:title="@string/my_device_info_account_preference_title"
            android:summary="@string/summary_placeholder"
            settings:enableCopying="true"
            settings:controller="com.android.settings.deviceinfo.BrandedAccountPreferenceController"/>
    </PreferenceCategory>

    <PreferenceCategory
        android:key="device_detail_category"
        android:selectable="false"
        android:title="@string/my_device_info_device_details_category_title">

<<<<<<< HEAD
=======
        <!-- SIM status -->
        <Preference
            android:key="sim_status"
            android:order="18"
            android:title="@string/sim_status_title"
            settings:keywords="@string/keywords_sim_status"
            android:summary="@string/summary_placeholder"
            settings:isPreferenceVisible="@bool/config_show_sim_info"
            settings:enableCopying="true"/>

>>>>>>> b420deb9
        <!-- Model & hardware -->
        <Preference
            android:key="device_model"
            android:order="10"
            android:title="@string/model_info"
            android:summary="@string/summary_placeholder"
            android:fragment="com.android.settings.deviceinfo.hardwareinfo.HardwareInfoFragment"
            settings:enableCopying="true"
            settings:keywords="@string/keywords_model_and_hardware"
            settings:controller="com.android.settings.deviceinfo.HardwareInfoPreferenceController"/>

<<<<<<< HEAD
        <!-- SIM status -->
=======
        <!-- IMEI -->
        <com.android.settings.deviceinfo.PhoneNumberSummaryPreference
            android:key="imei_info"
            android:order="32"
            android:title="@string/status_imei"
            android:summary="@string/summary_placeholder"
            settings:keywords="@string/keywords_imei_info"
            settings:enableCopying="true"
            settings:isPreferenceVisible="@bool/config_show_sim_info"
            settings:controller="com.android.settings.deviceinfo.imei.ImeiInfoPreferenceController"/>

        <!-- Android version -->
>>>>>>> b420deb9
        <Preference
            android:key="sim_status"
            android:order="18"
            android:title="@string/sim_status_title"
            settings:keywords="@string/keywords_sim_status"
            android:summary="@string/summary_placeholder"
            settings:enableCopying="true"/>
    </PreferenceCategory>

    <PreferenceCategory
        android:title="@string/my_device_info_device_identifiers_category_title">

        <!--IP address -->
        <Preference
            android:key="wifi_ip_address"
            android:order="44"
            android:title="@string/wifi_ip_address"
            android:summary="@string/summary_placeholder"
            android:selectable="false"
            settings:enableCopying="true"/>

        <!-- Wi-Fi MAC address -->
        <Preference
            android:key="saved_accesspoints_wifi_mac_address"
            android:order="45"
            android:title="@string/status_wifi_mac_address"
            android:summary="@string/view_saved_network"
            android:fragment="com.android.settings.wifi.savedaccesspoints2.SavedAccessPointsWifiSettings2"
            settings:enableCopying="false"/>

        <!-- Factory Wi-Fi MAC address -->
        <Preference
            android:key="wifi_mac_address"
            android:order="46"
            android:title="@string/status_device_wifi_mac_address"
            android:summary="@string/summary_placeholder"
            android:selectable="false"
            settings:enableCopying="true"/>

        <!-- Bluetooth address -->
        <Preference
            android:key="bt_address"
            android:order="47"
            android:title="@string/status_bt_address"
            android:summary="@string/summary_placeholder"
            android:selectable="false"
            settings:enableCopying="true"/>

        <!-- Device up time -->
        <Preference
            android:key="up_time"
            android:order="48"
            android:title="@string/status_up_time"
            android:summary="@string/summary_placeholder"
            android:selectable="false"/>

        <!-- Manual -->
        <Preference
            android:key="manual"
            android:order="50"
            android:title="@string/manual">
            <intent android:action="android.settings.SHOW_MANUAL"/>
        </Preference>

        <!-- Feedback on the device -->
        <Preference
            android:key="device_feedback"
            android:order="51"
            android:title="@string/device_feedback"
            settings:keywords="@string/keywords_device_feedback"/>

        <!-- Device FCC equipment id -->
        <Preference
            android:key="fcc_equipment_id"
            android:order="52"
            android:title="@string/fcc_equipment_id"
            android:summary="@string/summary_placeholder"/>

        <!-- Build number -->
        <Preference
            android:key="build_number"
            android:order="53"
            android:title="@string/build_number"
            android:summary="@string/summary_placeholder"
            settings:enableCopying="true"
            settings:controller="com.android.settings.deviceinfo.BuildNumberPreferenceController"/>
    </PreferenceCategory>

    <!-- Software version -->
    <Preference
        android:key="software_version"
        android:order="44"
        android:title="@string/software_version"
        android:summary="@string/summary_placeholder"
        android:selectable="false"
        settings:enableCopying="true"/>

    <!-- Storage size, including two items: ROM and RAM total size -->
    <Preference
        android:key="key_storage_total_size"
        android:order="45"
        android:title="@string/ram_total_size"
        android:summary="@string/summary_placeholder"
        android:selectable="false"
        settings:allowDividerAbove="true"
        settings:enableCopying="true"/>

    <PreferenceCategory
        android:title="@string/my_device_info_legal_category_title">

        <!-- Legal information -->
        <Preference
            android:key="legal_container"
            android:order="15"
            android:title="@string/legal_information"
            android:fragment="com.android.settings.LegalSettings"/>

        <!-- Regulatory labels -->
        <Preference
            android:key="regulatory_info"
            android:order="16"
            android:title="@string/regulatory_labels">
            <intent android:action="android.settings.SHOW_REGULATORY_INFO"/>
        </Preference>

        <!-- Safety & regulatory manual -->
        <Preference
            android:key="safety_info"
            android:order="17"
            android:title="@string/safety_and_regulatory_info">
            <intent android:action="android.settings.SHOW_SAFETY_AND_REGULATORY_INFO"/>
        </Preference>
    </PreferenceCategory>

</PreferenceScreen><|MERGE_RESOLUTION|>--- conflicted
+++ resolved
@@ -48,26 +48,8 @@
             android:order="3"
             android:title="@string/firmware_version"
             android:summary="@string/summary_placeholder"
-<<<<<<< HEAD
             android:fragment="com.android.settings.deviceinfo.firmwareversion.FirmwareVersionSettings"
             settings:controller="com.android.settings.deviceinfo.firmwareversion.FirmwareVersionPreferenceController"/>
-=======
-            android:selectable="false"
-            settings:isPreferenceVisible="@bool/config_show_sim_info"
-            settings:controller="com.android.settings.deviceinfo.PhoneNumberPreferenceController"
-            settings:enableCopying="true"/>
-    </PreferenceCategory>
-
-    <PreferenceCategory
-        android:title="@string/my_device_info_legal_category_title">
-
-        <!-- Legal information -->
-        <Preference
-            android:key="legal_container"
-            android:order="15"
-            android:title="@string/legal_information"
-            android:fragment="com.android.settings.LegalSettings"/>
->>>>>>> b420deb9
 
         <!-- Paranoid Android version -->
         <Preference
@@ -92,8 +74,17 @@
         android:selectable="false"
         android:title="@string/my_device_info_device_details_category_title">
 
-<<<<<<< HEAD
-=======
+        <!-- Model & hardware -->
+        <Preference
+            android:key="device_model"
+            android:order="10"
+            android:title="@string/model_info"
+            android:summary="@string/summary_placeholder"
+            android:fragment="com.android.settings.deviceinfo.hardwareinfo.HardwareInfoFragment"
+            settings:enableCopying="true"
+            settings:keywords="@string/keywords_model_and_hardware"
+            settings:controller="com.android.settings.deviceinfo.HardwareInfoPreferenceController"/>
+
         <!-- SIM status -->
         <Preference
             android:key="sim_status"
@@ -102,42 +93,6 @@
             settings:keywords="@string/keywords_sim_status"
             android:summary="@string/summary_placeholder"
             settings:isPreferenceVisible="@bool/config_show_sim_info"
-            settings:enableCopying="true"/>
-
->>>>>>> b420deb9
-        <!-- Model & hardware -->
-        <Preference
-            android:key="device_model"
-            android:order="10"
-            android:title="@string/model_info"
-            android:summary="@string/summary_placeholder"
-            android:fragment="com.android.settings.deviceinfo.hardwareinfo.HardwareInfoFragment"
-            settings:enableCopying="true"
-            settings:keywords="@string/keywords_model_and_hardware"
-            settings:controller="com.android.settings.deviceinfo.HardwareInfoPreferenceController"/>
-
-<<<<<<< HEAD
-        <!-- SIM status -->
-=======
-        <!-- IMEI -->
-        <com.android.settings.deviceinfo.PhoneNumberSummaryPreference
-            android:key="imei_info"
-            android:order="32"
-            android:title="@string/status_imei"
-            android:summary="@string/summary_placeholder"
-            settings:keywords="@string/keywords_imei_info"
-            settings:enableCopying="true"
-            settings:isPreferenceVisible="@bool/config_show_sim_info"
-            settings:controller="com.android.settings.deviceinfo.imei.ImeiInfoPreferenceController"/>
-
-        <!-- Android version -->
->>>>>>> b420deb9
-        <Preference
-            android:key="sim_status"
-            android:order="18"
-            android:title="@string/sim_status_title"
-            settings:keywords="@string/keywords_sim_status"
-            android:summary="@string/summary_placeholder"
             settings:enableCopying="true"/>
     </PreferenceCategory>
 
