<?xml version="1.0" encoding="utf-8"?>
<!-- Copyright (C) 2008 The Android Open Source Project

     Licensed under the Apache License, Version 2.0 (the "License");
     you may not use this file except in compliance with the License.
     You may obtain a copy of the License at

          http://www.apache.org/licenses/LICENSE-2.0

     Unless required by applicable law or agreed to in writing, software
     distributed under the License is distributed on an "AS IS" BASIS,
     WITHOUT WARRANTIES OR CONDITIONS OF ANY KIND, either express or implied.
     See the License for the specific language governing permissions and
     limitations under the License.
-->

<PreferenceScreen xmlns:android="http://schemas.android.com/apk/res/android"
                  xmlns:settings="http://schemas.android.com/apk/res-auto"
                  android:key="development_prefs_screen"
                  android:title="@string/development_settings_title">

    <PreferenceCategory
        android:key="debug_misc_category"
        android:order="100">

        <Preference
            android:key="memory"
            android:title="@string/memory_settings_title"
            android:summary="@string/summary_placeholder"
            android:fragment="com.android.settings.applications.ProcessStatsSummary" />

        <com.android.settings.BugreportPreference
            android:key="bugreport"
            android:title="@*android:string/bugreport_title"
            android:dialogTitle="@*android:string/bugreport_title" />

        <Preference
            android:key="bug_report_handler"
            android:title="@string/bug_report_handler_title"
            android:summary="@string/summary_placeholder"
            android:fragment="com.android.settings.bugreporthandler.BugReportHandlerPicker" />

        <Preference
            android:key="system_server_heap_dump"
            android:title="@string/capture_system_heap_dump_title" />

        <Preference
            android:key="development_memtag_page"
            android:title="@string/development_memtag_page_title"
            android:fragment="com.android.settings.development.DevelopmentMemtagPage" />

        <Preference
            android:key="local_backup_password"
            android:title="@string/local_backup_password_title"
            android:summary="@string/local_backup_password_summary_none"
            android:persistent="false">
            <intent
                android:action="android.settings.privacy.SET_FULL_BACKUP_PASSWORD"
                android:targetPackage="com.android.settings"
                android:targetClass="com.android.settings.SetFullBackupPassword" />
        </Preference>

        <com.android.settingslib.RestrictedSwitchPreference
            android:key="keep_screen_on"
            android:title="@string/keep_screen_on"
            android:summary="@string/keep_screen_on_summary"
            settings:useAdditionalSummary="true" />

        <ListPreference
            android:key="hdcp_checking"
            android:title="@string/hdcp_checking_title"
            android:summary="@string/summary_placeholder"
            android:dialogTitle="@string/hdcp_checking_dialog_title"
            android:entries="@array/hdcp_checking_titles"
            android:entryValues="@array/hdcp_checking_values" />

        <ListPreference
            android:key="bt_hci_snoop_log"
            android:title="@string/bt_hci_snoop_log"
            android:dialogTitle="@string/bt_hci_snoop_log_summary"
            android:entries="@array/bt_hci_snoop_log_entries"
            android:entryValues="@array/bt_hci_snoop_log_values" />

        <Preference
            android:key="snoop_logger_filters_dashboard"
            android:title="@string/bt_hci_snoop_log_filters_dashboard_title"
            android:fragment=
                "com.android.settings.development.snooplogger.SnoopLoggerFiltersDashboard" />

        <ListPreference
            android:key="bt_hci_snoop_log_filter_pbap"
            android:title="@string/bt_hci_snoop_log_filter_pbap_title"
            android:dialogTitle="@string/bt_hci_snoop_log_filter_summary"
            android:entries="@array/bt_hci_snoop_log_profile_filter_entries"
            android:entryValues="@array/bt_hci_snoop_log_profile_filter_values" />

        <ListPreference
            android:key="bt_hci_snoop_log_filter_map"
            android:title="@string/bt_hci_snoop_log_filter_map_title"
            android:dialogTitle="@string/bt_hci_snoop_log_filter_summary"
            android:entries="@array/bt_hci_snoop_log_profile_filter_entries"
            android:entryValues="@array/bt_hci_snoop_log_profile_filter_values" />

        <com.android.settingslib.RestrictedSwitchPreference
            android:key="oem_unlock_enable"
            android:title="@string/oem_unlock_enable"
            android:summary="@string/oem_unlock_enable_summary"
            settings:useAdditionalSummary="true" />

        <Preference
            android:key="running_apps"
            android:title="@string/runningservices_settings_title"
            android:summary="@string/runningservices_settings_summary"
            android:fragment="com.android.settings.applications.RunningServices" />

        <com.android.settings.development.ColorModePreference
            android:key="picture_color_mode"
            android:title="@string/picture_color_mode"
            android:summary="@string/picture_color_mode_desc" />

        <Preference android:key="select_webview_provider"
                    android:title="@string/select_webview_provider_title"
                    android:dialogTitle="@string/select_webview_provider_dialog_title"
                    android:fragment="com.android.settings.webview.WebViewAppPicker" />

        <SwitchPreferenceCompat
            android:key="color_temperature"
            android:title="@string/color_temperature"
            android:summary="@string/color_temperature_desc" />

        <SwitchPreferenceCompat
            android:key="ota_disable_automatic_update"
            android:title="@string/ota_disable_automatic_update"
            android:summary="@string/ota_disable_automatic_update_summary" />

        <Preference android:key="dsu_loader"
                    android:title="@string/dsu_loader_title" />

        <Preference
            android:key="demo_mode"
            android:title="@string/demo_mode">
            <intent android:action="com.android.settings.action.DEMO_MODE" />
        </Preference>

        <Preference
            android:key="quick_settings_tiles"
            android:title="@string/quick_settings_developer_tiles"
            android:fragment="com.android.settings.development.qstile.DevelopmentTileConfigFragment" />

        <ListPreference
            android:key="grammatical_gender"
            android:title="@string/grammatical_gender_title"
            android:dialogTitle="@string/grammatical_gender_dialog_title"
            android:entries="@array/grammatical_gender_entries"
            android:entryValues="@array/grammatical_gender_values" />
    </PreferenceCategory>

    <PreferenceCategory
        android:key="debug_debugging_category"
        android:title="@string/debug_debugging_category"
        android:order="200">

        <com.android.settingslib.RestrictedSwitchPreference
            android:key="enable_adb"
            android:title="@string/enable_adb"
            android:summary="@string/enable_adb_summary" />

        <Preference android:key="clear_adb_keys"
                    android:title="@string/clear_adb_keys" />

        <com.android.settingslib.PrimarySwitchPreference
            android:fragment="com.android.settings.development.WirelessDebuggingFragment"
            android:key="toggle_adb_wireless"
            android:title="@string/enable_adb_wireless"
            android:summary="@string/enable_adb_wireless_summary"
            settings:keywords="@string/keywords_adb_wireless" />

        <SwitchPreferenceCompat
            android:key="adb_authorization_timeout"
            android:title="@string/adb_authorization_timeout_title"
            android:summary="@string/adb_authorization_timeout_summary" />

        <SwitchPreferenceCompat
            android:key="enable_terminal"
            android:title="@string/enable_terminal_title"
            android:summary="@string/enable_terminal_summary" />

        <SwitchPreferenceCompat
            android:key="bugreport_in_power"
            android:title="@string/bugreport_in_power"
            android:summary="@string/bugreport_in_power_summary" />

        <SwitchPreferenceCompat
            android:key="enable_verbose_vendor_logging"
            android:title="@string/enable_verbose_vendor_logging"
            android:summary="@string/enable_verbose_vendor_logging_summary" />

        <SwitchPreferenceCompat
            android:key="automatic_system_server_heap_dumps"
            android:title="@string/automatic_system_heap_dump_title"
            android:summary="@string/automatic_system_heap_dump_summary" />

        <SwitchPreferenceCompat
            android:key="debug_view_attributes"
            android:title="@string/debug_view_attributes" />

        <Preference android:key="debug_app"
                    android:title="@string/debug_app" />

        <SwitchPreferenceCompat
            android:key="wait_for_debugger"
            android:title="@string/wait_for_debugger"
            android:summary="@string/wait_for_debugger_summary" />

        <com.android.settingslib.RestrictedSwitchPreference
            android:key="verify_apps_over_usb"
            android:title="@string/verify_apps_over_usb_title"
            android:summary="@string/verify_apps_over_usb_summary" />

        <SwitchPreferenceCompat
            android:key="art_verifier_for_debuggable"
            android:title="@string/art_verifier_for_debuggable_title"
            android:summary="@string/art_verifier_for_debuggable_summary" />

        <ListPreference
            android:key="select_logd_size"
            android:title="@string/select_logd_size_title"
            android:dialogTitle="@string/select_logd_size_dialog_title"
            android:entries="@array/select_logd_size_titles"
            android:entryValues="@array/select_logd_size_values" />

        <ListPreference
            android:key="select_logpersist"
            android:title="@string/select_logpersist_title"
            android:dialogTitle="@string/select_logpersist_dialog_title"
            android:entries="@array/select_logpersist_titles"
            android:entryValues="@array/select_logpersist_values" />

        <SwitchPreferenceCompat
            android:key="camera_laser_sensor_switch"
            android:title="@string/camera_laser_sensor_switch" />

        <Preference
            android:key="feature_flags_dashboard"
            android:title="@string/feature_flags_dashboard_title"
            android:fragment="com.android.settings.development.featureflags.FeatureFlagsDashboard" />

        <SwitchPreferenceCompat
            android:key="enable_gpu_debug_layers"
            android:title="@string/enable_gpu_debug_layers"
            android:summary="@string/enable_gpu_debug_layers_summary" />

        <SwitchPreferenceCompat
            android:key="enable_angle_as_system_driver"
            android:title="@string/enable_angle_as_system_driver"
            android:summary="@string/enable_angle_as_system_driver_summary" />

        <Preference
            android:key="graphics_driver_dashboard"
            android:title="@string/graphics_driver_dashboard_title"
            android:summary="@string/graphics_driver_dashboard_summary"
            android:fragment="com.android.settings.development.graphicsdriver.GraphicsDriverDashboard" />

        <Preference
            android:key="platform_compat_dashboard"
            android:title="@string/platform_compat_dashboard_title"
            android:summary="@string/platform_compat_dashboard_summary"
            settings:controller="com.android.settings.spa.development.compat.PlatformCompatPreferenceController"
            />

        <SwitchPreferenceCompat
            android:key="show_refresh_rate"
            android:title="@string/show_refresh_rate"
            android:summary="@string/show_refresh_rate_summary" />

        <SwitchPreferenceCompat
            android:key="overlay_settings"
            android:title="@string/overlay_settings_title"
            android:summary="@string/overlay_settings_summary" />

        <SwitchPreferenceCompat
            android:key="pref_key_peak_refresh_rate"
            android:title="@string/force_high_refresh_rate_toggle"
            android:summary="@string/force_high_refresh_rate_desc" />

        <SwitchPreferenceCompat
            android:key="allow_mock_modem"
            android:title="@string/allow_mock_modem"
            android:summary="@string/allow_mock_modem_summary" />

    </PreferenceCategory>

    <PreferenceCategory
        android:key="dashboard_tile_placeholder"
        android:order="300" />

    <PreferenceCategory
        android:key="debug_networking_category"
        android:title="@string/debug_networking_category"
        android:order="400">

<<<<<<< HEAD
        <com.android.settingslib.RestrictedPreference
            android:fragment="com.android.settings.development.PreferVonrSettings"
            android:key="prefer_vonr_mode"
            android:title="@string/prefer_vonr_mode_title"
            android:summary="@string/prefer_vonr_mode_summary"/>

        <SwitchPreference
=======
        <SwitchPreferenceCompat
>>>>>>> 5972e3e8
            android:key="wifi_display_certification"
            android:title="@string/wifi_display_certification"
            android:summary="@string/wifi_display_certification_summary" />

        <SwitchPreferenceCompat
            android:key="wifi_verbose_logging"
            android:title="@string/wifi_verbose_logging"
            android:summary="@string/wifi_verbose_logging_summary" />

        <SwitchPreferenceCompat
            android:key="wifi_scan_throttling"
            android:title="@string/wifi_scan_throttling"
            android:summary="@string/wifi_scan_throttling_summary" />

        <SwitchPreferenceCompat
            android:key="wifi_non_persistent_mac_randomization"
            android:title="@string/wifi_non_persistent_mac_randomization"
            android:summary="@string/wifi_non_persistent_mac_randomization_summary" />

        <SwitchPreferenceCompat
            android:key="mobile_data_always_on"
            android:title="@string/mobile_data_always_on"
            android:summary="@string/mobile_data_always_on_summary" />

        <SwitchPreferenceCompat
            android:key="tethering_hardware_offload"
            android:title="@string/tethering_hardware_offload"
            android:summary="@string/tethering_hardware_offload_summary" />

        <ListPreference
            android:key="ingress_rate_limit"
            android:title="@string/ingress_rate_limit_title"
            android:summary="@string/ingress_rate_limit_summary"
            android:dialogTitle="@string/ingress_rate_limit_dialog_title"
            android:entries="@array/ingress_rate_limit_entries"
            android:entryValues="@array/ingress_rate_limit_values" />

        <com.android.settingslib.RestrictedPreference
            android:key="default_usb_configuration"
            android:fragment="com.android.settings.connecteddevice.usb.UsbDefaultFragment"
            android:title="@string/usb_default_label"/>

        <SwitchPreferenceCompat
            android:key="bluetooth_show_devices_without_names"
            android:title="@string/bluetooth_show_devices_without_names"
            android:summary="@string/bluetooth_show_devices_without_names_summary" />

        <SwitchPreferenceCompat
            android:key="bluetooth_disable_absolute_volume"
            android:title="@string/bluetooth_disable_absolute_volume"
            android:summary="@string/bluetooth_disable_absolute_volume_summary" />

        <SwitchPreferenceCompat
            android:key="bluetooth_disable_leaudio"
            android:title="@string/bluetooth_disable_leaudio"
            android:summary="@string/bluetooth_disable_leaudio_summary" />

        <SwitchPreferenceCompat
            android:key="bluetooth_show_leaudio_device_details"
            android:title="@string/bluetooth_show_leaudio_device_details"/>

        <SwitchPreferenceCompat
            android:key="bluetooth_bypass_leaudio_allowlist"
            android:title="@string/bluetooth_bypass_leaudio_allowlist"
            android:summary="@string/bluetooth_bypass_leaudio_allowlist_summary" />

        <SwitchPreferenceCompat
            android:key="bluetooth_disable_le_audio_hw_offload"
            android:title="@string/bluetooth_disable_le_audio_hw_offload" />

        <SwitchPreferenceCompat
            android:key="bluetooth_disable_a2dp_hw_offload"
            android:title="@string/bluetooth_disable_a2dp_hw_offload" />

        <ListPreference
            android:key="bluetooth_select_avrcp_version"
            android:title="@string/bluetooth_select_avrcp_version_string"
            android:dialogTitle="@string/bluetooth_select_avrcp_version_dialog_title"
            android:entries="@array/bluetooth_avrcp_versions"
            android:entryValues="@array/bluetooth_avrcp_version_values" />

        <ListPreference
            android:key="bluetooth_select_map_version"
            android:title="@string/bluetooth_select_map_version_string"
            android:dialogTitle="@string/bluetooth_select_map_version_dialog_title"
            android:entries="@array/bluetooth_map_versions"
            android:entryValues="@array/bluetooth_map_version_values" />

        <SwitchPreferenceCompat
            android:key="bluetooth_hd_audio_settings"
            android:title="@string/bluetooth_profile_a2dp_high_quality_unknown_codec"/>

        <com.android.settings.development.bluetooth.BluetoothCodecDialogPreference
            android:key="bluetooth_audio_codec_settings"
            android:title="@string/bluetooth_select_a2dp_codec_type"
            android:dialogTitle="@string/bluetooth_select_a2dp_codec_type_dialog_title"
            android:dialogLayout="@layout/bluetooth_audio_codec_dialog"
            android:positiveButtonText=""
            android:negativeButtonText="@string/dlg_ok"/>

        <com.android.settings.development.bluetooth.BluetoothSampleRateDialogPreference
            android:key="bluetooth_sample_rate_settings"
            android:title="@string/bluetooth_select_a2dp_codec_sample_rate"
            android:dialogTitle="@string/bluetooth_select_a2dp_codec_sample_rate_dialog_title"
            android:dialogLayout="@layout/bluetooth_audio_sample_rate_dialog"
            android:positiveButtonText=""
            android:negativeButtonText="@string/dlg_ok"/>

        <com.android.settings.development.bluetooth.BluetoothBitPerSampleDialogPreference
            android:key="bluetooth_bit_per_sample_settings"
            android:title="@string/bluetooth_select_a2dp_codec_bits_per_sample"
            android:dialogTitle="@string/bluetooth_select_a2dp_codec_bits_per_sample_dialog_title"
            android:dialogLayout="@layout/bluetooth_audio_bit_per_sample_dialog"
            android:positiveButtonText=""
            android:negativeButtonText="@string/dlg_ok"/>

        <com.android.settings.development.bluetooth.BluetoothChannelModeDialogPreference
            android:key="bluetooth_channel_mode_settings"
            android:title="@string/bluetooth_select_a2dp_codec_channel_mode"
            android:dialogTitle="@string/bluetooth_select_a2dp_codec_channel_mode_dialog_title"
            android:dialogLayout="@layout/bluetooth_audio_channel_mode_dialog"
            android:positiveButtonText=""
            android:negativeButtonText="@string/dlg_ok"/>

        <com.android.settings.development.bluetooth.BluetoothQualityDialogPreference
            android:key="bluetooth_a2dp_ldac_playback_quality"
            android:title="@string/bluetooth_select_a2dp_codec_ldac_playback_quality"
            android:dialogTitle="@string/bluetooth_select_a2dp_codec_ldac_playback_quality_dialog_title"
            android:dialogLayout="@layout/bluetooth_audio_quality_dialog"
            android:positiveButtonText=""
            android:negativeButtonText="@string/dlg_ok"/>

        <ListPreference
            android:key="bluetooth_max_connected_audio_devices"
            android:title="@string/bluetooth_max_connected_audio_devices_string"
            android:dialogTitle="@string/bluetooth_max_connected_audio_devices_dialog_title"
            android:entries="@array/bluetooth_max_connected_audio_devices"
            android:entryValues="@array/bluetooth_max_connected_audio_devices_values" />

        <SwitchPreferenceCompat
            android:key="nfc_stack_debuglog_enabled"
            android:title="@string/nfc_stack_debuglog_title"
            android:summary="@string/nfc_stack_debuglog_summary" />

        <SwitchPreferenceCompat
            android:key="nfc_verbose_vendor_log"
            android:title="@string/nfc_verbose_vendor_log_title"
            android:summary="@string/nfc_verbose_vendor_log_summary" />

        <SwitchPreferenceCompat
            android:key="nfc_snoop_log"
            android:title="@string/nfc_snoop_log_title"
            android:summary="@string/nfc_snoop_log_summary"/>

    </PreferenceCategory>

    <PreferenceCategory
        android:key="debug_input_category"
        android:title="@string/debug_input_category"
        android:order="500">

        <SwitchPreferenceCompat
            android:key="show_touches"
            android:title="@string/show_touches"
            android:summary="@string/show_touches_summary" />

        <SwitchPreferenceCompat
            android:key="pointer_location"
            android:title="@string/pointer_location"
            android:summary="@string/pointer_location_summary" />

        <SwitchPreferenceCompat
            android:key="show_key_presses"
            android:title="@string/show_key_presses"
            android:summary="@string/show_key_presses_summary" />

    </PreferenceCategory>

    <PreferenceCategory
        android:key="debug_drawing_category"
        android:title="@string/debug_drawing_category"
        android:order="600">

        <SwitchPreferenceCompat
            android:key="show_screen_updates"
            android:title="@string/show_screen_updates"
            android:summary="@string/show_screen_updates_summary" />

        <SwitchPreferenceCompat
            android:key="debug_layout"
            android:title="@string/debug_layout"
            android:summary="@string/debug_layout_summary" />

        <SwitchPreferenceCompat
            android:key="force_rtl_layout_all_locales"
            android:title="@string/force_rtl_layout_all_locales"
            android:summary="@string/force_rtl_layout_all_locales_summary" />

        <ListPreference
            android:key="window_animation_scale"
            android:title="@string/window_animation_scale_title"
            android:entries="@array/window_animation_scale_entries"
            android:entryValues="@array/window_animation_scale_values" />

        <ListPreference
            android:key="transition_animation_scale"
            android:title="@string/transition_animation_scale_title"
            android:entries="@array/transition_animation_scale_entries"
            android:entryValues="@array/transition_animation_scale_values" />

        <ListPreference
            android:key="animator_duration_scale"
            android:title="@string/animator_duration_scale_title"
            android:entries="@array/animator_duration_scale_entries"
            android:entryValues="@array/animator_duration_scale_values" />

        <ListPreference
            android:key="overlay_display_devices"
            android:title="@string/overlay_display_devices_title"
            android:entries="@array/overlay_display_devices_entries"
            android:entryValues="@array/overlay_display_devices_values" />

        <com.android.settings.display.DensityPreference
            android:key="density"
            android:title="@string/developer_smallest_width" />

        <ListPreference
            android:key="display_cutout_emulation"
            android:title="@string/display_cutout_emulation"
            settings:keywords="@string/display_cutout_emulation_keywords" />

        <SwitchPreferenceCompat
            android:key="transparent_navigation_bar"
            android:title="@string/transparent_navigation_bar"
            android:summary="@string/transparent_navigation_bar_summary" />

        <Preference
            android:key="contrast_preference"
            android:title="@string/contrast_title"
            android:persistent="false"
            settings:keywords="@string/keywords_contrast" />

    </PreferenceCategory>

    <PreferenceCategory
        android:key="debug_hw_drawing_category"
        android:title="@string/debug_hw_drawing_category"
        android:order="700">

        <SwitchPreferenceCompat
            android:key="show_hw_screen_updates"
            android:title="@string/show_hw_screen_updates"
            android:summary="@string/show_hw_screen_updates_summary" />

        <SwitchPreferenceCompat
            android:key="show_hw_layers_updates"
            android:title="@string/show_hw_layers_updates"
            android:summary="@string/show_hw_layers_updates_summary" />

        <ListPreference
            android:key="debug_hw_overdraw"
            android:title="@string/debug_hw_overdraw"
            android:entries="@array/debug_hw_overdraw_entries"
            android:entryValues="@array/debug_hw_overdraw_values" />

        <ListPreference
            android:key="show_non_rect_clip"
            android:title="@string/show_non_rect_clip"
            android:entries="@array/show_non_rect_clip_entries"
            android:entryValues="@array/show_non_rect_clip_values" />

        <SwitchPreferenceCompat
            android:key="hwui_force_dark"
            android:title="@string/hwui_force_dark_title"
            android:summary="@string/hwui_force_dark_summary" />

        <SwitchPreferenceCompat
            android:key="enable_blurs_on_windows"
            android:title="@string/window_blurs"/>

        <SwitchPreferenceCompat
            android:key="force_msaa"
            android:title="@string/force_msaa"
            android:summary="@string/force_msaa_summary" />

        <SwitchPreferenceCompat
            android:key="disable_overlays"
            android:title="@string/disable_overlays"
            android:summary="@string/disable_overlays_summary" />

        <ListPreference
            android:entries="@array/simulate_color_space_entries"
            android:entryValues="@array/simulate_color_space_values"
            android:key="simulate_color_space"
            android:summary="%s"
            android:title="@string/simulate_color_space" />

    </PreferenceCategory>

    <PreferenceCategory
        android:key="media_category"
        android:title="@string/media_category"
        android:order="800">

        <com.android.settingslib.RestrictedSwitchPreference
            android:key="usb_audio"
            android:title="@string/usb_audio_disable_routing"
            android:summary="@string/usb_audio_disable_routing_summary" />

        <Preference
            android:key="transcode_settings"
            android:title="@string/transcode_settings_title"
            android:fragment="com.android.settings.development.transcode.TranscodeSettingsFragment" />

    </PreferenceCategory>

    <PreferenceCategory
        android:key="debug_monitoring_category"
        android:title="@string/debug_monitoring_category"
        android:order="900">

        <SwitchPreferenceCompat
            android:key="strict_mode"
            android:title="@string/strict_mode"
            android:summary="@string/strict_mode_summary" />

        <ListPreference
            android:key="track_frame_time"
            android:title="@string/track_frame_time"
            android:entries="@array/track_frame_time_entries"
            android:entryValues="@array/track_frame_time_values"
            settings:keywords="@string/track_frame_time_keywords" />

    </PreferenceCategory>

    <PreferenceCategory
        android:key="debug_applications_category"
        android:title="@string/debug_applications_category"
        android:order="1000">

        <SwitchPreferenceCompat
            android:key="immediately_destroy_activities"
            android:title="@string/immediately_destroy_activities"
            android:summary="@string/immediately_destroy_activities_summary" />

        <ListPreference
            android:key="app_process_limit"
            android:title="@string/app_process_limit_title"
            android:entries="@array/app_process_limit_entries"
            android:entryValues="@array/app_process_limit_values" />

        <Preference
            android:key="background_check"
            android:fragment="com.android.settings.applications.appops.BackgroundCheckSummary"
            android:title="@string/background_check_pref" />

        <SwitchPreferenceCompat
            android:key="show_first_crash_dialog"
            android:title="@string/show_first_crash_dialog"
            android:summary="@string/show_first_crash_dialog_summary" />

        <SwitchPreferenceCompat
            android:key="show_all_anrs"
            android:title="@string/show_all_anrs"
            android:summary="@string/show_all_anrs_summary" />

        <ListPreference
            android:key="cached_apps_freezer"
            android:title="@string/cached_apps_freezer"
            android:entries="@array/cached_apps_freezer_entries"
            android:entryValues="@array/cached_apps_freezer_values" />

        <SwitchPreferenceCompat
            android:key="show_notification_channel_warnings"
            android:title="@string/show_notification_channel_warnings"
            android:summary="@string/show_notification_channel_warnings_summary" />

        <Preference
            android:key="asst_importance_reset"
            android:title="@string/asst_importance_reset_title"
            settings:controller="com.android.settings.notification.ImportanceResetPreferenceController" />

        <Preference
            android:key="inactive_apps"
            android:title="@string/inactive_apps_title"
            android:fragment="com.android.settings.fuelgauge.InactiveApps" />

        <Preference
            android:key="tare"
            android:title="@string/tare_title" >
        </Preference>

        <SwitchPreferenceCompat
            android:key="force_allow_on_external"
            android:title="@string/force_allow_on_external"
            android:summary="@string/force_allow_on_external_summary" />

        <SwitchPreferenceCompat
            android:key="force_resizable_activities"
            android:title="@string/force_resizable_activities"
            android:summary="@string/force_resizable_activities_summary" />

        <SwitchPreferenceCompat
            android:key="enable_freeform_support"
            android:title="@string/enable_freeform_support"
            android:summary="@string/enable_freeform_support_summary" />

        <SwitchPreferenceCompat
            android:key="force_desktop_mode_on_external_displays"
            android:title="@string/force_desktop_mode"
            android:summary="@string/force_desktop_mode_summary" />

        <SwitchPreferenceCompat
            android:key="enable_non_resizable_multi_window"
            android:title="@string/enable_non_resizable_multi_window"
            android:summary="@string/enable_non_resizable_multi_window_summary" />

        <SwitchPreferenceCompat
            android:key="back_navigation_animation"
            android:title="@string/back_navigation_animation"
            android:summary="@string/back_navigation_animation_summary" />

        <Preference
            android:key="reset_shortcut_manager_throttling"
            android:title="@string/reset_shortcut_manager_throttling" />

        <SwitchPreferenceCompat
            android:key="disable_phantom_process_monitor"
            android:title="@string/disable_phantom_process_monitor_title"
            android:summary="@string/disable_phantom_process_monitor_summary" />

        <SwitchPreferenceCompat
            android:key="force_enable_notes_role"
            android:title="@string/enable_notes_role_title"
            android:summary="@string/enable_notes_role_summary" />

        <Preference
            android:key="quarantined_apps"
            android:title="@string/quarantined_apps_title"
            settings:controller="com.android.settings.development.quarantine.QuarantinedAppsPreferenceController"
            android:fragment="com.android.settings.development.quarantine.QuarantinedAppsFragment" />

    </PreferenceCategory>

    <PreferenceCategory
        android:key="debug_autofill_category"
        android:title="@string/debug_autofill_category"
        settings:searchable="false"
        android:order="1100"> <!-- Incremented by 100 from last order (i.e. 1000) -->

        <ListPreference
            android:key="autofill_logging_level"
            android:title="@string/autofill_logging_level_title"
            android:entries="@array/autofill_logging_level_entries"
            android:entryValues="@array/autofill_logging_level_values" />

        <com.android.settings.development.autofill.AutofillMaxPartitionsPreference
            android:key="autofill_max_partitions"
            android:title="@string/autofill_max_partitions" />

        <com.android.settings.development.autofill.AutofillVisibleDatasetsPreference
            android:key="autofill_visible_datasets"
            android:title="@string/autofill_max_visible_datasets" />

        <Preference
            android:key="autofill_reset_developer_options"
            android:title="@string/autofill_reset_developer_options" />

    </PreferenceCategory>

    <PreferenceCategory
        android:key="storage_category"
        android:title="@string/storage_category"
        android:order="1200">

        <Preference
            android:key="shared_data"
            android:title="@string/shared_data_title"
            android:summary="@string/shared_data_summary">
            <intent
                android:targetPackage="com.android.settings"
                android:targetClass="com.android.settings.development.storage.BlobInfoListView" />
        </Preference>
    </PreferenceCategory>

    <PreferenceCategory
        android:key="location_category"
        android:title="@string/location_category"
        android:order="1300">

        <Preference android:key="mock_location_app"
                    android:title="@string/mock_location_app" />

        <SwitchPreferenceCompat
            android:key="enable_gnss_raw_meas_full_tracking"
            android:title="@string/enable_gnss_raw_meas_full_tracking"
            android:summary="@string/enable_gnss_raw_meas_full_tracking_summary" />

        <SwitchPreferenceCompat
            android:title="@string/location_indicator_settings_title"
            android:summary="@string/location_indicator_settings_description"
            android:defaultValue="true"
            android:key="location_indicator_settings"
            settings:controller="com.android.settings.location.LocationIndicatorsPreferenceController"/>
    </PreferenceCategory>

    <PreferenceCategory
        android:key="input_method_category"
        android:title="@string/input_method_category"
        android:order="1400">

        <SwitchPreferenceCompat
            android:key="stylus_handwriting"
            android:title="@string/stylus_handwriting"
            android:defaultValue="true"
            android:summary="@string/stylus_handwriting_summary" />
    </PreferenceCategory>
</PreferenceScreen><|MERGE_RESOLUTION|>--- conflicted
+++ resolved
@@ -299,17 +299,13 @@
         android:title="@string/debug_networking_category"
         android:order="400">
 
-<<<<<<< HEAD
         <com.android.settingslib.RestrictedPreference
             android:fragment="com.android.settings.development.PreferVonrSettings"
             android:key="prefer_vonr_mode"
             android:title="@string/prefer_vonr_mode_title"
             android:summary="@string/prefer_vonr_mode_summary"/>
 
-        <SwitchPreference
-=======
-        <SwitchPreferenceCompat
->>>>>>> 5972e3e8
+        <SwitchPreferenceCompat
             android:key="wifi_display_certification"
             android:title="@string/wifi_display_certification"
             android:summary="@string/wifi_display_certification_summary" />
