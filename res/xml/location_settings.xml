<?xml version="1.0" encoding="utf-8"?>
<!-- Copyright (C) 2011 The Android Open Source Project

     Licensed under the Apache License, Version 2.0 (the "License");
     you may not use this file except in compliance with the License.
     You may obtain a copy of the License at

          http://www.apache.org/licenses/LICENSE-2.0

     Unless required by applicable law or agreed to in writing, software
     distributed under the License is distributed on an "AS IS" BASIS,
     WITHOUT WARRANTIES OR CONDITIONS OF ANY KIND, either express or implied.
     See the License for the specific language governing permissions and
     limitations under the License.
-->

<PreferenceScreen xmlns:android="http://schemas.android.com/apk/res/android"
                  xmlns:settings="http://schemas.android.com/apk/res-auto"
        android:key="location_settings"
        android:title="@string/location_settings_title"
        settings:keywords="@string/keywords_location">

<<<<<<< HEAD
        <PreferenceCategory
            android:key="location_services"
            android:title="@string/location_category_location_services"/>

        <PreferenceCategory
            android:key="recent_location_requests"
            android:title="@string/location_category_recent_location_requests"/>

        <Preference
            android:key="recent_location_requests_see_all_button"
            android:title="@string/location_recent_location_requests_see_all"
            android:icon="@drawable/ic_chevron_right_24dp"
            android:selectable="true"
            android:fragment="com.android.settings.location.RecentLocationRequestSeeAllFragment"
            settings:searchable="false"/>
=======
        <com.android.settingslib.widget.LayoutPreference
            android:key="apps_dashboard"
            android:layout="@layout/app_entities_header"
            settings:allowDividerBelow="true" />
>>>>>>> 0c50d466

        <PreferenceCategory
            android:key="location_advanced_settings"
            settings:initialExpandedChildrenCount="0">

            <!-- This preference category gets removed if new_recent_location_ui is disabled -->
            <Preference
                android:key="app_level_permissions"
                android:title="@string/location_app_level_permissions">
                <intent android:action="android.intent.action.MANAGE_PERMISSION_APPS">
                    <extra android:name="android.intent.extra.PERMISSION_NAME"
                           android:value="android.permission-group.LOCATION" />
                </intent>
            </Preference>

            <Preference
                android:key="location_scanning"
                android:title="@string/location_scanning_screen_title"
                android:fragment="com.android.settings.location.ScanningSettings"/>

            <!-- This preference gets removed if there is no managed profile -->
            <com.android.settingslib.RestrictedSwitchPreference
                android:key="managed_profile_location_switch"
                android:title="@string/managed_profile_location_switch_title"
                settings:useAdminDisabledSummary="true"
                android:enabled="false"
                android:selectable="true" />

<<<<<<< HEAD
            <CheckBoxPreference
                android:key="assisted_gps"
                android:title="@string/assisted_gps"
                android:summaryOn="@string/assisted_gps_enabled"
                android:summaryOff="@string/assisted_gps_disabled"/>
=======
            <PreferenceCategory
                android:key="location_services" />
>>>>>>> 0c50d466
        </PreferenceCategory>

        <PreferenceCategory
            android:key="location_footer"
            settings:allowDividerAbove="false"/>
</PreferenceScreen><|MERGE_RESOLUTION|>--- conflicted
+++ resolved
@@ -20,28 +20,13 @@
         android:title="@string/location_settings_title"
         settings:keywords="@string/keywords_location">
 
-<<<<<<< HEAD
         <PreferenceCategory
-            android:key="location_services"
-            android:title="@string/location_category_location_services"/>
+            android:key="location_services" />
 
-        <PreferenceCategory
-            android:key="recent_location_requests"
-            android:title="@string/location_category_recent_location_requests"/>
-
-        <Preference
-            android:key="recent_location_requests_see_all_button"
-            android:title="@string/location_recent_location_requests_see_all"
-            android:icon="@drawable/ic_chevron_right_24dp"
-            android:selectable="true"
-            android:fragment="com.android.settings.location.RecentLocationRequestSeeAllFragment"
-            settings:searchable="false"/>
-=======
         <com.android.settingslib.widget.LayoutPreference
             android:key="apps_dashboard"
             android:layout="@layout/app_entities_header"
             settings:allowDividerBelow="true" />
->>>>>>> 0c50d466
 
         <PreferenceCategory
             android:key="location_advanced_settings"
@@ -70,16 +55,11 @@
                 android:enabled="false"
                 android:selectable="true" />
 
-<<<<<<< HEAD
             <CheckBoxPreference
                 android:key="assisted_gps"
                 android:title="@string/assisted_gps"
                 android:summaryOn="@string/assisted_gps_enabled"
                 android:summaryOff="@string/assisted_gps_disabled"/>
-=======
-            <PreferenceCategory
-                android:key="location_services" />
->>>>>>> 0c50d466
         </PreferenceCategory>
 
         <PreferenceCategory
