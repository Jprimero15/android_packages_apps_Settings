<?xml version="1.0" encoding="utf-8"?>
<!--
  Copyright (C) 2017 The Android Open Source Project

  Licensed under the Apache License, Version 2.0 (the "License");
  you may not use this file except in compliance with the License.
  You may obtain a copy of the License at

       http://www.apache.org/licenses/LICENSE-2.0

  Unless required by applicable law or agreed to in writing, software
  distributed under the License is distributed on an "AS IS" BASIS,
  WITHOUT WARRANTIES OR CONDITIONS OF ANY KIND, either express or implied.
  See the License for the specific language governing permissions and
  limitations under the License.
  -->

<PreferenceScreen
    xmlns:android="http://schemas.android.com/apk/res/android"
    xmlns:settings="http://schemas.android.com/apk/res-auto"
    android:title="@string/wifi_hotspot_checkbox_text">

    <com.android.settings.wifi.tether.WifiTetherSsidPreference
        android:key="wifi_tether_network_name"
        android:title="@string/wifi_hotspot_name_title"
        android:summary="@string/summary_placeholder"/>

    <ListPreference
        android:key="wifi_tether_security"
        android:title="@string/wifi_security"
        android:summary="@string/summary_placeholder"
        android:entries="@array/wifi_tether_security"
        android:entryValues="@array/wifi_tether_security_values"/>

    <Preference
        android:key="wifi_hotspot_security"
        android:title="@string/wifi_security"
        android:summary="@string/summary_placeholder"
        android:fragment="com.android.settings.wifi.tether.WifiHotspotSecuritySettings"
        settings:isPreferenceVisible="@bool/config_show_wifi_hotspot_speed"/>

    <com.android.settings.widget.ValidatedEditTextPreference
        android:key="wifi_tether_network_password"
        android:persistent="false"
        android:title="@string/wifi_hotspot_password_title"/>

<<<<<<< HEAD
    <ListPreference
        android:key="wifi_tether_network_ap_band"
        android:title="@string/wifi_hotspot_ap_band_title"/>

    <SwitchPreference
=======
    <SwitchPreferenceCompat
>>>>>>> 5972e3e8
        android:key="wifi_tether_auto_turn_off"
        android:title="@string/wifi_hotspot_auto_off_title"
        android:summary="@string/wifi_hotspot_auto_off_summary"/>

<<<<<<< HEAD
=======
    <SwitchPreferenceCompat
        android:key="wifi_tether_maximize_compatibility"
        android:title="@string/wifi_hotspot_maximize_compatibility"/>

>>>>>>> 5972e3e8
    <Preference
        android:key="wifi_hotspot_speed"
        android:title="@string/wifi_hotspot_speed_title"
        android:summary="@string/summary_placeholder"
        android:fragment="com.android.settings.wifi.tether.WifiHotspotSpeedSettings"
        settings:isPreferenceVisible="@bool/config_show_wifi_hotspot_speed"/>

    <Preference
        android:key="wifi_hotspot_instant"
        android:title="@string/wifi_hotspot_instant_title"
        android:summary="@string/summary_placeholder"
        settings:isPreferenceVisible="false"/>
</PreferenceScreen><|MERGE_RESOLUTION|>--- conflicted
+++ resolved
@@ -44,26 +44,19 @@
         android:persistent="false"
         android:title="@string/wifi_hotspot_password_title"/>
 
-<<<<<<< HEAD
     <ListPreference
         android:key="wifi_tether_network_ap_band"
         android:title="@string/wifi_hotspot_ap_band_title"/>
 
-    <SwitchPreference
-=======
     <SwitchPreferenceCompat
->>>>>>> 5972e3e8
         android:key="wifi_tether_auto_turn_off"
         android:title="@string/wifi_hotspot_auto_off_title"
         android:summary="@string/wifi_hotspot_auto_off_summary"/>
 
-<<<<<<< HEAD
-=======
     <SwitchPreferenceCompat
         android:key="wifi_tether_maximize_compatibility"
         android:title="@string/wifi_hotspot_maximize_compatibility"/>
 
->>>>>>> 5972e3e8
     <Preference
         android:key="wifi_hotspot_speed"
         android:title="@string/wifi_hotspot_speed_title"
