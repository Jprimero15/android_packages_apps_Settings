<?xml version="1.0" encoding="utf-8"?>
<!-- Copyright (C) 2019 The Android Open Source Project

     Licensed under the Apache License, Version 2.0 (the "License");
     you may not use this file except in compliance with the License.
     You may obtain a copy of the License at

          http://www.apache.org/licenses/LICENSE-2.0

     Unless required by applicable law or agreed to in writing, software
     distributed under the License is distributed on an "AS IS" BASIS,
     WITHOUT WARRANTIES OR CONDITIONS OF ANY KIND, either express or implied.
     See the License for the specific language governing permissions and
     limitations under the License.
-->
<PreferenceScreen
    xmlns:android="http://schemas.android.com/apk/res/android"
    xmlns:settings="http://schemas.android.com/apk/res-auto"
    android:key="mobile_network_pref_screen">

    <com.android.settings.widget.SettingsMainSwitchPreference
        android:key="use_sim_switch"
        settings:controller="com.android.settings.network.telephony.MobileNetworkSwitchController"/>

    <PreferenceCategory
        android:key="enabled_state_container"
        android:title="@string/summary_placeholder"
        settings:controller="com.android.settings.network.telephony.DisabledSubscriptionController"
        android:layout="@layout/preference_category_no_label">

        <com.android.settings.datausage.DataUsageSummaryPreference
            android:key="status_header"
            android:visibility="gone"
            android:selectable="false"/>

        <ListPreference
            android:key="data_preference"
            android:title="@string/data_preference"
            settings:controller="com.android.settings.network.telephony.DataDefaultSubscriptionController"
            settings:allowDividerAbove="true"/>

        <ListPreference
            android:key="calls_preference"
            android:title="@string/calls_preference"
            settings:controller="com.android.settings.network.telephony.CallsDefaultSubscriptionController"/>

        <ListPreference
            android:key="sms_preference"
            android:title="@string/sms_preference"
            settings:controller="com.android.settings.network.telephony.SmsDefaultSubscriptionController"/>

        <Preference
            android:key="cdma_lte_data_service_key"
            android:title="@string/cdma_lte_data_service"
            settings:controller="com.android.settings.network.telephony.DataServiceSetupPreferenceController"
            settings:allowDividerAbove="true"
            settings:allowDividerBelow="false"/>

        <SwitchPreference
            android:key="mobile_data_enable"
            android:title="@string/mobile_data_settings_title"
            android:summary="@string/mobile_data_settings_summary"
            settings:controller="com.android.settings.network.telephony.MobileDataPreferenceController"
            settings:allowDividerAbove="true"/>

        <com.android.settingslib.RestrictedSwitchPreference
            android:key="button_roaming_key"
            android:title="@string/roaming"
            android:persistent="false"
            android:summaryOn="@string/roaming_enable"
            android:summaryOff="@string/roaming_disable"
            settings:userRestriction="no_data_roaming"
            settings:controller="com.android.settings.network.telephony.RoamingPreferenceController"/>

        <Preference
            android:key="data_usage_summary"
            android:title="@string/mobile_data_usage_title"
            settings:controller="com.android.settings.network.telephony.DataUsagePreferenceController"/>

        <com.android.settings.datausage.BillingCyclePreference
            android:key="billing_preference"
            android:title="@string/billing_cycle"
            settings:controller="com.android.settings.datausage.BillingCyclePreferenceController"/>

        <SwitchPreference
            android:key="carrier_wifi_toggle"
            android:title="@string/carrier_wifi_offload_title"
            android:summary="@string/carrier_wifi_offload_summary"
            settings:controller="com.android.settings.network.CarrierWifiTogglePreferenceController"/>

        <Preference
            android:key="carrier_wifi_network"
            android:title="@string/carrier_wifi_network_title"
            android:selectable="false"
            settings:searchable="false"/>

        <SwitchPreference
            android:key="mms_message"
            android:title="@string/mms_message_title"
            android:summary="@string/mms_message_summary"
            settings:controller="com.android.settings.network.telephony.MmsMessagePreferenceController"/>

        <SwitchPreference
            android:key="data_during_calls"
            android:title="@string/data_during_calls_title"
            android:summary="@string/data_during_calls_summary"
            settings:controller="com.android.settings.network.telephony.DataDuringCallsPreferenceController"/>

        <SwitchPreference
            android:key="enhanced_4g_lte"
            android:title="@string/enhanced_4g_lte_mode_title"
            android:persistent="false"
            android:summary="@string/enhanced_4g_lte_mode_summary"
            settings:keywords="@string/keywords_enhance_4g_lte"
            settings:controller="com.android.settings.network.telephony.Enhanced4gLtePreferenceController"/>

        <SwitchPreference
            android:key="4g_calling"
            android:title="@string/enhanced_4g_lte_mode_title_4g_calling"
            android:persistent="false"
            android:summary="@string/enhanced_4g_lte_mode_summary_4g_calling"
            settings:keywords="@string/keywords_enhance_4g_lte"
            settings:controller="com.android.settings.network.telephony.Enhanced4gCallingPreferenceController"/>
        <SwitchPreference
            android:key="advance_call"
            android:title="@string/enhanced_4g_lte_mode_title_advanced_calling"
            android:persistent="false"
            android:summary="@string/enhanced_4g_lte_mode_summary"
            settings:keywords="@string/keywords_enhance_4g_lte"
            settings:controller="com.android.settings.network.telephony.Enhanced4gAdvancedCallingPreferenceController"/>
        <SwitchPreference
            android:key="enabled_5g"
            android:title="@string/enabled_5g_mode_title"
            android:persistent="true"
            settings:controller="com.android.settings.network.telephony.Enabled5GPreferenceController"/>

        <SwitchPreference
            android:key="contact_discovery_opt_in"
            android:title="@string/contact_discovery_opt_in_title"
            android:persistent="false"
            android:summary="@string/contact_discovery_opt_in_summary"
            settings:controller="com.android.settings.network.telephony.ContactDiscoveryPreferenceController"/>

        <ListPreference
            android:key="preferred_network_mode_key"
            android:title="@string/preferred_network_mode_title"
            android:summary="@string/preferred_network_mode_summary"
            android:entries="@array/preferred_network_mode_choices"
            android:entryValues="@array/preferred_network_mode_values"
            android:dialogTitle="@string/preferred_network_mode_dialogtitle"
            settings:controller="com.android.settings.network.telephony.PreferredNetworkModePreferenceController"/>

        <ListPreference
            android:key="enabled_networks_key"
            android:title="@string/preferred_network_mode_title"
            android:summary="@string/preferred_network_mode_summary"
            android:entries="@array/enabled_networks_choices"
            android:entryValues="@array/enabled_networks_values"
            android:dialogTitle="@string/preferred_network_mode_dialogtitle"
            settings:controller="com.android.settings.network.telephony.EnabledNetworkModePreferenceController"/>

        <Preference
            android:key="carrier_settings_version_key"
            android:title="@string/carrier_settings_version"
            android:enabled="false"
            android:shouldDisableView="false"
            android:selectable="false"
            settings:controller="com.android.settings.network.telephony.CarrierSettingsVersionPreferenceController"
            settings:enableCopying="true"/>

        <PreferenceCategory
            android:key="calling_category"
            android:title="@string/call_category"
            settings:controller="com.android.settings.network.telephony.CallingPreferenceCategoryController">

            <Preference
                android:key="wifi_calling"
                android:title="@string/wifi_calling_settings_title"
                android:summary="@string/wifi_calling_summary"
                settings:controller="com.android.settings.network.telephony.WifiCallingPreferenceController">
                <intent android:action="android.intent.action.MAIN"
                        android:targetPackage="com.android.settings"
                        android:targetClass="com.android.settings.Settings$WifiCallingSettingsActivity">
                    <extra android:name="show_drawer_menu" android:value="true"/>
                </intent>
            </Preference>

            <SwitchPreference
                android:key="video_calling_key"
                android:title="@string/video_calling_settings_title"
                android:persistent="true"
                settings:controller="com.android.settings.network.telephony.VideoCallingPreferenceController"/>

            <SwitchPreference
                android:key="backup_calling_key"
                android:title="@string/backup_calling_settings_title"
                android:persistent="false"
                android:summary="@string/backup_calling_setting_summary"
                settings:keywords="@string/keywords_backup_calling"
                settings:controller="com.android.settings.network.telephony.BackupCallingPreferenceController"/>

        </PreferenceCategory>

        <com.android.settings.network.telephony.cdma.CdmaListPreference
            android:key="cdma_system_select_key"
            android:title="@string/cdma_system_select_title"
            android:summary="@string/cdma_system_select_summary"
            android:entries="@array/cdma_system_select_choices"
            android:entryValues="@array/cdma_system_select_values"
            android:dialogTitle="@string/cdma_system_select_dialogtitle"
            settings:controller="com.android.settings.network.telephony.cdma.CdmaSystemSelectPreferenceController"/>

        <com.android.settings.network.telephony.cdma.CdmaListPreference
            android:key="cdma_subscription_key"
            android:title="@string/cdma_subscription_title"
            android:summary="@string/cdma_subscription_summary"
            android:entries="@array/cdma_subscription_choices"
            android:entryValues="@array/cdma_subscription_values"
            android:dialogTitle="@string/cdma_subscription_dialogtitle"
            settings:controller="com.android.settings.network.telephony.cdma.CdmaSubscriptionPreferenceController"/>

        <PreferenceCategory
            android:key="network_operators_category_key"
            android:title="@string/network_operator_category"
            settings:controller="com.android.settings.network.telephony.NetworkPreferenceCategoryController">

            <SwitchPreference
                android:key="auto_select_key"
                android:title="@string/select_automatically"
                settings:controller="com.android.settings.network.telephony.gsm.AutoSelectPreferenceController"/>

            <Preference
                android:key="choose_network_key"
                android:title="@string/choose_network_title"
                android:fragment="com.android.phone.NetworkSelectSetting"
                settings:controller="com.android.settings.network.telephony.gsm.OpenNetworkSelectPagePreferenceController"/>
        </PreferenceCategory>

        <!--We want separate APN setting from reset of settings because we want user to change it with caution-->
        <com.android.settingslib.RestrictedPreference
            android:key="telephony_apn_key"
            android:persistent="false"
            android:title="@string/mobile_network_apn_title"
            settings:allowDividerAbove="true"
            settings:controller="com.android.settings.network.telephony.ApnPreferenceController"/>

        <Preference
            android:key="uplmn_settings_key"
            android:persistent="false"
            android:title="@string/uplmn_settings_title"
            android:summary="@string/uplmn_settings_summary"
            settings:allowDividerAbove="true"
            settings:controller="com.android.settings.network.telephony.UserPLMNPreferenceController">
        </Preference>

        <Preference
            android:key="carrier_settings_key"
            android:title="@string/carrier_settings_title"
            settings:controller="com.android.settings.network.telephony.CarrierPreferenceController">
        </Preference>

        <SwitchPreference
            android:key="enable_2g"
            android:title="@string/enable_2g_title"
            android:summary="@string/enable_2g_summary"
            settings:controller="com.android.settings.network.telephony.Enable2gPreferenceController" />

<<<<<<< HEAD
=======
        <SwitchPreference
            android:key="nr_advanced_calling"
            android:title="@string/nr_advanced_calling_title"
            android:persistent="false"
            android:summary="@string/nr_advanced_calling_summary"
            settings:keywords="@string/keywords_nr_advanced_calling"
            settings:controller="com.android.settings.network.telephony.NrAdvancedCallingPreferenceController"/>
>>>>>>> 32d7c48e
    </PreferenceCategory>

    <Preference
        android:key="erase_sim"
        android:persistent="false"
        android:title="@string/mobile_network_erase_sim"
        settings:allowDividerBelow="true"
        settings:controller="com.android.settings.network.telephony.DeleteSimProfilePreferenceController"/>

    <com.android.settingslib.widget.FooterPreference
        android:key="disable_sim_explanation"
        android:title="@string/mobile_network_disable_sim_explanation"
        android:selectable="false"
        settings:allowDividerAbove="true"
        settings:searchable="false"
        settings:controller="com.android.settings.network.telephony.DisableSimFooterPreferenceController"/>

    <com.android.settingslib.widget.FooterPreference
        android:key="no_5g_in_dsds_explanation"
        android:title="@string/no_5g_in_dsds_text"
        android:selectable="false"
        settings:allowDividerAbove="true"
        settings:searchable="false"
        settings:controller="com.android.settings.network.telephony.NrDisabledInDsdsFooterPreferenceController"/>
</PreferenceScreen><|MERGE_RESOLUTION|>--- conflicted
+++ resolved
@@ -265,8 +265,6 @@
             android:summary="@string/enable_2g_summary"
             settings:controller="com.android.settings.network.telephony.Enable2gPreferenceController" />
 
-<<<<<<< HEAD
-=======
         <SwitchPreference
             android:key="nr_advanced_calling"
             android:title="@string/nr_advanced_calling_title"
@@ -274,7 +272,6 @@
             android:summary="@string/nr_advanced_calling_summary"
             settings:keywords="@string/keywords_nr_advanced_calling"
             settings:controller="com.android.settings.network.telephony.NrAdvancedCallingPreferenceController"/>
->>>>>>> 32d7c48e
     </PreferenceCategory>
 
     <Preference
