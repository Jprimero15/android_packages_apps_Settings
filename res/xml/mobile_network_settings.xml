--- conflicted
+++ resolved
@@ -231,16 +231,12 @@
             android:title="@string/network_operator_category"
             settings:controller="com.android.settings.network.telephony.NetworkPreferenceCategoryController">
 
-<<<<<<< HEAD
             <SwitchPreference
                 android:key="select_network_key"
                 android:title="@string/enable_snpn"
                 settings:controller="com.android.settings.network.telephony.gsm.SelectNetworkPreferenceController"/>
 
-            <SwitchPreferenceCompat
-=======
             <com.android.settings.spa.preference.ComposePreference
->>>>>>> 244396e5
                 android:key="auto_select_key"
                 android:title="@string/select_automatically"
                 settings:controller="com.android.settings.network.telephony.gsm.AutoSelectPreferenceController"/>
