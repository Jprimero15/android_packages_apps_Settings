<?xml version="1.0" encoding="UTF-8"?>
<!--  Copyright (C) 2007 The Android Open Source Project

     Licensed under the Apache License, Version 2.0 (the "License");
     you may not use this file except in compliance with the License.
     You may obtain a copy of the License at

          http://www.apache.org/licenses/LICENSE-2.0

     Unless required by applicable law or agreed to in writing, software
     distributed under the License is distributed on an "AS IS" BASIS,
     WITHOUT WARRANTIES OR CONDITIONS OF ANY KIND, either express or implied.
     See the License for the specific language governing permissions and
     limitations under the License.
 -->

<resources xmlns:android="http://schemas.android.com/apk/res/android"
    xmlns:xliff="urn:oasis:names:tc:xliff:document:1.2">
    <string name="yes" msgid="4676390750360727396">"是"</string>
    <string name="no" msgid="6731231425810196216">"否"</string>
    <string name="create" msgid="3578857613172647409">"建立"</string>
    <string name="allow" msgid="3349662621170855910">"允許"</string>
    <string name="deny" msgid="6947806159746484865">"拒絕"</string>
    <string name="device_info_default" msgid="7847265875578739287">"未知"</string>
    <plurals name="show_dev_countdown" formatted="false" msgid="7201398282729229649">
      <item quantity="other">您只需完成 <xliff:g id="STEP_COUNT_1">%1$d</xliff:g> 個步驟，即可成為開發人員。</item>
      <item quantity="one">您只需完成 <xliff:g id="STEP_COUNT_0">%1$d</xliff:g> 個步驟，即可成為開發人員。</item>
    </plurals>
    <string name="show_dev_on" msgid="1110711554982716293">"您現已成為開發人員！"</string>
    <string name="show_dev_already" msgid="2151632240145446227">"不需要了，您已經是開發人員。"</string>
    <string name="dev_settings_disabled_warning" msgid="4909448907673974370">"請先啟用開發人員選項。"</string>
    <string name="header_category_wireless_networks" msgid="5110914332313954940">"無線與網絡"</string>
    <string name="header_category_system" msgid="2816866961183068977">"系統"</string>
    <string name="radio_info_data_connection_enable" msgid="8656750679353982712">"啟用數據連線"</string>
    <string name="radio_info_data_connection_disable" msgid="8541302390883231216">"停用數據連線"</string>
    <string name="volte_provisioned_switch_string" msgid="7979882929810283786">"已佈建 VoLTE"</string>
    <string name="vt_provisioned_switch_string" msgid="7876998291744854759">"已佈建視像通話"</string>
    <string name="wfc_provisioned_switch_string" msgid="3985406545172898078">"已佈建 Wi-Fi 通話"</string>
    <string name="eab_provisioned_switch_string" msgid="3482272907448592975">"已佈建 EAB/Presence"</string>
    <string name="radio_info_radio_power" msgid="7187666084867419643">"流動無線電的電源"</string>
    <string name="radioInfo_menu_viewADN" msgid="7069468158519465139">"查看 SIM 卡通訊錄"</string>
    <string name="radioInfo_menu_viewFDN" msgid="7934301566925610318">"查看固定撥號"</string>
    <string name="radioInfo_menu_viewSDN" msgid="7130280686244955669">"查看服務撥號"</string>
    <string name="radioInfo_menu_getIMS" msgid="185171476413967831">"IMS 服務狀態"</string>
    <string name="radio_info_ims_reg_status_title" msgid="16971785902696970">"IMS 狀態"</string>
    <string name="radio_info_ims_reg_status_registered" msgid="5614116179751126247">"已註冊"</string>
    <string name="radio_info_ims_reg_status_not_registered" msgid="4438054067642750717">"未註冊"</string>
    <string name="radio_info_ims_feature_status_available" msgid="3687807290327566879">"可用"</string>
    <string name="radio_info_ims_feature_status_unavailable" msgid="4606182208970114368">"無法使用"</string>
    <string name="radio_info_ims_reg_status" msgid="7534612158445529715">"IMS 註冊：<xliff:g id="STATUS">%1$s</xliff:g>\n語音 LTE：<xliff:g id="AVAILABILITY_0">%2$s</xliff:g>\n語音 Wi-Fi：<xliff:g id="AVAILABILITY_1">%3$s</xliff:g>\n視像通話：<xliff:g id="AVAILABILITY_2">%4$s</xliff:g>\nUT 介面：<xliff:g id="AVAILABILITY_3">%5$s</xliff:g>"</string>
    <string name="radioInfo_service_in" msgid="1697703164394784618">"服務中"</string>
    <string name="radioInfo_service_out" msgid="7999094221728929681">"沒有服務"</string>
    <string name="radioInfo_service_emergency" msgid="6274434235469661525">"只可撥打緊急電話"</string>
    <string name="radioInfo_service_off" msgid="7536423790014501173">"無線電已關閉"</string>
    <string name="radioInfo_roaming_in" msgid="9045363884600341051">"漫遊"</string>
    <string name="radioInfo_roaming_not" msgid="4849214885629672819">"沒有使用漫遊"</string>
    <string name="radioInfo_phone_idle" msgid="7489244938838742820">"閒置"</string>
    <string name="radioInfo_phone_ringing" msgid="4883724645684297895">"鈴聲"</string>
    <string name="radioInfo_phone_offhook" msgid="5873835692449118954">"正在通話"</string>
    <string name="radioInfo_data_disconnected" msgid="1959735267890719418">"已中斷連線"</string>
    <string name="radioInfo_data_connecting" msgid="8404571440697917823">"連線中"</string>
    <string name="radioInfo_data_connected" msgid="7074301157399238697">"已連線"</string>
    <string name="radioInfo_data_suspended" msgid="5315325487890334196">"已暫停"</string>
    <string name="radioInfo_unknown" msgid="1476509178755955088">"不明"</string>
    <string name="radioInfo_display_packets" msgid="8654359809877290639">"pkt"</string>
    <string name="radioInfo_display_bytes" msgid="4018206969492931883">"位元組"</string>
    <string name="radioInfo_display_dbm" msgid="3621221793699882781">"dBm"</string>
    <string name="radioInfo_display_asu" msgid="1422248392727818082">"asu"</string>
    <string name="radioInfo_lac" msgid="8415219164758307156">"LAC"</string>
    <string name="radioInfo_cid" msgid="4362599198392643138">"客戶編號"</string>
    <string name="sdcard_unmount" product="nosdcard" msgid="6325292633327972272">"卸載 USB 儲存裝置"</string>
    <string name="sdcard_unmount" product="default" msgid="3364184561355611897">"卸載 SD 卡"</string>
    <string name="sdcard_format" product="nosdcard" msgid="6285310523155166716">"清除 USB 儲存裝置資料"</string>
    <string name="sdcard_format" product="default" msgid="6713185532039187532">"清除 SD 記憶卡資料"</string>
    <string name="preview_pager_content_description" msgid="8926235999291761243">"預覽"</string>
    <string name="preview_page_indicator_content_description" msgid="4821343428913401264">"預覽第 <xliff:g id="CURRENT_PAGE">%1$d</xliff:g> 頁 (共 <xliff:g id="NUM_PAGES">%2$d</xliff:g> 頁)"</string>
    <string name="font_size_summary" msgid="1690992332887488183">"縮小或放大畫面上的文字。"</string>
    <string name="font_size_make_smaller_desc" msgid="7919995133365371569">"縮小"</string>
    <string name="font_size_make_larger_desc" msgid="4316986572233686061">"放大"</string>
    <!-- no translation found for font_size_preview_text (4818424565068376732) -->
    <skip />
    <string name="font_size_preview_text_headline" msgid="7955317408475392247">"範例文字"</string>
    <string name="font_size_preview_text_title" msgid="1310536233106975546">"《綠野仙蹤》"</string>
    <string name="font_size_preview_text_subtitle" msgid="4231671528173110093">"第 11 章：奧茲國的奇妙翡翠城"</string>
    <string name="font_size_preview_text_body" msgid="2846183528684496723">"即使戴著綠色眼鏡保護雙眼，桃樂絲和她的朋友一開始還是被這座奇妙城市的耀眼光芒照得目眩神迷。街道兩旁都是以碧綠大理石砌成的美麗房屋，到處鑲滿閃閃發亮的翡翠。她們走過的路面同樣以碧綠大理石鋪砌而成，石板與石板之間鑲有一排排緊密相連的翡翠，在陽光的照耀下閃閃發亮。房屋的窗戶鑲嵌著翠綠玻璃，城市上空呈現淡綠色，就連陽光也散發著綠色光芒。\n\n路上有很多行人，不論男女老幼都穿著綠色衣服，甚至皮膚也略帶綠色。他們好奇地盯著桃樂絲和她那群外貌奇特的夥伴，所有小孩一看到獅子都拔足而逃，各自躲到母親身後；然而，沒有人開口與他們交談。街道上的商店五花八門，桃樂絲發現店裡每件商品都是綠色的，有綠色的糖果和爆谷，還有綠色的鞋子、帽子和衣服。有位小販在路上售賣綠色檸檬水，當孩子們拿錢購買時，桃樂絲發現錢幣也是綠色的。\n\n城裡似乎沒有馬，也沒有任何動物。居民都是推著綠色小車運載物品。每個人看起來都很開心滿足，一切都安定繁榮。"</string>
    <string name="font_size_save" msgid="3450855718056759095">"確定"</string>
    <string name="sdcard_setting" product="nosdcard" msgid="8281011784066476192">"USB 儲存裝置"</string>
    <string name="sdcard_setting" product="default" msgid="5922637503871474866">"SD 卡"</string>
    <string name="bluetooth" msgid="5549625000628014477">"藍牙"</string>
    <string name="bluetooth_is_discoverable" msgid="8373421452106840526">"向附近所有藍牙裝置顯示 (<xliff:g id="DISCOVERABLE_TIME_PERIOD">%1$s</xliff:g>)"</string>
    <string name="bluetooth_is_discoverable_always" msgid="2849387702249327748">"向附近所有藍牙裝置顯示"</string>
    <string name="bluetooth_not_visible_to_other_devices" msgid="9120274591523391910">"不向其他藍牙裝置顯示"</string>
    <string name="bluetooth_only_visible_to_paired_devices" msgid="2049983392373296028">"只向配對的裝置顯示"</string>
    <string name="bluetooth_visibility_timeout" msgid="8002247464357005429">"顯示時限"</string>
    <string name="bluetooth_lock_voice_dialing" msgid="3139322992062086225">"鎖定語音撥號"</string>
    <string name="bluetooth_lock_voice_dialing_summary" msgid="4741338867496787042">"螢幕鎖定時不要使用藍牙撥號"</string>
    <string name="bluetooth_devices" msgid="1886018064039454227">"藍牙裝置"</string>
    <string name="bluetooth_device_name" msgid="8415828355207423800">"裝置名稱"</string>
    <string name="bluetooth_device_details" msgid="4594773497930028085">"裝置設定"</string>
    <string name="bluetooth_profile_details" msgid="6823621790324933337">"個人資料設定"</string>
    <string name="bluetooth_name_not_set" msgid="2653752006416027426">"名稱未設定，改用帳戶名稱"</string>
    <string name="bluetooth_scan_for_devices" msgid="9214184305566815727">"掃瞄裝置"</string>
    <string name="bluetooth_rename_device" msgid="4352483834491958740">"重新命名這部裝置"</string>
    <string name="bluetooth_rename_button" msgid="1648028693822994566">"重新命名"</string>
    <string name="bluetooth_disconnect_title" msgid="7830252930348734303">"要解除連結裝置嗎？"</string>
    <string name="bluetooth_disconnect_all_profiles" product="default" msgid="8208712728668714199">"您的手機將會與 <xliff:g id="DEVICE_NAME">%1$s</xliff:g> 解除連結。"</string>
    <string name="bluetooth_disconnect_all_profiles" product="tablet" msgid="6611038575213485336">"您的平板電腦將會與 <xliff:g id="DEVICE_NAME">%1$s</xliff:g> 解除連結。"</string>
    <string name="bluetooth_disconnect_all_profiles" product="device" msgid="3995834526315103965">"您的裝置將會與 <xliff:g id="DEVICE_NAME">%1$s</xliff:g> 解除連結。"</string>
    <string name="bluetooth_disconnect_dialog_ok" msgid="3308586619539119106">"解除連結"</string>
    <string name="bluetooth_empty_list_user_restricted" msgid="603521233563983689">"您沒有變更藍牙設定的權限。"</string>
    <string name="bluetooth_pairing_pref_title" msgid="7429413067477968637">"配對新裝置"</string>
    <string name="bluetooth_is_visible_message" msgid="6222396240776971862">"開啟藍牙設定時，附近的裝置可偵測到 <xliff:g id="DEVICE_NAME">%1$s</xliff:g>。"</string>
    <string name="bluetooth_footer_mac_message" product="default" msgid="1109366350000220283">"手機的藍牙位址：<xliff:g id="BLUETOOTH_MAC_ADDRESS">%1$s</xliff:g>"</string>
    <string name="bluetooth_footer_mac_message" product="tablet" msgid="6807634484499166486">"平板電腦的藍牙位址：<xliff:g id="BLUETOOTH_MAC_ADDRESS">%1$s</xliff:g>"</string>
    <string name="bluetooth_footer_mac_message" product="device" msgid="8413944740341742061">"裝置的藍牙位址：<xliff:g id="BLUETOOTH_MAC_ADDRESS">%1$s</xliff:g>"</string>
    <string name="bluetooth_is_disconnect_question" msgid="5334933802445256306">"解除與「<xliff:g id="DEVICE_NAME">%1$s</xliff:g>」的連結？"</string>
    <string name="bluetooth_broadcasting" msgid="16583128958125247">"廣播"</string>
    <string name="bluetooth_device" msgid="5291950341750186887">"未命名的藍牙裝置"</string>
    <string name="progress_scanning" msgid="192587958424295789">"正在搜尋..."</string>
    <string name="bluetooth_no_devices_found" msgid="1085232930277181436">"附近找不到藍牙裝置。"</string>
    <string name="bluetooth_notif_ticker" msgid="4726721390078512173">"藍牙配對請求"</string>
    <string name="bluetooth_notif_title" msgid="2485175521845371514">"配對連線要求"</string>
    <string name="bluetooth_notif_message" msgid="5057417127600942904">"輕按即可與「<xliff:g id="DEVICE_NAME">%1$s</xliff:g>」配對。"</string>
    <string name="bluetooth_show_received_files" msgid="3144149432555230410">"已接收的檔案"</string>
    <string name="bluetooth_show_files_received_via_bluetooth" msgid="5445105773989432594">"透過藍牙接收的檔案"</string>
    <string name="device_picker" msgid="4978696506172252813">"選擇藍牙裝置"</string>
    <string name="bluetooth_ask_enablement" msgid="3387222809404177525">"「<xliff:g id="APP_NAME">%1$s</xliff:g>」要求開啟藍牙功能"</string>
    <string name="bluetooth_ask_disablement" msgid="5890386255790160573">"「<xliff:g id="APP_NAME">%1$s</xliff:g>」要求關閉藍牙功能"</string>
    <string name="bluetooth_ask_enablement_no_name" msgid="1644353686104482763">"應用程式要求開啟藍牙功能"</string>
    <string name="bluetooth_ask_disablement_no_name" msgid="9218830122674868548">"應用程式要求關閉藍牙功能"</string>
    <string name="bluetooth_ask_discovery" product="tablet" msgid="4791779658660357386">"「<xliff:g id="APP_NAME">%1$s</xliff:g>」要求將平板電腦設為向其他藍牙裝置顯示，顯示的時間長度為 <xliff:g id="TIMEOUT">%2$d</xliff:g> 秒。"</string>
    <string name="bluetooth_ask_discovery" product="default" msgid="1308225382575535366">"「<xliff:g id="APP_NAME">%1$s</xliff:g>」要求將手機設為向其他藍牙裝置顯示，顯示的時間長度為 <xliff:g id="TIMEOUT">%2$d</xliff:g> 秒。"</string>
    <string name="bluetooth_ask_discovery_no_name" product="tablet" msgid="225715443477752935">"應用程式要求將平板電腦設為向其他藍牙裝置顯示，顯示的時間長度為 <xliff:g id="TIMEOUT">%1$d</xliff:g> 秒。"</string>
    <string name="bluetooth_ask_discovery_no_name" product="default" msgid="4949152735544109994">"應用程式要求將手機設為向其他藍牙裝置顯示，顯示的時間長度為 <xliff:g id="TIMEOUT">%1$d</xliff:g> 秒。"</string>
    <string name="bluetooth_ask_lasting_discovery" product="tablet" msgid="8528329166577187961">"「<xliff:g id="APP_NAME">%1$s</xliff:g>」要求將平板電腦設為向其他藍牙裝置顯示。您稍後可在「藍牙」設定中變更這項設定。"</string>
    <string name="bluetooth_ask_lasting_discovery" product="default" msgid="4398738575307583138">"「<xliff:g id="APP_NAME">%1$s</xliff:g>」要求將手機設為向其他藍牙裝置顯示。您稍後可在「藍牙」設定中變更這項設定。"</string>
    <string name="bluetooth_ask_lasting_discovery_no_name" product="tablet" msgid="1702590641426207062">"應用程式要求將平板電腦設為向其他藍牙裝置顯示。您稍後可在「藍牙」設定中變更這項設定。"</string>
    <string name="bluetooth_ask_lasting_discovery_no_name" product="default" msgid="8549952177383992238">"應用程式要求將手機設為向其他藍牙裝置顯示。您稍後可在「藍牙」設定中變更這項設定。"</string>
    <string name="bluetooth_ask_enablement_and_discovery" product="tablet" msgid="1141843490422565755">"「<xliff:g id="APP_NAME">%1$s</xliff:g>」要求開啟藍牙功能 <xliff:g id="TIMEOUT">%2$d</xliff:g> 秒，並在這段時間內將平板電腦設為向其他裝置顯示。"</string>
    <string name="bluetooth_ask_enablement_and_discovery" product="default" msgid="5195836980079191473">"「<xliff:g id="APP_NAME">%1$s</xliff:g>」要求開啟藍牙功能 <xliff:g id="TIMEOUT">%2$d</xliff:g> 秒，並在這段時間內將手機設為向其他裝置顯示。"</string>
    <string name="bluetooth_ask_enablement_and_discovery_no_name" product="tablet" msgid="7009338445281693765">"應用程式要求開啟藍牙功能 <xliff:g id="TIMEOUT">%1$d</xliff:g> 秒，並在這段時間內將平板電腦設為向其他裝置顯示。"</string>
    <string name="bluetooth_ask_enablement_and_discovery_no_name" product="default" msgid="8386904242279878734">"應用程式要求開啟藍牙功能 <xliff:g id="TIMEOUT">%1$d</xliff:g> 秒，並在這段時間內將手機設為向其他裝置顯示。"</string>
    <string name="bluetooth_ask_enablement_and_lasting_discovery" product="tablet" msgid="2279471426575892686">"「<xliff:g id="APP_NAME">%1$s</xliff:g>」要求開啟藍牙功能，並將平板電腦設為向其他裝置顯示。您稍後可在「藍牙」設定中變更這項設定。"</string>
    <string name="bluetooth_ask_enablement_and_lasting_discovery" product="default" msgid="6961969825475461450">"「<xliff:g id="APP_NAME">%1$s</xliff:g>」要求開啟藍牙功能，並將手機設為向其他裝置顯示。您稍後可在「藍牙」設定中變更這項設定。"</string>
    <string name="bluetooth_ask_enablement_and_lasting_discovery_no_name" product="tablet" msgid="692477613671555006">"應用程式要求開啟藍牙功能，並將平板電腦設為向其他裝置顯示。您稍後可在「藍牙」設定中變更這項設定。"</string>
    <string name="bluetooth_ask_enablement_and_lasting_discovery_no_name" product="default" msgid="6374480121751597648">"應用程式要求開啟藍牙功能，並將手機設為向其他裝置顯示。您稍後可在「藍牙」設定中變更這項設定。"</string>
    <string name="bluetooth_turning_on" msgid="4850574877288036646">"藍牙開啟中…"</string>
    <string name="bluetooth_turning_off" msgid="2337747302892025192">"關閉藍牙？？？"</string>
    <string name="bluetooth_connection_permission_request" msgid="4747918249032890077">"藍牙連線要求"</string>
    <string name="bluetooth_connection_notif_message" msgid="3603316575471431846">"輕按即可連接至「<xliff:g id="DEVICE_NAME">%1$s</xliff:g>」。"</string>
    <string name="bluetooth_connection_dialog_text" msgid="8455427559949998023">"您要連線至「<xliff:g id="DEVICE_NAME">%1$s</xliff:g>」嗎？"</string>
    <string name="bluetooth_phonebook_request" msgid="3951420080540915279">"電話簿存取權要求"</string>
    <string name="bluetooth_pb_acceptance_dialog_text" msgid="8930347091018455505">"<xliff:g id="DEVICE_NAME_0">%1$s</xliff:g> 要求存取您的聯絡人和通話記錄。允許 <xliff:g id="DEVICE_NAME_1">%2$s</xliff:g> 存取這些資料嗎？"</string>
    <string name="bluetooth_remember_choice" msgid="6919682671787049800">"不要再問我"</string>
    <string name="bluetooth_pb_remember_choice" msgid="3622898084442402071">"不要再問我"</string>
    <string name="bluetooth_map_request" msgid="4595727689513143902">"訊息存取權要求"</string>
    <string name="bluetooth_map_acceptance_dialog_text" msgid="8712508202081143737">"%1$s 想存取您的訊息，要授予 %2$s 存取權嗎？"</string>
    <string name="bluetooth_sap_request" msgid="2669762224045354417">"SIM 卡存取權要求"</string>
    <string name="bluetooth_sap_acceptance_dialog_text" msgid="4414253873553608690">"<xliff:g id="DEVICE_NAME_0">%1$s</xliff:g> 要存取您的 SIM 卡。如果允許存取 SIM 卡，您裝置上的數據連線將於連線期間停用。允許 <xliff:g id="DEVICE_NAME_1">%2$s?</xliff:g> 存取"</string>
    <string name="bluetooth_device_name_summary" msgid="522235742194965734">"向其他裝置顯示為「<xliff:g id="DEVICE_NAME">^1</xliff:g>」"</string>
    <string name="bluetooth_off_footer" msgid="8406865700572772936">"開啟藍牙即可連接其他裝置。"</string>
    <string name="bluetooth_paired_device_title" msgid="8638994696317952019">"您的裝置"</string>
    <string name="bluetooth_pairing_page_title" msgid="7712127387361962608">"配對新裝置"</string>
    <string name="bluetooth_pref_summary" product="tablet" msgid="3520035819421024105">"允許您的平板電腦與附近的藍牙裝置通訊"</string>
    <string name="bluetooth_pref_summary" product="device" msgid="2205100629387332862">"允許您的裝置與附近的藍牙裝置通訊"</string>
    <string name="bluetooth_pref_summary" product="default" msgid="782032074675157079">"允許您的手機與附近的藍牙裝置通訊"</string>
    <string name="bluetooth_disable_a2dp_hw_offload" msgid="4936610906348223810">"停用藍牙 A2DP 硬件卸載功能"</string>
    <string name="bluetooth_disable_a2dp_hw_offload_dialog_title" msgid="4340101417209145308">"要重新啟動裝置嗎？"</string>
    <string name="bluetooth_disable_a2dp_hw_offload_dialog_message" msgid="8827019472003234568">"您需要重新啟動裝置，才可變更此設定。"</string>
    <string name="bluetooth_disable_a2dp_hw_offload_dialog_confirm" msgid="2053793518537051975">"重新啟動"</string>
    <string name="bluetooth_disable_a2dp_hw_offload_dialog_cancel" msgid="2382443064737856652">"取消"</string>
    <string name="connected_device_available_media_title" msgid="2560067541413280645">"可用的媒體裝置"</string>
    <string name="connected_device_available_call_title" msgid="697154660967595684">"可用的通話裝置"</string>
    <string name="connected_device_connected_title" msgid="5871712271201945606">"目前已連接的裝置"</string>
    <string name="connected_device_saved_title" msgid="688364359746674536">"已儲存的裝置"</string>
    <string name="connected_device_add_device_summary" msgid="4041865900298680338">"系統將開啟藍牙以配對裝置"</string>
    <string name="connected_device_connections_title" msgid="5988939345181466770">"連接偏好設定"</string>
    <string name="connected_device_previously_connected_title" msgid="491765792822244604">"之前已連接的裝置"</string>
    <string name="connected_device_previously_connected_screen_title" msgid="6196066429488377795">"之前已連接的裝置"</string>
    <string name="connected_device_bluetooth_turned_on_toast" msgid="5683648191381637533">"已開啟藍牙"</string>
    <string name="previous_connected_see_all" msgid="3626779872898778415">"查看全部"</string>
    <string name="date_and_time" msgid="9062980487860757694">"日期和時間"</string>
    <string name="choose_timezone" msgid="1362834506479536274">"選擇時區"</string>
    <!-- no translation found for intent_sender_data_label (6332324780477289261) -->
    <skip />
    <string name="intent_sender_sendbroadcast_text" msgid="1415735148895872715">"傳送 <xliff:g id="BROADCAST">broadcast</xliff:g>"</string>
    <string name="intent_sender_action_label" msgid="616458370005452389">"<xliff:g id="ACTION">Action</xliff:g>："</string>
    <string name="intent_sender_startactivity_text" msgid="5080516029580421895">"啟動 <xliff:g id="ACTIVITY">activity</xliff:g>"</string>
    <string name="intent_sender_resource_label" msgid="6963659726895482829">"<xliff:g id="RESOURCE">Resource</xliff:g>："</string>
    <string name="intent_sender_account_label" msgid="465210404475603404">"帳戶："</string>
    <string name="proxy_settings_title" msgid="9049437837600320881">"Proxy"</string>
    <string name="proxy_clear_text" msgid="5555400754952012657">"清除"</string>
    <string name="proxy_port_label" msgid="5655276502233453400">"Proxy 通訊埠"</string>
    <string name="proxy_exclusionlist_label" msgid="7700491504623418701">"略過以下 Proxy："</string>
    <string name="proxy_defaultView_text" msgid="6387985519141433291">"還原預設值"</string>
    <string name="proxy_action_text" msgid="2957063145357903951">"完成"</string>
    <string name="proxy_hostname_label" msgid="8490171412999373362">"Proxy 主機名稱"</string>
    <string name="proxy_error" msgid="8926675299638611451">"注意"</string>
    <string name="proxy_error_dismiss" msgid="4993171795485460060">"確定"</string>
    <string name="proxy_error_invalid_host" msgid="6865850167802455230">"您所輸入的主機名稱無效。"</string>
    <string name="proxy_error_invalid_exclusion_list" msgid="678527645450894773">"您所輸入的排除清單格式有誤，請輸入以逗點分隔的排除網域清單。"</string>
    <string name="proxy_error_empty_port" msgid="5539106187558215246">"您必須填寫通訊埠欄位。"</string>
    <string name="proxy_error_empty_host_set_port" msgid="2451694104858226781">"如果主機欄位留空，則通訊埠欄位也必須留空。"</string>
    <string name="proxy_error_invalid_port" msgid="5988270202074492710">"您所輸入的通訊埠無效。"</string>
    <string name="proxy_warning_limited_support" msgid="7229337138062837422">"瀏覽器會使用 HTTP Proxy，但其他應用程式未必會採用。"</string>
    <string name="proxy_url_title" msgid="7185282894936042359">"PAC 網址： "</string>
    <string name="radio_info_dl_kbps" msgid="6894556071523815984">"下載頻寬 (kbps)："</string>
    <string name="radio_info_ul_kbps" msgid="946464073571185678">"上載頻寬 (kbps)："</string>
    <string name="radio_info_signal_location_label" msgid="3242990404410530456">"發射站位置資料 (已淘汰)："</string>
    <string name="radio_info_phy_chan_config" msgid="7133247058801474028">"LTE 實體渠道設定："</string>
    <string name="radio_info_cell_info_refresh_rate" msgid="7062777594049622128">"發射站資料重新整理頻率："</string>
    <string name="radio_info_cellinfo_label" msgid="6213223844927623098">"所有發射站量度資料："</string>
    <string name="radio_info_gprs_service_label" msgid="4209624131644060517">"數據服務："</string>
    <string name="radio_info_roaming_label" msgid="6141505430275138647">"漫遊："</string>
    <string name="radio_info_imei_label" msgid="1220524224732944192">"IMEI："</string>
    <string name="radio_info_call_redirect_label" msgid="2743797189722106231">"來電轉駁："</string>
    <string name="radio_info_ppp_resets_label" msgid="3587319503902576102">"開機後重設 PPP 的次數："</string>
    <string name="radio_info_current_network_label" msgid="9151285540639134945">"目前的網絡："</string>
    <string name="radio_info_ppp_received_label" msgid="363579470428151850">"收到的數據："</string>
    <string name="radio_info_gsm_service_label" msgid="1370863866816125489">"語音服務："</string>
    <string name="radio_info_signal_strength_label" msgid="5155734002519307416">"訊號強度："</string>
    <string name="radio_info_call_status_label" msgid="2611065018172747413">"視像通話狀態："</string>
    <string name="radio_info_ppp_sent_label" msgid="7748668735880404586">"已傳送的資料："</string>
    <string name="radio_info_message_waiting_label" msgid="1037302619943328273">"正在等待訊息："</string>
    <string name="radio_info_phone_number_label" msgid="7942153178953255231">"電話號碼："</string>
    <string name="radio_info_band_mode_label" msgid="8730871744887454509">"選擇無線電波段"</string>
    <string name="radio_info_voice_network_type_label" msgid="1443496502370667071">"語音網絡類型："</string>
    <string name="radio_info_data_network_type_label" msgid="7094323145105149312">"數據網絡類型："</string>
    <string name="radio_info_set_perferred_label" msgid="3511830813500105512">"設定偏好的網絡類型："</string>
    <string name="radio_info_ping_hostname_v4" msgid="7045103377818314709">"連線偵測主機名稱 (www.google.com) IPv4："</string>
    <string name="radio_info_ping_hostname_v6" msgid="1130906124160553954">"連線偵測主機名稱 (www.google.com) IPv6："</string>
    <string name="radio_info_http_client_test" msgid="2382286093023138339">"HTTP 用戶端測試："</string>
    <string name="ping_test_label" msgid="579228584343892613">"執行連線偵測測試"</string>
    <string name="radio_info_smsc_label" msgid="6399460520126501354">"SMSC："</string>
    <string name="radio_info_smsc_update_label" msgid="7258686760358791539">"更新"</string>
    <string name="radio_info_smsc_refresh_label" msgid="6902302130315125102">"重新整理"</string>
    <string name="radio_info_toggle_dns_check_label" msgid="6625185764803245075">"切換 DNS 檢查"</string>
    <string name="oem_radio_info_label" msgid="6163141792477958941">"OEM 專用資訊/設定"</string>
    <string name="band_mode_title" msgid="4071411679019296568">"設定無線電波段模式"</string>
    <string name="band_mode_loading" msgid="3555063585133586152">"正在載入波段清單..."</string>
    <string name="band_mode_set" msgid="5730560180249458484">"設定"</string>
    <string name="band_mode_failed" msgid="1495968863884716379">"不成功"</string>
    <string name="band_mode_succeeded" msgid="2701016190055887575">"成功"</string>
    <string name="sdcard_changes_instructions" msgid="4482324130377280131">"重新接上 USB 連接線時，所作的更改才會生效。"</string>
    <string name="sdcard_settings_screen_mass_storage_text" msgid="3741220147296482474">"啟用 USB 大量儲存裝置"</string>
    <string name="sdcard_settings_total_bytes_label" msgid="9184160745785062144">"總容量 (位元組)："</string>
    <string name="sdcard_settings_not_present_status" product="nosdcard" msgid="1636218515775929394">"未掛接 USB 儲存裝置。"</string>
    <string name="sdcard_settings_not_present_status" product="default" msgid="2048419626134861599">"沒有 SD 記憶卡。"</string>
    <string name="sdcard_settings_available_bytes_label" msgid="763232429899373001">"可用空間 (位元組)："</string>
    <string name="sdcard_settings_mass_storage_status" product="nosdcard" msgid="7993410985895217054">"USB 儲存裝置目前作為大量儲存裝置使用。"</string>
    <string name="sdcard_settings_mass_storage_status" product="default" msgid="2742075324087038036">"SD 記憶卡目前作為大量儲存裝置使用。"</string>
    <string name="sdcard_settings_unmounted_status" product="nosdcard" msgid="5128923500235719226">"現在可以安全移除 USB 儲存裝置了。"</string>
    <string name="sdcard_settings_unmounted_status" product="default" msgid="666233604712540408">"現在可以安全移除 SD 記憶卡了。"</string>
    <string name="sdcard_settings_bad_removal_status" product="nosdcard" msgid="7761390725880773697">"USB 儲存裝置在使用期間被移除！"</string>
    <string name="sdcard_settings_bad_removal_status" product="default" msgid="5145797653495907970">"SD 卡在使用期間被移除！"</string>
    <string name="sdcard_settings_used_bytes_label" msgid="8820289486001170836">"已用空間 (位元組)："</string>
    <string name="sdcard_settings_scanning_status" product="nosdcard" msgid="7503429447676219564">"正在掃瞄 USB 儲存裝置中的媒體..."</string>
    <string name="sdcard_settings_scanning_status" product="default" msgid="2763464949274455656">"正在掃瞄 SD 卡中的媒體..."</string>
    <string name="sdcard_settings_read_only_status" product="nosdcard" msgid="3624143937437417788">"USB 儲存裝置已掛接為唯讀裝置。"</string>
    <string name="sdcard_settings_read_only_status" product="default" msgid="4518291824764698112">"SD 記憶卡已掛接為唯讀裝置。"</string>
    <string name="skip_label" msgid="47510779345218297">"略過"</string>
    <string name="next_label" msgid="4693520878012668114">"下一步"</string>
    <string name="language_picker_title" msgid="3596315202551687690">"語言"</string>
    <string name="locale_remove_menu" msgid="7651301406723638854">"移除"</string>
    <string name="add_a_language" msgid="2330538812283783022">"新增語言"</string>
    <plurals name="dlg_remove_locales_title" formatted="false" msgid="4276642359346122396">
      <item quantity="other">要移除選取的語言嗎？</item>
      <item quantity="one">要移除選取的語言嗎？</item>
    </plurals>
    <string name="dlg_remove_locales_message" msgid="1361354927342876114">"文字將以其他語言顯示。"</string>
    <string name="dlg_remove_locales_error_title" msgid="2653242337224911425">"無法移除所有語言"</string>
    <string name="dlg_remove_locales_error_message" msgid="6697381512654262821">"請至少保留一種偏好語言"</string>
    <string name="locale_not_translated" msgid="516862628177166755">"部分應用程式可能不提供支援"</string>
    <string name="action_drag_label_move_up" msgid="9052210023727612540">"向上移"</string>
    <string name="action_drag_label_move_down" msgid="7448713844582912157">"向下移"</string>
    <string name="action_drag_label_move_top" msgid="557081389352288310">"移至頂端"</string>
    <string name="action_drag_label_move_bottom" msgid="2468642142414126482">"移到底端"</string>
    <string name="action_drag_label_remove" msgid="2861038147166966206">"移除語言"</string>
    <string name="activity_picker_label" msgid="6295660302548177109">"選擇活動"</string>
    <string name="device_info_label" msgid="6551553813651711205">"裝置資訊"</string>
    <string name="display_label" msgid="8074070940506840792">"螢幕"</string>
    <string name="phone_info_label" product="tablet" msgid="7820855350955963628">"平板電腦資訊"</string>
    <string name="phone_info_label" product="default" msgid="2127552523124277664">"手機資訊"</string>
    <string name="sd_card_settings_label" product="nosdcard" msgid="8101475181301178428">"USB 儲存裝置"</string>
    <string name="sd_card_settings_label" product="default" msgid="5743100901106177102">"SD 卡"</string>
    <string name="proxy_settings_label" msgid="3271174136184391743">"代理設定"</string>
    <string name="cancel" msgid="6859253417269739139">"取消"</string>
    <string name="okay" msgid="1997666393121016642">"確定"</string>
    <string name="forget" msgid="1400428660472591263">"刪除"</string>
    <string name="save" msgid="879993180139353333">"儲存"</string>
    <string name="done" msgid="6942539184162713160">"完成"</string>
    <string name="apply" msgid="1577045208487259229">"套用"</string>
    <string name="share" msgid="6791534619806355910">"分享"</string>
    <string name="settings_label" msgid="1626402585530130914">"設定"</string>
    <string name="settings_label_launcher" msgid="8344735489639482340">"設定"</string>
    <string name="settings_shortcut" msgid="3936651951364030415">"設定捷徑"</string>
    <string name="airplane_mode" msgid="8837269988154128601">"飛行模式"</string>
    <string name="wireless_networks_settings_title" msgid="3643009077742794212">"無線與網絡"</string>
    <string name="radio_controls_summary" msgid="1838624369870907268">"管理 Wi-Fi、藍牙、飛行模式、流動網絡和 VPN"</string>
    <string name="cellular_data_title" msgid="6835451574385496662">"流動數據"</string>
    <string name="calls_title" msgid="1262096900483238572">"允許通話"</string>
    <string name="sms_messages_title" msgid="1778636286080572535">"短訊"</string>
    <string name="cellular_data_summary" msgid="4660351864416939504">"允許使用流動數據網絡"</string>
    <string name="allow_data_usage_title" msgid="2238205944729213062">"允許漫遊時使用數據"</string>
    <string name="roaming" msgid="2619521775007402005">"漫遊"</string>
    <string name="roaming_enable" msgid="3737380951525303961">"漫遊時連線到數據服務"</string>
    <string name="roaming_disable" msgid="1295279574370898378">"漫遊時連線到數據服務"</string>
    <string name="roaming_reenable_message" msgid="9141007271031717369">"您已離開主網絡覆蓋範圍，且已關閉數據傳輸漫遊服務，因此數據連線已中斷。"</string>
    <string name="roaming_turn_it_on_button" msgid="4387601818162120589">"開啟"</string>
    <string name="roaming_warning" msgid="4275443317524544705">"您可能需要支付龐大的費用。"</string>
    <string name="roaming_warning_multiuser" product="tablet" msgid="6458990250829214777">"如果您允許數據漫遊，可能需要支付高昂的漫遊費用！\n\n這項設定會影響這部平板電腦的所有使用者。"</string>
    <string name="roaming_warning_multiuser" product="default" msgid="6368421100292355440">"如果您允許數據漫遊，可能需要支付高昂的漫遊費用！\n\n這項設定會影響這部手機的所有使用者。"</string>
    <string name="roaming_reenable_title" msgid="6068100976707316772">"允許數據漫遊？"</string>
    <string name="networks" msgid="6333316876545927039">"選擇網絡供應商"</string>
    <string name="sum_carrier_select" msgid="3616956422251879163">"選擇網絡供應商"</string>
    <string name="date_and_time_settings_title" msgid="3350640463596716780">"日期和時間"</string>
    <string name="date_and_time_settings_title_setup_wizard" msgid="2391530758339384324">"設定日期及時間"</string>
    <string name="date_and_time_settings_summary" msgid="7095318986757583584">"設定日期、時間、時區和格式"</string>
    <string name="date_time_auto" msgid="7076906458515908345">"自動設定日期和時間"</string>
    <string name="date_time_auto_summaryOn" msgid="4609619490075140381">"使用網絡提供的時間"</string>
    <string name="date_time_auto_summaryOff" msgid="8698762649061882791">"使用網絡提供的時間"</string>
    <string name="zone_auto" msgid="334783869352026648">"自動設定時區"</string>
    <string name="zone_auto_summaryOn" msgid="6142830927278458314">"使用網絡提供的時區"</string>
    <string name="zone_auto_summaryOff" msgid="2597745783162041390">"使用網絡提供的時區"</string>
    <string name="date_time_24hour_auto" msgid="2117383168985653422">"自動使用 24 小時制"</string>
    <string name="date_time_24hour_auto_summary" msgid="6351812925651480277">"使用地區設定預設值"</string>
    <string name="date_time_24hour_title" msgid="3203537578602803850">"24 小時格式"</string>
    <string name="date_time_24hour" msgid="1193032284921000063">"使用 24 小時格式"</string>
    <string name="date_time_set_time_title" msgid="6296795651349047016">"時間"</string>
    <string name="date_time_set_time" msgid="5716856602742530696">"設定時間"</string>
    <string name="date_time_set_timezone_title" msgid="3047322337368233197">"時區"</string>
    <string name="date_time_set_timezone" msgid="5045627174274377814">"選取時區"</string>
    <string name="date_time_set_date_title" msgid="6928286765325608604">"日期"</string>
    <string name="date_time_set_date" msgid="7021491668550232105">"設定日期"</string>
    <string name="date_time_search_region" msgid="2478334699004021972">"搜尋區域"</string>
    <string name="date_time_select_region" msgid="5434001881313168586">"區域"</string>
    <string name="date_time_select_fixed_offset_time_zones" msgid="6084375085203448645">"選取世界協調時間偏移量"</string>
    <string name="zone_change_to_from_dst" msgid="118656001224045590">"<xliff:g id="TIME_TYPE">%1$s</xliff:g>於 <xliff:g id="TRANSITION_DATE">%2$s</xliff:g>開始"</string>
    <string name="zone_info_exemplar_location_and_offset" msgid="1359698475641349336">"<xliff:g id="EXEMPLAR_LOCATION">%1$s</xliff:g> (<xliff:g id="OFFSET">%2$s</xliff:g>)"</string>
    <string name="zone_info_offset_and_name" msgid="164876167707284017">"<xliff:g id="TIME_TYPE">%2$s</xliff:g> (<xliff:g id="OFFSET">%1$s</xliff:g>)"</string>
    <string name="zone_info_footer" msgid="4192803402331390389">"使用<xliff:g id="OFFSET_AND_NAME">%1$s</xliff:g>。<xliff:g id="DST_TIME_TYPE">%2$s</xliff:g>的開始日期為：<xliff:g id="TRANSITION_DATE">%3$s</xliff:g>。"</string>
    <string name="zone_info_footer_no_dst" msgid="8652423870143056964">"使用<xliff:g id="OFFSET_AND_NAME">%1$s</xliff:g>。沒有夏令時間。"</string>
    <string name="zone_time_type_dst" msgid="8850494578766845276">"夏令時間"</string>
    <string name="zone_time_type_standard" msgid="3462424485380376522">"標準時間"</string>
    <string name="zone_menu_by_region" msgid="8370437123807764346">"按地區選取"</string>
    <string name="zone_menu_by_offset" msgid="7161573994228041794">"按世界協調時間偏移量選取"</string>
    <string name="date_picker_title" msgid="1338210036394128512">"日期"</string>
    <string name="time_picker_title" msgid="483460752287255019">"時間"</string>
    <string name="lock_after_timeout" msgid="4590337686681194648">"自動鎖定"</string>
    <string name="lock_after_timeout_summary" msgid="6128431871360905631">"休眠 <xliff:g id="TIMEOUT_STRING">%1$s</xliff:g> 後"</string>
    <string name="lock_immediately_summary_with_exception" msgid="9119632173886172690">"休眠後立即上鎖 (<xliff:g id="TRUST_AGENT_NAME">%1$s</xliff:g> 保持解鎖狀態時除外)"</string>
    <string name="lock_after_timeout_summary_with_exception" msgid="5579064842797188409">"休眠 <xliff:g id="TIMEOUT_STRING">%1$s</xliff:g>後 (<xliff:g id="TRUST_AGENT_NAME">%2$s</xliff:g> 保持解鎖狀態時除外)"</string>
    <string name="show_owner_info_on_lockscreen_label" msgid="5074906168357568434">"在鎖定畫面上顯示擁有者資訊"</string>
    <string name="owner_info_settings_title" msgid="5530285568897386122">"螢幕鎖定訊息"</string>
    <string name="security_enable_widgets_title" msgid="2754833397070967846">"啟用小工具"</string>
    <string name="security_enable_widgets_disabled_summary" msgid="6392489775303464905">"已由管理員停用"</string>
    <string name="lockdown_settings_title" msgid="7393790212603280213">"顯示鎖定選項"</string>
    <string name="lockdown_settings_summary" msgid="429230431748285997">"顯示開關按鈕選項，可在上鎖畫面停用 Smart Lock、指紋解鎖和通知功能"</string>
    <string name="trust_agents_extend_unlock_title" msgid="7606037621930237388">"SmartLock 只會延長解鎖模式"</string>
    <string name="trust_agents_extend_unlock_summary" msgid="8202536415389596741">"啟用這項功能後，SmartLock 會讓您的裝置處於解鎖狀態較長時間，但無法再解鎖已上鎖的裝置。"</string>
    <string name="trust_lost_locks_screen_title" msgid="2992742466966021682">"失去信任後，畫面將會上鎖"</string>
    <string name="trust_lost_locks_screen_summary" msgid="693784434582021206">"啟用這項功能後，當最後一個信任代理程式失去信任時，裝置將會上鎖"</string>
    <string name="owner_info_settings_summary" msgid="7472393443779227052">"無"</string>
    <string name="owner_info_settings_status" msgid="120407527726476378">"<xliff:g id="COUNT_0">%1$d</xliff:g> / <xliff:g id="COUNT_1">%2$d</xliff:g>"</string>
    <string name="owner_info_settings_edit_text_hint" msgid="7591869574491036360">"例如：Joe 的 Android。"</string>
    <string name="user_info_settings_title" msgid="1195015434996724736">"使用者資訊"</string>
    <string name="show_profile_info_on_lockscreen_label" msgid="2741208907263877990">"在上鎖畫面上顯示個人檔案資料"</string>
    <string name="profile_info_settings_title" msgid="3518603215935346604">"個人檔案資料"</string>
    <string name="Accounts_settings_title" msgid="1643879107901699406">"帳戶"</string>
    <string name="location_settings_title" msgid="1369675479310751735">"位置"</string>
    <string name="location_settings_master_switch_title" msgid="3560242980335542411">"使用位置資訊"</string>
    <string name="location_settings_summary_location_off" msgid="794370259612167176">"關閉"</string>
    <plurals name="location_settings_summary_location_on" formatted="false" msgid="5222949914335428617">
      <item quantity="other">開啟 - <xliff:g id="COUNT_1">%1$d</xliff:g> 個應用程式可以存取位置</item>
      <item quantity="one">開啟 - <xliff:g id="COUNT_0">%1$d</xliff:g> 個應用程式可以存取位置</item>
    </plurals>
    <string name="location_settings_loading_app_permission_stats" msgid="8523775367089431611">"正在載入…"</string>
    <string name="account_settings_title" msgid="626177544686329806">"帳戶"</string>
    <string name="security_settings_title" msgid="7945465324818485460">"安全性"</string>
    <string name="encryption_and_credential_settings_title" msgid="6514904533438791561">"加密和憑證"</string>
    <string name="encryption_and_credential_settings_summary" product="default" msgid="8721883002237981248">"手機已加密"</string>
    <string name="decryption_settings_summary" product="default" msgid="5671817824042639849">"手機未加密"</string>
    <string name="encryption_and_credential_settings_summary" product="tablet" msgid="7200428573872395685">"裝置已加密"</string>
    <string name="decryption_settings_summary" product="tablet" msgid="5794135636155570977">"裝置未加密"</string>
    <string name="lockscreen_settings_title" msgid="1099738951060387656">"上鎖畫面顯示"</string>
    <string name="lockscreen_settings_what_to_show_category" msgid="278055252361575926">"要顯示的內容"</string>
    <string name="security_settings_summary" msgid="967393342537986570">"設定我的位置、畫面解鎖、SIM 卡鎖定、認證儲存空間鎖定"</string>
    <string name="cdma_security_settings_summary" msgid="6068799952798901542">"設定我的位置、螢幕解鎖及認證儲存空間鎖定"</string>
    <string name="security_passwords_title" msgid="2881269890053568809">"私隱權"</string>
    <string name="disabled_by_administrator_summary" msgid="1601828700318996341">"已由管理員停用"</string>
    <string name="security_status_title" msgid="5848766673665944640">"安全性狀態"</string>
    <string name="security_dashboard_summary_face" msgid="268234254306703218">"螢幕鎖定, 臉容解鎖"</string>
    <string name="security_dashboard_summary" msgid="6757421634477554939">"螢幕鎖定、指紋"</string>
    <string name="security_dashboard_summary_no_fingerprint" msgid="8129641548372335540">"螢幕鎖定"</string>
    <string name="security_settings_face_preference_summary" msgid="1290187225482642821">"已加入臉孔"</string>
    <string name="security_settings_face_preference_summary_none" msgid="5460349732790152186">"輕按即可設定臉孔驗證"</string>
    <string name="security_settings_face_preference_title" msgid="7074548721778680481">"臉孔驗證"</string>
    <string name="security_settings_face_enroll_introduction_accessibility" msgid="7784083491315229721">"使用無障礙功能設定"</string>
    <string name="security_settings_face_enroll_introduction_accessibility_diversity" msgid="4455532390587307262"></string>
    <string name="security_settings_face_enroll_introduction_accessibility_vision" msgid="7075186169796301461"></string>
    <string name="security_settings_face_enroll_introduction_cancel" msgid="4277182322482408514">"取消"</string>
    <string name="security_settings_face_enroll_introduction_title" msgid="2694505011712885439">"使用臉孔解鎖"</string>
    <string name="security_settings_face_enroll_introduction_title_unlock_disabled" msgid="8180330567034286589">"使用臉孔驗證"</string>
    <string name="security_settings_face_enroll_introduction_message" msgid="6150611993438981458">"使用臉孔解鎖手機、授權購物或登入應用程式。"</string>
    <string name="security_settings_face_enroll_introduction_message_unlock_disabled" msgid="6393270235632444857">"使用臉孔解鎖手機或核准購物交易。\n\n請注意：您無法使用臉孔解鎖此裝置。如需瞭解詳情，請聯絡您機構的管理員。"</string>
    <string name="security_settings_face_enroll_introduction_message_setup" msgid="5704661081718707858">"使用臉孔解鎖手機、授權購物或登入應用程式"</string>
    <string name="security_settings_face_enroll_repeat_title" msgid="4019853239039918762">"將您的臉孔置於圓圈中心"</string>
    <string name="security_settings_face_enroll_enrolling_skip" msgid="1933553314312349529">"稍後再註冊"</string>
    <string name="face_add_max" msgid="4408683751143942949">"您可以加入最多 <xliff:g id="COUNT">%d</xliff:g> 張臉孔"</string>
    <string name="face_intro_error_max" msgid="160022811747660581">"您加入的臉孔數目已達上限"</string>
    <string name="face_intro_error_unknown" msgid="6367721696446677261">"無法加入更多臉孔"</string>
    <string name="security_settings_face_enroll_error_dialog_title" msgid="2869110702072655323">"尚未完成註冊"</string>
    <string name="security_settings_face_enroll_dialog_ok" msgid="2980238861223265089">"確定"</string>
    <string name="security_settings_face_enroll_error_timeout_dialog_message" msgid="1701191960569185087">"臉孔註冊時限已過，請再試一次。"</string>
    <string name="security_settings_face_enroll_error_generic_dialog_message" msgid="3825066262969499407">"無法註冊臉孔。"</string>
    <string name="security_settings_face_enroll_finish_title" msgid="8268014305067971249">"完成註冊，效果不錯。"</string>
    <string name="security_settings_face_enroll_done" msgid="6670735678797960484">"完成"</string>
    <string name="security_settings_face_settings_use_face_category" msgid="8444494667872034497">"使用臉容完成以下操作"</string>
    <string name="security_settings_face_settings_use_face_unlock_phone" msgid="8720574411679475571">"解鎖裝置"</string>
    <string name="security_settings_face_settings_use_face_for_apps" msgid="5751549943998662469">"應用程式登入與付款"</string>
    <string name="security_settings_face_settings_require_attention" msgid="1638445716306615123">"張開眼睛以解鎖"</string>
    <string name="security_settings_face_settings_require_attention_details" msgid="5749808567341263288">"使用臉容驗證時必須張開眼睛"</string>
    <string name="security_settings_face_settings_require_confirmation" msgid="2559602923985027572">"每次都要確認"</string>
    <string name="security_settings_face_settings_require_confirmation_details" msgid="2002651109571928756">"在應用程式內驗證時，每次都要確認"</string>
    <string name="security_settings_face_settings_remove_face_data" msgid="3477772641643318370">"移除臉容資料"</string>
    <string name="security_settings_face_settings_footer" msgid="8056977398747222768">"您的臉容可以用來解鎖裝置和存取應用程式。"<annotation id="url">"瞭解詳情"</annotation></string>
    <string name="security_settings_fingerprint_preference_title" msgid="2488725232406204350">"指紋"</string>
    <string name="fingerprint_manage_category_title" msgid="8293801041700001681">"管理指紋"</string>
    <string name="fingerprint_usage_category_title" msgid="8438526918999536619">"使用指紋"</string>
    <string name="fingerprint_add_title" msgid="1926752654454033904">"新增指紋"</string>
    <string name="fingerprint_enable_keyguard_toggle_title" msgid="5078060939636911795">"螢幕鎖定"</string>
    <plurals name="security_settings_fingerprint_preference_summary" formatted="false" msgid="624961700033979880">
      <item quantity="other">已設定 <xliff:g id="COUNT_1">%1$d</xliff:g> 個指紋</item>
      <item quantity="one">已設定 <xliff:g id="COUNT_0">%1$d</xliff:g> 個指紋</item>
    </plurals>
    <string name="security_settings_fingerprint_preference_summary_none" msgid="1507739327565151923"></string>
    <string name="security_settings_fingerprint_enroll_introduction_title" msgid="3201556857492526098">"指紋解鎖"</string>
    <string name="security_settings_fingerprint_enroll_introduction_title_unlock_disabled" msgid="7066417934622827305">"使用您的指紋"</string>
    <string name="security_settings_fingerprint_enroll_introduction_message" msgid="3508870672887336095">"輕觸指紋感應器即可解鎖手機、授權購物或登入應用程式。任何指紋加入手機後均可執行這些操作，因此請審慎決定要加入的指紋。\n\n請注意：相對於複雜的上鎖圖案或 PIN，指紋識別的安全性較低。"</string>
    <string name="security_settings_fingerprint_enroll_introduction_message_unlock_disabled" msgid="1550756694054944874">"使用指紋解鎖手機或核准購物交易。\n\n請注意：您無法使用指紋解鎖此裝置。如需瞭解詳情，請聯絡您機構的管理員。"</string>
    <string name="security_settings_fingerprint_enroll_introduction_message_setup" msgid="6817326798834882531">"使用指紋解鎖手機或核准購物交易。\n\n請注意：相對於複雜的上鎖圖案或 PIN，指紋識別的安全性較低。"</string>
    <string name="security_settings_fingerprint_enroll_introduction_cancel" msgid="3199351118385606526">"取消"</string>
    <string name="security_settings_fingerprint_enroll_introduction_continue" msgid="7472492858148162530">"繼續"</string>
    <string name="security_settings_fingerprint_enroll_introduction_cancel_setup" msgid="5021369420474432665">"略過"</string>
    <string name="security_settings_fingerprint_enroll_introduction_continue_setup" msgid="1961957425135180242">"繼續"</string>
    <string name="setup_fingerprint_enroll_skip_title" msgid="362050541117362034">"要略過指紋設定程序嗎？"</string>
    <string name="setup_fingerprint_enroll_skip_after_adding_lock_text" msgid="958990414356204763">"指紋設定程序只需一至兩分鐘。如果您略過此程序，稍後可以在設定中自行新增您的指紋。"</string>
    <string name="lock_screen_intro_skip_title" msgid="4988210105913705679">"要略過螢幕鎖定設定程序嗎？"</string>
    <string name="lock_screen_intro_skip_dialog_text_frp" product="tablet" msgid="1581834104051243425">"系統將不會開啟裝置保護功能。如果您的平板電腦遺失、被盜或被重設，您將無法防止他人使用此平板電腦。"</string>
    <string name="lock_screen_intro_skip_dialog_text_frp" product="device" msgid="4629503416877189572">"系統將不會開啟裝置保護功能。如果您的裝置遺失、被盜或被重設，您將無法防止他人使用此裝置。"</string>
    <string name="lock_screen_intro_skip_dialog_text_frp" product="default" msgid="2423428240245737909">"系統將不會開啟裝置保護功能。如果您的手機遺失、被盜或被重設，您將無法防止他人使用此手機。"</string>
    <string name="lock_screen_intro_skip_dialog_text" product="tablet" msgid="5219287483885558525">"系統將不會開啟裝置保護功能。如果您的平板電腦遺失或被盜，您將無法防止他人使用此平板電腦。"</string>
    <string name="lock_screen_intro_skip_dialog_text" product="device" msgid="1466238255429527112">"系統將不會開啟裝置保護功能。如果您的裝置遺失或被盜，您將無法防止他人使用此裝置。"</string>
    <string name="lock_screen_intro_skip_dialog_text" product="default" msgid="3008526710555416125">"系統將不會開啟裝置保護功能。如果您的手機遺失或被盜，您將無法防止他人使用此手機。"</string>
    <string name="skip_anyway_button_label" msgid="2323522873558834513">"仍要略過"</string>
    <string name="go_back_button_label" msgid="4745265266186209467">"返回"</string>
    <string name="security_settings_fingerprint_enroll_find_sensor_title" msgid="3051496861358227199">"輕觸感應器"</string>
    <string name="security_settings_fingerprint_enroll_find_sensor_message" msgid="8793966374365960368">"指紋感應器在手機背面。請使用食指輕觸感應器。"</string>
    <string name="security_settings_fingerprint_enroll_find_sensor_content_description" msgid="2058830032070449160">"裝置和指紋感應器位置圖示"</string>
    <string name="security_settings_fingerprint_enroll_dialog_name_label" msgid="7086763077909041106">"名稱"</string>
    <string name="security_settings_fingerprint_enroll_dialog_ok" msgid="4150384963879569750">"確定"</string>
    <string name="security_settings_fingerprint_enroll_dialog_delete" msgid="4114615413240707936">"刪除"</string>
    <string name="security_settings_fingerprint_enroll_start_title" msgid="2068961812439460133">"輕觸感應器"</string>
    <string name="security_settings_fingerprint_enroll_start_message" msgid="3909929328942564524">"手指放在感應器上，感到震動時移開"</string>
    <string name="security_settings_fingerprint_enroll_repeat_title" msgid="2819679722403209778">"移開手指，然後再次輕觸"</string>
    <string name="security_settings_fingerprint_enroll_repeat_message" msgid="6158989350522518586">"手指重覆按壓，記錄指紋各個部分"</string>
    <string name="security_settings_fingerprint_enroll_finish_title" msgid="7567276170287972230">"已加入指紋"</string>
    <string name="security_settings_fingerprint_enroll_finish_message" msgid="8970048776120548976">"看到此圖示時，請使用您的指紋識別身份或核准購物交易"</string>
    <string name="security_settings_fingerprint_enroll_enrolling_skip" msgid="3710211704052369752">"稍後再做"</string>
    <string name="setup_fingerprint_enroll_enrolling_skip_title" msgid="6808422329107426923">"略過指紋設定？"</string>
    <string name="setup_fingerprint_enroll_enrolling_skip_message" msgid="274849306857859783">"您已選擇使用指紋作為唯一的手機解鎖方式。如果您現在略過，將需要稍後設定。設定過程只需約一分鐘。"</string>
    <string name="security_settings_fingerprint_enroll_setup_screen_lock" msgid="1195743489835505376">"設定螢幕鎖定"</string>
    <string name="security_settings_fingerprint_enroll_done" msgid="4014607378328187567">"完成"</string>
    <string name="security_settings_fingerprint_enroll_touch_dialog_title" msgid="1863561601428695160">"糟糕，這不是感應器"</string>
    <string name="security_settings_fingerprint_enroll_touch_dialog_message" msgid="2989019978041986175">"請使用食指輕觸位於手機背面的感應器。"</string>
    <string name="security_settings_fingerprint_enroll_error_dialog_title" msgid="3618021988442639280">"尚未完成註冊"</string>
    <string name="security_settings_fingerprint_enroll_error_timeout_dialog_message" msgid="2942551158278899627">"已達到指紋註冊次數上限，請重試。"</string>
    <string name="security_settings_fingerprint_enroll_error_generic_dialog_message" msgid="3624760637222239293">"無法註冊指紋，請重試或使用另一隻手指。"</string>
    <string name="fingerprint_enroll_button_add" msgid="6317978977419045463">"新增其他"</string>
    <string name="fingerprint_enroll_button_next" msgid="6247009337616342759">"下一步"</string>
    <string name="security_settings_fingerprint_enroll_disclaimer" msgid="2624905914239271751">"除了解鎖您的手機，您也可以使用您的指紋授權購買和存取應用程式。"<annotation id="url">"瞭解詳情"</annotation></string>
    <string name="security_settings_fingerprint_enroll_disclaimer_lockscreen_disabled" msgid="7846871823167357942">" 已停用螢幕鎖定選項。如需瞭解詳情，請聯絡您機構的管理員。"<annotation id="admin_details">"瞭解詳情"</annotation>\n\n"您仍可以使用指紋核准購物和應用程式存取權。"<annotation id="url">"瞭解詳情"</annotation></string>
    <string name="security_settings_fingerprint_enroll_lift_touch_again" msgid="1888772560642539718">"提起手指，然後再次輕觸感應器"</string>
    <string name="fingerprint_add_max" msgid="1020927549936895822">"你可以加入最多 <xliff:g id="COUNT">%d</xliff:g> 個指紋"</string>
    <string name="fingerprint_intro_error_max" msgid="6864066984678078441">"您加入指紋的數目已達上限"</string>
    <string name="fingerprint_intro_error_unknown" msgid="1905692132326523040">"無法加入更多指紋"</string>
    <string name="fingerprint_last_delete_title" msgid="6410310101247028988">"確定移除所有指紋？"</string>
    <string name="fingerprint_delete_title" msgid="1368196182612202898">"移除「<xliff:g id="FINGERPRINT_ID">%1$s</xliff:g>」"</string>
    <string name="fingerprint_delete_message" msgid="8597787803567398131">"要刪除這個指紋嗎？"</string>
    <string name="fingerprint_last_delete_message" msgid="7852321001254275878">"您將無法使用指紋解鎖手機、授權購物或登入應用程式"</string>
    <string name="fingerprint_last_delete_message_profile_challenge" msgid="6521520787746771912">"您將無法使用指紋解鎖工作設定檔、授權購物，或登入工作應用程式"</string>
    <string name="fingerprint_last_delete_confirm" msgid="2634726361059274289">"是，請移除"</string>
    <string name="crypt_keeper_settings_title" msgid="4219233835490520414">"加密"</string>
    <string name="crypt_keeper_encrypt_title" product="tablet" msgid="1060273569887301457">"對平板電腦進行加密"</string>
    <string name="crypt_keeper_encrypt_title" product="default" msgid="1878996487755806122">"將手機加密"</string>
    <string name="crypt_keeper_encrypted_summary" msgid="1868233637888132906">"已加密"</string>
    <string name="crypt_keeper_desc" product="tablet" msgid="503014594435731275">"您的帳戶、設定、已下載應用程式及其資料、媒體和其他檔案皆可加密。將平板電腦加密後，系統會套用螢幕鎖定 (即解鎖圖案、數字 PIN 或密碼)，您必須在每次開機時解除螢幕鎖定，才能將平板電腦解密。除此之外，唯一的解密方法是將平板電腦回復原廠設定，清除其中所有資料。\n\n加密程序可能需要一個多小時才能完成。開始執行加密程序前，電池必須充滿，而平板電腦在加密過程中必須全程連接電源。如果中斷程序，您將遺失部分或所有資料"</string>
    <string name="crypt_keeper_desc" product="default" msgid="2579929266645543631">"您的帳戶、設定、已下載應用程式及其資料、媒體和其他檔案皆可加密。將手機加密後，系統會套用螢幕鎖定 (即解鎖圖案、數字 PIN 或密碼)，您必須在每次開機時解除螢幕鎖定，才能將手機解密。除此之外，唯一的解密方法是將手機回復原廠設定，清除其中所有資料。\n\n加密程序可能需要一個多小時才能完成。開始執行加密程序前，電池必須充滿，而手機在加密過程中必須全程連接電源。如果中斷程序，您將遺失部分或所有資料。"</string>
    <string name="crypt_keeper_button_text" product="tablet" msgid="1189623490604750854">"對平板電腦加密"</string>
    <string name="crypt_keeper_button_text" product="default" msgid="2008346408473255519">"將手機加密"</string>
    <string name="crypt_keeper_low_charge_text" msgid="2029407131227814893">"請將電池充電，然後再試一次。"</string>
    <string name="crypt_keeper_unplugged_text" msgid="4785376766063053901">"請插上充電器，然後再試一次。"</string>
    <string name="crypt_keeper_dialog_need_password_title" msgid="4058971800557767">"沒有鎖定螢幕的 PIN 或密碼"</string>
    <string name="crypt_keeper_dialog_need_password_message" msgid="4071395977297369642">"您必須先設定鎖定螢幕的 PIN 或密碼，才能開始加密。"</string>
    <string name="crypt_keeper_confirm_title" msgid="5100339496381875522">"加密？"</string>
    <string name="crypt_keeper_final_desc" product="tablet" msgid="517662068757620756">"您無法取消加密操作，如果過程中斷，將會失去資料。加密程序需時 1 個小時或以上，您的平板電腦會在過程中重新啟動數次。"</string>
    <string name="crypt_keeper_final_desc" product="default" msgid="287503113671320916">"您無法取消加密操作，如果過程中斷，將會失去資料。加密程序需時 1 個小時或以上，您的手機會在過程中重新啟動數次。"</string>
    <string name="crypt_keeper_setup_title" msgid="1783951453124244969">"加密中"</string>
    <string name="crypt_keeper_setup_description" product="tablet" msgid="6689952371032099350">"平板電腦正在進行加密，請稍候 (已完成 <xliff:g id="PERCENT">^1</xliff:g>%)。"</string>
    <string name="crypt_keeper_setup_description" product="default" msgid="951918761585534875">"手機正在進行加密，請稍候 (已完成 <xliff:g id="PERCENT">^1</xliff:g>%)。"</string>
    <string name="crypt_keeper_setup_time_remaining" product="tablet" msgid="1655047311546745695">"平板電腦加密作業正在進行中，請稍候 (剩餘時間：<xliff:g id="DURATION">^1</xliff:g>)"</string>
    <string name="crypt_keeper_setup_time_remaining" product="default" msgid="1862964662304683072">"手機加密作業正在進行中，請稍候 (剩餘時間：<xliff:g id="DURATION">^1</xliff:g>)"</string>
    <string name="crypt_keeper_force_power_cycle" product="tablet" msgid="556504311511212648">"如要解鎖您的平板電腦，請先將其關閉再開啟。"</string>
    <string name="crypt_keeper_force_power_cycle" product="default" msgid="1794353635603020327">"如要解鎖您的手機，請先將其關閉再開啟。"</string>
    <string name="crypt_keeper_warn_wipe" msgid="2738374897337991667">"警告：解鎖嘗試次數只剩 <xliff:g id="COUNT">^1</xliff:g> 次！如果持續失敗，您的裝置將被清除。"</string>
    <string name="crypt_keeper_enter_password" msgid="2223340178473871064">"輸入密碼"</string>
    <string name="crypt_keeper_failed_title" msgid="7133499413023075961">"加密失敗"</string>
    <string name="crypt_keeper_failed_summary" product="tablet" msgid="8219375738445017266">"加密程序中斷且未完成，因此您無法再存取平板電腦上的資料。\n\n如要繼續使用平板電腦，您必須恢復原廠設定。完成重設後，您可以在設定平板電腦時，還原先前備份至「Google 帳戶」的資料。"</string>
    <string name="crypt_keeper_failed_summary" product="default" msgid="3270131542549577953">"加密程序中斷且未完成，因此您無法再存取手機上的資料。\n\n如要繼續使用手機，您必須恢復原廠設定。完成重設後，您可以在設定手機時，還原先前備份至「Google 帳戶」的資料。"</string>
    <string name="crypt_keeper_data_corrupt_title" msgid="8759119849089795751">"解密失敗"</string>
    <string name="crypt_keeper_data_corrupt_summary" product="tablet" msgid="840107296925798402">"您輸入的密碼正確，不過您的數據已損毀。\n\n如要繼續使用，您必須將平板電腦恢復原廠設定。經過重設後，您可以在設定平板電腦時將早前備份到個人 Google 帳戶的數據全部還原。"</string>
    <string name="crypt_keeper_data_corrupt_summary" product="default" msgid="8843311420059663824">"您輸入的密碼正確，不過您的數據已損毀。\n\n如要繼續使用，您必須將手機恢復原廠設定。經過重設後，您可以在設定手機時將早前備份到個人 Google 帳戶的數據全部還原。"</string>
    <string name="crypt_keeper_switch_input_method" msgid="4168332125223483198">"切換輸入法"</string>
    <string name="suggested_lock_settings_title" msgid="8498743819223200961">"保護手機安全"</string>
    <string name="suggested_lock_settings_summary" product="tablet" msgid="2296800316150748710">"設定螢幕鎖定以保護平板電腦"</string>
    <string name="suggested_lock_settings_summary" product="device" msgid="7562847814806365373">"設定螢幕鎖定以保護裝置"</string>
    <string name="suggested_lock_settings_summary" product="default" msgid="1526355348444658181">"設定螢幕鎖定以保護手機"</string>
    <string name="suggested_fingerprint_lock_settings_title" msgid="2174553391551398081">"新增用於解鎖的指紋"</string>
    <string name="suggested_fingerprint_lock_settings_summary" product="tablet" msgid="5738274583658668124"></string>
    <string name="suggested_fingerprint_lock_settings_summary" product="device" msgid="5738274583658668124"></string>
    <string name="suggested_fingerprint_lock_settings_summary" product="default" msgid="5738274583658668124"></string>
    <string name="lock_settings_picker_title" msgid="1095755849152582712">"選擇螢幕鎖定方式"</string>
    <string name="lock_settings_picker_title_profile" msgid="8822511284992306796">"選擇工作設定檔鎖定方式"</string>
    <string name="setup_lock_settings_picker_title" product="tablet" msgid="90329443364067215">"保護您的平板電腦"</string>
    <string name="setup_lock_settings_picker_title" product="device" msgid="2399952075134938929">"保護您的裝置"</string>
    <string name="setup_lock_settings_picker_title" product="default" msgid="1572244299605153324">"保護您的手機"</string>
    <string name="lock_settings_picker_biometrics_added_security_message" msgid="1507307757032207572">"為提升安全性，請設定後備螢幕鎖定方式"</string>
    <string name="setup_lock_settings_picker_message" product="tablet" msgid="8919671129189936210">"只要啟用裝置保護功能，即可阻止他人在未經您准許下使用此平板電腦。請選擇您想使用的螢幕鎖定功能。"</string>
    <string name="setup_lock_settings_picker_message" product="device" msgid="3787276514406353777">"只要啟用裝置保護功能，即可阻止他人在未經您准許下使用此裝置。請選擇您想使用的螢幕鎖定功能。"</string>
    <string name="setup_lock_settings_picker_message" product="default" msgid="3692856437543730446">"只要啟用裝置保護功能，即可阻止他人在未經您准許下使用此手機。請選擇您想使用的螢幕鎖定功能。"</string>
    <string name="lock_settings_picker_fingerprint_message" msgid="4755230324778371292">"選擇您的後備螢幕鎖定方式"</string>
    <string name="lock_settings_picker_face_message" msgid="197106534637556054">"選擇您的後備螢幕鎖定方式"</string>
    <string name="setup_lock_settings_options_button_label" msgid="8511153243629402929">"螢幕鎖定選項"</string>
    <string name="setup_lock_settings_options_dialog_title" msgid="5058207955455973917">"螢幕鎖定選項"</string>
    <string name="unlock_set_unlock_launch_picker_title" msgid="2084576942666016993">"螢幕鎖定"</string>
    <string name="unlock_set_unlock_launch_picker_summary_lock_immediately" msgid="5967714169972542586">"<xliff:g id="UNLOCK_METHOD">%1$s</xliff:g>/休眠後立即啟動"</string>
    <string name="unlock_set_unlock_launch_picker_summary_lock_after_timeout" msgid="4696710373399258413">"<xliff:g id="UNLOCK_METHOD">%1$s</xliff:g>/休眠 <xliff:g id="TIMEOUT_STRING">%2$s</xliff:g>後啟動"</string>
    <string name="unlock_set_unlock_launch_picker_title_profile" msgid="124176557311393483">"工作設定檔鎖定方式"</string>
    <string name="unlock_set_unlock_launch_picker_change_title" msgid="5045866882028324941">"更改螢幕鎖定"</string>
    <string name="unlock_set_unlock_launch_picker_change_summary" msgid="2790960639554590668">"變更或停用解鎖圖形、PIN 或密碼安全性"</string>
    <string name="unlock_set_unlock_launch_picker_enable_summary" msgid="4791110798817242301">"選擇您要鎖定螢幕的方式"</string>
    <string name="unlock_set_unlock_off_title" msgid="7117155352183088342">"無"</string>
    <string name="unlock_set_unlock_off_summary" msgid="94361581669110415"></string>
    <string name="unlock_set_unlock_none_title" msgid="5679243878975864640">"滑動"</string>
    <string name="unlock_set_unlock_none_summary" msgid="8914673583104628191">"無安全性設定"</string>
    <string name="unlock_set_unlock_pattern_title" msgid="2912067603917311700">"圖案"</string>
    <string name="unlock_set_unlock_pattern_summary" msgid="7062696666227725593">"中等安全性設定"</string>
    <string name="unlock_set_unlock_pin_title" msgid="5846029709462329515">"PIN"</string>
    <string name="unlock_set_unlock_pin_summary" msgid="907878650556383388">"中至高等安全性設定"</string>
    <string name="unlock_set_unlock_password_title" msgid="8775603825675090937">"密碼"</string>
    <string name="unlock_set_unlock_password_summary" msgid="8856220848940929546">"高等安全性設定"</string>
    <string name="unlock_set_do_later_title" msgid="4894767558414979243">"暫時不要"</string>
    <string name="current_screen_lock" msgid="4104091715420072219">"目前的螢幕鎖定方式"</string>
    <string name="fingerprint_unlock_set_unlock_pattern" msgid="4939057588092120368">"指紋 + 上鎖圖形"</string>
    <string name="fingerprint_unlock_set_unlock_pin" msgid="8010746824051056986">"指紋 + PIN"</string>
    <string name="fingerprint_unlock_set_unlock_password" msgid="7351131075806338634">"指紋 + 密碼"</string>
    <string name="fingerprint_unlock_skip_fingerprint" msgid="1441077909803666681">"不設定指紋並繼續"</string>
    <string name="fingerprint_unlock_title" msgid="2826226740306003991">"您可以使用指紋解鎖手機。為安全起見，此選項需要設定後備螢幕鎖定方式。"</string>
    <string name="face_unlock_set_unlock_pattern" msgid="8792301636367000123">"臉孔驗證 + 圖案"</string>
    <string name="face_unlock_set_unlock_pin" msgid="1196620299595657479">"臉孔驗證 + PIN"</string>
    <string name="face_unlock_set_unlock_password" msgid="223117276773907474">"臉孔驗證 + 密碼"</string>
    <string name="face_unlock_skip_face" msgid="6362883392838482791">"不驗證臉孔並繼續"</string>
    <string name="face_unlock_title" msgid="9042382084472444316">"您可以使用臉孔解鎖手機。為安全起見，此選項需要設定後備螢幕鎖定方式。"</string>
    <string name="unlock_set_unlock_disabled_summary" msgid="2051593894736282302">"已由管理員、加密政策或認證儲存空間停用"</string>
    <string name="unlock_set_unlock_mode_off" msgid="5881952274566013651">"無"</string>
    <string name="unlock_set_unlock_mode_none" msgid="8467360084676871617">"滑動"</string>
    <string name="unlock_set_unlock_mode_pattern" msgid="7837270780919299289">"圖案"</string>
    <string name="unlock_set_unlock_mode_pin" msgid="3541326261341386690">"PIN 碼"</string>
    <string name="unlock_set_unlock_mode_password" msgid="1203938057264146610">"密碼"</string>
    <string name="unlock_setup_wizard_fingerprint_details" msgid="7893457665921363009">"設定螢幕鎖定後，您還可以前往 [設定] &gt; [安全性] 設定您的指紋。"</string>
    <string name="unlock_disable_lock_title" msgid="1427036227416979120">"關閉螢幕鎖定"</string>
    <string name="unlock_disable_frp_warning_title" msgid="264008934468492550">"移除裝置保護功能？"</string>
    <string name="unlock_disable_frp_warning_title_profile" msgid="5507136301904313583">"要移除設定檔保護功能嗎？"</string>
    <string name="unlock_disable_frp_warning_content_pattern" msgid="8869767290771023461">"如沒有設定解鎖圖形，裝置保護功能將無法運作。"</string>
    <string name="unlock_disable_frp_warning_content_pattern_fingerprint" msgid="2986105377420905314">"移除您的上鎖圖案後，裝置保護功能將無法使用。<xliff:g id="EMPTY_LINE">

</xliff:g>您已儲存的指紋也會從此裝置中移除，因此您將無法透過指紋解鎖手機、授權購物或登入應用程式。"</string>
    <string name="unlock_disable_frp_warning_content_pin" msgid="586996206210265131">"如沒有啟用 PIN，裝置保護功能將無法運作。"</string>
    <string name="unlock_disable_frp_warning_content_pin_fingerprint" msgid="3370462835533123695">"移除您的 PIN 後，裝置保護功能將無法使用。<xliff:g id="EMPTY_LINE">

</xliff:g>您已儲存的指紋也會從此裝置中移除，因此您將無法透過指紋解鎖手機、授權購物或登入應用程式。"</string>
    <string name="unlock_disable_frp_warning_content_password" msgid="5420612686852555537">"如沒有啟用密碼，裝置保護功能將無法運作。"</string>
    <string name="unlock_disable_frp_warning_content_password_fingerprint" msgid="3595476296430536798">"移除您的密碼後，裝置保護功能將無法使用。<xliff:g id="EMPTY_LINE">

</xliff:g>您已儲存的指紋也會從此裝置中移除，因此您將無法透過指紋解鎖手機、授權購物或登入應用程式。"</string>
    <string name="unlock_disable_frp_warning_content_unknown" msgid="1550718040483548220">"如沒有啟用螢幕鎖定，裝置保護功能將無法運作。"</string>
    <string name="unlock_disable_frp_warning_content_unknown_fingerprint" msgid="3679351662094349506">"移除您的螢幕鎖定後，裝置保護功能將無法使用。<xliff:g id="EMPTY_LINE">

</xliff:g>您已儲存的指紋也會從此裝置中移除，因此您將無法透過指紋解鎖手機、授權購物或登入應用程式。"</string>
    <string name="unlock_disable_frp_warning_content_pattern_profile" msgid="8682200103576359918">"如沒有啟用圖案上鎖功能，設定檔保護功能將無法運作。"</string>
    <string name="unlock_disable_frp_warning_content_pattern_fingerprint_profile" msgid="6718155854303231675">"移除您的上鎖圖案後，工作設定檔保護功能將無法使用。<xliff:g id="EMPTY_LINE">

</xliff:g>您已儲存的指紋也會從此工作設定檔中移除，因此您將無法透過指紋解鎖手機、授權購物或登入應用程式。"</string>
    <string name="unlock_disable_frp_warning_content_pin_profile" msgid="7790688070593867767">"如沒有啟用 PIN，設定檔保護功能將無法運作。"</string>
    <string name="unlock_disable_frp_warning_content_pin_fingerprint_profile" msgid="4209564603132870532">"移除您的 PIN 後，工作設定檔保護功能將無法使用。<xliff:g id="EMPTY_LINE">

</xliff:g>您已儲存的指紋也會從此工作設定檔中移除，因此您將無法透過指紋解鎖手機、授權購物或登入應用程式。"</string>
    <string name="unlock_disable_frp_warning_content_password_profile" msgid="7569285520567674461">"如沒有啟用密碼，設定檔保護功能將無法運作。"</string>
    <string name="unlock_disable_frp_warning_content_password_fingerprint_profile" msgid="2994300676764706047">"移除您的密碼後，工作設定檔保護功能將無法使用。<xliff:g id="EMPTY_LINE">

</xliff:g>您已儲存的指紋也會從此工作設定檔中移除，因此您將無法透過指紋解鎖手機、授權購物或登入應用程式。"</string>
    <string name="unlock_disable_frp_warning_content_unknown_profile" msgid="6984215718701688202">"如沒有啟用螢幕鎖定，設定檔保護功能將無法運作。"</string>
    <string name="unlock_disable_frp_warning_content_unknown_fingerprint_profile" msgid="4994062501123299418">"移除您的螢幕鎖定後，工作設定檔保護功能將無法使用。<xliff:g id="EMPTY_LINE">

</xliff:g>您已儲存的指紋也會從此工作設定檔中移除，因此您將無法透過指紋解鎖手機、授權購物或登入應用程式。"</string>
    <string name="unlock_disable_frp_warning_ok" msgid="7075138677177748705">"是，請移除"</string>
    <string name="unlock_change_lock_pattern_title" msgid="2044092014872741130">"更改解鎖圖形"</string>
    <string name="unlock_change_lock_pin_title" msgid="806629901095938484">"變更解鎖 PIN"</string>
    <string name="unlock_change_lock_password_title" msgid="5606298470358768865">"變更解鎖密碼"</string>
    <string name="lock_failed_attempts_before_wipe" msgid="2219711062197089783">"請再試一次。您已嘗試 <xliff:g id="CURRENT_ATTEMPTS">%1$d</xliff:g> 次，最多可試 <xliff:g id="TOTAL_ATTEMPTS">%2$d</xliff:g> 次。"</string>
    <string name="lock_last_attempt_before_wipe_warning_title" msgid="4277765862798876826">"您的資料將會刪除"</string>
    <string name="lock_last_pattern_attempt_before_wipe_device" msgid="1688030823464420974">"如果您下次畫出錯誤的上鎖圖案，系統將會刪除此裝置上的資料"</string>
    <string name="lock_last_pin_attempt_before_wipe_device" msgid="5350785938296254352">"如果您下次輸入錯誤的 PIN，系統將會刪除此裝置上的資料"</string>
    <string name="lock_last_password_attempt_before_wipe_device" msgid="6208035114731421034">"如果您下次輸入錯誤的密碼，系統將會刪除此裝置上的資料"</string>
    <string name="lock_last_pattern_attempt_before_wipe_user" msgid="7851504071368235547">"如果您下次畫出錯誤的上鎖圖案，系統將會刪除此使用者"</string>
    <string name="lock_last_pin_attempt_before_wipe_user" msgid="4049024921333961715">"如果您下次輸入錯誤的 PIN，系統將會刪除此使用者"</string>
    <string name="lock_last_password_attempt_before_wipe_user" msgid="4660886542496781672">"如果您下次輸入錯誤的密碼，系統將會刪除此使用者"</string>
    <string name="lock_last_pattern_attempt_before_wipe_profile" msgid="2437716252059050291">"如果您下次畫出錯誤的上鎖圖案，系統將會刪除工作設定檔和相關資料"</string>
    <string name="lock_last_pin_attempt_before_wipe_profile" msgid="5799931839127476913">"如果您下次輸入錯誤的 PIN，系統將會刪除工作設定檔和相關資料"</string>
    <string name="lock_last_password_attempt_before_wipe_profile" msgid="6786586046975042158">"如果您下次輸入錯誤的密碼，系統將會刪除工作設定檔和相關資料"</string>
    <string name="lock_failed_attempts_now_wiping_device" msgid="5047439819181833824">"輸入錯誤的次數太多，系統將會刪除此裝置上的資料。"</string>
    <string name="lock_failed_attempts_now_wiping_user" msgid="6188180643494518001">"輸入錯誤的次數太多，系統將會刪除此使用者。"</string>
    <string name="lock_failed_attempts_now_wiping_profile" msgid="1745475043685915442">"輸入錯誤的次數太多，系統將會刪除此工作設定檔和相關資料。"</string>
    <string name="lock_failed_attempts_now_wiping_dialog_dismiss" msgid="8246716090548717312">"關閉"</string>
    <plurals name="lockpassword_password_too_short" formatted="false" msgid="1957883871187697796">
      <item quantity="other">必須至少有 <xliff:g id="COUNT_1">%d</xliff:g> 個字元</item>
      <item quantity="one">必須包含至少 <xliff:g id="COUNT_0">%d</xliff:g> 個字元</item>
    </plurals>
    <plurals name="lockpassword_pin_too_short" formatted="false" msgid="5019935246875659237">
      <item quantity="other">PIN 必須至少有 <xliff:g id="COUNT_1">%d</xliff:g> 個數字</item>
      <item quantity="one">PIN 必須至少有 <xliff:g id="COUNT_0">%d</xliff:g> 個數字</item>
    </plurals>
    <string name="lockpassword_continue_label" msgid="4602203784934526940">"繼續"</string>
    <plurals name="lockpassword_password_too_long" formatted="false" msgid="4581209996591221075">
      <item quantity="other">必須少於 <xliff:g id="NUMBER_1">%d</xliff:g> 個字元</item>
      <item quantity="one">必須少於 <xliff:g id="NUMBER_0">%d</xliff:g> 個字元</item>
    </plurals>
    <plurals name="lockpassword_pin_too_long" formatted="false" msgid="185568652740755131">
      <item quantity="other">必須少於 <xliff:g id="NUMBER_1">%d</xliff:g> 個數字</item>
      <item quantity="one">必須少於 <xliff:g id="NUMBER_0">%d</xliff:g> 個數字</item>
    </plurals>
    <string name="lockpassword_pin_contains_non_digits" msgid="7284664023164191198">"只可包含數字 0-9"</string>
    <string name="lockpassword_pin_recently_used" msgid="1401569207976460727">"裝置管理員不允許使用最近用過的 PIN 碼"</string>
    <string name="lockpassword_pin_blacklisted_by_admin" msgid="8563366383328811472">"您的 IT 管理員已禁止使用常用的 PIN 碼，請嘗試輸入另一個 PIN 碼。"</string>
    <string name="lockpassword_illegal_character" msgid="8049611046639943217">"您不可使用無效字元"</string>
    <string name="lockpassword_password_requires_alpha" msgid="3036589522150097731">"必須包含最少 1 個字母"</string>
    <string name="lockpassword_password_requires_digit" msgid="5140062925787058765">"必須包含最少 1 個數字"</string>
    <string name="lockpassword_password_requires_symbol" msgid="5944350865681510893">"必須包含最少 1 個符號"</string>
    <plurals name="lockpassword_password_requires_letters" formatted="false" msgid="9013132344745898400">
      <item quantity="other">必須包含最少 <xliff:g id="COUNT">%d</xliff:g> 個字母</item>
      <item quantity="one">必須包含最少 1 個字母</item>
    </plurals>
    <plurals name="lockpassword_password_requires_lowercase" formatted="false" msgid="2626327674921055486">
      <item quantity="other">必須包含最少 <xliff:g id="COUNT">%d</xliff:g> 個小寫字母</item>
      <item quantity="one">必須包含最少 1 個小寫字母</item>
    </plurals>
    <plurals name="lockpassword_password_requires_uppercase" formatted="false" msgid="7860796359913920356">
      <item quantity="other">必須包含最少 <xliff:g id="COUNT">%d</xliff:g> 個大寫字母</item>
      <item quantity="one">必須包含最少 1 個大寫字母</item>
    </plurals>
    <plurals name="lockpassword_password_requires_numeric" formatted="false" msgid="1967587658356336828">
      <item quantity="other">必須包含最少 <xliff:g id="COUNT">%d</xliff:g> 個數字</item>
      <item quantity="one">必須包含最少 1 個數字</item>
    </plurals>
    <plurals name="lockpassword_password_requires_symbols" formatted="false" msgid="6751305770863640574">
      <item quantity="other">必須包含最少 <xliff:g id="COUNT">%d</xliff:g> 個特別符號</item>
      <item quantity="one">必須包含最少 1 個特別符號</item>
    </plurals>
    <plurals name="lockpassword_password_requires_nonletter" formatted="false" msgid="4440596998172043055">
      <item quantity="other">必須包含最少 <xliff:g id="COUNT">%d</xliff:g> 個非字母字元</item>
      <item quantity="one">必須包含最少 1 個非字母字元</item>
    </plurals>
    <string name="lockpassword_password_recently_used" msgid="942665351220525547">"裝置管理員不允許使用最近用過的密碼"</string>
    <string name="lockpassword_password_blacklisted_by_admin" msgid="9105101266246197027">"您的 IT 管理員已禁止使用常用的密碼，請嘗試輸入另一個密碼。"</string>
    <string name="lockpassword_pin_no_sequential_digits" msgid="680765285206990584">"不可使用依遞增或遞減順序排列或重複的連續數字"</string>
    <string name="lockpassword_confirm_label" msgid="8176726201389902380">"確認"</string>
    <string name="lockpassword_cancel_label" msgid="8818529276331121899">"取消"</string>
    <string name="lockpassword_clear_label" msgid="5724429464960458155">"清除"</string>
    <string name="lockpattern_tutorial_cancel_label" msgid="6431583477570493261">"取消"</string>
    <string name="lockpattern_tutorial_continue_label" msgid="3559793618653400434">"下一步"</string>
    <string name="lock_setup" msgid="3355847066343753943">"設定完成。"</string>
    <string name="manage_device_admin" msgid="537804979483211453">"裝置管理應用程式"</string>
    <string name="number_of_device_admins_none" msgid="7185056721919496069">"沒有使用中的應用程式"</string>
    <plurals name="number_of_device_admins" formatted="false" msgid="3361891840111523393">
      <item quantity="other"><xliff:g id="COUNT_1">%d</xliff:g> 個使用中的應用程式</item>
      <item quantity="one"><xliff:g id="COUNT_0">%d</xliff:g> 個使用中的應用程式</item>
    </plurals>
    <string name="manage_trust_agents" msgid="4629279457536987768">"信任的代理程式"</string>
    <string name="disabled_because_no_backup_security" msgid="6877660253409580377">"如要使用，請先設定上鎖畫面"</string>
    <string name="manage_trust_agents_summary" msgid="1475819820389620546">"無"</string>
    <plurals name="manage_trust_agents_summary_on" formatted="false" msgid="3935182396726101824">
      <item quantity="other"><xliff:g id="COUNT">%d</xliff:g> 個有效的可信任代理</item>
      <item quantity="one">1 個有效的可信任代理</item>
    </plurals>
    <string name="bluetooth_quick_toggle_title" msgid="1037056952714061893">"藍芽"</string>
    <string name="bluetooth_quick_toggle_summary" msgid="5293641680139873341">"開啟藍牙功能"</string>
    <string name="bluetooth_settings" msgid="1810521656168174329">"藍牙"</string>
    <string name="bluetooth_settings_title" msgid="1908745291161353016">"藍牙"</string>
    <string name="bluetooth_settings_summary" msgid="2091062709530570462">"管理連線，設定裝置名稱和可偵測性"</string>
    <string name="bluetooth_pairing_request" msgid="2605098826364694673">"與<xliff:g id="DEVICE_NAME">%1$s</xliff:g>配對？"</string>
    <string name="bluetooth_pairing_key_msg" msgid="418124944140102021">"藍牙配對碼"</string>
    <string name="bluetooth_enter_passkey_msg" msgid="6813273136442138444">"輸入配對代碼，然後按 [返回] 或 Enter 鍵"</string>
    <string name="bluetooth_enable_alphanumeric_pin" msgid="7222713483058171357">"PIN 中含有字母或符號"</string>
    <string name="bluetooth_pin_values_hint" msgid="3815897557875873646">"一般是 0000 或 1234"</string>
    <string name="bluetooth_pin_values_hint_16_digits" msgid="7849359451584101077">"必須為 16 位數字"</string>
    <string name="bluetooth_enter_pin_other_device" msgid="4637977124526813470">"您可能也必須在另一部裝置上輸入這個 PIN 碼。"</string>
    <string name="bluetooth_enter_passkey_other_device" msgid="2798719004030279602">"您可能也必須在另一部裝置上輸入這個密碼金鑰。"</string>
    <string name="bluetooth_confirm_passkey_msg" msgid="3708312912841950052">"如要與下列裝置配對：&lt;br&gt;&lt;b&gt;<xliff:g id="DEVICE_NAME">%1$s</xliff:g>&lt;/b&gt;&lt;br&gt;&lt;br&gt;請確認該裝置是否顯示下列密碼金鑰：&lt;br&gt;&lt;b&gt;<xliff:g id="PASSKEY">%2$s</xliff:g>&lt;/b&gt;"</string>
    <string name="bluetooth_incoming_pairing_msg" msgid="1615930853859551491">"來自：&lt;br&gt;&lt;b&gt;<xliff:g id="DEVICE_NAME">%1$s</xliff:g>&lt;/b&gt;&lt;br&gt;&lt;br&gt;要與這部裝置配對嗎？"</string>
    <string name="bluetooth_display_passkey_pin_msg" msgid="2796550001376088433">"如要與 <xliff:g id="BOLD1_0">&lt;br&gt;&lt;b&gt;</xliff:g><xliff:g id="DEVICE_NAME">%1$s</xliff:g><xliff:g id="END_BOLD1">&lt;/b&gt;&lt;br&gt;&lt;br&gt;</xliff:g> 配對，請在該裝置上輸入：<xliff:g id="BOLD2_1">&lt;br&gt;&lt;b&gt;</xliff:g><xliff:g id="PASSKEY">%2$s</xliff:g><xliff:g id="END_BOLD2">&lt;/b&gt;</xliff:g>，然後按 Return 或 Enter 鍵。"</string>
    <string name="bluetooth_pairing_shares_phonebook" msgid="9082518313285787097">"允許存取您的聯絡人和通話記錄"</string>
    <string name="bluetooth_error_title" msgid="6850384073923533096"></string>
    <string name="bluetooth_connecting_error_message" msgid="1397388344342081090">"無法連接「<xliff:g id="DEVICE_NAME">%1$s</xliff:g>」。"</string>
    <string name="bluetooth_preference_scan_title" msgid="2277464653118896016">"掃瞄裝置"</string>
    <string name="bluetooth_search_for_devices" msgid="2754007356491461674">"重新整理"</string>
    <string name="bluetooth_searching_for_devices" msgid="9203739709307871727">"正在搜尋..."</string>
    <string name="bluetooth_preference_device_settings" msgid="907776049862799122">"裝置設定"</string>
    <string name="bluetooth_preference_paired_dialog_title" msgid="8875124878198774180">"已配對的裝置"</string>
    <string name="bluetooth_preference_paired_dialog_internet_option" msgid="7112953286863428412">"互聯網連線"</string>
    <string name="bluetooth_preference_paired_dialog_keyboard_option" msgid="2271954176947879628">"鍵盤"</string>
    <string name="bluetooth_preference_paired_dialog_contacts_option" msgid="7747163316331917594">"通訊錄和通話記錄"</string>
    <string name="bluetooth_pairing_dialog_title" msgid="1417255032435317301">"與這個裝置配對？"</string>
    <string name="bluetooth_pairing_dialog_sharing_phonebook_title" msgid="7664141669886358618">"共用電話簿？"</string>
    <string name="bluetooth_pairing_dialog_contants_request" msgid="5531109163573611348">"<xliff:g id="DEVICE_NAME">%1$s</xliff:g> 要求存取您的通訊錄和通話記錄。"</string>
    <string name="bluetooth_pairing_dialog_paring_request" msgid="8451248193517851958">"「<xliff:g id="DEVICE_NAME">%1$s</xliff:g>」提出藍牙配對要求。一旦配對成功，對方將可存取您的通訊錄和通話記錄。"</string>
    <string name="bluetooth_preference_found_media_devices" msgid="1617401232446299411">"可用的裝置"</string>
    <string name="bluetooth_preference_no_found_devices" msgid="7594339669961811591">"沒有可用裝置"</string>
    <string name="bluetooth_device_context_connect" msgid="3997659895003244941">"連線"</string>
    <string name="bluetooth_device_context_disconnect" msgid="8220072022970148683">"中斷連線"</string>
    <string name="bluetooth_device_context_pair_connect" msgid="7611522504813927727">"配對並連線"</string>
    <string name="bluetooth_device_context_unpair" msgid="662992425948536144">"解除配對"</string>
    <string name="bluetooth_device_context_disconnect_unpair" msgid="7644014238070043798">"中斷連線並解除配對"</string>
    <string name="bluetooth_device_context_connect_advanced" msgid="2643129703569788771">"選項..."</string>
    <string name="bluetooth_menu_advanced" msgid="8572178316357220524">"進階設定"</string>
    <string name="bluetooth_advanced_titlebar" msgid="2142159726881547669">"藍牙進階設定"</string>
    <string name="bluetooth_empty_list_bluetooth_off" msgid="6351930724051893423">"當啟用藍牙功能後，您的裝置可以與其他附近的藍牙裝置通訊。"</string>
    <string name="bluetooth_scanning_on_info_message" msgid="824285504325592644">"啟用藍牙功能後，您的裝置可與附近的其他藍牙裝置通訊。\n\n為改善裝置的使用體驗，應用程式和服務仍可隨時掃瞄附近的裝置 (即使藍牙功能已關閉)。此操作可用來改善適地性功能和服務。您可在"<annotation id="link">"掃瞄設定"</annotation>"中變更此設定。"</string>
    <string name="ble_scan_notify_text" msgid="1295915006005700650">"為提高定位準確度，系統應用程式和服務仍可偵測藍牙裝置。您可以在<xliff:g id="LINK_BEGIN_0">LINK_BEGIN</xliff:g>掃瞄設定<xliff:g id="LINK_END_1">LINK_END</xliff:g>中更改此設定。"</string>
    <string name="bluetooth_connect_failed" msgid="4500234659813241053">"無法連線，請再試一次。"</string>
    <string name="device_details_title" msgid="6576953269221085300">"裝置詳情"</string>
    <string name="bluetooth_device_mac_address" msgid="2513724313558236181">"裝置的藍牙位址：<xliff:g id="ADDRESS">%1$s</xliff:g>"</string>
    <string name="bluetooth_unpair_dialog_title" msgid="38467834196432400">"要忘記裝置嗎？"</string>
    <string name="bluetooth_unpair_dialog_body" product="default" msgid="9087609557757135712">"您的手機將與 <xliff:g id="DEVICE_NAME">%1$s</xliff:g> 取消配對"</string>
    <string name="bluetooth_unpair_dialog_body" product="tablet" msgid="7785695793007576501">"您的平板電腦將與 <xliff:g id="DEVICE_NAME">%1$s</xliff:g> 取消配對"</string>
    <string name="bluetooth_unpair_dialog_body" product="device" msgid="251257782642157557">"您的裝置將與 <xliff:g id="DEVICE_NAME">%1$s</xliff:g> 取消配對"</string>
    <string name="bluetooth_unpair_dialog_forget_confirm_button" msgid="3829370108973879006">"忘記裝置"</string>
    <string name="bluetooth_connect_specific_profiles_title" msgid="6952214406025825164">"連線至..."</string>
    <string name="bluetooth_disconnect_a2dp_profile" msgid="3524648279150937177">"即將中斷「<xliff:g id="DEVICE_NAME">%1$s</xliff:g>」與媒體音頻的連線。"</string>
    <string name="bluetooth_disconnect_headset_profile" msgid="8635908811168780720">"即將中斷「<xliff:g id="DEVICE_NAME">%1$s</xliff:g>」與免提聽筒音頻的連線。"</string>
    <string name="bluetooth_disconnect_hid_profile" msgid="3282295189719352075">"即將中斷「<xliff:g id="DEVICE_NAME">%1$s</xliff:g>」與輸入裝置的連線。"</string>
    <string name="bluetooth_disconnect_pan_user_profile" msgid="8037627994382458698">"即將中斷透過 <xliff:g id="DEVICE_NAME">%1$s</xliff:g> 取得的互聯網連線。"</string>
    <string name="bluetooth_disconnect_pan_nap_profile" product="tablet" msgid="8355910926439312604">"「<xliff:g id="DEVICE_NAME">%1$s</xliff:g>」將中斷且不再共用此平板電腦的互聯網連線。"</string>
    <string name="bluetooth_disconnect_pan_nap_profile" product="default" msgid="6251611115860359886">"「<xliff:g id="DEVICE_NAME">%1$s</xliff:g>」將中斷且不再共用此手機的互聯網連線。"</string>
    <string name="bluetooth_device_advanced_title" msgid="6066342531927499308">"已配對的藍牙裝置"</string>
    <string name="bluetooth_device_advanced_online_mode_title" msgid="3689050071425683114">"連線"</string>
    <string name="bluetooth_device_advanced_online_mode_summary" msgid="1204424107263248336">"連線至藍牙裝置"</string>
    <string name="bluetooth_device_advanced_profile_header_title" msgid="102745381968579605">"用於"</string>
    <string name="bluetooth_device_advanced_rename_device" msgid="5148578059584955791">"重新命名"</string>
    <string name="bluetooth_device_advanced_enable_opp_title" msgid="8222550640371627365">"允許接收外來檔案"</string>
    <string name="bluetooth_pan_user_profile_summary_connected" msgid="6436258151814414028">"已連線至裝置並取得互聯網連線"</string>
    <string name="bluetooth_pan_nap_profile_summary_connected" msgid="1322694224800769308">"與裝置分享本機互聯網連線"</string>
    <string name="bluetooth_dock_settings" msgid="3218335822716052885">"座架設定"</string>
    <string name="bluetooth_dock_settings_title" msgid="5543069893044375188">"使用座架播放音頻"</string>
    <string name="bluetooth_dock_settings_headset" msgid="1001821426078644650">"作為手機揚聲器"</string>
    <string name="bluetooth_dock_settings_a2dp" msgid="8791004998846630574">"用於音樂與媒體"</string>
    <string name="bluetooth_dock_settings_remember" msgid="5551459057010609115">"記住設定"</string>
    <string name="bluetooth_max_connected_audio_devices_string" msgid="6752690395207847881">"連接藍牙音訊裝置的數量上限"</string>
    <string name="bluetooth_max_connected_audio_devices_dialog_title" msgid="5936561749790095473">"選取已連接藍牙音訊裝置的數量上限"</string>
    <string name="wifi_display_settings_title" msgid="8740852850033480136">"投放"</string>
    <string name="wifi_display_enable_menu_item" msgid="4883036464138167674">"啟用無線螢幕分享"</string>
    <string name="wifi_display_no_devices_found" msgid="1382012407154143453">"找不到附近的裝置。"</string>
    <string name="wifi_display_status_connecting" msgid="5688608834000748607">"連線中"</string>
    <string name="wifi_display_status_connected" msgid="8364125226376985558">"已連線"</string>
    <string name="wifi_display_status_in_use" msgid="8556830875615434792">"使用中"</string>
    <string name="wifi_display_status_not_available" msgid="5714978725794210102">"無法使用"</string>
    <string name="wifi_display_details" msgid="7791118209992162698">"顯示設定"</string>
    <string name="wifi_display_options_title" msgid="5740656401635054838">"無線顯示選項"</string>
    <string name="wifi_display_options_forget" msgid="9119048225398894580">"刪除"</string>
    <string name="wifi_display_options_done" msgid="5703116500357822557">"完成"</string>
    <string name="wifi_display_options_name" msgid="4756080222307467898">"名稱"</string>
    <string name="wifi_band_24ghz" msgid="852929254171856911">"2.4 GHz"</string>
    <string name="wifi_band_5ghz" msgid="6433822023268515117">"5 GHz"</string>
    <string name="wifi_sign_in_button_text" msgid="8404345621836792112">"登入"</string>
    <string name="wifi_tap_to_sign_in" msgid="6990161842394669054">"輕按這裡即可登入網絡"</string>
    <!-- no translation found for tx_link_speed (6139577455916971837) -->
    <skip />
    <!-- no translation found for rx_link_speed (5729003360923133988) -->
    <skip />
    <string name="wifi_ask_enable" msgid="2795469717302060104">"「<xliff:g id="REQUESTER">%s</xliff:g>」要求開啟 Wi-Fi"</string>
    <string name="wifi_ask_disable" msgid="728366570145493573">"「<xliff:g id="REQUESTER">%s</xliff:g>」要求關閉 Wi-Fi"</string>
    <string name="nfc_quick_toggle_title" msgid="6769159366307299004">"NFC"</string>
    <string name="nfc_quick_toggle_summary" product="tablet" msgid="8302974395787498915">"允許平板電腦在與其他裝置接觸時交換資料"</string>
    <string name="nfc_quick_toggle_summary" product="default" msgid="5237208142892767592">"允許手機與其他裝置接觸時交換資料"</string>
    <string name="nfc_disclaimer_title" msgid="4364003873202264039">"開啟 NFC"</string>
    <string name="nfc_disclaimer_content" msgid="5566907911915158075">"NFC 讓此裝置和其他附近的裝置/目標 (例如付款終端機、存取閱讀器，以及互動廣告或標籤) 交換之間交換資料。"</string>
    <string name="android_beam_settings_title" msgid="7832812974600338649">"Android Beam"</string>
    <string name="android_beam_on_summary" msgid="3618057099355636830">"準備就緒，可經由 NFC 傳輸應用程式內容"</string>
    <string name="android_beam_off_summary" msgid="4663095428454779138">"關閉"</string>
    <string name="android_beam_disabled_summary" msgid="1737782116894793393">"NFC 已關閉，因此無法使用"</string>
    <string name="android_beam_label" msgid="6257036050366775040">"Android Beam"</string>
    <string name="android_beam_explained" msgid="1810540319385192758">"開啟此功能後，只需將裝置靠在一起，即可將應用程式內容傳送至另一部支援 NFC 的裝置。例如，您可以傳送網頁、YouTube 影片、聯絡人和其他內容。\n\n只需將裝置靠在一起 (通常是背靠背)，然後輕按螢幕，應用程式便會隨即決定要傳送的內容。"</string>
    <string name="wifi_quick_toggle_title" msgid="8850161330437693895">"Wi‑Fi"</string>
    <string name="wifi_quick_toggle_summary" msgid="2696547080481267642">"開啟 Wi-Fi"</string>
    <string name="wifi_settings" msgid="29722149822540994">"Wi‑Fi"</string>
    <string name="wifi_settings_master_switch_title" msgid="4746267967669683259">"使用 Wi-Fi"</string>
    <string name="wifi_settings_category" msgid="8719175790520448014">"Wi-Fi 設定"</string>
    <string name="wifi_settings_title" msgid="3103415012485692233">"Wi‑Fi"</string>
    <string name="wifi_settings_summary" msgid="668767638556052820">"設定和管理無線網絡接入點"</string>
    <string name="wifi_select_network" msgid="4210954938345463209">"選取 Wi-Fi"</string>
    <string name="wifi_starting" msgid="6732377932749942954">"正在開啟 Wi-Fi..."</string>
    <string name="wifi_stopping" msgid="8952524572499500804">"正在關閉 Wi-Fi…"</string>
    <string name="wifi_error" msgid="3207971103917128179">"錯誤"</string>
    <string name="wifi_sap_no_channel_error" msgid="3108445199311817111">"此國家/地區無法使用 5 GHz 頻譜"</string>
    <string name="wifi_in_airplane_mode" msgid="8652520421778203796">"處於飛行模式"</string>
    <string name="wifi_notify_open_networks" msgid="76298880708051981">"開啟網絡通知"</string>
    <string name="wifi_notify_open_networks_summary" msgid="2761326999921366960">"有高品質的公共網絡時通知我"</string>
    <string name="wifi_wakeup" msgid="8815640989361538036">"自動開啟 Wi‑Fi"</string>
    <string name="wifi_wakeup_summary" msgid="2530814331062997163">"附近有已儲存的高品質網絡 (例如家用網絡) 時再開啟 Wi-Fi"</string>
    <string name="wifi_wakeup_summary_no_location" msgid="7494539594649967699">"由於位置資訊功能已關閉，因此無法使用。請開啟 [位置資訊]"<annotation id="link"></annotation>"。"</string>
    <string name="wifi_wakeup_summary_scanning_disabled" msgid="7247227922074840445">"Wi‑Fi 掃瞄功能已關閉，因此無法使用"</string>
    <string name="wifi_wakeup_summary_scoring_disabled" msgid="108339002136866897">"如要使用，請選擇網絡評分供應商"</string>
    <string name="wifi_poor_network_detection" msgid="4925789238170207169">"已避免欠佳的連線"</string>
    <string name="wifi_poor_network_detection_summary" msgid="7016103106105907127">"除非互聯網連線穩定，否則不要使用 Wi-Fi 網絡"</string>
    <string name="wifi_avoid_poor_network_detection_summary" msgid="1644292503152790501">"只使用互聯網連線穩定的網絡"</string>
    <string name="use_open_wifi_automatically_title" msgid="6851951242903078588">"連線至開放網絡"</string>
    <string name="use_open_wifi_automatically_summary" msgid="2982091714252931713">"自動連線至高品質的公共網絡"</string>
    <string name="use_open_wifi_automatically_summary_scoring_disabled" msgid="593964217679325831">"如要使用該功能，請選擇一個網絡評分供應商"</string>
    <string name="use_open_wifi_automatically_summary_scorer_unsupported_disabled" msgid="8472122600853650258">"如要使用該功能，請選擇一個兼容的網絡評分供應商"</string>
    <string name="wifi_install_credentials" msgid="3551143317298272860">"安裝憑證"</string>
    <string name="wifi_scan_notify_text" msgid="5544778734762998889">"為提升位置資訊精確度，應用程式和服務仍可隨時掃瞄 Wi-Fi 網絡 (即使 Wi-Fi 已關閉)。此操作可用來改善適地性功能和服務。您可以前往<xliff:g id="LINK_BEGIN_0">LINK_BEGIN</xliff:g>掃瞄設定<xliff:g id="LINK_END_1">LINK_END</xliff:g>變更此設定。"</string>
    <string name="wifi_scan_notify_text_scanning_off" msgid="3426075479272242098">"為提高定位準確度，請前往「<xliff:g id="LINK_BEGIN_0">LINK_BEGIN</xliff:g>掃瞄設定<xliff:g id="LINK_END_1">LINK_END</xliff:g>」開啟 Wi-Fi 掃瞄功能。"</string>
    <string name="wifi_scan_notify_remember_choice" msgid="7104867814641144485">"不用再顯示"</string>
    <string name="wifi_setting_sleep_policy_title" msgid="5149574280392680092">"休眠時繼續連接 Wi-Fi 網絡"</string>
    <string name="wifi_setting_on_during_sleep_title" msgid="8308975500029751565">"休眠狀態仍保持 Wi-Fi 連線"</string>
    <string name="wifi_setting_sleep_policy_error" msgid="8174902072673071961">"變更設定時發生問題"</string>
    <string name="wifi_suspend_efficiency_title" msgid="2338325886934703895">"提升效能"</string>
    <string name="wifi_suspend_optimizations" msgid="1220174276403689487">"Wi-Fi 優化"</string>
    <string name="wifi_suspend_optimizations_summary" msgid="4151428966089116856">"開啟 Wi-Fi 時盡量節約用電"</string>
    <string name="wifi_limit_optimizations_summary" msgid="9000801068363468950">"限制 Wi-Fi 耗電量"</string>
    <string name="wifi_switch_away_when_unvalidated" msgid="8593144541347373394">"當 Wi‑Fi 無法連線至互聯網時，切換至流動數據網絡。"</string>
    <string name="wifi_cellular_data_fallback_title" msgid="8753386877755616476">"自動切換至流動數據網絡"</string>
    <string name="wifi_cellular_data_fallback_summary" msgid="1403505355490119307">"當 Wi‑Fi 無法連線至互聯網時，切換至流動數據網絡 (可能會增加數據用量費用)。"</string>
    <string name="wifi_add_network" msgid="6234851776910938957">"新增網絡"</string>
    <string name="wifi_configure_settings_preference_title" msgid="2913345003906899146">"Wi‑Fi 偏好設定"</string>
    <string name="wifi_configure_settings_preference_summary_wakeup_on" msgid="646393113104367290">"Wi-Fi 會再次自動開啟"</string>
    <string name="wifi_configure_settings_preference_summary_wakeup_off" msgid="2782566279864356713">"Wi-Fi 不會自動再次開啟"</string>
    <string name="wifi_access_points" msgid="7053990007031968609">"Wi-Fi 網絡"</string>
    <string name="wifi_menu_more_options" msgid="2448097861752719396">"更多選項"</string>
    <string name="wifi_menu_p2p" msgid="7619851399250896797">"Wi-Fi Direct"</string>
    <string name="wifi_menu_scan" msgid="1470911530412095868">"掃瞄"</string>
    <string name="wifi_menu_advanced" msgid="7522252991919573664">"進階設定"</string>
    <string name="wifi_menu_configure" msgid="6150926852602171938">"設定"</string>
    <string name="wifi_menu_connect" msgid="4996220309848349408">"連線至網絡"</string>
    <string name="wifi_menu_remember" msgid="8814185749388713796">"記住網絡"</string>
    <string name="wifi_menu_forget" msgid="8736964302477327114">"刪除網絡"</string>
    <string name="wifi_menu_modify" msgid="2068554918652440105">"修改網絡"</string>
    <string name="wifi_menu_write_to_nfc" msgid="7692881642188240324">"寫入 NFC 標籤"</string>
    <string name="wifi_empty_list_wifi_off" msgid="8056223875951079463">"如要查看可用的網絡，請開啟 Wi-Fi。"</string>
    <string name="wifi_empty_list_wifi_on" msgid="8746108031587976356">"正在搜尋 Wi-Fi 網絡..."</string>
    <string name="wifi_empty_list_user_restricted" msgid="7322372065475939129">"您無權更改 Wi-Fi 網絡。"</string>
    <string name="wifi_more" msgid="3195296805089107950">"更多"</string>
    <string name="wifi_setup_wps" msgid="8128702488486283957">"自動設定 (WPS)"</string>
    <string name="wifi_settings_scanning_required_title" msgid="3815269816331500375">"要開啟 Wi-Fi 掃瞄功能嗎？"</string>
    <string name="wifi_settings_scanning_required_summary" msgid="6352918945128328916">"您必須先開啟 Wi-Fi 掃瞄功能，才能自動開啟 Wi-Fi。"</string>
    <string name="wifi_settings_scanning_required_info" msgid="3155631874578023647">"Wi-Fi 掃瞄功能允許應用程式和服務隨時掃瞄 Wi-Fi 網絡 (即使 Wi-Fi 已關閉)。此操作可用來改善適地性功能和服務。"</string>
    <string name="wifi_settings_scanning_required_turn_on" msgid="1364287182804820646">"開啟"</string>
    <string name="wifi_settings_scanning_required_enabled" msgid="5527653791584018157">"已開啟 Wi‑Fi 掃瞄功能"</string>
    <string name="wifi_show_advanced" msgid="3409422789616520979">"進階選項"</string>
    <string name="wifi_advanced_toggle_description_expanded" msgid="2380600578544493084">"「進階選項」下拉式選單。輕按兩下就可以收埋。"</string>
    <string name="wifi_advanced_toggle_description_collapsed" msgid="1463812308429197263">"「進階選項」下拉式選單。輕按兩下就可以打開。"</string>
    <string name="wifi_ssid" msgid="5519636102673067319">"網絡名稱"</string>
    <string name="wifi_ssid_hint" msgid="897593601067321355">"輸入 SSID"</string>
    <string name="wifi_security" msgid="6603611185592956936">"安全性"</string>
    <string name="wifi_hidden_network" msgid="973162091800925000">"隱藏的網絡"</string>
    <string name="wifi_hidden_network_warning" msgid="6674068093531603452">"如果您的路由器沒有廣播網絡 ID，但日後想連線至該網絡，您可以將網絡設為隱藏。\n\n由於您的手機會定期廣播訊號以尋找網絡，因此可能會產生安全風險。\n\n將網絡設為隱藏並不會變更您的路由器設定。"</string>
    <string name="wifi_signal" msgid="5514120261628065287">"訊號強度"</string>
    <string name="wifi_status" msgid="4824568012414605414">"狀態"</string>
    <!-- no translation found for tx_wifi_speed (2994278184097786511) -->
    <skip />
    <!-- no translation found for rx_wifi_speed (7206089638282839236) -->
    <skip />
    <string name="wifi_frequency" msgid="7791090119577812214">"頻率"</string>
    <string name="wifi_ip_address" msgid="1440054061044402918">"IP 位址"</string>
    <string name="passpoint_label" msgid="6381371313076009926">"已儲存，透過"</string>
    <string name="passpoint_content" msgid="8447207162397870483">"<xliff:g id="NAME">%1$s</xliff:g>憑證"</string>
    <string name="wifi_eap_method" msgid="8529436133640730382">"EAP 方法"</string>
    <string name="please_select_phase2" msgid="5231074529772044898">"第二階段驗證"</string>
    <string name="wifi_eap_ca_cert" msgid="3521574865488892851">"CA 憑證"</string>
    <string name="wifi_eap_domain" msgid="8471124344218082064">"網域"</string>
    <string name="wifi_eap_user_cert" msgid="1291089413368160789">"使用者憑證"</string>
    <string name="wifi_eap_identity" msgid="4359453783379679103">"身分"</string>
    <string name="wifi_eap_anonymous" msgid="2989469344116577955">"匿名身分"</string>
    <string name="wifi_password" msgid="5948219759936151048">"密碼"</string>
    <string name="wifi_show_password" msgid="6461249871236968884">"顯示密碼"</string>
    <string name="wifi_ap_band_config" msgid="1611826705989117930">"選擇存取點頻段"</string>
    <string name="wifi_ap_choose_auto" msgid="2677800651271769965">"自動"</string>
    <string name="wifi_ap_choose_2G" msgid="8724267386885036210">"2.4 GHz 頻段"</string>
    <string name="wifi_ap_choose_5G" msgid="8813128641914385634">"5.0 GHz 頻段"</string>
    <string name="wifi_ap_prefer_5G" msgid="2501070491623803139">"首選 5.0 GHz 頻段"</string>
    <string name="wifi_ap_2G" msgid="8378132945192979364">"2.4 GHz"</string>
    <string name="wifi_ap_5G" msgid="4020713496716329468">"5.0 GHz"</string>
    <string name="wifi_ap_band_select_one" msgid="3476254666116431650">"請為 Wi-Fi 熱點至少選擇一個頻段："</string>
    <string name="wifi_ip_settings" msgid="3359331401377059481">"IP 設定"</string>
    <string name="wifi_privacy_settings" msgid="5500777170960315928">"私隱"</string>
    <string name="wifi_dpp_add_device_to_network" msgid="8674936581557695411">"新增裝置"</string>
    <string name="wifi_dpp_center_qr_code" msgid="6244508369721032655">"將二維條碼置於下方中間，即可將裝置新增至「<xliff:g id="SSID">%1$s</xliff:g>」"</string>
    <string name="wifi_dpp_scan_qr_code" msgid="4794621158747044107">"掃瞄二維條碼"</string>
    <string name="wifi_dpp_scan_qr_code_join_network" msgid="4371771604088014396">"將二維條碼置於下方中間，即可連接至「<xliff:g id="SSID">%1$s</xliff:g>」"</string>
    <string name="wifi_dpp_scan_qr_code_join_unknown_network" msgid="8096370383700478819">"掃瞄二維條碼以加入 Wi-Fi"</string>
    <string name="wifi_dpp_share_wifi" msgid="9065890131734833809">"分享 Wi‑Fi"</string>
    <string name="wifi_dpp_scan_qr_code_with_another_device" msgid="8416440732377359392">"使用其他裝置掃瞄此二維條碼以加入「<xliff:g id="SSID">%1$s</xliff:g>」"</string>
    <string name="wifi_dpp_could_not_detect_valid_qr_code" msgid="1290199725613751885">"無法讀取二維條碼"</string>
    <string name="wifi_dpp_choose_network" msgid="7139308800110200281">"選擇網絡"</string>
    <string name="wifi_dpp_choose_network_to_connect_device" msgid="4025269026652486605">"如要連接裝置，請選擇網絡"</string>
    <string name="wifi_dpp_add_device_to_wifi" msgid="5459084866460319042">"要將此裝置新增至「<xliff:g id="SSID">%1$s</xliff:g>」嗎？"</string>
    <string name="wifi_dpp_wifi_shared_with_device" msgid="7669684043486750097">"已與裝置分享 Wi‑Fi"</string>
    <string name="wifi_dpp_add_another_device" msgid="8415243205104666929">"新增其他裝置"</string>
    <string name="wifi_dpp_choose_different_network" msgid="4081965219206680361">"選擇其他網絡"</string>
    <string name="wifi_dpp_could_not_add_device" msgid="1598945041477461501">"無法新增裝置"</string>
    <string name="wifi_dpp_device_found" msgid="8618134150169810107">"找到裝置"</string>
    <string name="retry" msgid="6472609612090877557">"重試"</string>
    <string name="wifi_shared" msgid="844142443226926070">"與其他裝置使用者分享"</string>
    <string name="wifi_unchanged" msgid="3410422020930397102">"(未變更)"</string>
    <string name="wifi_unspecified" msgid="4917316464723064807">"請選取"</string>
    <string name="wifi_multiple_cert_added" msgid="3240743501460165224">"(已新增多個憑證)"</string>
    <string name="wifi_use_system_certs" msgid="5270879895056893783">"使用系統憑證"</string>
    <string name="wifi_do_not_provide_eap_user_cert" msgid="5160499244977160665">"不提供"</string>
    <string name="wifi_do_not_validate_eap_server" msgid="4266754430576348471">"不驗證"</string>
    <string name="wifi_do_not_validate_eap_server_warning" msgid="1787190245542586660">"您未指定任何憑證，因此將無法設定私人連線。"</string>
    <string name="wifi_ssid_too_long" msgid="3474753269579895244">"網絡名稱太長。"</string>
    <string name="wifi_no_domain_warning" msgid="5223011964091727376">"必須指定網域。"</string>
    <string name="wifi_wps_available_first_item" msgid="4422547079984583502">"有 WPS 可供使用"</string>
    <string name="wifi_wps_available_second_item" msgid="8427520131718215301">" (有 WPS 可供使用)"</string>
    <string name="wifi_wps_nfc_enter_password" msgid="2288214226916117159">"輸入您的網絡密碼"</string>
    <string name="wifi_carrier_connect" msgid="8174696557882299911">"流動網絡供應商 Wi‑Fi 網絡"</string>
    <string name="wifi_carrier_content" msgid="4634077285415851933">"透過 <xliff:g id="NAME">%1$s</xliff:g> 連線"</string>
    <string name="wifi_scan_always_turnon_message" msgid="203123538572122989">"「<xliff:g id="APP_NAME">%1$s</xliff:g>」要求開啟網絡掃瞄功能 (即使 Wi-Fi 已關閉)，以提升定位精確度及用於其他用途。\n\n您要允許所有需要掃瞄的應用程式這項要求嗎？"</string>
    <string name="wifi_scan_always_turnoff_message" msgid="5538901671131941043">"如要關閉這項功能，請在展開式選單中選取 [進階]。"</string>
    <string name="wifi_scan_always_confirm_allow" msgid="5355973075896817232">"允許"</string>
    <string name="wifi_scan_always_confirm_deny" msgid="4463982053823520710">"拒絕"</string>
    <string name="wifi_hotspot_title" msgid="7726205804813286950">"登入並連線？"</string>
    <string name="wifi_hotspot_message" msgid="3673833421453455747">"您必須先為 <xliff:g id="APP_NAME">%1$s</xliff:g> 進行網上登入才能連線上網。"</string>
    <string name="wifi_hotspot_connect" msgid="5065506390164939225">"連線"</string>
    <string name="no_internet_access_text" msgid="5926979351959279577">"此網絡並未連接互聯網，您仍要保持連線嗎？"</string>
    <string name="no_internet_access_remember" msgid="4697314331614625075">"不要再問我是否使用此網絡"</string>
    <string name="lost_internet_access_title" msgid="5779478650636392426">"Wi-Fi 並未連線至互聯網"</string>
    <string name="lost_internet_access_text" msgid="9029649339816197345">"Wi-Fi 連線情況欠佳時，您可以切換至流動網絡 (可能需要支付數據用量費用)。"</string>
    <string name="lost_internet_access_switch" msgid="2262459569601190039">"切換至流動網絡"</string>
    <string name="lost_internet_access_cancel" msgid="338273139419871110">"繼續使用 Wi‑Fi"</string>
    <string name="lost_internet_access_persist" msgid="7634876061262676255">"不要再顯示"</string>
    <string name="wifi_connect" msgid="1076622875777072845">"連線"</string>
    <string name="wifi_failed_connect_message" msgid="8491902558970292871">"無法連接網絡"</string>
    <string name="wifi_forget" msgid="8168174695608386644">"刪除"</string>
    <string name="wifi_modify" msgid="6100248070440710782">"修改"</string>
    <string name="wifi_failed_forget_message" msgid="1348172929201654986">"無法刪除網絡"</string>
    <string name="wifi_save" msgid="3331121567988522826">"儲存"</string>
    <string name="wifi_failed_save_message" msgid="6650004874143815692">"無法儲存網絡"</string>
    <string name="wifi_cancel" msgid="6763568902542968964">"取消"</string>
    <string name="wifi_forget_dialog_title" msgid="6224151903586192426">"要移除此網絡嗎？"</string>
    <string name="wifi_forget_dialog_message" msgid="2337060138532166680">"系統將刪除此網絡的所有密碼"</string>
    <plurals name="wifi_saved_access_points_summary" formatted="false" msgid="6094679048871529675">
      <item quantity="other">%d 個網絡</item>
      <item quantity="one">1 個網絡</item>
    </plurals>
    <string name="wifi_advanced_titlebar" msgid="4485841401774142908">"進階 Wi-Fi"</string>
    <string name="wifi_advanced_mac_address_title" msgid="6571335466330978393">"MAC 位址"</string>
    <string name="wifi_advanced_ip_address_title" msgid="6215297094363164846">"IP 位址"</string>
    <string name="wifi_details_title" msgid="8954667664081737098">"網絡詳細資料"</string>
    <string name="wifi_details_subnet_mask" msgid="6720279144174924410">"子網絡遮罩"</string>
    <string name="wifi_details_dns" msgid="8648826607751830768">"網域名稱系統 (DNS)"</string>
    <string name="wifi_details_ipv6_address_header" msgid="6734119149106422148">"IPv6 位址"</string>
    <string name="wifi_saved_access_points_label" msgid="2013409399392285262">"已儲存的網絡"</string>
    <string name="wifi_advanced_settings_label" msgid="3654366894867838338">"IP 設定"</string>
    <string name="wifi_advanced_not_available" msgid="5823045095444154586">"這位使用者無法查看或變更 Wi-Fi 進階設定"</string>
    <string name="wifi_ip_settings_menu_save" msgid="7296724066102908366">"儲存"</string>
    <string name="wifi_ip_settings_menu_cancel" msgid="6582567330136502340">"取消"</string>
    <string name="wifi_ip_settings_invalid_ip_address" msgid="2513142355364274970">"請輸入有效的 IP 位址。"</string>
    <string name="wifi_ip_settings_invalid_gateway" msgid="8164264988361096450">"請輸入有效的閘道位址。"</string>
    <string name="wifi_ip_settings_invalid_dns" msgid="8744583948328391047">"請輸入有效的 DNS 位址。"</string>
    <string name="wifi_ip_settings_invalid_network_prefix_length" msgid="40470058023181052">"請輸入介乎 0 至 32 之間的網絡首碼長度。"</string>
    <string name="wifi_dns1" msgid="7344118050720080045">"DNS 1"</string>
    <string name="wifi_dns2" msgid="1368601006824882659">"DNS 2"</string>
    <string name="wifi_gateway" msgid="163914742461092086">"閘道"</string>
    <string name="wifi_network_prefix_length" msgid="3028785234245085998">"網絡前置字元長度"</string>
    <string name="wifi_p2p_settings_title" msgid="5444461191435291082">"Wi-Fi Direct"</string>
    <string name="wifi_p2p_device_info" msgid="3191876744469364173">"裝置資訊"</string>
    <string name="wifi_p2p_persist_network" msgid="1646424791818168590">"記住這個連線"</string>
    <string name="wifi_p2p_menu_search" msgid="3436429984738771974">"搜尋裝置"</string>
    <string name="wifi_p2p_menu_searching" msgid="2396704492143633876">"正在搜尋…"</string>
    <string name="wifi_p2p_menu_rename" msgid="8448896306960060415">"重新命名裝置"</string>
    <string name="wifi_p2p_peer_devices" msgid="299526878463303432">"對等裝置"</string>
    <string name="wifi_p2p_remembered_groups" msgid="3847022927914068230">"已記住的群組"</string>
    <string name="wifi_p2p_failed_connect_message" msgid="8491862096448192157">"無法連線。"</string>
    <string name="wifi_p2p_failed_rename_message" msgid="2562182284946936380">"無法重新命名裝置。"</string>
    <string name="wifi_p2p_disconnect_title" msgid="3216846049677448420">"中斷連線？"</string>
    <string name="wifi_p2p_disconnect_message" msgid="8227342771610125771">"如果您中斷連線，即會結束您與「<xliff:g id="PEER_NAME">%1$s</xliff:g>」的連線。"</string>
    <string name="wifi_p2p_disconnect_multiple_message" msgid="3283805371034883105">"如果您中斷連線，即會結束您與「<xliff:g id="PEER_NAME">%1$s</xliff:g>」和其他 <xliff:g id="PEER_COUNT">%2$s</xliff:g> 部裝置的連線。"</string>
    <string name="wifi_p2p_cancel_connect_title" msgid="255267538099324413">"取消邀請？"</string>
    <string name="wifi_p2p_cancel_connect_message" msgid="7477756213423749402">"您要取消連接「<xliff:g id="PEER_NAME">%1$s</xliff:g>」的邀請嗎？"</string>
    <string name="wifi_p2p_delete_group_message" msgid="834559380069647086">"刪除這個群組？"</string>
    <string name="wifi_hotspot_checkbox_text" msgid="7763495093333664887">"Wi‑Fi 熱點"</string>
    <string name="wifi_hotspot_off_subtext" msgid="2199911382555864644">"目前沒有與其他裝置分享互聯網或內容"</string>
    <string name="wifi_hotspot_tethering_on_subtext" product="tablet" msgid="5936710887156133458">"正在透過熱點分享此平板電腦的互聯網連線"</string>
    <string name="wifi_hotspot_tethering_on_subtext" product="default" msgid="5556202634866621632">"正在透過熱點分享此手機的互聯網連線"</string>
    <string name="wifi_hotspot_on_local_only_subtext" msgid="5017191966153008">"應用程式正在分享內容。如要分享互聯網連線，請關閉熱點並重新開啟"</string>
    <string name="wifi_hotspot_no_password_subtext" msgid="353306131026431089">"未設定密碼"</string>
    <string name="wifi_hotspot_name_title" msgid="8237000746618636778">"熱點名稱"</string>
    <string name="wifi_hotspot_name_summary_connecting" msgid="3378299995508671967">"正在開啟 <xliff:g id="WIFI_HOTSPOT_NAME">%1$s</xliff:g>…"</string>
    <string name="wifi_hotspot_name_summary_connected" msgid="3888672084861445362">"其他裝置可以連線至 <xliff:g id="WIFI_HOTSPOT_NAME">%1$s</xliff:g>"</string>
    <string name="wifi_hotspot_password_title" msgid="8676859981917573801">"熱點密碼"</string>
    <string name="wifi_hotspot_ap_band_title" msgid="1165801173359290681">"存取點頻段"</string>
    <string name="wifi_hotspot_footer_info_regular" msgid="4789553667374849566">"使用熱點為其他裝置建立 Wi-Fi 網絡。熱點會使用流動數據連線提供互聯網服務。可能需要支付額外流動數據費用。"</string>
    <string name="wifi_hotspot_footer_info_local_only" msgid="857988412470694109">"應用程式可以建立熱點，與附近的裝置分享內容。"</string>
    <string name="wifi_hotspot_auto_off_title" msgid="1590313508558948079">"自動關閉熱點"</string>
    <string name="wifi_hotspot_auto_off_summary" msgid="5858098059725925084">"如果未連接任何裝置，Wi‑Fi 熱點將會關閉"</string>
    <string name="wifi_tether_starting" msgid="1322237938998639724">"正在開啟熱點…"</string>
    <string name="wifi_tether_stopping" msgid="4835852171686388107">"正在關閉熱點…"</string>
    <string name="wifi_tether_enabled_subtext" msgid="7842111748046063857">"<xliff:g id="NETWORK_SSID">%1$s</xliff:g> 使用中"</string>
    <string name="wifi_tether_failed_subtext" msgid="1484941858530919002">"可攜式 Wi-Fi 熱點發生錯誤"</string>
    <string name="wifi_tether_configure_ap_text" msgid="7974681394041609308">"設定 Wi-Fi 熱點"</string>
    <string name="wifi_hotspot_configure_ap_text" msgid="5478614731464220432">"Wi‑Fi 熱點設定"</string>
    <string name="wifi_hotspot_configure_ap_text_summary" msgid="5560680057727007011">"AndroidAP WPA2 PSK 熱點"</string>
    <string name="wifi_tether_configure_ssid_default" msgid="8467525402622138547">"Android 熱點"</string>
    <string name="wifi_tether_disabled_by_airplane" msgid="414480185654767932">"由於飛行模式已開啟，因此無法使用"</string>
    <string name="wifi_calling_settings_title" msgid="4102921303993404577">"Wi-Fi 通話"</string>
    <string name="wifi_calling_suggestion_title" msgid="5702964371483390024">"透過 Wi-Fi 擴大通話覆蓋範圍"</string>
    <string name="wifi_calling_suggestion_summary" msgid="1331793267608673739">"開啟 Wi-Fi 通話功能，以擴大通話覆蓋範圍"</string>
    <string name="wifi_calling_mode_title" msgid="2164073796253284289">"通話偏好設定"</string>
    <string name="wifi_calling_mode_dialog_title" msgid="8149690312199253909">"Wi-Fi 通話模式"</string>
    <string name="wifi_calling_roaming_mode_title" msgid="1565039047187685115">"漫遊偏好設定"</string>
    <!-- no translation found for wifi_calling_roaming_mode_summary (8642014873060687717) -->
    <skip />
    <string name="wifi_calling_roaming_mode_dialog_title" msgid="7800926602662078576">"漫遊偏好設定"</string>
  <string-array name="wifi_calling_mode_choices">
    <item msgid="2124257075906188844">"首選 Wi-Fi"</item>
    <item msgid="1335127656328817518">"流動網絡優先"</item>
    <item msgid="3132912693346866895">"只限 Wi-Fi"</item>
  </string-array>
  <string-array name="wifi_calling_mode_choices_v2">
    <item msgid="742988808283756263">"Wi-Fi"</item>
    <item msgid="7715869266611010880">"流動網絡"</item>
    <item msgid="2838022395783120596">"只限 Wi-Fi"</item>
  </string-array>
  <string-array name="wifi_calling_mode_values">
    <item msgid="4799585830102342375">"2"</item>
    <item msgid="1171822231056612021">"1"</item>
    <item msgid="3194458950573886239">"0"</item>
  </string-array>
  <string-array name="wifi_calling_mode_choices_without_wifi_only">
    <item msgid="5782108782860004851">"首選 Wi-Fi"</item>
    <item msgid="5074515506087318555">"流動網絡優先"</item>
  </string-array>
  <string-array name="wifi_calling_mode_choices_v2_without_wifi_only">
    <item msgid="6132150507201243768">"Wi-Fi"</item>
    <item msgid="1118703915148755405">"流動網絡"</item>
  </string-array>
  <string-array name="wifi_calling_mode_values_without_wifi_only">
    <item msgid="2339246858001475047">"2"</item>
    <item msgid="6200207341126893791">"1"</item>
  </string-array>
    <string name="wifi_calling_off_explanation" msgid="2597566001655908391">"當開啟 Wi-Fi 通話時，您的手機可根據偏好設定及訊號強弱，選擇使用 Wi-Fi 網絡或流動網絡供應商的網絡安排來電轉駁。開啟此功能前，請向您的流動網絡供應商查詢收費及其他詳情。"</string>
    <string name="wifi_calling_off_explanation_2" msgid="2329334487851497223"></string>
    <string name="emergency_address_title" msgid="932729250447887545">"緊急地址"</string>
    <string name="emergency_address_summary" msgid="7751971156196115129">"當您使用 Wi-Fi 撥打緊急電話時，緊急服務會將該地址視作您所在位置的地址"</string>
    <string name="private_dns_help_message" msgid="3299567069152568958"><annotation id="url">"進一步瞭解"</annotation>"不公開的網域名稱系統 (DNS) 功能"</string>
    <string name="wifi_calling_pref_managed_by_carrier" msgid="6845711858866828986">"由流動網絡供應商管理的設定"</string>
    <string name="wifi_calling_settings_activation_instructions" msgid="7492509632478260955">"啟用 Wi-Fi 通話功能"</string>
    <string name="wifi_calling_turn_on" msgid="1171403510313983983">"開啟 Wi-Fi 通話功能"</string>
    <string name="wifi_calling_not_supported" msgid="7878640438907807754">"%1$s不支援 Wi-Fi 通話功能"</string>
    <string name="carrier" msgid="5264014738689761132">"流動網絡供應商"</string>
    <string name="display_settings_title" msgid="1708697328627382561">"顯示"</string>
    <string name="sound_settings" msgid="5534671337768745343">"音效"</string>
    <string name="all_volume_title" msgid="4296957391257836961">"音量"</string>
    <string name="musicfx_title" msgid="3415566786340790345">"音樂效果"</string>
    <string name="ring_volume_title" msgid="5592466070832128777">"鈴聲音量"</string>
    <string name="vibrate_in_silent_title" msgid="3897968069156767036">"靜音時震動"</string>
    <string name="notification_sound_title" msgid="5137483249425507572">"預設通知音效"</string>
    <string name="incoming_call_volume_title" msgid="8073714801365904099">"鈴聲"</string>
    <string name="notification_volume_title" msgid="2012640760341080408">"通知"</string>
    <string name="checkbox_notification_same_as_incoming_call" msgid="1073644356290338921">"通知音量與來電音量相同"</string>
    <string name="home_work_profile_not_supported" msgid="1357721012342357037">"不支援公司檔案"</string>
    <string name="notification_sound_dialog_title" msgid="3805140135741385667">"預設通知音效"</string>
    <string name="media_volume_title" msgid="3576565767317118106">"媒體"</string>
    <string name="media_volume_summary" msgid="5363248930648849974">"設定音樂和影片的音量"</string>
    <string name="alarm_volume_title" msgid="2285597478377758706">"鬧鐘"</string>
    <string name="dock_settings_summary" msgid="455802113668982481">"隨附的座架音效設定"</string>
    <string name="dtmf_tone_enable_title" msgid="8533399267725365088">"撥號鍵盤觸控音效"</string>
    <string name="sound_effects_enable_title" msgid="4429690369187229592">"輕按音效"</string>
    <string name="lock_sounds_enable_title" msgid="450098505659399520">"螢幕鎖定音效"</string>
    <string name="haptic_feedback_enable_title" msgid="7152163068278526530">"輕按時震動"</string>
    <string name="audio_record_proc_title" msgid="4271091199976457534">"噪音消除"</string>
    <string name="volume_media_description" msgid="7949355934788807863">"音樂、影片、遊戲和其他媒體"</string>
    <string name="volume_ring_description" msgid="5936851631698298989">"鈴聲和通知"</string>
    <string name="volume_notification_description" msgid="5810902320215328321">"通知"</string>
    <string name="volume_alarm_description" msgid="8322615148532654841">"鬧鐘"</string>
    <string name="volume_ring_mute" msgid="3018992671608737202">"關閉鈴聲和通知音效"</string>
    <string name="volume_media_mute" msgid="3399059928695998166">"關閉音樂和其他媒體音效"</string>
    <string name="volume_notification_mute" msgid="7955193480006444159">"關閉通知音效"</string>
    <string name="volume_alarm_mute" msgid="4452239420351035936">"關閉鬧鐘音效"</string>
    <string name="dock_settings" msgid="1820107306693002541">"座架"</string>
    <string name="dock_settings_title" msgid="9161438664257429372">"座架設定"</string>
    <string name="dock_audio_settings_title" msgid="3324750259959570305">"音效設定"</string>
    <string name="dock_audio_summary_desk" msgid="6487784412371139335">"隨附的桌上型座架設定"</string>
    <string name="dock_audio_summary_car" msgid="6740897586006248450">"隨附的車用座架設定"</string>
    <string name="dock_audio_summary_none" product="tablet" msgid="8215337394914283607">"平板電腦未安置於座架上"</string>
    <string name="dock_audio_summary_none" product="default" msgid="289909253741048784">"手機未固定至座架"</string>
    <string name="dock_audio_summary_unknown" msgid="4465059868974255693">"隨附座架設定"</string>
    <string name="dock_not_found_title" msgid="3290961741828952424">"找不到座架"</string>
    <string name="dock_not_found_text" product="tablet" msgid="8405432495282299143">"您必須先將平板電腦安置於座架上，才能設定座架音效。"</string>
    <string name="dock_not_found_text" product="default" msgid="1460497923342627801">"您必須先將手機安置於座架上，才能設定座架音效。"</string>
    <string name="dock_sounds_enable_title" msgid="885839627097024110">"座架插入音效"</string>
    <string name="dock_sounds_enable_summary_on" product="tablet" msgid="838102386448981339">"將平板電腦置入座架或移出座架時播放音效"</string>
    <string name="dock_sounds_enable_summary_on" product="default" msgid="8491180514199743771">"將手機置入座架或移出座架時播放音效"</string>
    <string name="dock_sounds_enable_summary_off" product="tablet" msgid="4308252722466813560">"將平板電腦置入座架或移出座架時，不要播放音效"</string>
    <string name="dock_sounds_enable_summary_off" product="default" msgid="2034927992716667672">"手機插入底座或離開底座時，不要播放音效"</string>
    <string name="account_settings" msgid="6403589284618783461">"帳戶"</string>
    <string name="accessibility_category_work" msgid="4339262969083355720">"工作設定檔帳戶 - <xliff:g id="MANAGED_BY">%s</xliff:g>"</string>
    <string name="accessibility_category_personal" msgid="1263518850905945594">"個人設定檔帳戶"</string>
    <string name="accessibility_work_account_title" msgid="1231830766637939527">"工作帳戶 - <xliff:g id="MANAGED_BY">%s</xliff:g>"</string>
    <string name="accessibility_personal_account_title" msgid="2169071663029067826">"個人帳戶 - <xliff:g id="MANAGED_BY">%s</xliff:g>"</string>
    <string name="search_settings" msgid="1910951467596035063">"搜尋"</string>
    <string name="display_settings" msgid="7965901687241669598">"顯示"</string>
    <string name="accelerometer_title" msgid="7854608399547349157">"自動旋轉螢幕"</string>
    <string name="color_mode_title" msgid="9186249332902370471">"顏色"</string>
    <string name="color_mode_option_natural" msgid="5013837483986772758">"自然"</string>
    <string name="color_mode_option_boosted" msgid="8588223970257287524">"強化"</string>
    <string name="color_mode_option_saturated" msgid="4569683960058798843">"飽和"</string>
    <string name="color_mode_option_automatic" msgid="7996505473528529568">"自動調整"</string>
    <string name="color_mode_summary_natural" msgid="6624188642920403099">"僅使用準確的色彩"</string>
    <string name="color_mode_summary_automatic" msgid="4669516973360709431">"在鮮明與準確的色彩之間作出調整"</string>
    <string name="accelerometer_summary_on" product="tablet" msgid="429982132339828942">"旋轉平板電腦時自動切換瀏覽模式"</string>
    <string name="accelerometer_summary_on" product="default" msgid="1133737282813048021">"旋轉手機時自動改變顯示方向"</string>
    <string name="accelerometer_summary_off" product="tablet" msgid="4781734213242521682">"旋轉平板電腦時自動切換瀏覽模式"</string>
    <string name="accelerometer_summary_off" product="default" msgid="5485489363715740761">"旋轉手機時自動改變顯示方向"</string>
    <string name="brightness" msgid="8480105032417444275">"亮度"</string>
    <string name="brightness_title" msgid="5746272622112982836">"光暗度"</string>
    <string name="brightness_summary" msgid="838917350127550703">"調校螢幕亮度"</string>
    <string name="auto_brightness_title" msgid="6341042882350279391">"自動調校亮度"</string>
    <string name="auto_brightness_summary_on" msgid="3519854265558828744">"開"</string>
    <string name="auto_brightness_summary_off" msgid="2802336459335410626">"關閉"</string>
    <string name="auto_brightness_summary_very_low" msgid="6483976609035853764">"偏好的亮度為非常低"</string>
    <string name="auto_brightness_summary_low" msgid="5609877905833960427">"偏好的亮度為低"</string>
    <string name="auto_brightness_summary_default" msgid="7225666614394726845">"偏好的亮度為預設"</string>
    <string name="auto_brightness_summary_high" msgid="7172304165631136027">"偏好的亮度為高"</string>
    <string name="auto_brightness_summary_very_high" msgid="979277812582279078">"偏好的亮度為非常高"</string>
    <string name="auto_brightness_off_title" msgid="2996864829946190795">"關閉"</string>
    <string name="auto_brightness_very_low_title" msgid="8252988638614126320">"非常低"</string>
    <string name="auto_brightness_low_title" msgid="1632186441514863377">"低"</string>
    <string name="auto_brightness_default_title" msgid="936771997353506620">"預設"</string>
    <string name="auto_brightness_high_title" msgid="2527853305981497345">"高"</string>
    <string name="auto_brightness_very_high_title" msgid="8867164854439331022">"非常高"</string>
    <string name="auto_brightness_subtitle" msgid="6454652530864093466">"您偏好的亮度"</string>
    <string name="auto_brightness_off_summary" msgid="7629228736838155268">"不要按環境光線情況調整亮度"</string>
    <string name="auto_brightness_very_high_summary" msgid="4551003097086220709">"電池用量會增加"</string>
    <string name="auto_brightness_disclaimer" msgid="871436423746343406">"按環境光線優化亮度。啟用此功能後，您仍可以暫時性地調整亮度。"</string>
    <string name="auto_brightness_description" msgid="7310335517128283729">"系統會根據環境和活動自動調整螢幕亮度。您可以自行移動滑桿，協助自動調整亮度功能瞭解您偏好的亮度。"</string>
    <string name="display_white_balance_title" msgid="4093966473741329340">"顯示屏白平衡"</string>
    <string name="night_display_title" msgid="2626451512200357686">"夜燈模式"</string>
    <string name="night_display_text" msgid="1837277457033025056">"「夜燈模式」會將螢幕調校至橙黃色，在光線昏暗的環境下看螢幕或閱讀時就更舒適，並讓您更易入睡。"</string>
    <string name="night_display_auto_mode_title" msgid="6574111412154833409">"設定時間"</string>
    <string name="night_display_auto_mode_never" msgid="2483761922928753400">"無"</string>
    <string name="night_display_auto_mode_custom" msgid="2379394568898721765">"在自訂時間開啟"</string>
    <string name="night_display_auto_mode_twilight" msgid="589042813708244059">"由日落至日出期間開啟"</string>
    <string name="night_display_start_time_title" msgid="8918016772613689584">"開始時間"</string>
    <string name="night_display_end_time_title" msgid="8286061578083519350">"結束時間"</string>
    <string name="night_display_status_title" msgid="1784041143360286267">"狀態"</string>
    <string name="night_display_temperature_title" msgid="1435292789272017136">"強度"</string>
    <string name="night_display_summary_off" msgid="1792750041697946539">"關閉/<xliff:g id="ID_1">%1$s</xliff:g>"</string>
    <string name="night_display_summary_off_auto_mode_never" msgid="3583590137322963513">"永遠不會自動開啟"</string>
    <string name="night_display_summary_off_auto_mode_custom" msgid="6365668239253173208">"將會在<xliff:g id="ID_1">%1$s</xliff:g>自動開啟"</string>
    <string name="night_display_summary_off_auto_mode_twilight" msgid="3596291693781757392">"將會在日落時自動開啟"</string>
    <string name="night_display_summary_on" msgid="1355713529996456744">"開啟/<xliff:g id="ID_1">%1$s</xliff:g>"</string>
    <string name="night_display_summary_on_auto_mode_never" msgid="9117830821363119835">"永遠不會自動關閉"</string>
    <string name="night_display_summary_on_auto_mode_custom" msgid="5510753572245577263">"將會在<xliff:g id="ID_1">%1$s</xliff:g>自動關閉"</string>
    <string name="night_display_summary_on_auto_mode_twilight" msgid="852270120144683507">"將會在日出時自動關閉"</string>
    <string name="night_display_activation_on_manual" msgid="277343561277625826">"立即開啟"</string>
    <string name="night_display_activation_off_manual" msgid="4074557720918572883">"立即關閉"</string>
    <string name="night_display_activation_on_twilight" msgid="6976051971534953845">"保持開啟狀態，直至日出"</string>
    <string name="night_display_activation_off_twilight" msgid="7196227685059907233">"保持關閉狀態，直至日落"</string>
    <string name="night_display_activation_on_custom" msgid="5472029024427933598">"保持開啟狀態，直至<xliff:g id="ID_1">%1$s</xliff:g>"</string>
    <string name="night_display_activation_off_custom" msgid="6169984658293744715">"保持關閉狀態，直至<xliff:g id="ID_1">%1$s</xliff:g>"</string>
    <string name="screen_timeout" msgid="4351334843529712571">"休眠"</string>
    <string name="screen_timeout_title" msgid="5130038655092628247">"螢幕關閉時"</string>
    <string name="screen_timeout_summary" msgid="327761329263064327">"閒置 <xliff:g id="TIMEOUT_DESCRIPTION">%1$s</xliff:g>後"</string>
    <string name="wallpaper_settings_title" msgid="5449180116365824625">"桌布"</string>
    <string name="wallpaper_settings_summary_default" msgid="3395741565658711416">"預設"</string>
    <string name="wallpaper_settings_summary_custom" msgid="515035303981687172">"自訂"</string>
    <string name="wallpaper_suggestion_title" msgid="8583988696513822528">"變更桌布"</string>
    <string name="wallpaper_suggestion_summary" msgid="1579144009898110491">"設定個人化螢幕"</string>
    <string name="wallpaper_settings_fragment_title" msgid="519078346877860129">"選擇桌布"</string>
    <string name="screensaver_settings_title" msgid="1770575686476851778">"螢幕保護程式"</string>
    <string name="screensaver_settings_summary_either_long" msgid="7302740999250873332">"充電或放上插座時"</string>
    <string name="screensaver_settings_summary_either_short" msgid="6140527286137331478">"任何一個狀態"</string>
    <string name="screensaver_settings_summary_sleep" msgid="9086186698140423493">"充電時"</string>
    <string name="screensaver_settings_summary_dock" msgid="2072657401664633283">"放上插座時"</string>
    <string name="screensaver_settings_summary_never" msgid="5165622985174349585">"永不"</string>
    <string name="screensaver_settings_summary_off" msgid="2481581696365146473">"關閉"</string>
    <string name="screensaver_settings_disabled_prompt" msgid="1239088321034437608">"如要控制手機在插座上和/或休眠時的操作，請開啟螢幕保護程式。"</string>
    <string name="screensaver_settings_when_to_dream" msgid="7262410541382890146">"啟用時間"</string>
    <string name="screensaver_settings_current" msgid="4663846038247130023">"目前的螢幕保護程式"</string>
    <string name="screensaver_settings_dream_start" msgid="4998187847985120168">"立即開始"</string>
    <string name="screensaver_settings_button" msgid="7292214707625717013">"設定"</string>
    <string name="automatic_brightness" msgid="5014143533884135461">"自動調整亮度"</string>
    <string name="lift_to_wake_title" msgid="4555378006856277635">"舉起即可喚醒"</string>
    <string name="ambient_display_screen_title" msgid="4252755516328775766">"環境顯示"</string>
    <string name="ambient_display_category_triggers" msgid="4359289754456268573">"何時顯示"</string>
    <string name="doze_title" msgid="2375510714460456687">"新通知"</string>
    <string name="doze_summary" msgid="3846219936142814032">"收到通知時喚醒螢幕"</string>
    <string name="doze_always_on_title" msgid="1046222370442629646">"永遠開啟"</string>
    <string name="doze_always_on_summary" msgid="6978257596231155345">"顯示時間、通知圖示和其他資料。電池用量會增加。"</string>
    <string name="title_font_size" msgid="4405544325522105222">"字型大小"</string>
    <string name="short_summary_font_size" msgid="6819778801232989076">"放大或縮小文字"</string>
    <string name="sim_lock_settings" msgid="3392331196873564292">"SIM 卡鎖定設定"</string>
    <string name="sim_lock_settings_category" msgid="6242052161214271091">"SIM 卡鎖定"</string>
    <string name="sim_lock_settings_summary_off" msgid="8028944267104896401">"關閉"</string>
    <string name="sim_lock_settings_summary_on" msgid="39103355956342985">"已鎖定"</string>
    <string name="sim_lock_settings_title" msgid="9018585580955414596">"SIM 卡鎖定"</string>
    <string name="sim_pin_toggle" msgid="1742123478029451888">"鎖定 SIM 卡"</string>
    <string name="sim_lock_on" product="tablet" msgid="5058355081270397764">"需要 PIN 碼才能使用平板電腦"</string>
    <string name="sim_lock_on" product="default" msgid="2503536505568814324">"需要 PIN 才能使用手機"</string>
    <string name="sim_lock_off" product="tablet" msgid="2813800553917012356">"需要 PIN 碼才能使用平板電腦"</string>
    <string name="sim_lock_off" product="default" msgid="258981978215428916">"需要 PIN 才能使用手機"</string>
    <string name="sim_pin_change" msgid="6311414184279932368">"變更 SIM 卡的 PIN"</string>
    <string name="sim_enter_pin" msgid="6608715137008508432">"SIM PIN"</string>
    <string name="sim_enable_sim_lock" msgid="4517742794997166918">"鎖定 SIM 卡"</string>
    <string name="sim_disable_sim_lock" msgid="7664729528754784824">"解除 SIM 卡鎖定"</string>
    <string name="sim_enter_old" msgid="6074196344494634348">"舊的 SIM PIN"</string>
    <string name="sim_enter_new" msgid="8742727032729243562">"新 SIM PIN"</string>
    <string name="sim_reenter_new" msgid="6523819386793546888">"重新輸入新的 PIN"</string>
    <string name="sim_change_pin" msgid="7328607264898359112">"SIM PIN"</string>
    <string name="sim_bad_pin" msgid="2345230873496357977">"PIN 碼不正確"</string>
    <string name="sim_pins_dont_match" msgid="1695021563878890574">"PIN 碼不符"</string>
    <string name="sim_change_failed" msgid="3602072380172511475">"無法更改 PIN 碼。\nPIN 碼可能不正確。"</string>
    <string name="sim_change_succeeded" msgid="8556135413096489627">"成功更改 SIM PIN"</string>
    <string name="sim_lock_failed" msgid="2489611099235575984">"無法更改 SIM 卡鎖定狀態。\n可能輸入了不正確的 PIN 碼。"</string>
    <string name="sim_pin_disable_failed" msgid="7932981135799678220">"無法停用 PIN。"</string>
    <string name="sim_pin_enable_failed" msgid="3414621075632931753">"無法啟用 PIN。"</string>
    <string name="sim_enter_ok" msgid="6475946836899218919">"確定"</string>
    <string name="sim_enter_cancel" msgid="6240422158517208036">"取消"</string>
    <string name="sim_multi_sims_title" msgid="9159427879911231239">"找到多張 SIM 卡"</string>
    <string name="sim_multi_sims_summary" msgid="2698176447067691396">"選擇您要用來連接流動數據網絡的 SIM 卡。"</string>
    <string name="sim_change_data_title" msgid="294357201685244532">"要變更用於數據連線的 SIM 卡嗎？"</string>
    <string name="sim_change_data_message" msgid="5854582807996717811">"要改用「<xliff:g id="NEW_SIM">%1$s</xliff:g>」連接流動數據網絡 (而非「<xliff:g id="OLD_SIM">%2$s</xliff:g>」) 嗎？"</string>
    <string name="sim_preferred_title" msgid="5567909634636045268">"要更新首選 SIM 卡嗎？"</string>
    <string name="sim_preferred_message" msgid="8466930554330635780">"<xliff:g id="NEW_SIM">%1$s</xliff:g> 是您裝置唯一的 SIM 卡。您想使用此 SIM 卡連接流動數據網絡、通話和收發短訊嗎？"</string>
    <string name="wrong_pin_code_pukked" msgid="4003655226832658066">"SIM PIN 碼不正確，您現在必須聯絡流動網絡供應商為您的裝置解鎖。"</string>
    <plurals name="wrong_pin_code" formatted="false" msgid="1582398808893048097">
      <item quantity="other">SIM PIN 碼不正確，您還有 <xliff:g id="NUMBER_1">%d</xliff:g> 次機會輸入。</item>
      <item quantity="one">SIM PIN 碼不正確，您還有 <xliff:g id="NUMBER_0">%d</xliff:g> 次機會輸入。如果仍然輸入錯誤，您必須聯絡流動網絡供應商為您的裝置解鎖。</item>
    </plurals>
    <string name="pin_failed" msgid="1848423634948587645">"SIM PIN 碼操作失敗！"</string>
    <string name="system_update_settings_list_item_title" msgid="3342887311059985961">"系統更新"</string>
    <string name="system_update_settings_list_item_summary" msgid="3853057315907710747"></string>
    <string name="firmware_version" msgid="4801135784886859972">"Android 版本"</string>
    <string name="firmware_title" msgid="5203122368389157877">"Android"</string>
    <string name="security_patch" msgid="8438384045870296634">"Android 安全性修補程式級別"</string>
    <string name="model_info" msgid="1952009518045740889">"型號"</string>
    <string name="model_summary" msgid="8306235877567782987">"型號：%1$s"</string>
    <string name="hardware_info" msgid="2605080746512527805">"型號和硬件"</string>
    <string name="hardware_revision" msgid="8893547686367095527">"硬件版本"</string>
    <string name="fcc_equipment_id" msgid="149114368246356737">"設備編號"</string>
    <string name="baseband_version" msgid="1848990160763524801">"基帶版本"</string>
    <string name="kernel_version" msgid="9192574954196167602">"核心版本"</string>
    <string name="build_number" msgid="3075795840572241758">"版本號碼"</string>
    <string name="device_info_not_available" msgid="8062521887156825182">"無法使用"</string>
    <string name="device_status_activity_title" msgid="1411201799384697904">"狀態"</string>
    <string name="device_status" msgid="607405385799807324">"狀態"</string>
    <string name="device_status_summary" product="tablet" msgid="3292717754497039686">"電池、網絡狀態及其他資訊"</string>
    <string name="device_status_summary" product="default" msgid="2599162787451519618">"電話號碼、訊號等。"</string>
    <string name="storage_settings" msgid="4211799979832404953">"儲存空間"</string>
    <string name="storage_usb_settings" msgid="7293054033137078060">"儲存空間"</string>
    <string name="storage_settings_title" msgid="8746016738388094064">"儲存設定"</string>
    <string name="storage_settings_summary" product="nosdcard" msgid="3543813623294870759">"卸載 USB 儲存裝置，查看可用的儲存空間"</string>
    <string name="storage_settings_summary" product="default" msgid="9176693537325988610">"卸載 SD 卡，查看可用儲存空間"</string>
    <string name="imei_multi_sim" msgid="6387012961838800539">"IMEI (SIM 卡插槽 %1$d)"</string>
    <string name="status_number" product="tablet" msgid="1138837891091222272">"MDN"</string>
    <string name="status_number" product="default" msgid="5948892105546651296">"電話號碼"</string>
    <string name="status_number_sim_slot" product="tablet" msgid="2755592991367858860">"MDN (SIM 卡插槽 %1$d)"</string>
    <string name="status_number_sim_slot" product="default" msgid="1898212200138025729">"電話號碼 (SIM 卡插槽 %1$d)"</string>
    <string name="status_number_sim_status" product="tablet" msgid="1367110147304523864">"SIM 卡上的 MDN"</string>
    <string name="status_number_sim_status" product="default" msgid="9123351360569466330">"SIM 卡上的手機號碼"</string>
    <string name="status_min_number" msgid="3519504522179420597">"MIN"</string>
    <string name="status_msid_number" msgid="909010114445780530">"MSID"</string>
    <string name="status_prl_version" msgid="1007470446618081441">"PRL 版本"</string>
    <string name="meid_multi_sim" msgid="748999971744491771">"MEID (SIM 卡插槽 %1$d)"</string>
    <string name="scanning_status_text_wifi_on_ble_on" msgid="4190397750035329085">"允許使用 Wi‑Fi 和藍牙定位"</string>
    <string name="scanning_status_text_wifi_on_ble_off" msgid="3495996693928091385">"僅限使用 Wi‑Fi 定位"</string>
    <string name="scanning_status_text_wifi_off_ble_on" msgid="3257273204450759128">"僅限使用藍牙定位"</string>
    <string name="scanning_status_text_wifi_off_ble_off" msgid="844384166809697547">"不允許使用 Wi‑Fi 和藍牙定位"</string>
    <string name="status_meid_number" msgid="1751442889111731088">"MEID"</string>
    <string name="status_icc_id" msgid="943368755577172747">"ICCID"</string>
    <string name="status_data_network_type" msgid="7570837037428932780">"流動數據網絡類型"</string>
    <string name="status_voice_network_type" msgid="5663112239742353547">"流動語音網絡類型"</string>
    <string name="status_latest_area_info" msgid="7222470836568238054">"流動網絡供應商資訊"</string>
    <string name="status_data_state" msgid="5503181397066522950">"流動網絡狀態"</string>
    <string name="status_esim_id" msgid="6456255368300906317">"EID"</string>
    <string name="status_service_state" msgid="2323931627519429503">"服務狀態"</string>
    <string name="status_signal_strength" msgid="3732655254188304547">"訊號強度"</string>
    <string name="status_roaming" msgid="2638800467430913403">"漫遊"</string>
    <string name="status_operator" msgid="2274875196954742087">"網絡"</string>
    <string name="status_wifi_mac_address" msgid="2202206684020765378">"Wi-Fi MAC 位址"</string>
    <string name="status_bt_address" msgid="4195174192087439720">"藍牙位址"</string>
    <string name="status_serial_number" msgid="2257111183374628137">"序號"</string>
    <string name="status_up_time" msgid="7294859476816760399">"開機時間"</string>
    <string name="status_awake_time" msgid="2393949909051183652">"啟用時間"</string>
    <string name="internal_memory" msgid="9129595691484260784">"內部儲存空間"</string>
    <string name="sd_memory" product="nosdcard" msgid="2510246194083052841">"USB 儲存裝置"</string>
    <string name="sd_memory" product="default" msgid="151871913888051515">"SD 卡"</string>
    <string name="memory_available" msgid="5052397223077021181">"可用"</string>
    <string name="memory_available_read_only" msgid="6497534390167920206">"可用空間 (唯讀)"</string>
    <string name="memory_size" msgid="6629067715017232195">"空間總量"</string>
    <string name="memory_calculating_size" msgid="2188358544203768588">"正在計算..."</string>
    <string name="memory_apps_usage" msgid="5128673488173839077">"應用程式和應用程式數據"</string>
    <string name="memory_media_usage" msgid="3738830697707880405">"媒體"</string>
    <string name="memory_downloads_usage" msgid="3755173051677533027">"下載"</string>
    <string name="memory_dcim_usage" msgid="558887013613822577">"圖片、影片"</string>
    <string name="memory_music_usage" msgid="1363785144783011606">"音頻 (音樂、鈴聲、Podcast 等)"</string>
    <string name="memory_media_misc_usage" msgid="6094866738586451683">"其他檔案"</string>
    <string name="memory_media_cache_usage" msgid="6704293333141177910">"快取資料"</string>
    <string name="sd_eject" product="nosdcard" msgid="4988563376492400073">"卸載共用儲存裝置"</string>
    <string name="sd_eject" product="default" msgid="6915293408836853020">"卸載 SD 卡"</string>
    <string name="sd_eject_summary" product="nosdcard" msgid="5009296896648072891">"卸載內部 USB 儲存裝置"</string>
    <string name="sd_eject_summary" product="default" msgid="3300599435073550246">"請先卸載 SD 記憶卡，才能將其安全移除"</string>
    <string name="sd_insert_summary" product="nosdcard" msgid="5264016886409577313">"插入用於掛接的 USB 儲存裝置"</string>
    <string name="sd_insert_summary" product="default" msgid="2048640010381803841">"插入用於掛接的 SD 卡"</string>
    <string name="sd_mount" product="nosdcard" msgid="8966695015677343116">"掛接 USB 儲存裝置"</string>
    <string name="sd_mount" product="default" msgid="5940523765187704135">"掛接 SD 卡"</string>
    <string name="sd_mount_summary" product="nosdcard" msgid="4673411327373419641"></string>
    <string name="sd_mount_summary" product="default" msgid="4673411327373419641"></string>
    <string name="sd_format" product="nosdcard" msgid="2148179271623099054">"清除 USB 儲存裝置資料"</string>
    <string name="sd_format" product="default" msgid="2576054280507119870">"清除 SD 記憶卡資料"</string>
    <string name="sd_format_summary" product="nosdcard" msgid="6331905044907914603">"清除內部 USB 儲存裝置中的所有資料，例如音樂和相片"</string>
    <string name="sd_format_summary" product="default" msgid="212703692181793109">"清除 SD 記憶卡中的所有資料，例如音樂和相片"</string>
    <string name="memory_clear_cache_title" msgid="5423840272171286191">"清除快取資料？"</string>
    <string name="memory_clear_cache_message" msgid="4550262490807415948">"這會清除所有應用程式的快取資料。"</string>
    <string name="mtp_ptp_mode_summary" msgid="3710436114807789270">"MTP 或 PTP 功能已啟用"</string>
    <string name="dlg_confirm_unmount_title" product="nosdcard" msgid="3077285629197874055">"卸載 USB 儲存裝置？"</string>
    <string name="dlg_confirm_unmount_title" product="default" msgid="3634502237262534381">"您要卸載 SD 記憶卡嗎？"</string>
    <string name="dlg_confirm_unmount_text" product="nosdcard" msgid="4322636662873269018">"如果您卸載 USB 儲存裝置，則某些正在使用的應用程式會停止運作，而且可能無法使用，直到重新掛接 USB 儲存裝置之後才會恢復正常。"</string>
    <string name="dlg_confirm_unmount_text" product="default" msgid="6998379994779187692">"如果您卸載 SD 記憶卡，則某些正在使用中的應用程式會停止運作，而且可能無法使用，直到重新掛接 SD 記憶卡之後才會恢復正常。"</string>
    <string name="dlg_error_unmount_title" product="nosdcard" msgid="4642742385125426529"></string>
    <string name="dlg_error_unmount_title" product="default" msgid="4642742385125426529"></string>
    <string name="dlg_error_unmount_text" product="nosdcard" msgid="9191518889746166147">"無法卸載 USB 儲存裝置，請稍後再試。"</string>
    <string name="dlg_error_unmount_text" product="default" msgid="3500976899159848422">"無法卸載 SD 記憶卡。請稍後再試。"</string>
    <string name="unmount_inform_text" product="nosdcard" msgid="7120241136790744265">"即將卸載 USB 儲存裝置。"</string>
    <string name="unmount_inform_text" product="default" msgid="1904212716075458402">"即將卸載 SD 記憶卡。"</string>
    <string name="sd_ejecting_title" msgid="8824572198034365468">"卸載中"</string>
    <string name="sd_ejecting_summary" msgid="2028753069184908491">"卸載中"</string>
    <string name="storage_low_title" msgid="1388569749716225155">"儲存空間即將用盡"</string>
    <string name="storage_low_summary" msgid="7737465774892563129">"部分系統功能 (例如同步) 可能無法正常運作。請刪除或取消固定一些項目 (例如應用程式或媒體內容)，嘗試騰出空間。"</string>
    <string name="storage_menu_rename" msgid="7141058657592615390">"重新命名"</string>
    <string name="storage_menu_mount" msgid="1014683672493425425">"安裝"</string>
    <string name="storage_menu_unmount" msgid="681485356885955898">"移除"</string>
    <string name="storage_menu_format" msgid="7690626079653152152">"格式"</string>
    <string name="storage_menu_format_public" msgid="7464714208010125682">"格式化為外置儲存空間"</string>
    <string name="storage_menu_format_private" msgid="546017531835902096">"格式化為內部儲存空間"</string>
    <string name="storage_menu_migrate" msgid="3969621494238154294">"轉移資料"</string>
    <string name="storage_menu_forget" msgid="6305824238997983426">"忘記"</string>
    <string name="storage_menu_set_up" msgid="4263294929451685366">"設定"</string>
    <string name="storage_menu_explore" msgid="4637496051816521560">"探索"</string>
    <string name="storage_menu_free" msgid="6386070442027135427">"釋放空間"</string>
    <string name="storage_menu_manage" msgid="5914482953856430780">"管理儲存空間"</string>
    <string name="storage_title_usb" msgid="679612779321689418">"USB 電腦連接"</string>
    <string name="usb_connection_category" msgid="7805945595165422882">"已連結為"</string>
    <string name="usb_mtp_title" msgid="3399663424394065964">"媒體裝置 (MTP)"</string>
    <string name="usb_mtp_summary" msgid="4617321473211391236">"讓您在 Windows 上傳輸媒體檔案，或是在 Mac 上使用「Android 檔案傳輸」應用程式傳輸媒體檔案 (下載網址：www.android.com/filetransfer)"</string>
    <string name="usb_ptp_title" msgid="3852760810622389620">"相機 (PTP)"</string>
    <string name="usb_ptp_summary" msgid="7406889433172511530">"讓您使用相機軟件傳送照片，並在不支援 MTP 的電腦上傳送任何檔案"</string>
    <string name="usb_midi_title" msgid="3069990264258413994">"MIDI"</string>
    <string name="usb_midi_summary" msgid="539169474810956358">"讓已啟用 MIDI 的應用程式透過 USB 與電腦上的 MIDI 軟件運作。"</string>
    <string name="storage_other_users" msgid="808708845102611856">"其他使用者"</string>
    <string name="storage_internal_title" msgid="690771193137801021">"儲存裝置"</string>
    <string name="storage_external_title" msgid="3433462910096848696">"外置儲存空間"</string>
    <string name="storage_volume_summary" msgid="7023441974367853372">"已使用 <xliff:g id="USED">%1$s</xliff:g> (共 <xliff:g id="TOTAL">%2$s</xliff:g>)"</string>
    <string name="storage_size_large" msgid="5691585991420946254">"<xliff:g id="NUMBER">^1</xliff:g>"<small><small>" <xliff:g id="UNIT">^2</xliff:g>"</small></small>""</string>
    <string name="storage_volume_used" msgid="1303803057698959872">"(共 <xliff:g id="TOTAL">%1$s</xliff:g>)"</string>
    <string name="storage_volume_used_total" msgid="6113121714019000244">"<xliff:g id="TOTAL">%1$s</xliff:g> 總共已使用"</string>
    <string name="storage_mount_success" msgid="687641090137253647">"已連接 <xliff:g id="NAME">%1$s</xliff:g>"</string>
    <string name="storage_mount_failure" msgid="1042621107954547316">"無法連接 <xliff:g id="NAME">%1$s</xliff:g>"</string>
    <string name="storage_unmount_success" msgid="5737203344673441677">"已安全移除 <xliff:g id="NAME">%1$s</xliff:g>"</string>
    <string name="storage_unmount_failure" msgid="5758387106579519489">"無法安全移除 <xliff:g id="NAME">%1$s</xliff:g>"</string>
    <string name="storage_format_success" msgid="3023144070597190555">"已格式化<xliff:g id="NAME">%1$s</xliff:g>"</string>
    <string name="storage_format_failure" msgid="6032640952779735766">"無法格式化<xliff:g id="NAME">%1$s</xliff:g>"</string>
    <string name="storage_rename_title" msgid="8242663969839491485">"重新命名儲存裝置"</string>
    <string name="storage_dialog_unmounted" msgid="6403320870103261477">"已安全卸載此 <xliff:g id="NAME_0">^1</xliff:g>，但仍可使用。\n\n如要使用此 <xliff:g id="NAME_1">^1</xliff:g>，您必須先將它連接。"</string>
    <string name="storage_dialog_unmountable" msgid="3732209361668282254">"此 <xliff:g id="NAME_0">^1</xliff:g> 已受損。\n\n如要使用此 <xliff:g id="NAME_1">^1</xliff:g>，您必須先完成設定。"</string>
    <string name="storage_dialog_unsupported" msgid="4503128224360482228">"這部裝置不支援此 <xliff:g id="NAME_0">^1</xliff:g>。 \n\n如要在這部裝置使用此 <xliff:g id="NAME_1">^1</xliff:g> ，您必須先完成設定。"</string>
    <string name="storage_internal_format_details" msgid="4018647158382548820">"格式化後，您可在其他裝置使用此<xliff:g id="NAME_0">^1</xliff:g>。\n\n<xliff:g id="NAME_1">^1</xliff:g>的所有資料將被刪除，請先備份。\n\n"<b>"備份相片和其他媒體"</b>" \n將您的媒體檔案移至這部裝罝的其他儲存空間，或使用 USB 連接線轉移至電腦。\n\n"<b>"備份應用程式"</b>" \n儲存於此<xliff:g id="NAME_6">^1</xliff:g>的所有應用程式將解除安裝，其中資料也將被刪除。如要保留這些應用程式，您可以將其移至裝置的其他儲存空間。"</string>
    <string name="storage_internal_unmount_details" msgid="3582802571684490057"><b>"當你移除此<xliff:g id="NAME_0">^1</xliff:g>時，已儲存的應用程式將停止運作，而媒體檔案在再次插入裝置前將不能播放。"</b>" \n\n此<xliff:g id="NAME_1">^1</xliff:g>經格式化後只能用於這部裝置。其他裝置將不能存取。"</string>
    <string name="storage_internal_forget_details" msgid="9028875424669047327">"如需使用儲存在<xliff:g id="NAME">^1</xliff:g>內的應用程式、相片或資料，請重新插入。\n\n如果無法使用裝置，可選擇忘記此儲存空間。\n\n如果您選擇忘記儲存空間，裝置上的所有資料將被永久刪除。\n\n您可以稍後重新安裝應用程式，但儲存在此裝置的相關資料將被刪除。"</string>
    <string name="storage_internal_forget_confirm_title" msgid="1370847944388479245">"要忘記 <xliff:g id="NAME">^1</xliff:g> 嗎？"</string>
    <string name="storage_internal_forget_confirm" msgid="1148446041396902905">"儲存在此 <xliff:g id="NAME">^1</xliff:g> 上的所有應用程式、相片和資料將被永久刪除。"</string>
    <string name="storage_detail_apps" msgid="6141154016753507490">"應用程式"</string>
    <string name="storage_detail_images" msgid="6950678857740634769">"圖片"</string>
    <string name="storage_detail_videos" msgid="2919743464827110953">"影片"</string>
    <string name="storage_detail_audio" msgid="1197685141676483213">"音效"</string>
    <string name="storage_detail_cached" msgid="8547136365247818567">"快取資料"</string>
    <string name="storage_detail_other" msgid="8404938385075638238">"其他"</string>
    <string name="storage_detail_system" msgid="4629506366064709687">"系統"</string>
    <string name="storage_detail_explore" msgid="7911344011431568294">"探索 <xliff:g id="NAME">^1</xliff:g>"</string>
    <string name="storage_detail_dialog_other" msgid="8845766044697204852">"其他檔案包括應用程式儲存的共用檔案、透過互聯網或藍牙下載的檔案以及Android 檔案等。\n\n如要查看此 <xliff:g id="NAME">^1</xliff:g> 顯示的內容，請輕按 [探索]。"</string>
    <string name="storage_detail_dialog_system" msgid="862835644848361569">"「系統」包含用來執行 Android <xliff:g id="VERSION">%s</xliff:g> 版本的檔案"</string>
    <string name="storage_detail_dialog_user" msgid="3267254783294197804">"<xliff:g id="USER_0">^1</xliff:g>可能已使用 <xliff:g id="SIZE">^2</xliff:g> 儲存空間儲存相片、音樂、應用程式或其他資料。\n\n如要查看詳情，請切換至 <xliff:g id="USER_1">^1</xliff:g>。"</string>
    <string name="storage_wizard_init_title" msgid="5085400514028585772">"設定您的<xliff:g id="NAME">^1</xliff:g>"</string>
    <string name="storage_wizard_init_external_title" msgid="4867326438945303598">"作為可攜式儲存裝置使用"</string>
    <string name="storage_wizard_init_external_summary" msgid="7476105886344565074">"在裝置之間移動相片和其他媒體。"</string>
    <string name="storage_wizard_init_internal_title" msgid="9100613534261408519">"作為內部儲存空間使用"</string>
    <string name="storage_wizard_init_internal_summary" msgid="6240417501036216410">"只限儲存於這部裝置，包括應用程式和相片。此操作需要格式化，以免其他裝置存取。"</string>
    <string name="storage_wizard_format_confirm_title" msgid="2814021794538252546">"格式化為內部儲存空間"</string>
    <!-- syntax error in translation for storage_wizard_format_confirm_body (4401758710076806509) org.xmlpull.v1.XmlPullParserException: expected: /string read: b (position:END_TAG </b>@1:86 in     <string name="storage_wizard_format_confirm_body" msgid="4401758710076806509"></b>"<xliff:g id="NAME_0">^1</xliff:g>NAME_0需要格式化，以策安全。\n\n<xliff:g id="NAME_1">^1</xliff:g>經格式化後只能用於這部裝置。\n\n"<b>"格式化將清除目前儲存在<xliff:g id="NAME_2">^1</xliff:g>的所有資料。為免遺失資料，請先備份。"</string>
)  -->
    <string name="storage_wizard_format_confirm_public_title" msgid="4905690038882041566">"格式化為外置儲存空間"</string>
    <string name="storage_wizard_format_confirm_public_body" msgid="1516932692920060272">"<xliff:g id="NAME_0">^1</xliff:g>需要格式化。\n\n"<b>"格式化會刪除<xliff:g id="NAME_1">^1</xliff:g>上的所有現存資料。"</b>"要避免資料遺失，請先備份資料。"</string>
    <string name="storage_wizard_format_confirm_next" msgid="2774557300531702572">"清除和格式化"</string>
    <string name="storage_wizard_format_progress_title" msgid="6487352396450582292">"正在格式化<xliff:g id="NAME">^1</xliff:g>…"</string>
    <string name="storage_wizard_format_progress_body" msgid="3983764797223576658">"請勿在 <xliff:g id="NAME">^1</xliff:g>格式化時將其移除。"</string>
    <string name="storage_wizard_migrate_title" msgid="1363078147938160407">"將資料移至新的儲存空間"</string>
    <string name="storage_wizard_migrate_body" msgid="890751699549542345">"您可以將相片、檔案和部分應用程式移至此全新 <xliff:g id="NAME">^1</xliff:g>。\n\n此操作大約需時 <xliff:g id="TIME">^2</xliff:g>，並能釋放 <xliff:g id="SIZE">^3</xliff:g> 的內部儲存空間。部分應用程式將在過程中無法正常運作。"</string>
    <string name="storage_wizard_migrate_now" msgid="4523444323744239143">"立即移動"</string>
    <string name="storage_wizard_migrate_later" msgid="3173482328116026253">"稍後移動"</string>
    <string name="storage_wizard_migrate_confirm_title" msgid="8564833529613286965">"立即移動資料"</string>
    <string name="storage_wizard_migrate_confirm_body" msgid="4212060581792135962"><b>"這個動作約需 <xliff:g id="TIME">^1</xliff:g>，能為<xliff:g id="NAME">^3</xliff:g>釋放 <xliff:g id="SIZE">^2</xliff:g> 儲存空間。"</b></string>
    <string name="storage_wizard_migrate_confirm_next" msgid="5509475628423823202">"移動"</string>
    <string name="storage_wizard_migrate_progress_title" msgid="1665479429044202868">"正在移動資料…"</string>
    <string name="storage_wizard_migrate_details" msgid="3709728824651136227">"移動過程中：\n• 不要刪除<xliff:g id="NAME">^1</xliff:g>。\n•部分應用程式將無法正常運作。\n• 確定裝置電量充足。"</string>
    <string name="storage_wizard_ready_title" msgid="6553867088682695655">"您的 <xliff:g id="NAME">^1</xliff:g>已準備就緒"</string>
    <string name="storage_wizard_ready_external_body" msgid="2879508114260597474">"您的<xliff:g id="NAME">^1</xliff:g>已準備就緒，可用於相片和其他媒體。"</string>
    <string name="storage_wizard_ready_internal_body" msgid="122532674037860197">"您的新<xliff:g id="NAME">^1</xliff:g>正在運作。\n\n如要將相片、檔案和應用程式資料移至這部裝置，請前往 [設定及儲存空間]。"</string>
    <string name="storage_wizard_move_confirm_title" msgid="292782012677890250">"移動<xliff:g id="APP">^1</xliff:g>"</string>
    <string name="storage_wizard_move_confirm_body" msgid="5176432115206478941">"將<xliff:g id="APP">^1</xliff:g>及其資料移至<xliff:g id="NAME_0">^2</xliff:g>只需要幾分鐘。你將無法使用該應用程式，直到移動完成。\n\n過程中請勿移除<xliff:g id="NAME_1">^2</xliff:g>。"</string>
    <string name="storage_wizard_move_unlock" msgid="1526216561023200694">"您必須解鎖使用者「<xliff:g id="APP">^1</xliff:g>」，才能移動資料。"</string>
    <string name="storage_wizard_move_progress_title" msgid="4443920302548035674">"正在移動<xliff:g id="APP">^1</xliff:g>…"</string>
    <string name="storage_wizard_move_progress_body" msgid="7802577486578105609">"移動過程中請勿移除<xliff:g id="NAME">^1</xliff:g>。\n\n您將無法使用這部裝置上的<xliff:g id="APP">^2</xliff:g>應用程式，直到移動完成。"</string>
    <string name="storage_wizard_move_progress_cancel" msgid="542047237524588792">"取消移動"</string>
    <string name="storage_wizard_slow_body" msgid="8010127667184768025">"此<xliff:g id="NAME_0">^1</xliff:g>有些緩慢。\n\n您可以嘗試繼續，但轉移至此位置的應用程式可能會間斷，而資料傳輸亦可能需要較長時間。\n\n請考慮使用較高速的<xliff:g id="NAME_1">^1</xliff:g>以提升效能。"</string>
    <string name="storage_wizard_init_v2_title" msgid="8858395869710288372">"您將如何使用此 <xliff:g id="NAME">^1</xliff:g>？"</string>
    <string name="storage_wizard_init_v2_internal_title" product="tablet" msgid="4315585580670552654">"作為額外的平板電腦儲存空間"</string>
    <string name="storage_wizard_init_v2_internal_summary" product="tablet" msgid="570443086512059390">"僅限此平板電腦的應用程式、檔案和媒體"</string>
    <string name="storage_wizard_init_v2_internal_action" product="tablet" msgid="7760758592993284143">"平板電腦儲存空間"</string>
    <string name="storage_wizard_init_v2_internal_title" product="default" msgid="8373070138732653456">"作為額外的手機儲存空間"</string>
    <string name="storage_wizard_init_v2_internal_summary" product="default" msgid="685194340141573218">"僅限此手機的應用程式、檔案和媒體"</string>
    <string name="storage_wizard_init_v2_internal_action" product="default" msgid="904425171564310150">"手機儲存空間"</string>
    <string name="storage_wizard_init_v2_or" msgid="1958295749349454436">"或"</string>
    <string name="storage_wizard_init_v2_external_title" msgid="3565348221712759463">"作為外置儲存空間"</string>
    <string name="storage_wizard_init_v2_external_summary" msgid="801198071793584445">"可用於在裝置間轉移檔案和媒體"</string>
    <string name="storage_wizard_init_v2_external_action" msgid="8662451480642784031">"外置儲存空間"</string>
    <string name="storage_wizard_init_v2_later" msgid="1080613420170749130">"稍後設定"</string>
    <string name="storage_wizard_format_confirm_v2_title" msgid="5744790239994621663">"要將此 <xliff:g id="NAME">^1</xliff:g>格式化嗎？"</string>
    <string name="storage_wizard_format_confirm_v2_body" msgid="4614199613500900975">"此 <xliff:g id="NAME_0">^1</xliff:g>必須經過格式化才能儲存應用程式、檔案和媒體。\n\n格式化會清除 <xliff:g id="NAME_1">^2</xliff:g>上的現有內容。為免內容遺失，請將其中的內容備份至其他 <xliff:g id="NAME_2">^3</xliff:g>或裝置上。"</string>
    <string name="storage_wizard_format_confirm_v2_action" msgid="8258363472135537500">"將 <xliff:g id="NAME">^1</xliff:g>格式化"</string>
    <string name="storage_wizard_migrate_v2_title" msgid="31406330052996898">"要將內容移至 <xliff:g id="NAME">^1</xliff:g>嗎？"</string>
    <string name="storage_wizard_migrate_v2_body" product="tablet" msgid="4476553430145054781">"您可以將檔案、媒體和特定應用程式移至此 <xliff:g id="NAME">^1</xliff:g>。\n\n此操作大約需要 <xliff:g id="DURATION">^3</xliff:g>，完成後將可釋出 <xliff:g id="SIZE">^2</xliff:g> 的平板電腦儲存空間。"</string>
    <string name="storage_wizard_migrate_v2_body" product="default" msgid="744760728669284385">"您可以將檔案、媒體和特定應用程式移至此 <xliff:g id="NAME">^1</xliff:g>。\n\n此操作大約需要 <xliff:g id="DURATION">^3</xliff:g>，完成後將可釋出 <xliff:g id="SIZE">^2</xliff:g> 的手機儲存空間。"</string>
    <string name="storage_wizard_migrate_v2_checklist" msgid="1239103359606165360">"移動期間的注意事項："</string>
    <string name="storage_wizard_migrate_v2_checklist_media" msgid="7176991995007075843">"請勿移除 <xliff:g id="NAME">^1</xliff:g>"</string>
    <string name="storage_wizard_migrate_v2_checklist_apps" msgid="3671266712947078734">"部分應用程式將無法運作"</string>
    <string name="storage_wizard_migrate_v2_checklist_battery" product="tablet" msgid="346012901366624052">"請將此平板電腦維持充電狀態"</string>
    <string name="storage_wizard_migrate_v2_checklist_battery" product="default" msgid="3061158350109289521">"請將此手機維持充電狀態"</string>
    <string name="storage_wizard_migrate_v2_now" msgid="1279041707982039591">"移動內容"</string>
    <string name="storage_wizard_migrate_v2_later" msgid="8201360307047198853">"稍後再移動內容"</string>
    <string name="storage_wizard_migrate_progress_v2_title" msgid="1323344099111423785">"正在移動內容…"</string>
    <string name="storage_wizard_slow_v2_title" msgid="1318285829973607727">"<xliff:g id="NAME">^1</xliff:g>速度緩慢"</string>
    <string name="storage_wizard_slow_v2_body" msgid="6897444467730463117">"您仍可使用此 <xliff:g id="NAME_0">^1</xliff:g>，但速度可能會很慢。\n\n此 <xliff:g id="NAME_1">^2</xliff:g>所儲存的應用程式可能無法正常運作，且轉移內容需要很長時間。\n\n請嘗試使用較快的 <xliff:g id="NAME_2">^3</xliff:g>，或改用此 <xliff:g id="NAME_3">^4</xliff:g>作為外置儲存空間。"</string>
    <string name="storage_wizard_slow_v2_start_over" msgid="4126873669723115805">"重新開始"</string>
    <string name="storage_wizard_slow_v2_continue" msgid="49399942893518218">"繼續"</string>
    <string name="storage_wizard_ready_v2_external_body" msgid="11937346870534608">"你可以將內容移至<xliff:g id="NAME">^1</xliff:g>"</string>
    <string name="storage_wizard_ready_v2_internal_body" msgid="4658433206901211269">"如要將內容移至<xliff:g id="NAME">^1</xliff:g>，請前往 [設定] &gt; [儲存空間]"<b></b>"。"</string>
    <string name="storage_wizard_ready_v2_internal_moved_body" msgid="6239886818487538806">"您的內容已移至<xliff:g id="NAME_0">^1</xliff:g>。\n\n如要管理此<xliff:g id="NAME_1">^2</xliff:g>，請前往 [設定] &gt; [儲存空間]"<b></b>"。"</string>
    <string name="battery_status_title" msgid="9159414319574976203">"電池狀態"</string>
    <string name="battery_level_title" msgid="2965679202786873272">"電量"</string>
    <string name="apn_settings" msgid="3743170484827528406">"APN"</string>
    <string name="apn_edit" msgid="1354715499708424718">"編輯接入點"</string>
    <string name="apn_not_set" msgid="4974192007399968164">"未設定"</string>
    <string name="apn_name" msgid="4115580098369824123">"名稱"</string>
    <string name="apn_apn" msgid="2479425126733513353">"APN"</string>
    <string name="apn_http_proxy" msgid="1826885957243696354">"Proxy"</string>
    <string name="apn_http_port" msgid="3763259523984976226">"通訊埠"</string>
    <string name="apn_user" msgid="455637547356117761">"使用者名稱"</string>
    <string name="apn_password" msgid="5412301994998250968">"密碼"</string>
    <string name="apn_server" msgid="2436185314756372858">"伺服器"</string>
    <string name="apn_mmsc" msgid="3670124402105585737">"MMSC"</string>
    <string name="apn_mms_proxy" msgid="5374082621073999275">"MMS proxy"</string>
    <string name="apn_mms_port" msgid="4074188088199243040">"MMS 通訊埠"</string>
    <string name="apn_mcc" msgid="4258628382260674636">"MCC"</string>
    <string name="apn_mnc" msgid="8629374076888809874">"MNC"</string>
    <string name="apn_auth_type" msgid="6167205395676037015">"驗證類型"</string>
    <string name="apn_auth_type_none" msgid="5069592676845549926">"沒有"</string>
    <string name="apn_auth_type_pap" msgid="1666934536996033383">"PAP"</string>
    <string name="apn_auth_type_chap" msgid="3369626283789068360">"CHAP"</string>
    <string name="apn_auth_type_pap_chap" msgid="9102343063036134541">"PAP 或 CHAP"</string>
    <string name="apn_type" msgid="469613123902220544">"APN 類型"</string>
    <string name="apn_protocol" msgid="3272222921649348640">"APN 通訊協定"</string>
    <string name="apn_roaming_protocol" msgid="3386954381510788422">"APN 漫遊通訊協定"</string>
    <string name="carrier_enabled" msgid="407655861175280806">"APN 啟用/停用"</string>
    <string name="carrier_enabled_summaryOn" msgid="6338915271908057531">"APN 已啟用"</string>
    <string name="carrier_enabled_summaryOff" msgid="4300790190221203756">"APN 已停用"</string>
    <string name="bearer" msgid="594270280031923558">"承載網絡"</string>
    <string name="mvno_type" msgid="2543253857818336421">"MVNO 類型"</string>
    <string name="mvno_match_data" msgid="4560671695220540466">"MVNO 值"</string>
    <string name="menu_delete" msgid="6981294422841124659">"刪除 APN"</string>
    <string name="menu_new" msgid="3014205883303921729">"新增 APN"</string>
    <string name="menu_save" msgid="8109345640668285399">"儲存"</string>
    <string name="menu_cancel" msgid="2194502410474697474">"捨棄"</string>
    <string name="error_title" msgid="7631322303341024692"></string>
    <string name="error_name_empty" msgid="5508155943840201232">"[名稱] 欄位不得留空。"</string>
    <string name="error_apn_empty" msgid="4932211013600863642">"APN 不可留空。"</string>
    <string name="error_mcc_not3" msgid="4560171714156251661">"MCC 欄位必須為 3 位數。"</string>
    <string name="error_mnc_not23" msgid="8418177072458379439">"MNC 欄位必須要有 2 或 3 位數。"</string>
    <string name="error_adding_apn_type" msgid="4181334016628549645">"流動網絡供應商不允許新增 %s 類型的 APN。"</string>
    <string name="restore_default_apn" msgid="8178010218751639581">"正在還原預設 APN 設定。"</string>
    <string name="menu_restore" msgid="8260067415075573273">"重設回預設值"</string>
    <string name="restore_default_apn_completed" msgid="2824775307377604897">"重設預設 APN 設定已完成。"</string>
    <string name="reset_dashboard_title" msgid="6254873816990678620">"重設選項"</string>
    <string name="reset_dashboard_summary" msgid="4851012632493522755">"網絡、應用程式或裝置可以重設"</string>
    <string name="reset_network_title" msgid="6166025966016873843">"重設 Wi-Fi、流動數據和藍牙"</string>
    <string name="reset_network_desc" msgid="5547979398298881406">"此操作會重設所有網絡設定，包括：\n\n"<li>"Wi‑Fi"</li>\n<li>"流動數據"</li>\n<li>"藍牙"</li></string>
    <string name="reset_esim_title" msgid="2419812515540592802">"同時重設 eSIM 卡"</string>
    <string name="reset_esim_desc" msgid="6412324670559060446">"清除手機上的所有 eSIM 卡。您需要與流動網絡供應商聯絡才能重新下載 eSIM 卡。此操作不會取消您的流動服務計劃。"</string>
    <string name="reset_network_button_text" msgid="2035676527471089853">"重設設定"</string>
    <string name="reset_network_final_desc" msgid="6388371121099245116">"您要重設所有的網絡設定嗎？您無法復原這項操作！"</string>
    <string name="reset_network_final_button_text" msgid="1797434793741744635">"重設設定"</string>
    <string name="reset_network_confirm_title" msgid="1759888886976962773">"重設？"</string>
    <string name="network_reset_not_available" msgid="7188610385577164676">"這位使用者無法重設網絡"</string>
    <string name="reset_network_complete_toast" msgid="787829973559541880">"網絡設定已重設"</string>
    <string name="reset_esim_error_title" msgid="1464195710538232590">"無法重設 eSIM 卡"</string>
    <string name="reset_esim_error_msg" msgid="8434956817922668388">"發生錯誤，因此無法重設 eSIM 卡。"</string>
    <string name="master_clear_title" msgid="3531267871084279512">"清除所有資料 (回復原廠設定)"</string>
    <string name="master_clear_short_title" msgid="8652450915870274285">"清除所有資料 (回復原廠設定)"</string>
    <string name="master_clear_desc" product="tablet" msgid="2314458161059569301">"此操作將會清除您平板電腦"<b>"內部儲存空間"</b>"中的所有資料，包括：\n\n"<li>"您的 Google 帳戶"</li>\n<li>"系統和應用程式資料及設定"</li>\n<li>"已下載的應用程式"</li></string>
    <string name="master_clear_desc" product="default" msgid="7647628092266675099">"此操作將會清除您手機"<b>"內部儲存空間"</b>"的所有資料，包括：\n\n"<li>"您的 Google 帳戶"</li>\n<li>"系統和應用程式資料及設定"</li>\n<li>"已下載的應用程式"</li></string>
    <string name="master_clear_accounts" product="default" msgid="6412857499147999073">\n\n"您目前已登入下列帳戶：\n"</string>
    <string name="master_clear_other_users_present" product="default" msgid="5161423070702470742">\n\n"這部裝置上還有其他使用者。\n"</string>
    <string name="master_clear_desc_also_erases_external" msgid="1903185203791274237"><li>"音樂"</li>\n<li>"相片"</li>\n<li>"其他使用者資料"</li></string>
    <string name="master_clear_desc_also_erases_esim" msgid="6008213558725767177"><li>"eSIM 卡"</li></string>
    <string name="master_clear_desc_no_cancel_mobile_plan" msgid="5460926449093211144">\n\n"此操作不會取消您的流動服務計劃。"</string>
    <string name="master_clear_desc_erase_external_storage" product="nosdcard" msgid="7744115866662613411">\n\n"如要一併清除音樂、圖片及其他使用者資料，則需清除 "<b>"USB 儲存裝置"</b>"資料。"</string>
    <string name="master_clear_desc_erase_external_storage" product="default" msgid="4801026652617377093">\n\n"如要一併清除音樂、圖片及其他使用者資料，則需清除 "<b>"SD 記憶卡"</b>"資料。"</string>
    <string name="erase_external_storage" product="nosdcard" msgid="969364037450286809">"清除 USB 儲存裝置資料"</string>
    <string name="erase_external_storage" product="default" msgid="1397239046334307625">"清除 SD 記憶卡資料"</string>
    <string name="erase_external_storage_description" product="nosdcard" msgid="4728558173931599429">"清除內部 USB 儲存裝置中的所有資料，例如音樂或相片"</string>
    <string name="erase_external_storage_description" product="default" msgid="1737638779582964966">"清除 SD 記憶卡中的所有資料，例如音樂或相片"</string>
    <string name="erase_esim_storage" msgid="5684858600215441932">"清除 eSIM 卡"</string>
    <string name="erase_esim_storage_description" product="default" msgid="708691303677321598">"清除手機上的所有 eSIM。此操作不會取消您的流動服務計劃。"</string>
    <string name="erase_esim_storage_description" product="tablet" msgid="1780953956941209107">"清除平板電腦上的所有 eSIM。此操作不會取消您的流動服務計劃。"</string>
    <string name="master_clear_button_text" product="tablet" msgid="1893179883931194922">"清除所有資料"</string>
    <string name="master_clear_button_text" product="default" msgid="1893179883931194922">"清除所有資料"</string>
    <string name="master_clear_final_desc" msgid="7166193761421238701">"系統會刪除您所有的個人資料和已下載的應用程式。您將無法復原此操作！"</string>
    <string name="master_clear_final_button_text" msgid="5390908019019242910">"全部清除"</string>
    <string name="master_clear_failed" msgid="2503230016394586353">"System Clear 服務暫停，因此無法重設。"</string>
    <string name="master_clear_confirm_title" msgid="1134724452049918413">"要清除所有資料嗎？"</string>
    <string name="master_clear_not_available" msgid="1000370707967468909">"這位使用者無法將裝置恢復原廠設定"</string>
    <string name="master_clear_progress_title" msgid="5194793778701994634">"正在清除"</string>
    <string name="master_clear_progress_text" msgid="6559096229480527510">"請稍候…"</string>
    <string name="call_settings_title" msgid="5188713413939232801">"通話設定"</string>
    <string name="call_settings_summary" msgid="7291195704801002886">"設定留言信箱、來電轉駁、來電等候和來電顯示"</string>
    <string name="tether_settings_title_usb" msgid="6688416425801386511">"USB 網絡共享"</string>
    <string name="tether_settings_title_wifi" msgid="3277144155960302049">"可攜式熱點"</string>
    <string name="tether_settings_title_bluetooth" msgid="355855408317564420">"藍牙網絡共享"</string>
    <string name="tether_settings_title_usb_bluetooth" msgid="5355828977109785001">"網絡共享"</string>
    <string name="tether_settings_title_all" msgid="3058586928118801157">"熱點和網絡共享"</string>
    <string name="tether_settings_summary_hotspot_on_tether_on" msgid="930464462687425777">"已開啟熱點和網絡共享功能"</string>
    <string name="tether_settings_summary_hotspot_on_tether_off" msgid="3473671453891735907">"已開啟熱點"</string>
    <string name="tether_settings_summary_hotspot_off_tether_on" msgid="1618256180720077354">"已開啟網絡共享功能"</string>
    <string name="tether_settings_disabled_on_data_saver" msgid="1576908608463904152">"「數據節省模式」開啟時，網絡共享功能或便攜熱點便無法使用。"</string>
    <string name="usb_title" msgid="7483344855356312510">"USB"</string>
    <string name="usb_tethering_button_text" msgid="585829947108007917">"USB 網絡共享"</string>
    <string name="usb_tethering_subtext" product="default" msgid="3711893746716442706">"透過 USB 分享手機的互聯網連線"</string>
    <string name="usb_tethering_subtext" product="tablet" msgid="2292916486612255069">"透過 USB 分享平板電腦的互聯網連線"</string>
    <string name="bluetooth_tether_checkbox_text" msgid="2379175828878753652">"藍牙網絡共享"</string>
    <string name="bluetooth_tethering_subtext" product="tablet" msgid="8828883800511737077">"透過藍牙分享平板電腦的互聯網連線"</string>
    <string name="bluetooth_tethering_subtext" product="default" msgid="1904667146601254812">"透過藍牙分享手機的互聯網連線"</string>
    <string name="bluetooth_tethering_off_subtext_config" msgid="376389105752995580">"透過藍牙分享此<xliff:g id="DEVICE_NAME">%1$d</xliff:g>的互聯網連線"</string>
    <string name="bluetooth_tethering_overflow_error" msgid="2135590598511178690">"不可與超過 <xliff:g id="MAXCONNECTION">%1$d</xliff:g> 部裝置分享網絡。"</string>
    <string name="bluetooth_untether_blank" msgid="2871192409329334813">"<xliff:g id="DEVICE_NAME">%1$s</xliff:g> 的網絡共享即將中斷。"</string>
    <string name="tethering_footer_info" msgid="7112228674056306147">"使用熱點和網絡共享功能，透過您的流動數據連線提供互聯網服務給其他裝置。應用程式可以建立熱點，與附近的裝置分享內容。"</string>
    <string name="tethering_help_button_text" msgid="656117495547173630">"說明"</string>
    <string name="network_settings_title" msgid="2876509814832830757">"流動網絡"</string>
    <string name="manage_mobile_plan_title" msgid="7630170375010107744">"流動數據計劃"</string>
    <string name="sms_application_title" msgid="4903928270533250448">"短訊應用程式"</string>
    <string name="sms_change_default_dialog_title" msgid="1958688831875804286">"變更短訊應用程式？"</string>
    <string name="sms_change_default_dialog_text" msgid="1522783933230274787">"將 <xliff:g id="NEW_APP">%1$s</xliff:g> 設為您的短訊應用程式，而不使用 <xliff:g id="CURRENT_APP">%2$s</xliff:g>？"</string>
    <string name="sms_change_default_no_previous_dialog_text" msgid="602683880284921998">"將 <xliff:g id="NEW_APP">%s</xliff:g> 設為您的短訊應用程式？"</string>
    <string name="network_scorer_picker_title" msgid="6383879578279046456">"網絡評分供應商"</string>
    <string name="network_scorer_picker_none_preference" msgid="9028375117241790936">"無"</string>
    <string name="network_scorer_change_active_dialog_title" msgid="3776301550387574975">"變更 Wi‑Fi Assistant？"</string>
    <string name="network_scorer_change_active_dialog_text" msgid="8035173880322990715">"使用「<xliff:g id="NEW_APP">%1$s</xliff:g>」(取代「<xliff:g id="CURRENT_APP">%2$s</xliff:g>」) 管理您的網絡連線？"</string>
    <string name="network_scorer_change_active_no_previous_dialog_text" msgid="7444620909047611601">"使用「<xliff:g id="NEW_APP">%s</xliff:g>」管理您的網絡連線？"</string>
    <string name="mobile_unknown_sim_operator" msgid="2156912373230276157">"未知的 SIM 流動網絡供應商"</string>
    <string name="mobile_no_provisioning_url" msgid="9053814051811634125">"<xliff:g id="OPERATOR">%1$s</xliff:g> 沒有已知的佈建網站"</string>
    <string name="mobile_insert_sim_card" msgid="9052590985784056395">"請插入 SIM 卡，並重新啟動裝置"</string>
    <string name="mobile_connect_to_internet" msgid="1733894125065249639">"請連接互聯網"</string>
    <string name="location_title" msgid="1029961368397484576">"我的位置"</string>
    <string name="managed_profile_location_switch_title" msgid="6712332547063039683">"工作設定檔的位置"</string>
    <string name="location_app_level_permissions" msgid="2777033567595680764">"應用程式權限"</string>
    <string name="location_app_permission_summary_location_off" msgid="2790918244874943070">"位置功能已關閉"</string>
    <plurals name="location_app_permission_summary_location_on" formatted="false" msgid="4268508072771442487">
      <item quantity="other"> <xliff:g id="BACKGROUND_LOCATION_APP_COUNT_2">%1$d</xliff:g> 個 (共 <xliff:g id="TOTAL_LOCATION_APP_COUNT_3">%2$d</xliff:g> 個) 應用程式擁有無限的存取權</item>
      <item quantity="one"> <xliff:g id="BACKGROUND_LOCATION_APP_COUNT_0">%1$d</xliff:g> 個 (共 <xliff:g id="TOTAL_LOCATION_APP_COUNT_1">%2$d</xliff:g> 個) 應用程式擁有無限的存取權</item>
    </plurals>
    <string name="location_category_recent_location_access" msgid="4911449278675337490">"最近的位置存取"</string>
    <string name="location_recent_location_access_view_details" msgid="1955078513330927035">"查看詳情"</string>
    <string name="location_no_recent_apps" msgid="2800907699722178041">"最近沒有應用程式要求存取位置資料"</string>
    <string name="location_high_battery_use" msgid="517199943258508020">"高耗電量"</string>
    <string name="location_low_battery_use" msgid="8602232529541903596">"低耗電量"</string>
    <string name="location_scanning_screen_title" msgid="2297479353298444503">"Wi‑Fi 和藍牙掃瞄"</string>
    <string name="location_scanning_wifi_always_scanning_title" msgid="6216705505621183645">"Wi-Fi 掃瞄"</string>
    <string name="location_scanning_wifi_always_scanning_description" msgid="2691110218127379249">"允許應用程式和服務隨時掃瞄 Wi-Fi 網絡 (即使 Wi-Fi 已關閉)。此操作可用來改善適地性功能和服務。"</string>
    <string name="location_scanning_bluetooth_always_scanning_title" msgid="5444989508204520019">"藍牙掃瞄"</string>
    <string name="location_scanning_bluetooth_always_scanning_description" msgid="1285526059945206128">"允許應用程式和服務隨時掃瞄附近的裝置 (即使藍牙功能已關閉)。此操作可用來改善適地性功能和服務。"</string>
    <string name="location_network_based" msgid="9134175479520582215">"Wi-Fi 和流動網絡位置"</string>
    <string name="location_neighborhood_level" msgid="5141318121229984788">"允許應用程式使用 Google 的位置資訊服務，藉此更快確定您的約略位置。系統會收集匿名的位置資料傳送給 Google。"</string>
    <string name="location_neighborhood_level_wifi" msgid="4234820941954812210">"根據 Wi-Fi 確定位置"</string>
    <string name="location_gps" msgid="8392461023569708478">"GPS 衛星"</string>
    <string name="location_street_level" product="tablet" msgid="1669562198260860802">"允許應用程式使用平板電腦的 GPS 找出您的精確位置"</string>
    <string name="location_street_level" product="default" msgid="4617445745492014203">"允許應用程式使用手機的 GPS 找出您的精確位置"</string>
    <string name="assisted_gps" msgid="4649317129586736885">"使用輔助 GPS"</string>
    <string name="assisted_gps_enabled" msgid="8751899609589792803">"使用伺服器輔助 GPS (取消勾選即可降低網絡使用量)"</string>
    <string name="assisted_gps_disabled" msgid="6982698333968010748">"使用伺服器輔助 GPS (取消勾選即可提升 GPS 效能)"</string>
    <string name="use_location_title" msgid="5206937465504979977">"位置和 Google 搜尋"</string>
    <string name="use_location_summary" msgid="3978805802386162520">"允許 Google 使用位置資訊來改善搜尋結果和其他服務。"</string>
    <string name="location_access_title" msgid="7064108942964081243">"存取我的位置資訊"</string>
    <string name="location_access_summary" msgid="69031404093194341">"允許提出權限要求的應用程式使用您的位置資訊"</string>
    <string name="location_sources_heading" msgid="1278732419851088319">"位置資訊來源"</string>
    <string name="about_settings" product="tablet" msgid="593457295516533765">"關於平板電腦"</string>
    <string name="about_settings" product="default" msgid="1743378368185371685">"關於手機"</string>
    <string name="about_settings" product="device" msgid="6717640957897546887">"關於裝置"</string>
    <string name="about_settings" product="emulator" msgid="221313099578564438">"關於模擬裝置"</string>
    <string name="about_settings_summary" msgid="3371517697156165959">"查看法律資訊、狀態、軟件版本"</string>
    <string name="legal_information" msgid="5769301644270604095">"法律資訊"</string>
    <string name="contributors_title" msgid="5917703088825286504">"作者"</string>
    <string name="manual" msgid="3025943393642974445">"手動"</string>
    <string name="regulatory_labels" msgid="1293050314122427492">"監管標籤"</string>
    <string name="safety_and_regulatory_info" msgid="5103161279848427185">"安全及監管手冊"</string>
    <string name="copyright_title" msgid="865906688917260647">"版權"</string>
    <string name="license_title" msgid="1990487604356037871">"授權"</string>
    <string name="terms_title" msgid="7697580845616764642">"條款及細則"</string>
    <string name="webview_license_title" msgid="2813507464175738967">"System WebView License"</string>
    <string name="wallpaper_attributions" msgid="3645880512943433928">"桌布"</string>
    <string name="wallpaper_attributions_values" msgid="2996183537914690469">"衛星影像供應商：\n©2014 CNES / Astrium, DigitalGlobe, Bluesky"</string>
    <string name="settings_manual_activity_title" msgid="8133150693616006051">"手動"</string>
    <string name="settings_manual_activity_unavailable" msgid="4752403782883814898">"載入指南時發生問題。"</string>
    <string name="settings_license_activity_title" msgid="8525014571806471216">"第三方許可"</string>
    <string name="settings_license_activity_unavailable" msgid="4210539215951487627">"載入授權時發生問題。"</string>
    <string name="settings_license_activity_loading" msgid="3337535809093591740">"正在載入..."</string>
    <string name="settings_safetylegal_title" msgid="1289483965535937431">"安全資訊"</string>
    <string name="settings_safetylegal_activity_title" msgid="6901214628496951727">"安全資訊"</string>
    <string name="settings_safetylegal_activity_unreachable" msgid="142307697309858185">"您沒有數據連線，如要立即查看這項資訊，請使用任何已連接互聯網的電腦前往 %s。"</string>
    <string name="settings_safetylegal_activity_loading" msgid="8059022597639516348">"載入中…"</string>
    <string name="confirm_device_credential_use_alternate_method" msgid="793877757665026949">"使用其他驗證方法"</string>
    <string name="lockpassword_choose_your_screen_lock_header" msgid="2942199737559900752">"設定螢幕鎖定"</string>
    <string name="lockpassword_choose_your_password_message" msgid="5377842480961577542">"為安全起見，請設定密碼"</string>
    <string name="lockpassword_choose_your_password_header_for_fingerprint" msgid="6624409510609085450">"如要使用指紋，請設定密碼"</string>
    <string name="lockpassword_choose_your_pattern_header_for_fingerprint" msgid="5901096361617543819">"如要使用指紋，請設定上鎖圖案"</string>
    <string name="lockpassword_choose_your_pin_message" msgid="6658264750811929338">"為安全起見，請設定 PIN"</string>
    <string name="lockpassword_choose_your_pin_header_for_fingerprint" msgid="765344692615917183">"如要使用指紋，請設定 PIN"</string>
    <string name="lockpassword_choose_your_pattern_message" msgid="8631545254345759087">"為安全起見，請設定圖案"</string>
    <string name="lockpassword_confirm_your_password_header" msgid="1266027268220850931">"請重新輸入密碼"</string>
    <string name="lockpassword_confirm_your_pattern_header" msgid="7543433733032330821">"確認圖形"</string>
    <string name="lockpassword_confirm_your_pin_header" msgid="7744513791910572550">"請重新輸入 PIN"</string>
    <string name="lockpassword_confirm_passwords_dont_match" msgid="5140892109439191415">"密碼不符"</string>
    <string name="lockpassword_confirm_pins_dont_match" msgid="7226244811505606217">"PIN 不符"</string>
    <string name="lockpassword_draw_your_pattern_again_header" msgid="2872194349688886781">"再次畫出圖案"</string>
    <string name="lockpassword_choose_lock_generic_header" msgid="3811438094903786145">"選擇解鎖方式"</string>
    <string name="lockpassword_password_set_toast" msgid="4875050283108629383">"已設定密碼"</string>
    <string name="lockpassword_pin_set_toast" msgid="6011826444725291475">"已設定 PIN"</string>
    <string name="lockpassword_pattern_set_toast" msgid="6867259621331406236">"已設定圖形"</string>
    <string name="lockpassword_choose_your_password_header_for_face" msgid="7876621019688907534">"要使用臉孔驗證，請設定密碼"</string>
    <string name="lockpassword_choose_your_pattern_header_for_face" msgid="8070525076987585344">"要使用臉孔驗證，請設定圖案"</string>
    <string name="lockpassword_choose_your_pin_header_for_face" msgid="7304398683609714816">"要使用臉孔驗證，請設定 PIN"</string>
    <string name="wifi_sharing_message" msgid="2175899824229951710">"系統將會分享您的 Wi‑Fi 名稱和「<xliff:g id="SSID">%1$s</xliff:g>」密碼。"</string>
    <string name="lockpassword_confirm_your_pattern_generic" msgid="2920960858283879113">"畫出裝置上鎖圖形以繼續操作"</string>
    <string name="lockpassword_confirm_your_pin_generic" msgid="4062335874438910487">"請輸入裝置 PIN 碼，然後繼續操作"</string>
    <string name="lockpassword_confirm_your_password_generic" msgid="3976394862548354966">"輸入裝置密碼即可繼續"</string>
    <string name="lockpassword_confirm_your_pattern_generic_profile" msgid="4435638308193361861">"畫出工作設定檔上鎖圖案即可繼續"</string>
    <string name="lockpassword_confirm_your_pin_generic_profile" msgid="3730141667547002246">"輸入工作設定檔 PIN 碼即可繼續"</string>
    <string name="lockpassword_confirm_your_password_generic_profile" msgid="4250642723467019894">"輸入工作設定檔密碼即可繼續"</string>
    <string name="lockpassword_strong_auth_required_device_pattern" msgid="530802132223800623">"為提升安全性，請畫出您的裝置上鎖圖案"</string>
    <string name="lockpassword_strong_auth_required_device_pin" msgid="7829294830078036417">"為提升安全性，請輸入您的裝置 PIN"</string>
    <string name="lockpassword_strong_auth_required_device_password" msgid="3552644641574796973">"為提升安全性，請輸入您的裝置密碼"</string>
    <string name="lockpassword_strong_auth_required_work_pattern" msgid="3003781907040522053">"為提升安全性，請畫出您的工作設定檔上鎖圖案"</string>
    <string name="lockpassword_strong_auth_required_work_pin" msgid="3367491332598821552">"為提升安全性，請輸入您的工作設定檔 PIN"</string>
    <string name="lockpassword_strong_auth_required_work_password" msgid="8159775129968582940">"為提升安全性，請輸入您的工作設定檔密碼"</string>
    <string name="lockpassword_confirm_your_pattern_details_frp" msgid="6757336656791723193">"您的手機已回復原廠設定。如要使用這部手機，請畫出先前的上鎖圖案。"</string>
    <string name="lockpassword_confirm_your_pin_details_frp" msgid="826520613445990470">"您的手機已回復原廠設定。如要使用這部手機，請輸入先前的 PIN。"</string>
    <string name="lockpassword_confirm_your_password_details_frp" msgid="8944081074615739040">"您的手機已回復原廠設定。如要使用這部手機，請輸入先前的密碼。"</string>
    <string name="lockpassword_confirm_your_pattern_header_frp" msgid="2898036091609128286">"驗證上鎖圖案"</string>
    <string name="lockpassword_confirm_your_pin_header_frp" msgid="4141601774778898803">"驗證 PIN"</string>
    <string name="lockpassword_confirm_your_password_header_frp" msgid="3762615419295360480">"驗證密碼"</string>
    <string name="lockpassword_invalid_pin" msgid="15588049067548470">"PIN 碼錯誤"</string>
    <string name="lockpassword_invalid_password" msgid="4038507398784975200">"密碼錯誤"</string>
    <string name="lockpattern_need_to_unlock_wrong" msgid="1745247595356012176">"圖形不對"</string>
    <string name="lock_settings_title" msgid="4213839087748988686">"裝置安全"</string>
    <string name="lockpattern_change_lock_pattern_label" msgid="5679630792003440352">"更改解鎖圖形"</string>
    <string name="lockpattern_change_lock_pin_label" msgid="266707138486731661">"變更解鎖 PIN"</string>
    <string name="lockpattern_recording_intro_header" msgid="308287052221942814">"畫出解鎖圖形"</string>
    <string name="lockpattern_recording_intro_footer" msgid="1118579101409152113">"按選單鍵可開啟說明。"</string>
    <string name="lockpattern_recording_inprogress" msgid="6667844062721656773">"完成時請移開手指"</string>
    <string name="lockpattern_recording_incorrect_too_short" msgid="1348234155120957561">"圖案至少要連接 <xliff:g id="NUMBER">%d</xliff:g> 點，請再試一次。"</string>
    <string name="lockpattern_pattern_entered_header" msgid="4316818983675591604">"已記錄圖形"</string>
    <string name="lockpattern_need_to_confirm" msgid="8054853451639221265">"請再次畫出圖案以確認"</string>
    <string name="lockpattern_pattern_confirmed_header" msgid="8455614172231880211">"新解鎖圖形"</string>
    <string name="lockpattern_confirm_button_text" msgid="1128204343957002841">"確認"</string>
    <string name="lockpattern_restart_button_text" msgid="3337574403350953926">"再畫一次"</string>
    <string name="lockpattern_retry_button_text" msgid="3480423193273588166">"清除"</string>
    <string name="lockpattern_continue_button_text" msgid="4723771754714471410">"繼續"</string>
    <string name="lockpattern_settings_title" msgid="3207750489460466680">"解鎖圖形"</string>
    <string name="lockpattern_settings_enable_title" msgid="6920616873671115281">"需要解鎖圖形"</string>
    <string name="lockpattern_settings_enable_summary" msgid="1165707416664252167">"必須畫出圖形來為螢幕解鎖"</string>
    <string name="lockpattern_settings_enable_visible_pattern_title" msgid="2615606088906120711">"顯示解鎖圖形"</string>
    <string name="lockpattern_settings_enable_visible_pattern_title_profile" msgid="4864525074768391381">"顯示設定檔的解鎖圖案"</string>
    <string name="lockpattern_settings_enable_tactile_feedback_title" msgid="4389015658335522989">"輕按時震動"</string>
    <string name="lockpattern_settings_enable_power_button_instantly_locks" msgid="5735444062633666327">"按開關按鈕立即上鎖"</string>
    <string name="lockpattern_settings_power_button_instantly_locks_summary" msgid="8196258755143711694">"<xliff:g id="TRUST_AGENT_NAME">%1$s</xliff:g> 保持解鎖狀態時除外"</string>
    <string name="lockpattern_settings_choose_lock_pattern" msgid="1652352830005653447">"設定解鎖圖形"</string>
    <string name="lockpattern_settings_change_lock_pattern" msgid="1123908306116495545">"更改解鎖圖形"</string>
    <string name="lockpattern_settings_help_how_to_record" msgid="2614673439060830433">"如何畫出解鎖圖形"</string>
    <string name="lockpattern_too_many_failed_confirmation_attempts" msgid="6909161623701848863">"太多錯誤嘗試。請於 <xliff:g id="NUMBER">%d</xliff:g> 秒後再試。"</string>
    <string name="activity_not_found" msgid="5551664692991605325">"您的手機未安裝應用程式。"</string>
    <string name="lock_settings_profile_title" msgid="2121876391814535295">"工作設定檔安全性"</string>
    <string name="lock_settings_profile_screen_lock_title" msgid="3334747927367115256">"工作設定檔螢幕鎖定"</string>
    <string name="lock_settings_profile_unification_title" msgid="4973102698492659123">"使用同一個鎖定方式"</string>
    <string name="lock_settings_profile_unification_summary" msgid="7178299172998641303">"在工作設定檔和裝置螢幕上使用同一個鎖定方式"</string>
    <string name="lock_settings_profile_unification_dialog_title" msgid="4824620230229285301">"要使用同一個鎖定方式嗎？"</string>
    <string name="lock_settings_profile_unification_dialog_body" msgid="7128305504872026659">"您的裝置將會使用工作設定檔螢幕鎖定功能。工作政策會套用兩種螢幕鎖定功能。"</string>
    <string name="lock_settings_profile_unification_dialog_uncompliant_body" msgid="3221303098797469900">"您的工作設定檔鎖定方式未能符合您機構的安全性要求。您可以在裝置螢幕和工作設定檔上使用相同鎖定方式，但工作鎖定政策亦將會應用到螢幕鎖定。"</string>
    <string name="lock_settings_profile_unification_dialog_confirm" msgid="8249970828159656518">"使用同一個鎖定方式"</string>
    <string name="lock_settings_profile_unification_dialog_uncompliant_confirm" msgid="5943758576756482777">"使用同一個鎖定方式"</string>
    <string name="lock_settings_profile_unified_summary" msgid="9008819078132993492">"與裝置的螢幕鎖定相同"</string>
    <string name="manageapplications_settings_title" msgid="7041951105633616745">"管理應用程式"</string>
    <string name="manageapplications_settings_summary" msgid="1794401500935451259">"管理及移除已安裝的應用程式"</string>
    <string name="applications_settings" msgid="5281808652705396152">"應用程式資料"</string>
    <string name="applications_settings_summary" msgid="6683465446264515367">"管理應用程式，設定快速啟動鍵"</string>
    <string name="applications_settings_header" msgid="1014813055054356646">"應用程式設定"</string>
    <string name="install_applications" msgid="4872012136210802181">"不明來源"</string>
    <string name="install_applications_title" msgid="4987712352256508946">"允許安裝所有來源的應用程式"</string>
    <string name="recent_app_category_title" msgid="6673071268966003928">"最近開啟的應用程式"</string>
    <string name="see_all_apps_title" msgid="1317153498074308438">"查看全部 <xliff:g id="COUNT">%1$d</xliff:g> 個應用程式"</string>
    <string name="install_all_warning" product="tablet" msgid="8310489909586138165">"來源不明的應用程式可能會侵害您的平板電腦和個人資料。安裝來自此來源的應用程式，即表示您同意承擔因使用這些應用程式而導致平板電腦損壞或資料遺失的責任。"</string>
    <string name="install_all_warning" product="default" msgid="1952257127370115988">"來源不明的應用程式可能會侵害您的手機和個人資料。安裝來自此來源的應用程式，即表示您同意承擔因使用這些應用程式而導致手機損壞或資料遺失的責任。"</string>
    <string name="install_all_warning" product="device" msgid="3648003301476423145">"來源不明的應用程式可能會侵害您的裝置和個人資料。安裝來自此來源的應用程式，即表示您同意承擔因使用這些應用程式而導致裝置損壞或資料遺失的責任。"</string>
    <string name="advanced_settings" msgid="1777249286757067969">"進階設定"</string>
    <string name="advanced_settings_summary" msgid="4016682978071086747">"啟用更多設定選項"</string>
    <string name="application_info_label" msgid="5736524913065714880">"應用程式資料"</string>
    <string name="storage_label" msgid="8700867073480107253">"儲存空間"</string>
    <string name="auto_launch_label" msgid="2669236885531442195">"預設開啟"</string>
    <string name="auto_launch_label_generic" msgid="3230569852551968694">"預設設定"</string>
    <string name="screen_compatibility_label" msgid="663250687205465394">"螢幕兼容性"</string>
    <string name="permissions_label" msgid="2605296874922726203">"權限"</string>
    <string name="cache_header_label" msgid="1877197634162461830">"快取"</string>
    <string name="clear_cache_btn_text" msgid="5756314834291116325">"清除快取"</string>
    <string name="cache_size_label" msgid="7505481393108282913">"快取"</string>
    <plurals name="uri_permissions_text" formatted="false" msgid="3983110543017963732">
      <item quantity="other">%d 個項目</item>
      <item quantity="one">1 個項目</item>
    </plurals>
    <string name="clear_uri_btn_text" msgid="8575655132961012158">"取消存取權"</string>
    <string name="controls_label" msgid="7611113077086853799">"控制按鈕"</string>
    <string name="force_stop" msgid="7435006169872876756">"強制停止"</string>
    <string name="total_size_label" msgid="1048676419552557254">"總數"</string>
    <string name="application_size_label" msgid="7376689739076506885">"應用程式大小"</string>
    <string name="external_code_size_label" msgid="3459343140355961335">"USB 儲存裝置應用程式"</string>
    <string name="data_size_label" msgid="6117971066063850416">"使用者資料"</string>
    <string name="external_data_size_label" product="nosdcard" msgid="7533821466482000453">"USB 儲存裝置資料"</string>
    <string name="external_data_size_label" product="default" msgid="626414192825329708">"SD 卡"</string>
    <string name="uninstall_text" msgid="3644892466144802466">"解除安裝"</string>
    <string name="uninstall_all_users_text" msgid="851857393177950340">"為所有使用者解除安裝"</string>
    <string name="install_text" msgid="884360662922471113">"安裝"</string>
    <string name="enable_text" msgid="9217362512327828987">"啟用"</string>
    <string name="clear_user_data_text" msgid="355574089263023363">"清除儲存空間"</string>
    <string name="app_factory_reset" msgid="6635744722502563022">"解除安裝更新"</string>
    <string name="auto_launch_enable_text" msgid="4275746249511874845">"您已設定在某些操作下啟動這個應用程式。"</string>
    <string name="always_allow_bind_appwidgets_text" msgid="566822577792032925">"您已選擇允許這應用程式建立小工具並存取其資料。"</string>
    <string name="auto_launch_disable_text" msgid="7800385822185540166">"未設定預設值。"</string>
    <string name="clear_activities" msgid="7408923511535174430">"清除預設值"</string>
    <string name="screen_compatibility_text" msgid="1616155457673106022">"這個應用程式的設計可能與您的螢幕不兼容；您可以在這裡進行設定，將應用程式調整成與您的螢幕兼容。"</string>
    <string name="ask_compatibility" msgid="7225195569089607846">"啓動時詢問"</string>
    <string name="enable_compatibility" msgid="5806819252068617811">"調整應用程式比例"</string>
    <string name="unknown" msgid="1592123443519355854">"未知"</string>
    <string name="sort_order_alpha" msgid="1410278099123670628">"按名稱排序"</string>
    <string name="sort_order_size" msgid="7024513286636502362">"按大小排序"</string>
    <string name="sort_order_recent_notification" msgid="6064103501358974282">"最近"</string>
    <string name="sort_order_frequent_notification" msgid="1733204081305830670">"最常傳送通知"</string>
    <string name="show_running_services" msgid="5736278767975544570">"顯示執行中的服務"</string>
    <string name="show_background_processes" msgid="2009840211972293429">"顯示快取處理程序"</string>
    <string name="default_emergency_app" msgid="1951760659640369980">"緊急應用程式"</string>
    <string name="reset_app_preferences" msgid="1321050641018356925">"重設應用程式偏好設定"</string>
    <string name="reset_app_preferences_title" msgid="6093179367325336662">"重設應用程式偏好設定？"</string>
    <string name="reset_app_preferences_desc" msgid="4822447731869201512">"此操作會重設以下項目的所有偏好設定：\n\n "<li>"已停用的應用程式"</li>\n" "<li>"已停用的應用程式通知"</li>\n" "<li>"執行操作的預設應用程式"</li>\n" "<li>"應用程式的背景資料限制"</li>\n" "<li>"任何權限限制"</li>\n\n"您不會遺失任何應用程式資料。"</string>
    <string name="reset_app_preferences_button" msgid="2559089511841281242">"重設應用程式"</string>
    <string name="manage_space_text" msgid="8852711522447794676">"管理空間"</string>
    <string name="filter" msgid="2018011724373033887">"篩選"</string>
    <string name="filter_dlg_title" msgid="8693024463731076091">"選擇篩選選項"</string>
    <string name="filter_apps_all" msgid="8899612398848280352">"所有應用程式"</string>
    <string name="filter_apps_disabled" msgid="5862632369555319938">"已停用的應用程式"</string>
    <string name="filter_apps_third_party" msgid="7786348047690140979">"已下載"</string>
    <string name="filter_apps_running" msgid="7767071454371350486">"執行中"</string>
    <string name="filter_apps_onsdcard" product="nosdcard" msgid="4843063154701023349">"USB 儲存裝置"</string>
    <string name="filter_apps_onsdcard" product="default" msgid="1477351142334784771">"於 SD 卡"</string>
    <string name="not_installed" msgid="2797554494953450291">"沒有為此使用者安裝"</string>
    <string name="installed" msgid="3070865169422600098">"已安裝"</string>
    <string name="no_applications" msgid="7336588977497084921">"沒有應用程式。"</string>
    <string name="internal_storage" msgid="1584700623164275282">"內部儲存空間"</string>
    <string name="recompute_size" msgid="7722567982831691718">"正在重新計算大小..."</string>
    <string name="clear_data_dlg_title" msgid="5605258400134511197">"您要刪除應用程式資料嗎？"</string>
    <string name="clear_data_dlg_text" msgid="3951297329833822490">"這個應用程式的所有資料都將被永久刪除，包含所有檔案、設定、帳戶、資料庫等。"</string>
    <string name="dlg_ok" msgid="2402639055725653590">"確定"</string>
    <string name="dlg_cancel" msgid="1674753358972975911">"取消"</string>
    <string name="app_not_found_dlg_title" msgid="3127123411738434964"></string>
    <string name="app_not_found_dlg_text" msgid="4893589904687340011">"在已安裝的應用程式清單中找不到這個應用程式。"</string>
    <string name="clear_failed_dlg_text" msgid="8651231637137025815">"無法清除應用程式的儲存空間。"</string>
    <string name="join_two_items" msgid="1336880355987539064">"<xliff:g id="FIRST_ITEM">%1$s</xliff:g>及<xliff:g id="SECOND_ITEM">%2$s</xliff:g>"</string>
    <string name="join_two_unrelated_items" msgid="1873827777191260824">"<xliff:g id="FIRST_ITEM">%1$s</xliff:g>、<xliff:g id="SECOND_ITEM">%2$s</xliff:g>"</string>
    <string name="computing_size" msgid="1599186977475211186">"正在計算..."</string>
    <string name="invalid_size_value" msgid="1582744272718752951">"無法計算套件大小。"</string>
    <string name="version_text" msgid="9189073826278676425">"版本 <xliff:g id="VERSION_NUM">%1$s</xliff:g>"</string>
    <string name="move_app" msgid="5042838441401731346">"移動"</string>
    <string name="move_app_to_internal" product="tablet" msgid="2299714147283854957">"移至平板電腦"</string>
    <string name="move_app_to_internal" product="default" msgid="3895430471913858185">"移至手機"</string>
    <string name="move_app_to_sdcard" product="nosdcard" msgid="4350451696315265420">"移至 USB 儲存裝置"</string>
    <string name="move_app_to_sdcard" product="default" msgid="1143379049903056407">"移至 SD 卡"</string>
    <string name="another_migration_already_in_progress" msgid="7817354268848365487">"另一個轉移正在進行中。"</string>
    <string name="insufficient_storage" msgid="481763122991093080">"儲存空間不足。"</string>
    <string name="does_not_exist" msgid="1501243985586067053">"應用程式不存在。"</string>
    <string name="invalid_location" msgid="4354595459063675191">"安裝位置無效。"</string>
    <string name="system_package" msgid="1352722848400644991">"無法在外部媒體上安裝系統更新。"</string>
    <string name="move_error_device_admin" msgid="8673026002690505763">"無法在外部媒體上安裝裝置管理應用程式"</string>
    <string name="force_stop_dlg_title" msgid="977530651470711366">"您要強制停止嗎？"</string>
    <string name="force_stop_dlg_text" msgid="7208364204467835578">"強制停止應用程式，可能會導致操作不正常。"</string>
    <string name="app_install_location_title" msgid="2068975150026852168">"偏好的安裝位置"</string>
    <string name="app_install_location_summary" msgid="5155453752692959098">"更改新應用程式在安裝時的喜好位置。"</string>
    <string name="app_disable_dlg_positive" msgid="7319687593243386336">"解除安裝應用程式"</string>
    <string name="app_disable_dlg_text" msgid="779389180388352129">"如果您解除安裝此應用程式，Android 和其他應用程式可能無法正常運作。"</string>
    <string name="app_disable_notifications_dlg_title" msgid="7669264654851761857">"關閉通知？"</string>
    <string name="app_install_details_group_title" msgid="7084623031296083574">"商店"</string>
    <string name="app_install_details_title" msgid="6905279702654975207">"應用程式詳細資料"</string>
    <string name="app_install_details_summary" msgid="6464796332049327547">"從「<xliff:g id="APP_STORE">%1$s</xliff:g>」安裝的應用程式"</string>
    <string name="instant_app_details_summary" msgid="4529934403276907045">"前往「<xliff:g id="APP_STORE">%1$s</xliff:g>」查看詳情"</string>
    <string name="app_ops_running" msgid="7706949900637284122">"執行中"</string>
    <string name="app_ops_never_used" msgid="9114608022906887802">"(從未使用)"</string>
    <string name="no_default_apps" msgid="2915315663141025400">"沒有預設應用程式。"</string>
    <string name="storageuse_settings_title" msgid="5657014373502630403">"儲存空間使用量"</string>
    <string name="storageuse_settings_summary" msgid="3748286507165697834">"查看應用程式所使用的儲存空間"</string>
    <string name="service_restarting" msgid="2242747937372354306">"重新啟動中"</string>
    <string name="cached" msgid="1059590879740175019">"已快取的背景處理程序"</string>
    <string name="no_running_services" msgid="2059536495597645347">"沒有執行中的服務。"</string>
    <string name="service_started_by_app" msgid="818675099014723551">"由應用程式啟動。"</string>
    <!-- no translation found for service_client_name (4037193625611815517) -->
    <skip />
    <string name="service_background_processes" msgid="6844156253576174488">"<xliff:g id="MEMORY">%1$s</xliff:g> 可用"</string>
    <string name="service_foreground_processes" msgid="7583975676795574276">"<xliff:g id="MEMORY">%1$s</xliff:g> 已使用"</string>
    <string name="memory" msgid="6609961111091483458">"RAM"</string>
    <!-- no translation found for service_process_name (4098932168654826656) -->
    <skip />
    <string name="running_process_item_user_label" msgid="3129887865552025943">"使用者：<xliff:g id="USER_NAME">%1$s</xliff:g>"</string>
    <string name="running_process_item_removed_user_label" msgid="8250168004291472959">"已移除的使用者"</string>
    <string name="running_processes_item_description_s_s" msgid="5790575965282023145">"<xliff:g id="NUMPROCESS">%1$d</xliff:g> 項處理程序和 <xliff:g id="NUMSERVICES">%2$d</xliff:g> 項服務"</string>
    <string name="running_processes_item_description_s_p" msgid="8019860457123222953">"<xliff:g id="NUMPROCESS">%1$d</xliff:g> 項處理程序和 <xliff:g id="NUMSERVICES">%2$d</xliff:g> 項服務"</string>
    <string name="running_processes_item_description_p_s" msgid="744424668287252915">"<xliff:g id="NUMPROCESS">%1$d</xliff:g> 項處理程序和 <xliff:g id="NUMSERVICES">%2$d</xliff:g> 項服務"</string>
    <string name="running_processes_item_description_p_p" msgid="1607384595790852782">"<xliff:g id="NUMPROCESS">%1$d</xliff:g> 項處理程序和 <xliff:g id="NUMSERVICES">%2$d</xliff:g> 項服務"</string>
    <string name="running_processes_header_title" msgid="6588371727640789560">"裝置記憶體"</string>
    <string name="running_processes_header_footer" msgid="723908176275428442">"應用程式記憶體用量"</string>
    <string name="running_processes_header_system_prefix" msgid="6104153299581682047">"系統"</string>
    <string name="running_processes_header_apps_prefix" msgid="5787594452716832727">"應用程式"</string>
    <string name="running_processes_header_free_prefix" msgid="4620613031737078415">"可用"</string>
    <string name="running_processes_header_used_prefix" msgid="5924288703085123978">"已使用"</string>
    <string name="running_processes_header_cached_prefix" msgid="7950853188089434987">"快取"</string>
    <string name="running_processes_header_ram" msgid="996092388884426817">"記憶體用量：<xliff:g id="RAM_0">%1$s</xliff:g>"</string>
    <string name="runningservicedetails_settings_title" msgid="3224004818524731568">"正在執行的應用程式"</string>
    <string name="no_services" msgid="7133900764462288263">"未啟用"</string>
    <string name="runningservicedetails_services_title" msgid="391168243725357375">"服務"</string>
    <string name="runningservicedetails_processes_title" msgid="928115582044655268">"處理程序"</string>
    <string name="service_stop" msgid="6369807553277527248">"停止"</string>
    <string name="service_manage" msgid="1876642087421959194">"設定"</string>
    <string name="service_stop_description" msgid="9146619928198961643">"這項服務是由其所屬應用程式啟動。停止服務可能會造成應用程式執行失敗。"</string>
    <string name="heavy_weight_stop_description" msgid="6050413065144035971">"無法安全停止這個應用程式。如果強制停止，可能會喪失目前作業的一部分。"</string>
    <string name="background_process_stop_description" msgid="3834163804031287685">"這項舊有的應用程式處理程序仍在執行是為了加快處理速度，以防日後需要再次使用，通常不會無故停止這項處理程序。"</string>
    <string name="service_manage_description" msgid="479683614471552426">"<xliff:g id="CLIENT_NAME">%1$s</xliff:g>：目前正在使用中。輕按 [設定] 即可管理。"</string>
    <string name="main_running_process_description" msgid="1130702347066340890">"使用中的主要處理程序。"</string>
    <string name="process_service_in_use_description" msgid="8993335064403217080">"服務 <xliff:g id="COMP_NAME">%1$s</xliff:g> 正在使用中。"</string>
    <string name="process_provider_in_use_description" msgid="5586603325677678940">"供應商 <xliff:g id="COMP_NAME">%1$s</xliff:g> 正在使用中。"</string>
    <string name="runningservicedetails_stop_dlg_title" msgid="4253292537154337233">"停止系統服務？"</string>
    <string name="runningservicedetails_stop_dlg_text" product="tablet" msgid="3371302398335665793">"如果您停用這項服務，您平板電腦上的某些功能可能會停止正常運作，待您重新開機後才會恢復正常。"</string>
    <string name="runningservicedetails_stop_dlg_text" product="default" msgid="3920243762189484756">"如果您停用這項服務，您手機上的某些功能可能會停止正常運作，待您重新開機後才會恢復正常。"</string>
    <string name="language_input_gesture_title" msgid="8749227808244881255">"語言、輸入和手勢"</string>
    <string name="language_input_gesture_summary_on_with_assist" msgid="7219895055450633449"></string>
    <string name="language_input_gesture_summary_on_non_assist" msgid="756147879200943161"></string>
    <string name="language_input_gesture_summary_off" msgid="4617198819416948217"></string>
    <string name="language_settings" msgid="8758655933029560944">"語言及輸入"</string>
    <string name="language_empty_list_user_restricted" msgid="5984015900102140696">"您沒有變更裝置語言的權限。"</string>
    <string name="language_keyboard_settings_title" msgid="3709159207482544398">"語言及輸入"</string>
    <string name="input_assistance" msgid="7577795275222555487">"輸入協助"</string>
    <string name="keyboard_settings_category" msgid="8275523930352487827">"鍵盤與輸入法"</string>
    <string name="phone_language" msgid="7116581601133118044">"語言"</string>
    <string name="phone_language_summary" msgid="3871309445655554211"></string>
    <string name="auto_replace" msgid="6199184757891937822">"自動取代"</string>
    <string name="auto_replace_summary" msgid="370288728200084466">"修正拼字錯誤"</string>
    <string name="auto_caps" msgid="6379232078052591265">"自動大寫"</string>
    <string name="auto_caps_summary" msgid="6358102538315261466">"句首字母大寫"</string>
    <string name="auto_punctuate" msgid="4595367243950425833">"自動標點"</string>
    <string name="hardkeyboard_category" msgid="5957168411305769899">"實體鍵盤設定"</string>
    <string name="auto_punctuate_summary" msgid="4372126865670574837">"按兩下空格鍵即可插入「.」"</string>
    <string name="show_password" msgid="4837897357002495384">"顯示密碼"</string>
    <string name="show_password_summary" msgid="3365397574784829969">"輸入時短暫顯示字元"</string>
    <string name="spellchecker_security_warning" msgid="9060897418527708922">"這個拼字檢查程式可能會收集您輸入的所有文字，包括密碼和信用卡號碼等個人資料。程式是由應用程式「<xliff:g id="SPELLCHECKER_APPLICATION_NAME">%1$s</xliff:g>」提供，您要使用嗎？"</string>
    <string name="spellchecker_quick_settings" msgid="246728645150092058">"設定"</string>
    <string name="spellchecker_language" msgid="6041050114690541437">"語言"</string>
    <string name="keyboard_and_input_methods_category" msgid="6035224122054465137">"鍵盤和輸入法"</string>
    <string name="virtual_keyboard_category" msgid="1012830752318677119">"虛擬鍵盤"</string>
    <string name="available_virtual_keyboard_category" msgid="7645766574969139819">"可用的虛擬鍵盤"</string>
    <string name="add_virtual_keyboard" msgid="3302152381456516928">"管理鍵盤"</string>
    <string name="keyboard_assistance_category" msgid="5843634175231134014">"鍵盤協助工具"</string>
    <string name="physical_keyboard_title" msgid="8285149877925752042">"實體鍵盤"</string>
    <string name="show_ime" msgid="2658582193437188227">"顯示虛擬鍵盤"</string>
    <string name="show_ime_summary" msgid="8164993045923240698">"保持顯示處於連接狀態的實體鍵盤"</string>
    <string name="keyboard_shortcuts_helper" msgid="4839453720463798145">"鍵盤快速鍵助手"</string>
    <string name="keyboard_shortcuts_helper_summary" msgid="5871299901459743288">"顯示可用的快速鍵"</string>
    <string name="default_keyboard_layout" msgid="4172606673510531271">"預設"</string>
    <string name="pointer_speed" msgid="1221342330217861616">"游標速度"</string>
    <string name="game_controller_settings_category" msgid="8794508575329923718">"遊戲控制器"</string>
    <string name="vibrate_input_devices" msgid="421936611134697943">"產生震動"</string>
    <string name="vibrate_input_devices_summary" msgid="82093256723774584">"連接時令遊戲控制器產生震動"</string>
    <string name="keyboard_layout_dialog_title" msgid="8030087214949381372">"選擇鍵盤配置"</string>
    <string name="keyboard_layout_dialog_setup_button" msgid="8514583747236476384">"設定鍵盤配置"</string>
    <string name="keyboard_layout_dialog_switch_hint" msgid="3889961090676293795">"如要切換，請按下 Ctrl+空白鍵"</string>
    <string name="keyboard_layout_default_label" msgid="2952672513543482165">"預設"</string>
    <string name="keyboard_layout_picker_title" msgid="556081931972771610">"鍵盤配置"</string>
    <string name="user_dict_settings_title" msgid="3427169369758733521">"個人字典"</string>
    <string name="user_dict_settings_summary" msgid="7965571192902870454"></string>
    <string name="user_dict_settings_add_menu_title" msgid="4056762757149923551">"加入"</string>
    <string name="user_dict_settings_add_dialog_title" msgid="4702613990174126482">"新增到字典"</string>
    <string name="user_dict_settings_add_screen_title" msgid="742580720124344291">"詞組"</string>
    <string name="user_dict_settings_add_dialog_more_options" msgid="8848798370746019825">"更多選項"</string>
    <string name="user_dict_settings_add_dialog_less_options" msgid="2441785268726036101">"較少選項"</string>
    <string name="user_dict_settings_add_dialog_confirm" msgid="6225823625332416144">"確定"</string>
    <string name="user_dict_settings_add_word_option_name" msgid="7868879174905963135">"字詞："</string>
    <string name="user_dict_settings_add_shortcut_option_name" msgid="660089258866063925">"捷徑："</string>
    <string name="user_dict_settings_add_locale_option_name" msgid="5696358317061318532">"語言："</string>
    <string name="user_dict_settings_add_word_hint" msgid="5725254076556821247">"輸入字詞"</string>
    <string name="user_dict_settings_add_shortcut_hint" msgid="7333763456561873445">"自選快速鍵"</string>
    <string name="user_dict_settings_edit_dialog_title" msgid="8967476444840548674">"編輯文字"</string>
    <string name="user_dict_settings_context_menu_edit_title" msgid="2210564879320004837">"編輯"</string>
    <string name="user_dict_settings_context_menu_delete_title" msgid="9140703913776549054">"刪除"</string>
    <string name="user_dict_settings_empty_text" msgid="1971969756133074922">"您的用戶字典中沒有任何字詞。如要新增字詞，請輕按 [新增] (+) 按鈕。"</string>
    <string name="user_dict_settings_all_languages" msgid="6742000040975959247">"所有語言"</string>
    <string name="user_dict_settings_more_languages" msgid="7316375944684977910">"更多語言..."</string>
    <string name="testing" msgid="6584352735303604146">"測試"</string>
    <string name="testing_phone_info" product="tablet" msgid="193561832258534798">"平板電腦資訊"</string>
    <string name="testing_phone_info" product="default" msgid="8656693364332840056">"手機資訊"</string>
    <string name="input_methods_settings_title" msgid="6800066636850553887">"文字輸入"</string>
    <string name="input_method" msgid="5434026103176856164">"輸入法"</string>
    <string name="current_input_method" msgid="2636466029213488159">"目前的鍵盤輸入法"</string>
    <string name="input_method_selector" msgid="4311213129681430709">"輸入法選取工具"</string>
    <string name="input_method_selector_show_automatically_title" msgid="1001612945471546158">"自動"</string>
    <string name="input_method_selector_always_show_title" msgid="3891824124222371634">"永遠顯示"</string>
    <string name="input_method_selector_always_hide_title" msgid="7699647095118680424">"永遠隱藏"</string>
    <string name="configure_input_method" msgid="1317429869771850228">"設定輸入法"</string>
    <string name="input_method_settings" msgid="5801295625486269553">"設定"</string>
    <string name="input_method_settings_button" msgid="6778344383871619368">"設定"</string>
    <string name="input_methods_settings_label_format" msgid="6002887604815693322">"<xliff:g id="IME_NAME">%1$s</xliff:g> 設定"</string>
    <string name="input_methods_and_subtype_enabler_title" msgid="4421813273170250462">"選擇啟用的輸入法"</string>
    <string name="onscreen_keyboard_settings_summary" msgid="5841558383556238653">"螢幕鍵盤設定"</string>
    <string name="builtin_keyboard_settings_title" msgid="7688732909551116798">"實體鍵盤"</string>
    <string name="builtin_keyboard_settings_summary" msgid="2392531685358035899">"實體鍵盤設定"</string>
    <string name="gadget_picker_title" msgid="98374951396755811">"選擇小工具"</string>
    <string name="widget_picker_title" msgid="9130684134213467557">"選擇小工具"</string>
    <string name="allow_bind_app_widget_activity_allow_bind_title" msgid="2538303018392590627">"是否要建立小工具並允許存取？"</string>
    <string name="allow_bind_app_widget_activity_allow_bind" msgid="1584388129273282080">"建立小工具後，「<xliff:g id="WIDGET_HOST_NAME">%1$s</xliff:g>」便可以存取所顯示的所有資料。"</string>
    <string name="allow_bind_app_widget_activity_always_allow_bind" msgid="7037503685859688034">"永遠允許「<xliff:g id="WIDGET_HOST_NAME">%1$s</xliff:g>」建立小工具並存取其資料"</string>
    <string name="usage_stats_label" msgid="5890846333487083609">"用量統計資料"</string>
    <string name="testing_usage_stats" msgid="7823048598893937339">"用量統計資料"</string>
    <string name="display_order_text" msgid="8592776965827565271">"排序依據："</string>
    <string name="app_name_label" msgid="5440362857006046193">"應用程式"</string>
    <string name="last_time_used_label" msgid="8459441968795479307">"上次使用時間"</string>
    <string name="usage_time_label" msgid="295954901452833058">"使用時間"</string>
    <string name="accessibility_settings" msgid="3975902491934816215">"無障礙設定"</string>
    <string name="accessibility_settings_title" msgid="2130492524656204459">"無障礙設定"</string>
    <string name="accessibility_settings_summary" msgid="981260486011624939">"螢幕閱讀器、顯示畫面、互動控制項"</string>
    <string name="vision_settings_title" msgid="4204111425716868288">"視覺輔助設定"</string>
    <string name="vision_settings_description" msgid="5679491180156408260">"您可視乎個人需要自訂此裝置。這些無障礙功能可在 [設定] 中變更。"</string>
    <string name="vision_settings_suggestion_title" msgid="8058794060304707004">"變更字型大小"</string>
    <string name="screen_reader_category_title" msgid="7739154903913400641">"螢幕閱讀器"</string>
    <string name="audio_and_captions_category_title" msgid="3420727114421447524">"音訊和螢幕上的文字"</string>
    <string name="display_category_title" msgid="685461049938269166">"螢幕"</string>
    <string name="interaction_control_category_title" msgid="7836591031872839151">"互動控制項"</string>
    <string name="user_installed_services_category_title" msgid="6426376488922158647">"已下載的服務"</string>
    <string name="experimental_category_title" msgid="5272318666666893547">"實驗性"</string>
    <string name="feature_flags_dashboard_title" msgid="778619522682769966">"功能標示"</string>
    <string name="talkback_title" msgid="7912059827205988080">"Talkback"</string>
    <string name="talkback_summary" msgid="8331244650729024963">"主要為失明和弱視人士而設的螢幕閱讀器"</string>
    <string name="select_to_speak_summary" msgid="4282846695497544515">"輕按畫面上的項目即可收聽系統朗讀項目"</string>
    <string name="accessibility_captioning_title" msgid="7589266662024836291">"字幕"</string>
    <string name="accessibility_screen_magnification_title" msgid="6001128808776506021">"放大"</string>
    <string name="accessibility_screen_magnification_gestures_title" msgid="3719929521571489913">"輕按三下來放大"</string>
    <string name="accessibility_screen_magnification_navbar_title" msgid="7141753038957538230">"使用按鈕來放大"</string>
    <string name="accessibility_screen_magnification_state_navbar_gesture" msgid="2760906043221923793">"使用按鈕和輕按三下來放大"</string>
    <string name="accessibility_preference_magnification_summary" msgid="5867883657521404509">"放大螢幕"</string>
    <string name="accessibility_screen_magnification_short_summary" msgid="3411979839172752057">"輕按 3 次即可縮放畫面"</string>
    <string name="accessibility_screen_magnification_navbar_short_summary" msgid="3693116360267980492">"輕按按鈕即可縮放"</string>
    <string name="accessibility_screen_magnification_summary" msgid="5258868553337478505"><b>"如要縮放"</b>"，請快速輕按螢幕 3 下。\n"<ul><li>"用 2 隻或多隻手指拖曳，即可捲動螢幕"</li>\n<li>"用 2 隻或多隻手指縮放，即可調整縮放程度"</li></ul>\n\n<b>"如要暫時縮放"</b>"，請快速輕按螢幕 3 下 (第 3 下按住螢幕)。\n"<ul><li>"拖曳即可在螢幕上移動"</li>\n<li>"提起手指即可縮小至原大"</li></ul>\n\n"您無法在鍵盤或導覽列上使用放大功能。"</string>
    <string name="accessibility_screen_magnification_navbar_summary" msgid="1996584694050087161">"開啟放大功能後，使用螢幕底部的「無障礙功能」按鈕即可快速放大螢幕。\n\n"<b>"如要縮放"</b>"，請輕按「無障礙功能」按鈕，再按螢幕任何地方。\n"<ul><li>"用 2 隻或多隻手指拖曳，即可捲動螢幕"</li>\n<li>"用 2 隻或多隻手指縮放，即可調整縮放程度"</li></ul>\n\n<b>"如要暫時縮放"</b>"，請輕按「無障礙功能」按鈕，再按住螢幕任何地方。\n"<ul><li>"拖曳即可在螢幕上移動"</li>\n<li>"提起手指即可縮小至原大"</li></ul>\n\n"您無法在鍵盤或導覽列上使用放大功能。"</string>
    <string name="accessibility_screen_magnification_navbar_configuration_warning" msgid="70533120652758190">"「無障礙功能」按鈕已設定為「<xliff:g id="SERVICE">%1$s</xliff:g>」。如要使用放大功能，請按住「無障礙功能」按鈕，然後選擇「放大功能」。"</string>
    <string name="accessibility_global_gesture_preference_title" msgid="2048884356166982714">"音量快速鍵"</string>
    <string name="accessibility_shortcut_service_title" msgid="4779360749706905640">"快速鍵服務"</string>
    <string name="accessibility_shortcut_service_on_lock_screen_title" msgid="5490636079625489534">"允許在鎖定螢幕上使用"</string>
    <string name="accessibility_shortcut_description" msgid="1765853731190717372">"啟用快速鍵後，同時按下兩個音量鍵 3 秒即可啟動無障礙功能。"</string>
    <string name="accessibility_toggle_high_text_contrast_preference_title" msgid="2567402942683463779">"高對比文字"</string>
    <string name="accessibility_toggle_screen_magnification_auto_update_preference_title" msgid="7218498768415430963">"自動更新螢幕放大設定"</string>
    <string name="accessibility_toggle_screen_magnification_auto_update_preference_summary" msgid="4392059334816220155">"在應用程式轉場時更新螢幕放大設定"</string>
    <string name="accessibility_power_button_ends_call_prerefence_title" msgid="6673851944175874235">"按開關按鈕結束通話"</string>
    <string name="accessibility_toggle_large_pointer_icon_title" msgid="535173100516295580">"大型滑鼠游標"</string>
    <string name="accessibility_disable_animations" msgid="5876035711526394795">"移除動畫"</string>
    <string name="accessibility_toggle_master_mono_title" msgid="4363806997971905302">"單聲道音訊"</string>
    <string name="accessibility_toggle_master_mono_summary" msgid="5634277025251530927">"播放音訊時合併聲道"</string>
    <string name="accessibility_timeout_default" msgid="8316215621219570607">"預設"</string>
    <string name="accessibility_timeout_10secs" msgid="1976492627730727871">"10 秒"</string>
    <string name="accessibility_timeout_30secs" msgid="8055710148052265579">"30 秒"</string>
    <string name="accessibility_timeout_1min" msgid="6314276027668784112">"1 分鐘"</string>
    <string name="accessibility_timeout_2mins" msgid="9062685014853095180">"2 分鐘"</string>
    <string name="accessibility_content_timeout_preference_title" msgid="5647118549024271497">"閱讀時間"</string>
    <string name="accessibility_control_timeout_preference_title" msgid="3076566452307147390">"處理時間"</string>
    <string name="accessibility_content_timeout_preference_summary" msgid="2243907757049147937">"選擇您想花多少時間閱讀並處理自動消失的訊息。\n\n並非每個應用程式都支援此設定。"</string>
    <string name="accessibility_control_timeout_preference_summary" msgid="6557680564604287459">"對於您要處理的訊息，選擇顯示時間 (只會暫時顯示)。\n\n只有部分應用程式支援此設定。"</string>
    <string name="accessibility_long_press_timeout_preference_title" msgid="6708467774619266508">"輕觸並按住延遲"</string>
    <string name="accessibility_display_inversion_preference_title" msgid="2119647786141420802">"色彩反轉"</string>
    <string name="accessibility_display_inversion_preference_subtitle" msgid="7052959202195368109">"可能會影響效能"</string>
    <string name="accessibility_autoclick_preference_title" msgid="2434062071927416098">"停留時間"</string>
    <string name="accessibility_autoclick_description" msgid="4908960598910896933">"如果您使用滑鼠，可以將游標設為在停止移動一段時間後自動點擊。"</string>
    <string name="accessibility_autoclick_delay_preference_title" msgid="3962261178385106006">"延遲點擊"</string>
    <string name="accessibility_vibration_settings_title" msgid="3453277326300320803">"震動"</string>
    <string name="accessibility_notification_vibration_title" msgid="3009997451790678444">"通知震動"</string>
    <string name="accessibility_ring_vibration_title" msgid="5369395955680650778">"鈴聲震動"</string>
    <string name="accessibility_touch_vibration_title" msgid="7931823772673770492">"觸控震動"</string>
    <string name="accessibility_service_master_switch_title" msgid="6835441300276358239">"使用服務"</string>
    <string name="accessibility_daltonizer_master_switch_title" msgid="8655284637968823154">"使用色彩校正"</string>
    <string name="accessibility_caption_master_switch_title" msgid="4010227386676077826">"使用字幕"</string>
    <string name="accessibility_hearingaid_instruction_continue_button" msgid="974461729380409972">"繼續"</string>
    <string name="accessibility_hearingaid_title" msgid="8312145423610648518">"助聽器"</string>
    <string name="accessibility_hearingaid_not_connected_summary" msgid="6240237523789614599">"冇連接任何助聽器"</string>
    <string name="accessibility_hearingaid_adding_summary" msgid="6371077608778830020">"加入助聽器"</string>
    <string name="accessibility_hearingaid_pair_instructions_first_message" msgid="3912093691643131154">"如果要配對助聽器，請喺下一個畫面搵出你嘅裝置，然後扲一下。"</string>
    <string name="accessibility_hearingaid_pair_instructions_second_message" msgid="5596683393607650243">"請確定你嘅助聽器已經處於配對模式。"</string>
    <string name="accessibility_hearingaid_active_device_summary" msgid="1246354030808703545">"宜家用緊 <xliff:g id="DEVICE_NAME">%1$s</xliff:g>"</string>
    <plurals name="show_number_hearingaid_count" formatted="false" msgid="3160782397139295486">
      <item quantity="other">儲存咗 <xliff:g id="NUMBER_DEVICE_COUNT_1">%1$d</xliff:g> 個助聽器</item>
      <item quantity="one">儲存咗 <xliff:g id="NUMBER_DEVICE_COUNT_0">%1$d</xliff:g> 個助聽器</item>
    </plurals>
    <string name="accessibility_summary_state_enabled" msgid="7914278500885887763">"開啟"</string>
    <string name="accessibility_summary_state_disabled" msgid="2984230257590246745">"關閉"</string>
    <string name="accessibility_summary_state_stopped" msgid="1144156815350270876">"運作唔到。㩒一下就可以睇到相關資料。"</string>
    <string name="accessibility_description_state_stopped" msgid="6953539746047006596">"呢個服務出現故障。"</string>
    <string name="enable_quick_setting" msgid="2366999897816894536">"在「快速設定」中顯示"</string>
    <string name="daltonizer_type" msgid="1124178250809091080">"校正模式"</string>
    <plurals name="accessibilty_autoclick_preference_subtitle_extremely_short_delay" formatted="false" msgid="7340347830562315800">
      <item quantity="other">極短時間延誤 (<xliff:g id="CLICK_DELAY_LABEL_1">%1$d</xliff:g> 微秒)</item>
      <item quantity="one">極短時間延誤 (<xliff:g id="CLICK_DELAY_LABEL_0">%1$d</xliff:g> 微秒)</item>
    </plurals>
    <plurals name="accessibilty_autoclick_preference_subtitle_very_short_delay" formatted="false" msgid="5589565607652364932">
      <item quantity="other">很短時間延誤 (<xliff:g id="CLICK_DELAY_LABEL_1">%1$d</xliff:g> 微秒)</item>
      <item quantity="one">很短時間延誤 (<xliff:g id="CLICK_DELAY_LABEL_0">%1$d</xliff:g> 微秒)</item>
    </plurals>
    <plurals name="accessibilty_autoclick_preference_subtitle_short_delay" formatted="false" msgid="5887754135102768400">
      <item quantity="other">短時間延誤 (<xliff:g id="CLICK_DELAY_LABEL_1">%1$d</xliff:g> 微秒)</item>
      <item quantity="one">短時間延誤 (<xliff:g id="CLICK_DELAY_LABEL_0">%1$d</xliff:g> 微秒)</item>
    </plurals>
    <plurals name="accessibilty_autoclick_preference_subtitle_long_delay" formatted="false" msgid="6340683412750219405">
      <item quantity="other">長時間延誤 (<xliff:g id="CLICK_DELAY_LABEL_1">%1$d</xliff:g> 微秒)</item>
      <item quantity="one">長時間延誤 (<xliff:g id="CLICK_DELAY_LABEL_0">%1$d</xliff:g> 微秒)</item>
    </plurals>
    <plurals name="accessibilty_autoclick_preference_subtitle_very_long_delay" formatted="false" msgid="3503199424330634970">
      <item quantity="other">很長時間延誤 (<xliff:g id="CLICK_DELAY_LABEL_1">%1$d</xliff:g> 微秒)</item>
      <item quantity="one">很長時間延誤 (<xliff:g id="CLICK_DELAY_LABEL_0">%1$d</xliff:g> 微秒)</item>
    </plurals>
    <string name="accessibility_vibration_summary" msgid="4272038147476749536">"鈴聲：<xliff:g id="SUMMARY_RING">%1$s</xliff:g>，通知：<xliff:g id="SUMMARY_NOTIFICATION">%2$s</xliff:g>，觸控：<xliff:g id="SUMMARY_TOUCH">%3$s</xliff:g>"</string>
    <string name="accessibility_vibration_summary_off" msgid="1753566394591809629">"將鈴聲和通知震動設為「關閉」"</string>
    <string name="accessibility_vibration_summary_low" msgid="7628418309029013867">"將鈴聲和通知震動設為「低」"</string>
    <string name="accessibility_vibration_summary_medium" msgid="3422136736880414093">"將鈴聲和通知震動設為「中」"</string>
    <string name="accessibility_vibration_summary_high" msgid="3239807793182635729">"將鈴聲和通知震動設為「高」"</string>
    <string name="accessibility_vibration_intensity_off" msgid="4613890213008630847">"關閉"</string>
    <string name="accessibility_vibration_intensity_low" msgid="2017572546489862987">"低"</string>
    <string name="accessibility_vibration_intensity_medium" msgid="3782136025830279769">"中"</string>
    <string name="accessibility_vibration_intensity_high" msgid="2543921139337952491">"高"</string>
    <string name="accessibility_menu_item_settings" msgid="3344942964710773365">"設定"</string>
    <string name="accessibility_feature_state_on" msgid="2864292320042673806">"開啟"</string>
    <string name="accessibility_feature_state_off" msgid="4172584906487070211">"關閉"</string>
    <string name="captioning_preview_title" msgid="1234015253497016890">"預覽"</string>
    <string name="captioning_standard_options_title" msgid="3284211791180335844">"標準選項"</string>
    <string name="captioning_locale" msgid="4559155661018823503">"語言"</string>
    <string name="captioning_text_size" msgid="6737002449104466028">"文字大小"</string>
    <string name="captioning_preset" msgid="8939737196538429044">"字幕樣式"</string>
    <string name="captioning_custom_options_title" msgid="5067500939930322405">"自訂選項"</string>
    <string name="captioning_background_color" msgid="9053011212948992570">"背景顏色"</string>
    <string name="captioning_background_opacity" msgid="6029993616419971202">"背景透明度"</string>
    <string name="captioning_window_color" msgid="6902052743419717394">"字幕視窗顏色"</string>
    <string name="captioning_window_opacity" msgid="5041556024849862376">"字幕視窗透明度"</string>
    <string name="captioning_foreground_color" msgid="85623486537640059">"文字顏色"</string>
    <string name="captioning_foreground_opacity" msgid="4370967856995419788">"文字透明度"</string>
    <string name="captioning_edge_color" msgid="3670094753735263238">"邊緣顏色"</string>
    <string name="captioning_edge_type" msgid="5997247394951682154">"邊緣類型"</string>
    <string name="captioning_typeface" msgid="1826169240566563259">"字型系列"</string>
    <string name="captioning_preview_text" msgid="4067935959797375065">"字幕將會是這樣"</string>
    <string name="captioning_preview_characters" msgid="7105909138497851769">"Aa"</string>
    <string name="locale_default" msgid="2593883646136326969">"預設"</string>
    <string name="color_title" msgid="4258931051732243983">"顏色"</string>
    <string name="color_unspecified" msgid="5179683785413568326">"預設"</string>
    <string name="color_none" msgid="3475640044925814795">"無"</string>
    <string name="color_white" msgid="8045195170201590239">"白色"</string>
    <string name="color_gray" msgid="9192312087142726313">"灰色"</string>
    <string name="color_black" msgid="7517353520909872561">"黑色"</string>
    <string name="color_red" msgid="4949354900304125428">"紅色"</string>
    <string name="color_green" msgid="5537717328428845841">"綠色"</string>
    <string name="color_blue" msgid="7731984529016953223">"藍色"</string>
    <string name="color_cyan" msgid="7033027180641173211">"洋青色"</string>
    <string name="color_yellow" msgid="9112680561610873529">"黃色"</string>
    <string name="color_magenta" msgid="5059212823607815549">"洋紅色"</string>
    <string name="enable_service_title" msgid="3061307612673835592">"使用「<xliff:g id="SERVICE">%1$s</xliff:g>」？"</string>
    <string name="capabilities_list_title" msgid="86713361724771971">"「<xliff:g id="SERVICE">%1$s</xliff:g>」需要："</string>
    <string name="touch_filtered_warning" msgid="8644034725268915030">"由於有應用程式阻礙權限請求，「設定」無法驗證您的回覆。"</string>
    <string name="enable_service_encryption_warning" msgid="3064686622453974606">"如果您開啟<xliff:g id="SERVICE">%1$s</xliff:g>，您的裝置將不能透過螢幕鎖定加強資料加密。"</string>
    <string name="secure_lock_encryption_warning" msgid="460911459695077779">"因為您已開啟無障礙功能，您的裝置將不能透過螢幕鎖定加強資料加密。"</string>
    <string name="enable_service_pattern_reason" msgid="777577618063306751">"開啟 <xliff:g id="SERVICE">%1$s</xliff:g> 將影響您的資料加密強度，因此您需要確認解鎖圖案。"</string>
    <string name="enable_service_pin_reason" msgid="7882035264853248228">"開啟 <xliff:g id="SERVICE">%1$s</xliff:g> 將影響您的資料加密強度，因此您需要確認 PIN。"</string>
    <string name="enable_service_password_reason" msgid="1224075277603097951">"開啟 <xliff:g id="SERVICE">%1$s</xliff:g> 將影響您的資料加密強度，因此您需要確認密碼。"</string>
    <string name="accessibility_service_warning" msgid="846312597054899472">"<xliff:g id="SERVICE">%1$s</xliff:g>正在要求完全控制此裝置。此服務可以讀取畫面，並代表需要使用無障礙功能的使用者執行動作。這種程度的控制不適用於大部分應用程式。"</string>
    <string name="disable_service_title" msgid="3624005212728512896">"停止「<xliff:g id="SERVICE">%1$s</xliff:g>」？"</string>
    <string name="disable_service_message" msgid="2247101878627941561">"輕按 [確定] 後，<xliff:g id="SERVICE">%1$s</xliff:g> 便會停止。"</string>
    <string name="accessibility_no_services_installed" msgid="7200948194639038807">"未安裝任何服務"</string>
    <string name="accessibility_no_service_selected" msgid="2840969718780083998">"未選取任何服務"</string>
    <string name="accessibility_service_default_description" msgid="1072730037861494125">"未提供說明。"</string>
    <string name="settings_button" msgid="3006713718908152930">"設定"</string>
    <string name="print_settings" msgid="4742428530112487843">"列印"</string>
    <string name="print_settings_summary_no_service" msgid="6354322414246865875">"關閉"</string>
    <plurals name="print_settings_summary" formatted="false" msgid="6005468025646083029">
      <item quantity="other">已啟用 <xliff:g id="COUNT">%1$d</xliff:g> 項列印服務</item>
      <item quantity="one">已啟用 1 項列印服務</item>
    </plurals>
    <plurals name="print_jobs_summary" formatted="false" msgid="5810106725778525400">
      <item quantity="other"><xliff:g id="COUNT">%1$d</xliff:g> 項列印工作</item>
      <item quantity="one"> 1 項列印工作</item>
    </plurals>
    <string name="print_settings_title" msgid="3685449667822217816">"列印服務"</string>
    <string name="print_no_services_installed" msgid="8443039625463872294">"未安裝任何服務"</string>
    <string name="print_no_printers_found" msgid="989018646884973683">"找不到打印機"</string>
    <string name="print_menu_item_settings" msgid="6591330373682227082">"設定"</string>
    <string name="print_menu_item_add_printers" msgid="2890738028215834012">"新增打印機"</string>
    <string name="print_feature_state_on" msgid="8098901852502441048">"開啟"</string>
    <string name="print_feature_state_off" msgid="7294876968403966040">"關閉"</string>
    <string name="print_menu_item_add_service" msgid="3811645167869797802">"新增服務"</string>
    <string name="print_menu_item_add_printer" msgid="8251218970577291032">"新增打印機"</string>
    <string name="print_menu_item_search" msgid="7025589328240514553">"搜尋"</string>
    <string name="print_searching_for_printers" msgid="4680248496457576358">"正在搜尋打印機"</string>
    <string name="print_service_disabled" msgid="7739452396114245222">"服務已停用"</string>
    <string name="print_print_jobs" msgid="3582094777756968793">"列印工作"</string>
    <string name="print_print_job" msgid="7563741676053287211">"列印工作"</string>
    <string name="print_restart" msgid="8373999687329384202">"重新開始"</string>
    <string name="print_cancel" msgid="3621199386568672235">"取消"</string>
    <string name="print_job_summary" msgid="8472427347192930694">"<xliff:g id="PRINTER">%1$s</xliff:g>\n<xliff:g id="TIME">%2$s</xliff:g>"</string>
    <string name="print_configuring_state_title_template" msgid="1228890182762324249">"正在設定 <xliff:g id="PRINT_JOB_NAME">%1$s</xliff:g>"</string>
    <string name="print_printing_state_title_template" msgid="5736107667714582025">"正在列印 <xliff:g id="PRINT_JOB_NAME">%1$s</xliff:g>"</string>
    <string name="print_cancelling_state_title_template" msgid="7102968925358219875">"正在取消 <xliff:g id="PRINT_JOB_NAME">%1$s</xliff:g>"</string>
    <string name="print_failed_state_title_template" msgid="1436099128973357969">"打印機錯誤：<xliff:g id="PRINT_JOB_NAME">%1$s</xliff:g>"</string>
    <string name="print_blocked_state_title_template" msgid="9065391617425962424">"打印機已封鎖 <xliff:g id="PRINT_JOB_NAME">%1$s</xliff:g>"</string>
    <string name="print_search_box_shown_utterance" msgid="7730361832020726951">"搜尋框已顯示"</string>
    <string name="print_search_box_hidden_utterance" msgid="7980832833405818400">"搜尋框已隱藏"</string>
    <string name="printer_info_desc" msgid="5824995108703060003">"此打印機詳情"</string>
    <string name="power_usage_summary_title" msgid="7190304207330319919">"電池"</string>
    <string name="power_usage_summary" msgid="7237084831082848168">"查看正在消耗電力的功能"</string>
    <string name="power_usage_not_available" msgid="3109326074656512387">"沒有電池用量資料。"</string>
    <string name="power_usage_level_and_status" msgid="7449847570973811784">"<xliff:g id="LEVEL">%1$s</xliff:g> - <xliff:g id="STATUS">%2$s</xliff:g>"</string>
    <string name="power_discharge_remaining" msgid="4925678997049911808">"剩餘 <xliff:g id="REMAIN">%1$s</xliff:g>"</string>
    <string name="power_charge_remaining" msgid="6132074970943913135">"<xliff:g id="UNTIL_CHARGED">%1$s</xliff:g>後完成充電"</string>
    <string name="background_activity_title" msgid="8482171736539410135">"背景限制"</string>
    <string name="background_activity_summary" msgid="8140094430510517362">"允許應用程式在背景中執行"</string>
    <string name="background_activity_summary_disabled" msgid="3710669050484599847">"不允許應用程式在背景中執行"</string>
    <string name="background_activity_summary_whitelisted" msgid="1079899502347973947">"無法限制背景使用方式"</string>
    <string name="background_activity_warning_dialog_title" msgid="2216249969149568871">"要限制背景活動嗎？"</string>
    <string name="background_activity_warning_dialog_text" msgid="7049624449246121981">"如果您限制應用程式的背景活動，應用程式可能無法正常運作"</string>
    <string name="background_activity_disabled_dialog_text" msgid="6133420589651880824">"由於此應用程式並未設定為優化電池，您無法限制其使用。\n\n如要限制應用程式，請先開啟電池優化功能。"</string>
    <string name="device_screen_usage" msgid="3386088035570409683">"充滿電後的螢幕用量"</string>
    <string name="power_usage_list_summary" msgid="5584049564906462506">"完全充電後的電池用量"</string>
    <string name="screen_usage_summary" msgid="6687403051423153550">"充滿電後的螢幕開啟時間"</string>
    <string name="device_usage_list_summary" msgid="5623036661468763251">"充滿電後的裝置用量"</string>
    <string name="battery_since_unplugged" msgid="338073389740738437">"拔除插頭後的電池使用狀況"</string>
    <string name="battery_since_reset" msgid="7464546661121187045">"重設後的電池使用狀況"</string>
    <string name="battery_stats_on_battery" msgid="4970762168505236033">"電池電力剩餘時間：<xliff:g id="TIME">%1$s</xliff:g>"</string>
    <string name="battery_stats_duration" msgid="7464501326709469282">"拔除插頭後已耗電 <xliff:g id="TIME">%1$s</xliff:g>"</string>
    <string name="battery_stats_charging_label" msgid="4223311142875178785">"充電中"</string>
    <string name="battery_stats_screen_on_label" msgid="7150221809877509708">"螢幕開啟"</string>
    <string name="battery_stats_gps_on_label" msgid="1193657533641951256">"開啟 GPS"</string>
    <string name="battery_stats_camera_on_label" msgid="4935637383628414968">"相機已開啟"</string>
    <string name="battery_stats_flashlight_on_label" msgid="4319637669889411307">"閃光燈已開啟"</string>
    <string name="battery_stats_wifi_running_label" msgid="1845839195549226252">"Wi‑Fi"</string>
    <string name="battery_stats_wake_lock_label" msgid="1908942681902324095">"啟用"</string>
    <string name="battery_stats_phone_signal_label" msgid="4137799310329041341">"流動網絡訊號"</string>
    <!-- no translation found for battery_stats_last_duration (1535831453827905957) -->
    <skip />
    <string name="awake" msgid="387122265874485088">"裝置啟用時間"</string>
    <string name="wifi_on_time" msgid="3208518458663637035">"Wi-Fi 開啟時間"</string>
    <string name="bluetooth_on_time" msgid="3056108148042308690">"Wi-Fi 開啟時間"</string>
    <string name="advanced_battery_title" msgid="6768618303037280828">"電池用量"</string>
    <string name="history_details_title" msgid="3608240585315506067">"詳細記錄"</string>
    <string name="battery_details_title" msgid="6101394441569858580">"電池用量"</string>
    <string name="details_subtitle" msgid="32593908269911734">"詳細使用狀況"</string>
    <string name="controls_subtitle" msgid="390468421138288702">"調整電力使用"</string>
    <string name="packages_subtitle" msgid="4736416171658062768">"已包含套件"</string>
    <string name="battery_tip_summary_title" msgid="368729969313047399">"應用程式正常運作中"</string>
    <string name="battery_tip_summary_summary" product="default" msgid="2198778125778121221">"手機的背景耗電量正常"</string>
    <string name="battery_tip_summary_summary" product="tablet" msgid="1183976728682325345">"平板電腦的背景耗電量正常"</string>
    <string name="battery_tip_summary_summary" product="device" msgid="363718204492523920">"裝置的背景耗電量正常"</string>
    <string name="battery_tip_low_battery_title" msgid="5103420355109677385">"電池電量不足"</string>
    <string name="battery_tip_low_battery_summary" msgid="4702986182940709150">"電池耗電過快"</string>
    <string name="battery_tip_smart_battery_title" product="default" msgid="2542822112725248683">"延長手機的電池壽命"</string>
    <string name="battery_tip_smart_battery_title" product="tablet" msgid="6452567046912954866">"延長平板電腦的電池壽命"</string>
    <string name="battery_tip_smart_battery_title" product="device" msgid="4445149029390556382">"延長裝置的電池壽命"</string>
    <string name="battery_tip_smart_battery_summary" msgid="2326809294592208069">"開啟「電池管理工具」"</string>
    <string name="battery_tip_early_heads_up_title" msgid="5788492366387119807">"開啟省電模式"</string>
    <string name="battery_tip_early_heads_up_summary" msgid="1639271439914224547">"電池電量可能會比平常更快耗盡"</string>
    <string name="battery_tip_early_heads_up_done_title" msgid="4294083319255926811">"省電模式已開啟"</string>
    <string name="battery_tip_early_heads_up_done_summary" msgid="7054036010928794364">"部分功能可能受到限制"</string>
    <string name="battery_tip_high_usage_title" product="default" msgid="1282187115295901930">"手機使用率比平常高"</string>
    <string name="battery_tip_high_usage_title" product="tablet" msgid="7422137233845959351">"平板電腦使用率比平常高"</string>
    <string name="battery_tip_high_usage_title" product="device" msgid="5483320224273724068">"裝置使用率比平常高"</string>
    <string name="battery_tip_high_usage_summary" msgid="6341311803303581798">"電池電量可能即將耗盡"</string>
    <string name="battery_tip_dialog_message" product="default" msgid="7001932078713215338">"您的手機使用率比平常高，電池電量可能會比預期更快耗盡。\n\n自完全充電後，耗電量最高的 <xliff:g id="NUMBER">%1$d</xliff:g> 個應用程式為："</string>
    <string name="battery_tip_dialog_message" product="tablet" msgid="8482296786233647690">"您的平板電腦使用率比平常高，電池電量可能會比預期更快耗盡。\n\n自完全充電後，耗電量最高的 <xliff:g id="NUMBER">%1$d</xliff:g> 個應用程式為："</string>
    <string name="battery_tip_dialog_message" product="device" msgid="2806861679225286129">"您的裝置使用率比平常高，電池電量可能會比預期更快耗盡。\n\n自完全充電後，耗電量最高的 <xliff:g id="NUMBER">%1$d</xliff:g> 個應用程式為："</string>
    <plurals name="battery_tip_restrict_title" formatted="false" msgid="467228882789275512">
      <item quantity="other">限制 %1$d 個應用程式</item>
      <item quantity="one">限制 %1$d 個應用程式</item>
    </plurals>
    <plurals name="battery_tip_restrict_handled_title" formatted="false" msgid="2996094393897875408">
      <item quantity="other">%2$d 個應用程式最近受限制</item>
      <item quantity="one">%1$s 個應用程式最近受限制</item>
    </plurals>
    <plurals name="battery_tip_restrict_summary" formatted="false" msgid="5768962491638423979">
      <item quantity="other">%2$d 個應用程式的背景耗電量高</item>
      <item quantity="one">%1$s 個應用程式的背景耗電量高</item>
    </plurals>
    <plurals name="battery_tip_restrict_handled_summary" formatted="false" msgid="1040488674178753191">
      <item quantity="other">這些應用程式無法在背景執行</item>
      <item quantity="one">這個應用程式無法在背景執行</item>
    </plurals>
    <plurals name="battery_tip_restrict_app_dialog_title" formatted="false" msgid="8130618585820429591">
      <item quantity="other">要限制 %1$d 個應用程式嗎？</item>
      <item quantity="one">要限制應用程式嗎？</item>
    </plurals>
    <string name="battery_tip_restrict_app_dialog_message" msgid="7271391929137806299">"為節省電量，請將「<xliff:g id="APP">%1$s</xliff:g>」設為停止在背景中耗電。受限制的應用程式可能會因此無法正常運作，且相關通知可能會延遲。"</string>
    <string name="battery_tip_restrict_apps_less_than_5_dialog_message" msgid="3175700359860699627">"為節省電量，請將這些應用程式設為停止在背景中耗電。受限制的應用程式可能會因此無法正常運作，且相關通知可能會延遲。\n\n應用程式："</string>
    <string name="battery_tip_restrict_apps_more_than_5_dialog_message" msgid="582641081128076191">"為節省電量，請將這些應用程式設為停止在背景中耗電。受限制的應用程式可能會因此無法正常運作，且相關通知可能會延遲。\n\n應用程式：\n<xliff:g id="APP_LIST">%1$s</xliff:g>。"</string>
    <string name="battery_tip_restrict_app_dialog_ok" msgid="8291115820018013353">"限制"</string>
    <string name="battery_tip_unrestrict_app_dialog_title" msgid="4321334634106715162">"要移除限制嗎？"</string>
    <string name="battery_tip_unrestrict_app_dialog_message" msgid="6537761705584610231">"此應用程式會在背景使用電量。您的電池電量可能會比預期更快耗盡。"</string>
    <string name="battery_tip_unrestrict_app_dialog_ok" msgid="6022058431218137646">"移除"</string>
    <string name="battery_tip_unrestrict_app_dialog_cancel" msgid="3058235875830858902">"取消"</string>
    <string name="battery_tip_dialog_summary_message" product="default" msgid="4628448253185085796">"您的應用程式目前的耗電量正常。如果應用程式耗電過多，手機將會為您提供操作建議。\n\n如果電量較低，您可以隨時開啟省電模式。"</string>
    <string name="battery_tip_dialog_summary_message" product="tablet" msgid="8327950887399420971">"您的應用程式目前的耗電量正常。如果應用程式耗電過多，平板電腦將會為您提供操作建議。\n\n如果電量較低，您可以隨時開啟省電模式。"</string>
    <string name="battery_tip_dialog_summary_message" product="device" msgid="6753742263807939789">"您的應用程式目前的耗電量正常。如果應用程式耗電過多，裝置將會為您提供操作建議。\n\n如果電量較低，您可以隨時開啟省電模式。"</string>
    <string name="smart_battery_manager_title" msgid="870632749556793417">"電池管理工具"</string>
    <string name="smart_battery_title" msgid="6218785691872466076">"自動管理應用程式"</string>
    <string name="smart_battery_summary" msgid="1339184602000004058">"為不常用的應用程式限制用電量"</string>
    <string name="smart_battery_footer" product="default" msgid="5555604955956219544">"當「電池管理工具」偵測到應用程式正在耗電時，您可選擇限制這些應用程式。受限制的應用程式可能會因此無法正常運作，且相關通知可能會延遲。"</string>
    <string name="smart_battery_footer" product="tablet" msgid="5555604955956219544">"當「電池管理工具」偵測到應用程式正在耗電時，您可選擇限制這些應用程式。受限制的應用程式可能會因此無法正常運作，且相關通知可能會延遲。"</string>
    <string name="smart_battery_footer" product="device" msgid="5555604955956219544">"當「電池管理工具」偵測到應用程式正在耗電時，您可選擇限制這些應用程式。受限制的應用程式可能會因此無法正常運作，且相關通知可能會延遲。"</string>
    <string name="restricted_app_title" msgid="8982477293044330653">"受限制的應用程式"</string>
    <plurals name="restricted_app_summary" formatted="false" msgid="7355687633914223530">
      <item quantity="other">限制 %1$d 個應用程式的用電量</item>
      <item quantity="one">限制 %1$d 個應用程式的用電量</item>
    </plurals>
    <string name="restricted_app_time_summary" msgid="6983512391277778623">"受限時間：<xliff:g id="TIME">%1$s</xliff:g>"</string>
    <string name="restricted_app_detail_footer" msgid="6739863162364046859">"這些應用程式會在背景中耗電。受限制的應用程式可能會無法正常運作，且相關通知可能會延遲。"</string>
    <string name="battery_auto_restriction_title" msgid="6553271897488963709">"使用電池管理工具"</string>
    <string name="battery_auto_restriction_summary" msgid="8561335400991281062">"偵測應用程式何時耗電"</string>
    <string name="battery_manager_on" msgid="8643310865054362396">"已開啟/正在偵測應用程式何時耗電"</string>
    <string name="battery_manager_off" msgid="5473135235710343576">"已關閉"</string>
    <plurals name="battery_manager_app_restricted" formatted="false" msgid="1026141135861471129">
      <item quantity="other">%1$d 個應用程式受限制</item>
      <item quantity="one">%1$d 個應用程式受限制</item>
    </plurals>
    <string name="battery_header_title_alternate" msgid="1766047545950757380">"<xliff:g id="NUMBER">^1</xliff:g>"<small>" "<font size="20">"<xliff:g id="UNIT">%</xliff:g>"</font></small>""</string>
    <string name="dialog_stop_title" msgid="6395127715596746479">"要停止應用程式嗎？"</string>
    <string name="dialog_stop_message" product="default" msgid="4006631636646776488">"由於「<xliff:g id="APP">%1$s</xliff:g>」一直讓您的手機處於喚醒狀態，因此手機無法正常管理電池。\n\n如要解決此問題，您可以停止該應用程式。\n\n如果問題持續，您可能需要解除安裝應用程式，才能改善電池效能。"</string>
    <string name="dialog_stop_message" product="tablet" msgid="2369957934555162428">"由於「<xliff:g id="APP">%1$s</xliff:g>」一直讓您的平板電腦處於喚醒狀態，因此平板電腦無法正常管理電池。\n\n如要解決此問題，您可以停止該應用程式。\n\n如果問題持續，您可能需要解除安裝應用程式，才能改善電池效能。"</string>
    <string name="dialog_stop_message" product="device" msgid="6195430620406365292">"由於「<xliff:g id="APP">%1$s</xliff:g>」一直讓您的裝置處於喚醒狀態，因此裝置無法正常管理電池。\n\n如要解決此問題，您可以停止該應用程式。\n\n如果問題持續，您可能需要解除安裝應用程式，才能改善電池效能。"</string>
    <string name="dialog_stop_message_wakeup_alarm" product="default" msgid="1638726742782558262">"由於「<xliff:g id="APP_0">%1$s</xliff:g>」一直讓您的手機處於喚醒狀態，因此手機無法正常管理電池。\n\n如要解決此問題，您可以停止「<xliff:g id="APP_1">%1$s</xliff:g>」。\n\n如果問題持續，您可能需要解除安裝應用程式，才能改善電池效能。"</string>
    <string name="dialog_stop_message_wakeup_alarm" product="tablet" msgid="8771690983566539742">"由於「<xliff:g id="APP_0">%1$s</xliff:g>」一直讓您的平板電腦處於喚醒狀態，因此平板電腦無法正常管理電池。\n\n如要解決此問題，您可以停止「<xliff:g id="APP_1">%1$s</xliff:g>」。\n\n如果問題持續，您可能需要解除安裝應用程式，才能改善電池效能。"</string>
    <string name="dialog_stop_message_wakeup_alarm" product="device" msgid="2854944538238649520">"由於「<xliff:g id="APP_0">%1$s</xliff:g>」一直讓您的裝置處於喚醒狀態，因此裝置無法正常管理電池。\n\n如要解決此問題，您可以停止「<xliff:g id="APP_1">%1$s</xliff:g>」。\n\n如果問題持續，您可能需要解除安裝應用程式，才能改善電池效能。"</string>
    <string name="dialog_stop_ok" msgid="2319777211264004900">"停止應用程式"</string>
    <string name="dialog_background_check_title" msgid="6936542136153283692">"要關閉背景使用功能並停用應用程式嗎？"</string>
    <string name="dialog_background_check_message" product="default" msgid="4045827746349279563">"由於「<xliff:g id="APP_0">%1$s</xliff:g>」一直讓您的手機處於喚醒狀態，因此手機無法正常管理電池。\n\n如要解決此問題，請將手機設定為禁止「<xliff:g id="APP_1">%1$s</xliff:g>」在背景中執行。"</string>
    <string name="dialog_background_check_message" product="tablet" msgid="8348214419901788270">"由於「<xliff:g id="APP_0">%1$s</xliff:g>」一直讓您的平板電腦處於喚醒狀態，因此平板電腦無法正常管理電池。\n\n如要解決此問題，請將平板電腦設定為禁止「<xliff:g id="APP_1">%1$s</xliff:g>」在背景中執行。"</string>
    <string name="dialog_background_check_message" product="device" msgid="5847977433118915863">"由於「<xliff:g id="APP_0">%1$s</xliff:g>」一直讓您的裝置處於喚醒狀態，因此裝置無法正常管理電池。\n\n如要解決此問題，請將裝置設定為禁止「<xliff:g id="APP_1">%1$s</xliff:g>」在背景中執行。"</string>
    <string name="dialog_background_check_ok" msgid="412876934682899659">"關閉"</string>
    <string name="dialog_location_title" msgid="5888917530725874727">"要關閉位置資訊功能嗎？"</string>
    <string name="dialog_location_message" product="default" msgid="7774807745601479888">"由於「<xliff:g id="APP">%1$s</xliff:g>」在您未使用時持續要求獲取您的位置資訊，因此手機無法正常管理電池。\n\n如要解決此問題，請關閉此應用程式的位置資訊功能。"</string>
    <string name="dialog_location_message" product="tablet" msgid="118745801732181618">"由於「<xliff:g id="APP">%1$s</xliff:g>」在您未使用時持續要求獲取您的位置資訊，因此平板電腦無法正常管理電池。\n\n如要解決此問題，請關閉此應用程式的位置資訊功能。"</string>
    <string name="dialog_location_message" product="device" msgid="6783678153382298295">"由於「<xliff:g id="APP">%1$s</xliff:g>」在您未使用時持續要求獲取您的位置資訊，因此裝置無法正常管理電池。\n\n如要解決此問題，請關閉此應用程式的位置資訊功能。"</string>
    <string name="dialog_location_ok" msgid="4572391197601313986">"關閉"</string>
    <string name="power_screen" msgid="3023346080675904613">"螢幕"</string>
    <string name="power_flashlight" msgid="7794409781003567614">"閃光燈"</string>
    <string name="power_camera" msgid="4976286950934622605">"相機"</string>
    <string name="power_wifi" msgid="1135085252964054957">"Wi‑Fi"</string>
    <string name="power_bluetooth" msgid="4373329044379008289">"藍牙"</string>
    <string name="power_cell" msgid="3392999761958982492">"流動網絡備用中"</string>
    <string name="power_phone" msgid="5392641106474567277">"語音通話"</string>
    <string name="power_idle" product="tablet" msgid="4612478572401640759">"平板電腦閒置"</string>
    <string name="power_idle" product="default" msgid="9055659695602194990">"手機閒置"</string>
    <string name="power_unaccounted" msgid="709925017022660740">"其他"</string>
    <string name="power_overcounted" msgid="2762354976171358445">"計算過高"</string>
    <string name="usage_type_cpu" msgid="715162150698338714">"CPU 總使用時間"</string>
    <string name="usage_type_cpu_foreground" msgid="6500579611933211831">"CPU 前端使用狀況"</string>
    <string name="usage_type_wake_lock" msgid="5125438890233677880">"保持啟用"</string>
    <string name="usage_type_gps" msgid="7989688715128160790">"全球衛星定位系統 (GPS)"</string>
    <string name="usage_type_wifi_running" msgid="3134357198266380400">"Wi-Fi 執行中"</string>
    <string name="usage_type_phone" product="tablet" msgid="262638572890253393">"平板電腦"</string>
    <string name="usage_type_phone" product="default" msgid="9108247984998041853">"電話"</string>
    <string name="usage_type_data_send" msgid="8971710128438365919">"已傳送的流動數據包"</string>
    <string name="usage_type_data_recv" msgid="5468564329333954445">"已接收的流動數據包"</string>
    <string name="usage_type_radio_active" msgid="1732647857619420121">"手機無線電運作時間"</string>
    <string name="usage_type_data_wifi_send" msgid="1847552143597396162">"已傳送的 Wi-Fi 數據包"</string>
    <string name="usage_type_data_wifi_recv" msgid="5678475911549183829">"已接收的 Wi-Fi 數據包"</string>
    <string name="usage_type_audio" msgid="6957269406840886290">"音效"</string>
    <string name="usage_type_video" msgid="4295357792078579944">"影片"</string>
    <string name="usage_type_camera" msgid="8299433109956769757">"相機"</string>
    <string name="usage_type_flashlight" msgid="1516392356962208230">"閃光燈"</string>
    <string name="usage_type_on_time" msgid="3351200096173733159">"開啟時間"</string>
    <string name="usage_type_no_coverage" msgid="3797004252954385053">"無訊號的時間"</string>
    <string name="usage_type_total_battery_capacity" msgid="3798285287848675346">"總電池容量"</string>
    <string name="usage_type_computed_power" msgid="5862792259009981479">"經計算的用電量"</string>
    <string name="usage_type_actual_power" msgid="7047814738685578335">"監測到的用電量"</string>
    <string name="battery_action_stop" msgid="649958863744041872">"強制停止"</string>
    <string name="battery_action_app_details" msgid="7861051816778419018">"應用程式資料"</string>
    <string name="battery_action_app_settings" msgid="4570481408106287454">"應用程式設定"</string>
    <string name="battery_action_display" msgid="7338551244519110831">"螢幕設定"</string>
    <string name="battery_action_wifi" msgid="8181553479021841207">"Wi-Fi 設定"</string>
    <string name="battery_action_bluetooth" msgid="8374789049507723142">"藍牙設定"</string>
    <string name="battery_desc_voice" msgid="8980322055722959211">"語音通話耗電量"</string>
    <string name="battery_desc_standby" product="tablet" msgid="6284747418668280364">"平板電腦閒置時的耗電量"</string>
    <string name="battery_desc_standby" product="default" msgid="3009080001948091424">"手機閒置時的耗電量"</string>
    <string name="battery_desc_radio" msgid="5479196477223185367">"手機無線電耗電量"</string>
    <string name="battery_sugg_radio" msgid="8211336978326295047">"切換到飛行模式，讓裝置處於服務覆蓋範圍外時能節省電力"</string>
    <string name="battery_desc_flashlight" msgid="2908579430841025494">"閃光燈耗電量"</string>
    <string name="battery_desc_camera" msgid="7375389919760613499">"相機的電池用量"</string>
    <string name="battery_desc_display" msgid="5432795282958076557">"顯示與背光啟動時的耗電量"</string>
    <string name="battery_sugg_display" msgid="3370202402045141760">"減低螢幕亮度和/或螢幕自動關閉時間"</string>
    <string name="battery_desc_wifi" msgid="2375567464707394131">"Wi-Fi 耗電量"</string>
    <string name="battery_sugg_wifi" msgid="7776093125855397043">"不使用或無法使用時即關閉 Wi-Fi"</string>
    <string name="battery_desc_bluetooth" msgid="8069070756186680367">"藍牙耗電量"</string>
    <string name="battery_sugg_bluetooth_basic" msgid="4565141162650835009">"不使用時即關閉藍牙"</string>
    <string name="battery_sugg_bluetooth_headset" msgid="4071352514714259230">"嘗試連接另一部藍牙裝置"</string>
    <string name="battery_desc_apps" msgid="8530418792605735226">"應用程式耗電量"</string>
    <string name="battery_sugg_apps_info" msgid="6907588126789841231">"停止或解除安裝應用程式"</string>
    <string name="battery_sugg_apps_gps" msgid="5959067516281866135">"選取省電模式"</string>
    <string name="battery_sugg_apps_settings" msgid="3974902365643634514">"應用程式可能有提供節省電力的設定"</string>
    <string name="battery_desc_users" msgid="7682989161885027823">"使用者用電量"</string>
    <string name="battery_desc_unaccounted" msgid="7404256448541818019">"其他用電量"</string>
    <string name="battery_msg_unaccounted" msgid="1963583522633067961">"電池用量是估計的用電量，並非所有耗電來源均計算在內。其他用電量是指估計耗電量與實際電池用量的差額。"</string>
    <string name="battery_desc_overcounted" msgid="5481865509489228603">"計算過高的用電量"</string>
    <string name="mah" msgid="95245196971239711">"<xliff:g id="NUMBER">%d</xliff:g> mAh"</string>
    <string name="battery_used_for" msgid="2690821851327075443">"使用時間：<xliff:g id="TIME">^1</xliff:g>"</string>
    <string name="battery_active_for" msgid="2964359540508103032">"使用時間：<xliff:g id="TIME">^1</xliff:g>"</string>
    <string name="battery_screen_usage" msgid="6537658662149713585">"螢幕使用時間：<xliff:g id="TIME">^1</xliff:g>"</string>
    <string name="battery_used_by" msgid="1135316757755282999">"<xliff:g id="APP">%2$s</xliff:g>用量佔 <xliff:g id="PERCENT">%1$s</xliff:g>"</string>
    <string name="battery_overall_usage" msgid="2093409063297375436">"整體電量的 <xliff:g id="PERCENT">%1$s</xliff:g>"</string>
    <string name="battery_detail_since_full_charge" msgid="7515347842046955855">"上次充滿電後的詳細用量"</string>
    <string name="battery_last_full_charge" msgid="7151251641099019361">"上次充滿電"</string>
    <string name="battery_full_charge_last" msgid="8892335687734288031">"電池在充滿電後的預計使用時間"</string>
    <string name="battery_footer_summary" msgid="67169726550144016">"電池用量資料只屬約數，視乎使用情況而定"</string>
    <string name="battery_detail_foreground" msgid="3350401514602032183">"在前景中執行時"</string>
    <string name="battery_detail_background" msgid="1929644393553768999">"在背景中執行時"</string>
    <string name="battery_detail_power_usage" msgid="6485766868610469101">"電池用量"</string>
    <string name="battery_detail_info_title" msgid="8227822131405620369">"上次充滿電後"</string>
    <string name="battery_detail_manage_title" msgid="9094314252105828014">"管理電池用量"</string>
    <string name="advanced_battery_graph_subtext" msgid="5621073891377915877">"系統會根據裝置的使用情況估計剩餘電量"</string>
    <string name="estimated_time_left" msgid="7514194472683370877">"估計剩餘時間"</string>
    <string name="estimated_charging_time_left" msgid="5614442409326164691">"剩餘充電時間"</string>
    <string name="estimated_time_description" msgid="8760210909000037089">"估計時間視乎使用情況而定"</string>
    <string name="menu_stats_unplugged" msgid="8296577130840261624">"拔除插頭後已耗電 <xliff:g id="UNPLUGGED">%1$s</xliff:g>"</string>
    <string name="menu_stats_last_unplugged" msgid="5922246077592434526">"<xliff:g id="UNPLUGGED">%1$s</xliff:g> 前拔除電源"</string>
    <string name="menu_stats_total" msgid="8973377864854807854">"整體使用狀況"</string>
    <string name="menu_stats_refresh" msgid="1676215433344981075">"重新整理"</string>
    <string name="process_kernel_label" msgid="3916858646836739323">"Android 作業系統"</string>
    <string name="process_mediaserver_label" msgid="6500382062945689285">"媒體伺服器"</string>
    <string name="process_dex2oat_label" msgid="2592408651060518226">"應用程式優化"</string>
    <string name="battery_saver" msgid="8172485772238572153">"省電模式"</string>
    <string name="battery_saver_auto_title" msgid="8368709389419695611">"自動開啟"</string>
    <string name="battery_saver_auto_no_schedule" msgid="632243833320671052">"沒有時間表"</string>
    <string name="battery_saver_auto_routine" msgid="8076053160450346731">"根據您的日常安排"</string>
    <string name="battery_saver_auto_percentage" msgid="9000542338151528905">"根據百分比"</string>
    <string name="battery_saver_auto_routine_summary" msgid="3030089882678228374">"如果您的電池很可能在下次正常充電之前耗盡，系統會開啟「省電模式」"</string>
    <string name="battery_saver_auto_percentage_summary" msgid="3653601117764171846">"將會在電量剩餘 <xliff:g id="PERCENT">%1$s</xliff:g> 時開啟"</string>
    <string name="battery_saver_schedule_settings_title" msgid="6000660866895036589">"設定時間表"</string>
    <!-- no translation found for battery_saver_seekbar_title (3795833548145424276) -->
    <skip />
    <string name="battery_saver_seekbar_title_placeholder" msgid="1138980155985636295">"開啟"</string>
    <string name="battery_saver_master_switch_title" msgid="622539414546588436">"使用省電模式"</string>
    <string name="battery_saver_turn_on_automatically_title" msgid="9023847300114669426">"自動開啟"</string>
    <string name="battery_saver_turn_on_automatically_never" msgid="6610846456314373">"永不"</string>
    <string name="battery_saver_turn_on_automatically_pct" msgid="8665950426992057191">"<xliff:g id="PERCENT">%1$s</xliff:g> 電量"</string>
    <string name="battery_info" msgid="3810576081931955402">"電池資訊"</string>
    <string name="battery_info_description" msgid="3548798667234758672">"顯示電量百分比，以及可以繼續使用多久才需要充電"</string>
    <string name="process_stats_summary_title" msgid="1144688045609771677">"程序統計資料"</string>
    <string name="process_stats_summary" msgid="109387941605607762">"執行中程序的技術統計資料"</string>
    <string name="app_memory_use" msgid="7849258480392171939">"記憶體用量"</string>
    <string name="process_stats_total_duration" msgid="7417201400853728029">"在過去 <xliff:g id="TIMEDURATION">%3$s</xliff:g>內使用了 <xliff:g id="TOTALRAM">%2$s</xliff:g> 中的 <xliff:g id="USEDRAM">%1$s</xliff:g>"</string>
    <string name="process_stats_total_duration_percentage" msgid="6522457033380025618">"<xliff:g id="TIMEDURATION">%2$s</xliff:g>內使用了 RAM 中的 <xliff:g id="PERCENT">%1$s</xliff:g>"</string>
    <string name="process_stats_type_background" msgid="3934992858120683459">"背景"</string>
    <string name="process_stats_type_foreground" msgid="7713118254089580536">"前景"</string>
    <string name="process_stats_type_cached" msgid="6314925846944806511">"快取"</string>
    <string name="process_stats_os_label" msgid="4813434110442733392">"Android 作業系統"</string>
    <string name="process_stats_os_native" msgid="5322428494231768472">"本機"</string>
    <string name="process_stats_os_kernel" msgid="1938523592369780924">"核心"</string>
    <string name="process_stats_os_zram" msgid="677138324651671575">"Z-Ram"</string>
    <string name="process_stats_os_cache" msgid="6432533624875078233">"快取"</string>
    <string name="process_stats_ram_use" msgid="976912589127397307">"記憶體用量"</string>
    <string name="process_stats_bg_ram_use" msgid="5398191511030462404">"記憶體用量 (背景)"</string>
    <string name="process_stats_run_time" msgid="6520628955709369115">"執行時間"</string>
    <string name="processes_subtitle" msgid="6827502409379462438">"流程"</string>
    <string name="services_subtitle" msgid="4296402367067266425">"服務"</string>
    <string name="menu_proc_stats_duration" msgid="2323483592994720196">"持續時間"</string>
    <string name="mem_details_title" msgid="6548392825497290498">"記憶體詳情"</string>
    <string name="menu_duration_3h" msgid="4714866438374738385">"3 小時"</string>
    <string name="menu_duration_6h" msgid="1940846763432184132">"6 小時"</string>
    <string name="menu_duration_12h" msgid="7890465404584356294">"12 小時"</string>
    <string name="menu_duration_1d" msgid="3393631127622285458">"1 天"</string>
    <string name="menu_show_system" msgid="8864603400415567635">"顯示系統"</string>
    <string name="menu_hide_system" msgid="4106826741703745733">"隱藏系統"</string>
    <string name="menu_show_percentage" msgid="4717204046118199806">"顯示百分比"</string>
    <string name="menu_use_uss" msgid="467765290771543089">"使用 Uss"</string>
    <string name="menu_proc_stats_type" msgid="4700209061072120948">"統計資料類型"</string>
    <string name="menu_proc_stats_type_background" msgid="2236161340134898852">"背景"</string>
    <string name="menu_proc_stats_type_foreground" msgid="2286182659954958586">"前景"</string>
    <string name="menu_proc_stats_type_cached" msgid="5084272779786820693">"快取"</string>
    <string name="voice_input_output_settings" msgid="1336135218350444783">"語音輸入裝置與輸出裝置"</string>
    <string name="voice_input_output_settings_title" msgid="2442850635048676991">"語音輸入與輸出裝置設定"</string>
    <string name="voice_search_settings_title" msgid="2775469246913196536">"語音搜尋"</string>
    <string name="keyboard_settings_title" msgid="5080115226780201234">"Android 鍵盤"</string>
    <string name="voice_input_settings" msgid="1099937800539324567">"語音輸入設定"</string>
    <string name="voice_input_settings_title" msgid="2676028028084981891">"語音輸入"</string>
    <string name="voice_service_preference_section_title" msgid="3778706644257601021">"語音輸入服務"</string>
    <string name="voice_interactor_preference_summary" msgid="1801414022026937190">"完全啟動字詞與互動"</string>
    <string name="voice_recognizer_preference_summary" msgid="669880813593690527">"簡易語音轉文字"</string>
    <string name="voice_interaction_security_warning" msgid="6378608263983737325">"這項語音輸入服務由 <xliff:g id="VOICE_INPUT_SERVICE_APP_NAME">%s</xliff:g> 提供，可隨時監控語言輸入，並代您控制具備語音操控功能的應用程式。您要啟用這項服務嗎？"</string>
    <string name="tts_engine_preference_title" msgid="1578826947311494239">"偏好的引擎"</string>
    <string name="tts_engine_settings_title" msgid="6886964122861384818">"引擎設定"</string>
    <string name="tts_sliders_title" msgid="992059150784095263">"語音速率和音調"</string>
    <string name="tts_engine_section_title" msgid="6289240207677024034">"引擎"</string>
    <string name="tts_install_voice_title" msgid="6275828614052514320">"語音"</string>
    <string name="tts_spoken_language" msgid="5542499183472504027">"使用的語言"</string>
    <string name="tts_install_voices_title" msgid="8808823756936022641">"安裝語音"</string>
    <string name="tts_install_voices_text" msgid="5292606786380069134">"繼續使用「<xliff:g id="TTS_APP_NAME">%s</xliff:g>」應用程式安裝語音"</string>
    <string name="tts_install_voices_open" msgid="667467793360277465">"開啟應用程式"</string>
    <string name="tts_install_voices_cancel" msgid="4711492804851107459">"取消"</string>
    <string name="tts_reset" msgid="2661752909256313270">"重設"</string>
    <string name="tts_play" msgid="2628469503798633884">"播放"</string>
    <string name="vpn_settings_title" msgid="5662579425832406705">"VPN"</string>
    <string name="credentials_title" msgid="4446234003860769883">"憑證儲存空間"</string>
    <string name="credentials_install" product="nosdcard" msgid="466093273825150847">"從儲存裝置安裝"</string>
    <string name="credentials_install" product="default" msgid="953914549998062317">"從 SD 記憶卡安裝"</string>
    <string name="credentials_install_summary" product="nosdcard" msgid="4220422806818210676">"從儲存裝置安裝憑證"</string>
    <string name="credentials_install_summary" product="default" msgid="5737658257407822713">"從 SD 記憶卡安裝憑證"</string>
    <string name="credentials_reset" msgid="3239382277144980418">"清除憑證"</string>
    <string name="credentials_reset_summary" msgid="3369361230171260282">"移除所有憑證"</string>
    <string name="trusted_credentials" msgid="4266945289534242402">"可信的憑證"</string>
    <string name="trusted_credentials_summary" msgid="6735221351155686632">"顯示可信的 CA 憑證"</string>
    <string name="user_credentials" msgid="3719013347787187083">"使用者憑證"</string>
    <string name="user_credentials_summary" msgid="7271228342106080167">"查看和修改已儲存的憑證"</string>
    <string name="advanced_security_title" msgid="2434776238010578865">"進階"</string>
    <string name="credential_storage_type" msgid="8629968543494001364">"儲存空間類型"</string>
    <string name="credential_storage_type_hardware" msgid="6077193544333904427">"硬件支援"</string>
    <string name="credential_storage_type_software" msgid="4403117271207715378">"只限軟件"</string>
    <string name="credentials_settings_not_available" msgid="7968275634486624215">"這位使用者無法存取憑證"</string>
    <string name="credential_for_vpn_and_apps" msgid="4168197158768443365">"已針對 VPN 和應用程式安裝憑證"</string>
    <string name="credential_for_wifi" msgid="6228425986551591864">"已針對 Wi-Fi 安裝憑證"</string>
    <string name="credentials_reset_hint" msgid="6297256880896133631">"要移除所有內容嗎？"</string>
    <string name="credentials_erased" msgid="2907836028586342969">"憑證儲存空間已清除。"</string>
    <string name="credentials_not_erased" msgid="7685932772284216097">"無法清除憑證儲存空間。"</string>
    <string name="credentials_configure_lock_screen_hint" msgid="8058230497337529036">"您必須為裝置設定安全的螢幕鎖定功能，才能使用認證儲存空間"</string>
    <string name="credentials_configure_lock_screen_button" msgid="253239765216055321">"設定螢幕鎖定"</string>
    <string name="usage_access_title" msgid="332333405495457839">"可存取使用狀況的應用程式"</string>
    <string name="emergency_tone_title" msgid="254495218194925271">"緊急撥號訊號"</string>
    <string name="emergency_tone_summary" msgid="722259232924572153">"設定撥打緊急電話時的運作方式"</string>
    <string name="privacy_settings_title" msgid="2978878794187459190">"備份"</string>
    <string name="backup_summary_state_on" msgid="6407084627816231202">"已開啟"</string>
    <string name="backup_summary_state_off" msgid="7388321532624105594">"已關閉"</string>
    <string name="backup_section_title" msgid="7952232291452882740">"備份與還原"</string>
    <string name="personal_data_section_title" msgid="7815209034443782061">"個人資料"</string>
    <string name="backup_data_title" msgid="1239105919852668016">"備份我的資料"</string>
    <string name="backup_data_summary" msgid="708773323451655666">"將應用程式資料、Wi-Fi 密碼及其他設定備份到 Google 伺服器"</string>
    <string name="backup_configure_account_title" msgid="3790872965773196615">"備份帳戶"</string>
    <string name="backup_data_management_title" msgid="4059093462647090064">"管理備份帳戶"</string>
    <string name="include_app_data_title" msgid="2829970132260278394">"包括應用程式數據"</string>
    <string name="auto_restore_title" msgid="5397528966329126506">"自動還原"</string>
    <string name="auto_restore_summary" msgid="4235615056371993807">"當重新安裝應用程式時，還原已備份的設定和資料"</string>
    <string name="backup_inactive_title" msgid="685838037986644604">"備份服務尚未啟用"</string>
    <string name="backup_configure_account_default_summary" msgid="2436933224764745553">"目前沒有任何帳戶儲存備份資料"</string>
    <string name="backup_erase_dialog_title" msgid="1027640829482174106"></string>
    <string name="backup_erase_dialog_message" msgid="5221011285568343155">"要停止備份您的 Wi-Fi 密碼、書籤、其他設定以及應用程式資料，並清除 Google 伺服器上儲存的所有副本嗎？"</string>
    <string name="fullbackup_erase_dialog_message" msgid="694766389396659626">"停止備份裝置資料 (例如 Wi-Fi 密碼和通話記錄) 和應用程式資料 (例如由應用程式儲存的設定和檔案)，並清除遠端伺服器內的所有副本？"</string>
    <string name="fullbackup_data_summary" msgid="960850365007767734">"自動遙距備份裝置資料 (例如 Wi-Fi 密碼和通話記錄) 和應用程式資料 (例如由應用程式儲存的設定和檔案)。\n\n啟用自動備份功能後，裝置和應用程式資料會定時以遙距方式儲存。應用程式資料可以是由應用程式儲存的任何資料 (視乎開發設定而定)，包括可能視為敏感的資料，如通訊錄、訊息及相片。"</string>
    <string name="device_admin_settings_title" msgid="4960761799560705902">"裝置管理設定"</string>
    <string name="active_device_admin_msg" msgid="578748451637360192">"裝置管理應用程式"</string>
    <string name="remove_device_admin" msgid="9207368982033308173">"停用此裝置管理應用程式"</string>
    <string name="uninstall_device_admin" msgid="271120195128542165">"解除安裝應用程式"</string>
    <string name="remove_and_uninstall_device_admin" msgid="3837625952436169878">"停用並解除安裝"</string>
    <string name="select_device_admin_msg" msgid="7347389359013278077">"裝置管理應用程式"</string>
    <string name="no_device_admins" msgid="4846602835339095768">"沒有可用的裝置管理應用程式"</string>
    <string name="personal_device_admin_title" msgid="2849617316347669861">"個人"</string>
    <string name="managed_device_admin_title" msgid="7853955652864478435">"公司"</string>
    <string name="sms_access_restriction_enabled" msgid="7054488078710530278">"限制存取短訊和通話記錄"</string>
    <string name="sms_access_restriction_enabled_summary" msgid="6851339654677842328">"只有預設手機和短訊應用程式能夠存取短訊和通話記錄"</string>
    <string name="no_trust_agents" msgid="7450273545568977523">"沒有信任的代理程式可供使用"</string>
    <string name="add_device_admin_msg" msgid="1501847129819382149">"要啟動裝置管理應用程式嗎？"</string>
    <string name="add_device_admin" msgid="4192055385312215731">"啟動此裝置管理應用程式"</string>
    <string name="device_admin_add_title" msgid="3140663753671809044">"裝置管理員"</string>
    <string name="device_admin_warning" msgid="7482834776510188134">"啟動此管理應用程式將允許「<xliff:g id="APP_NAME">%1$s</xliff:g>」應用程式執行以下操作："</string>
    <string name="device_admin_status" msgid="7234814785374977990">"此管理應用程式已啟用，並允許「<xliff:g id="APP_NAME">%1$s</xliff:g>」應用程式執行以下操作："</string>
    <string name="profile_owner_add_title" msgid="6249331160676175009">"要啟用設定檔管理員嗎？"</string>
    <string name="adding_profile_owner_warning" msgid="1354474524852805802">"如繼續操作，管理員將會管理您的使用者。除了您的個人資料，管理員亦可能會儲存其他相關的資料。\n\n您的管理員可以監控及管理與此使用者相關的設定、存取權、應用程式和資料，包括網絡活動和裝置的位置資料。"</string>
    <string name="admin_disabled_other_options" msgid="7712694507069054530">"您的管理員已停用其他選項"</string>
    <string name="admin_more_details" msgid="7901420667346456102">"更多詳細資料"</string>
    <string name="notification_log_title" msgid="3766148588239398464">"通知記錄"</string>
    <string name="sound_category_call_ringtone_vibrate_title" msgid="1543777228646645163">"來電鈴聲及震動"</string>
    <string name="wifi_setup_detail" msgid="2336990478140503605">"網絡詳細資料"</string>
    <string name="accessibility_sync_enabled" msgid="558480439730263116">"同步已啟用"</string>
    <string name="accessibility_sync_disabled" msgid="1741194106479011384">"同步已停用"</string>
    <string name="accessibility_sync_in_progress" msgid="4501160520879902723">"目前正在同步處理"</string>
    <string name="accessibility_sync_error" msgid="8703299118794272041">"同步處理錯誤"</string>
    <string name="sync_failed" msgid="1696499856374109647">"同步失敗"</string>
    <string name="sync_active" msgid="8476943765960863040">"同步啟用中"</string>
    <string name="account_sync_settings_title" msgid="5131314922423053588">"同步"</string>
    <string name="sync_is_failing" msgid="1591561768344128377">"同步處理目前發生問題。將於短時間內恢復。"</string>
    <string name="add_account_label" msgid="7811707265834013767">"新增帳戶"</string>
    <string name="managed_profile_not_available_label" msgid="852263300911325904">"公司檔案未能使用"</string>
    <string name="work_mode_label" msgid="7157582467956920750">"工作設定檔"</string>
    <string name="work_mode_on_summary" msgid="3628349169847990263">"由您的機構管理"</string>
    <string name="work_mode_off_summary" msgid="2657138190560082508">"應用程式和通知已關閉"</string>
    <string name="remove_managed_profile_label" msgid="3856519337797285325">"移除公司檔案"</string>
    <string name="background_data" msgid="5779592891375473817">"背景資料"</string>
    <string name="background_data_summary" msgid="8328521479872763452">"應用程式隨時可以同步處理、傳送和接收資料"</string>
    <string name="background_data_dialog_title" msgid="6059217698124786537">"您要停用背景資料嗎？"</string>
    <string name="background_data_dialog_message" msgid="6981661606680941633">"停用背景資料可延長電池壽命，並減少數據用量，但某些應用程式可能仍會使用背景數據連線。"</string>
    <string name="sync_automatically" msgid="1682730255435062059">"自動同步處理應用程式資料"</string>
    <string name="sync_enabled" msgid="4551148952179416813">"同步處理功能已開啟"</string>
    <string name="sync_disabled" msgid="8511659877596511991">"同步處理功能已關閉"</string>
    <string name="sync_error" msgid="5060969083117872149">"同步處理錯誤"</string>
    <string name="last_synced" msgid="4242919465367022234">"上次同步時間：<xliff:g id="LAST_SYNC_TIME">%1$s</xliff:g>"</string>
    <string name="sync_in_progress" msgid="5151314196536070569">"目前正在保持同步..."</string>
    <string name="settings_backup" msgid="2274732978260797031">"備份設定"</string>
    <string name="settings_backup_summary" msgid="7916877705938054035">"備份我的設定"</string>
    <string name="sync_menu_sync_now" msgid="6154608350395805683">"立即同步處理"</string>
    <string name="sync_menu_sync_cancel" msgid="8292379009626966949">"取消同步處理"</string>
    <string name="sync_one_time_sync" msgid="3733796114909082260">"輕按即可立即同步 (<xliff:g id="LAST_SYNC_TIME">
%1$s</xliff:g>)"</string>
    <string name="sync_gmail" msgid="714886122098006477">"Gmail"</string>
    <string name="sync_calendar" msgid="9056527206714733735">"日曆"</string>
    <string name="sync_contacts" msgid="9174914394377828043">"通訊錄"</string>
    <string name="sync_plug" msgid="3905078969081888738"><font fgcolor="#ffffffff">"歡迎使用 Google Sync！"</font>\n"這是 Google 提供的資料同步處理工具，可讓您隨時隨地存取通訊錄、約會等資料。"</string>
    <string name="header_application_sync_settings" msgid="6205903695598000286">"應用程式同步設定"</string>
    <string name="header_data_and_synchronization" msgid="5165024023936509896">"資料及同步處理"</string>
    <string name="preference_change_password_title" msgid="8955581790270130056">"更改密碼"</string>
    <string name="header_account_settings" msgid="5382475087121880626">"帳戶設定"</string>
    <string name="remove_account_label" msgid="5921986026504804119">"移除帳戶"</string>
    <string name="header_add_an_account" msgid="756108499532023798">"新增帳戶"</string>
    <string name="really_remove_account_title" msgid="8800653398717172460">"要移除帳戶嗎？"</string>
    <string name="really_remove_account_message" product="tablet" msgid="1936147502815641161">"移除帳戶後，平板電腦上的訊息、通訊錄和其他資料將被一併刪除！"</string>
    <string name="really_remove_account_message" product="default" msgid="3483528757922948356">"移除帳戶後，手機上的訊息、通訊錄和其他資料將全被刪除！"</string>
    <string name="really_remove_account_message" product="device" msgid="7507474724882080166">"移除此帳戶後，裝置上的訊息、聯絡人和其他資料將全部刪除！"</string>
    <string name="remove_account_failed" msgid="3901397272647112455">"您的管理員不允許這項變更"</string>
    <string name="cant_sync_dialog_title" msgid="2777238588398046285">"無法手動同步處理"</string>
    <string name="cant_sync_dialog_message" msgid="1938380442159016449">"這個項目的同步處理功能已停用。如要更改此設定，請暫時開啟背景資料與自動同步處理功能。"</string>
    <string name="enter_password" msgid="8035706727471334122">"如要啟動 Android，請輸入密碼"</string>
    <string name="enter_pin" msgid="5305333588093263790">"如要啟動 Android，請輸入您的 PIN"</string>
    <string name="enter_pattern" msgid="4187435713036808566">"如要啟動 Android，請畫出解鎖圖案"</string>
    <string name="cryptkeeper_wrong_pattern" msgid="8423835922362956999">"圖形不對"</string>
    <string name="cryptkeeper_wrong_password" msgid="5200857195368904047">"密碼錯誤"</string>
    <string name="cryptkeeper_wrong_pin" msgid="755720788765259382">"PIN 錯誤"</string>
    <string name="checking_decryption" msgid="8287458611802609493">"正在檢查…"</string>
    <string name="starting_android" msgid="4001324195902252681">"正在啟動 Android…"</string>
    <string name="delete" msgid="4219243412325163003">"刪除"</string>
    <string name="misc_files" msgid="6720680815969643497">"其他檔案"</string>
    <string name="misc_files_selected_count" msgid="4647048020823912088">"已選取 <xliff:g id="NUMBER">%1$d</xliff:g> 個，共 <xliff:g id="TOTAL">%2$d</xliff:g> 個"</string>
    <string name="misc_files_selected_count_bytes" msgid="2876232009069114352">"<xliff:g id="NUMBER">%1$s</xliff:g>，總共 <xliff:g id="TOTAL">%2$s</xliff:g>"</string>
    <string name="select_all" msgid="1562774643280376715">"全部選取"</string>
    <string name="data_usage_summary_title" msgid="3804110657238092929">"數據用量"</string>
    <string name="data_usage_app_summary_title" msgid="5571051159374290375">"流動數據與 Wi-Fi"</string>
    <string name="data_usage_accounting" msgid="7170028915873577387">"流動網絡供應商的數據計算方式可能與裝置有所不同。"</string>
    <string name="data_usage_app" msgid="4970478397515423303">"應用程式使用情況"</string>
    <string name="data_usage_app_info_label" msgid="3409931235687866706">"應用程式資料"</string>
    <string name="data_usage_cellular_data" msgid="9168928285122125137">"流動數據"</string>
    <string name="data_usage_data_limit" msgid="1193930999713192703">"設定數據上限"</string>
    <string name="data_usage_cycle" msgid="5652529796195787949">"資料用量週期"</string>
    <string name="data_usage_app_items_header_text" msgid="5017850810459372828">"應用程式數據用量"</string>
    <string name="data_usage_menu_roaming" msgid="8042359966835203296">"數據漫遊"</string>
    <string name="data_usage_menu_restrict_background" msgid="1989394568592253331">"限制背景資料"</string>
    <string name="data_usage_menu_allow_background" msgid="2694761978633359223">"允許背景數據"</string>
    <string name="data_usage_menu_split_4g" msgid="5322857680792601899">"分開顯示 4G 用量"</string>
    <string name="data_usage_menu_show_wifi" msgid="2296217964873872571">"顯示 Wi‑Fi 用量"</string>
    <string name="data_usage_menu_hide_wifi" msgid="7290056718050186769">"隱藏 Wi-Fi"</string>
    <string name="data_usage_menu_show_ethernet" msgid="5181361208532314097">"顯示以太網使用量"</string>
    <string name="data_usage_menu_hide_ethernet" msgid="3326702187179943681">"隱藏以太網數據用量"</string>
    <string name="data_usage_menu_metered" msgid="6235119991372755026">"網絡限制"</string>
    <string name="data_usage_menu_auto_sync" msgid="8203999775948778560">"資料自動同步"</string>
    <string name="data_usage_menu_sim_cards" msgid="6410498422797244073">"SIM 卡"</string>
    <string name="data_usage_cellular_data_summary" msgid="8413357481361268285">"已在上限暫停"</string>
    <string name="account_settings_menu_auto_sync" msgid="6243013719753700377">"自動同步處理資料"</string>
    <string name="account_settings_menu_auto_sync_personal" msgid="785541379617346438">"自動同步處理個人資料"</string>
    <string name="account_settings_menu_auto_sync_work" msgid="329565580969147026">"自動同步處理工作資料"</string>
    <string name="data_usage_change_cycle" msgid="7776556448920114866">"變更週期…"</string>
    <string name="data_usage_pick_cycle_day" msgid="4470796861757050966">"資料用量週期的重設日期："</string>
    <string name="data_usage_empty" msgid="8621855507876539282">"這段期間沒有應用程式使用數據。"</string>
    <string name="data_usage_label_foreground" msgid="4938034231928628164">"前景"</string>
    <string name="data_usage_label_background" msgid="3225844085975764519">"背景"</string>
    <string name="data_usage_app_restricted" msgid="3568465218866589705">"受限制"</string>
    <string name="data_usage_disable_mobile" msgid="8656552431969276305">"要關閉流動數據嗎？"</string>
    <string name="data_usage_disable_mobile_limit" msgid="4644364396844393848">"設定流動數據上限"</string>
    <string name="data_usage_disable_4g_limit" msgid="6233554774946681175">"設定 4G 數據上限"</string>
    <string name="data_usage_disable_3g_limit" msgid="2558557840444266906">"設定 2G 至 3G 的數據上限"</string>
    <string name="data_usage_disable_wifi_limit" msgid="1394901415264660888">"設定 Wi-Fi 數據上限"</string>
    <string name="data_usage_tab_wifi" msgid="481146038146585749">"Wi‑Fi"</string>
    <string name="data_usage_tab_ethernet" msgid="7298064366282319911">"以太網"</string>
    <string name="data_usage_tab_mobile" msgid="454140350007299045">"流動數據"</string>
    <string name="data_usage_tab_4g" msgid="1301978716067512235">"4G"</string>
    <string name="data_usage_tab_3g" msgid="6092169523081538718">"2G - 3G"</string>
    <string name="data_usage_list_mobile" msgid="5588685410495019866">"流動網絡"</string>
    <string name="data_usage_list_none" msgid="3933892774251050735">"無"</string>
    <string name="data_usage_enable_mobile" msgid="986782622560157977">"流動數據"</string>
    <string name="data_usage_enable_3g" msgid="6304006671869578254">"2G-3G 數據"</string>
    <string name="data_usage_enable_4g" msgid="3635854097335036738">"4G 數據"</string>
    <string name="data_roaming_enable_mobile" msgid="1523331545457578362">"漫遊"</string>
    <string name="data_usage_forground_label" msgid="7654319010655983591">"前景："</string>
    <string name="data_usage_background_label" msgid="2722008379947694926">"背景："</string>
    <string name="data_usage_app_settings" msgid="2279171379771253165">"應用程式設定"</string>
    <string name="data_usage_app_restrict_background" msgid="7359227831562303223">"背景數據"</string>
    <string name="data_usage_app_restrict_background_summary" msgid="5853552187570622572">"允許在背景使用流動數據"</string>
    <string name="data_usage_app_restrict_background_summary_disabled" msgid="7401927377070755054">"如要限制這個應用程式的背景資料，請先設定流動數據上限。"</string>
    <string name="data_usage_app_restrict_dialog_title" msgid="1613108390242737923">"限制背景資料？"</string>
    <string name="data_usage_app_restrict_dialog" msgid="1466689968707308512">"如果採用這項功能，當只可以連接流動網絡時，需要使用背景資料的應用程式可能會停止運作。\n\n您可以前往應用程式內的設定，找出更多適合的數據用量控制。"</string>
    <string name="data_usage_restrict_denied_dialog" msgid="55012417305745608">"您必須先設定流動數據上限，才能限制背景數據。"</string>
    <string name="data_usage_auto_sync_on_dialog_title" msgid="2438617846762244389">"開啟資料自動同步功能？"</string>
    <string name="data_usage_auto_sync_on_dialog" product="tablet" msgid="8581983093524041669">"您在網絡上對帳戶作出的任何變更都會自動複製到您的平板電腦。\n\n部分帳戶也可能自動將您在平板電腦上作出的所有變更複製到網絡上。Google 帳戶會按照這種方式運作。"</string>
    <string name="data_usage_auto_sync_on_dialog" product="default" msgid="8651376294887142858">"您在網絡上對帳戶作出的任何變更都會自動複製到您的手機。\n\n部分帳戶也可能自動將您在手機上作出的所有變更複製到網絡上。Google 帳戶會按照這種方式運作。"</string>
    <string name="data_usage_auto_sync_off_dialog_title" msgid="9013139130490125793">"關閉資料自動同步功能？"</string>
    <string name="data_usage_auto_sync_off_dialog" msgid="4025938250775413864">"這樣可以節省數據用量和電池用量，但您必須手動同步每個帳戶才能獲得最新資料，而且在有更新時不會收到通知。"</string>
    <string name="data_usage_cycle_editor_title" msgid="1373797281540188533">"用量週期重設日期"</string>
    <string name="data_usage_cycle_editor_subtitle" msgid="5512903797979928416">"每月固定日期："</string>
    <string name="data_usage_cycle_editor_positive" msgid="8821760330497941117">"設定"</string>
    <string name="data_usage_warning_editor_title" msgid="3704136912240060339">"設定數據用量警告"</string>
    <string name="data_usage_limit_editor_title" msgid="9153595142385030015">"設定數據用量上限"</string>
    <string name="data_usage_limit_dialog_title" msgid="3023111643632996097">"限制資料用量"</string>
    <string name="data_usage_limit_dialog_mobile" product="tablet" msgid="4983487893343645667">"平板電腦的流動數據用量一達到設定的上限，便會關閉流動數據功能。\n\n由於此數據用量由您的平板電腦計算，而流動網絡供應商的用量計算方式可能不同，因此建議您設定較保守的上限。"</string>
    <string name="data_usage_limit_dialog_mobile" product="default" msgid="3926320594049434225">"手機的流動數據用量一達到設定的上限，便會關閉流動數據功能。\n\n由於此數據用量由您的手機計算，而流動網絡供應商的用量計算方式可能不同，因此建議您設定較保守的上限。"</string>
    <string name="data_usage_restrict_background_title" msgid="2201315502223035062">"限制背景資料？"</string>
    <string name="data_usage_restrict_background" msgid="434093644726734586">"如果您限制背景流動數據用量，部分應用程式和服務必須在連線至 Wi-Fi 後才能運作。"</string>
    <string name="data_usage_restrict_background_multiuser" product="tablet" msgid="7096707497743363380">"如果您限制背景流動數據用量，部分應用程式和服務必須在連線至 Wi-Fi 後才能運作。\n\n此設定會影響這部平板電腦的所有使用者。"</string>
    <string name="data_usage_restrict_background_multiuser" product="default" msgid="7910798414964288424">"如果您限制背景流動數據用量，部分應用程式和服務必須在連線至 Wi-Fi 後才能運作。\n\n此設定會影響這部手機的所有使用者。"</string>
    <string name="data_usage_sweep_warning" msgid="6387081852568846982"><font size="18">"<xliff:g id="NUMBER">^1</xliff:g>"</font>" "<font size="9">"<xliff:g id="UNIT">^2</xliff:g>"</font>\n<font size="12">"警告"</font></string>
    <string name="data_usage_sweep_limit" msgid="860566507375933039"><font size="18">"<xliff:g id="NUMBER">^1</xliff:g>"</font><font size="9">"<xliff:g id="UNIT">^2</xliff:g>"</font>\n<font size="12">"限制"</font></string>
    <string name="data_usage_uninstalled_apps" msgid="614263770923231598">"已移除的應用程式"</string>
    <string name="data_usage_uninstalled_apps_users" msgid="7986294489899813194">"已移除的應用程式和使用者"</string>
    <string name="data_usage_received_sent" msgid="5039699009276621757">"已接收 <xliff:g id="RECEIVED">%1$s</xliff:g>，已傳送 <xliff:g id="SENT">%2$s</xliff:g>"</string>
    <string name="data_usage_total_during_range" msgid="4091294280619255237">"<xliff:g id="RANGE">%2$s</xliff:g>：已使用約 <xliff:g id="TOTAL">%1$s</xliff:g>。"</string>
    <string name="data_usage_total_during_range_mobile" product="tablet" msgid="1925687342154538972">"<xliff:g id="RANGE">%2$s</xliff:g>：根據平板電腦計算，已使用約 <xliff:g id="TOTAL">%1$s</xliff:g>。您的流動網絡供應商可能採用不同的方法計算數據用量。"</string>
    <string name="data_usage_total_during_range_mobile" product="default" msgid="5063981061103812900">"<xliff:g id="RANGE">%2$s</xliff:g>：根據手機計算，已使用約 <xliff:g id="TOTAL">%1$s</xliff:g>。您的流動網絡供應商可能採用不同的方法計算數據用量。"</string>
    <string name="data_usage_metered_title" msgid="7383175371006596441">"網絡限制"</string>
    <string name="data_usage_metered_body" msgid="7655851702771342507">"背景數據受限制時，系統會將按用量收費的網絡視為流動網絡。使用這類網絡下載大量數據前，應用程式可能會顯示警告訊息。"</string>
    <string name="data_usage_metered_mobile" msgid="5423305619126978393">"流動網絡"</string>
    <string name="data_usage_metered_wifi" msgid="1761738002328299714">"按用量收費的 Wi-Fi 網絡"</string>
    <string name="data_usage_metered_wifi_disabled" msgid="727808462375941567">"如要選取按用量收費的網絡，請開啟 Wi-Fi。"</string>
    <string name="data_usage_metered_auto" msgid="1262028400911918865">"自動"</string>
    <string name="data_usage_metered_yes" msgid="9217539611385225894">"按用量收費"</string>
    <string name="data_usage_metered_no" msgid="4025232961929071789">"非按用量收費"</string>
    <string name="data_usage_disclaimer" msgid="6887858149980673444">"流動網絡供應商的數據計算方式可能與裝置有所不同。"</string>
    <string name="cryptkeeper_emergency_call" msgid="198578731586097145">"緊急電話"</string>
    <string name="cryptkeeper_return_to_call" msgid="5613717339452772491">"返回通話"</string>
    <string name="vpn_name" msgid="4689699885361002297">"名稱"</string>
    <string name="vpn_type" msgid="5435733139514388070">"類型"</string>
    <string name="vpn_server" msgid="2123096727287421913">"伺服器位址"</string>
    <string name="vpn_mppe" msgid="6639001940500288972">"PPP 加密 (MPPE)"</string>
    <string name="vpn_l2tp_secret" msgid="529359749677142076">"L2TP 密碼"</string>
    <string name="vpn_ipsec_identifier" msgid="4098175859460006296">"IPSec 識別碼"</string>
    <string name="vpn_ipsec_secret" msgid="4526453255704888704">"IPSec 預先共用金鑰"</string>
    <string name="vpn_ipsec_user_cert" msgid="6880651510020187230">"IPSec 使用者憑證"</string>
    <string name="vpn_ipsec_ca_cert" msgid="91338213449148229">"IPSec CA 憑證"</string>
    <string name="vpn_ipsec_server_cert" msgid="6599276718456935010">"IPSec 伺服器憑證"</string>
    <string name="vpn_show_options" msgid="7182688955890457003">"顯示進階選項"</string>
    <string name="vpn_search_domains" msgid="5391995501541199624">"DNS 搜尋網域"</string>
    <string name="vpn_dns_servers" msgid="5570715561245741829">"DNS 伺服器 (如8.8.8.8)"</string>
    <string name="vpn_routes" msgid="3818655448226312232">"轉寄路徑 (如 10.0.0.0/8)"</string>
    <string name="vpn_username" msgid="1863901629860867849">"使用者名稱"</string>
    <string name="vpn_password" msgid="6756043647233596772">"密碼"</string>
    <string name="vpn_save_login" msgid="6350322456427484881">"儲存帳戶資訊"</string>
    <string name="vpn_not_used" msgid="9094191054524660891">"(未使用)"</string>
    <string name="vpn_no_ca_cert" msgid="8776029412793353361">"(不要驗證伺服器)"</string>
    <string name="vpn_no_server_cert" msgid="2167487440231913330">"(從伺服器接收)"</string>
    <string name="vpn_always_on_invalid_reason_type" msgid="7574518311224455825">"此 VPN 類型無法隨時保持連線"</string>
    <string name="vpn_always_on_invalid_reason_server" msgid="477304620899799383">"永久連線的 VPN 只支援數字格式的伺服器位址"</string>
    <string name="vpn_always_on_invalid_reason_no_dns" msgid="2226648961940273294">"必須為永久連線的 VPN 指定網域名稱系統 (DNS) 伺服器"</string>
    <string name="vpn_always_on_invalid_reason_dns" msgid="3551394495620249972">"網域名稱系統 (DNS) 伺服器位址必須為數字，才能使用永久連線的 VPN"</string>
    <string name="vpn_always_on_invalid_reason_other" msgid="5959352052515258208">"輸入的資料不支援永久連線的 VPN"</string>
    <string name="vpn_cancel" msgid="1979937976123659332">"取消"</string>
    <string name="vpn_done" msgid="8678655203910995914">"關閉"</string>
    <string name="vpn_save" msgid="4233484051644764510">"儲存"</string>
    <string name="vpn_connect" msgid="8469608541746132301">"連線"</string>
    <string name="vpn_replace" msgid="5442836256121957861">"取代"</string>
    <string name="vpn_edit" msgid="8647191407179996943">"編輯 VPN 設定檔"</string>
    <string name="vpn_forget" msgid="3684651372749415446">"忘記"</string>
    <string name="vpn_connect_to" msgid="5965299358485793260">"連接「<xliff:g id="PROFILE">%s</xliff:g>」"</string>
    <string name="vpn_disconnect_confirm" msgid="3743970132487505659">"要解除連結此 VPN 嗎？"</string>
    <string name="vpn_disconnect" msgid="7426570492642111171">"中斷連線"</string>
    <string name="vpn_version" msgid="1939804054179766249">"版本為：<xliff:g id="VERSION">%s</xliff:g>"</string>
    <string name="vpn_forget_long" msgid="2232239391189465752">"刪除 VPN"</string>
    <string name="vpn_replace_vpn_title" msgid="2963898301277610248">"要取代目前的 VPN 嗎？"</string>
    <string name="vpn_set_vpn_title" msgid="4009987321156037267">"要設定永遠開啟的 VPN 嗎？"</string>
    <string name="vpn_first_always_on_vpn_message" msgid="7144543717673197102">"開啟此設定後，您將無法在 VPN 成功連線前連接至互聯網"</string>
    <string name="vpn_replace_always_on_vpn_enable_message" msgid="798121133114824006">"目前的 VPN 會被取代，且您將無法在 VPN 成功連線前連接至互聯網"</string>
    <string name="vpn_replace_always_on_vpn_disable_message" msgid="3011818750025879902">"您已連線至永遠開啟的 VPN。如果您連線至另一個 VPN，目前的 VPN 將會被取代，而永遠開啟模式亦將會關閉。"</string>
    <string name="vpn_replace_vpn_message" msgid="5611635724578812860">"您已連線至 VPN。如果您連線至另一個 VPN，目前的 VPN 將會被取代。"</string>
    <string name="vpn_turn_on" msgid="2363136869284273872">"開啟"</string>
    <string name="vpn_cant_connect_title" msgid="4517706987875907511">"無法連接 <xliff:g id="VPN_NAME">%1$s</xliff:g>"</string>
    <string name="vpn_cant_connect_message" msgid="1352832123114214283">"此應用程式不支援永久連線的 VPN"</string>
    <string name="vpn_title" msgid="6317731879966640551">"VPN"</string>
    <string name="vpn_create" msgid="5628219087569761496">"新增 VPN 設定檔"</string>
    <string name="vpn_menu_edit" msgid="408275284159243490">"編輯設定檔"</string>
    <string name="vpn_menu_delete" msgid="8098021690546891414">"刪除設定檔"</string>
    <string name="vpn_menu_lockdown" msgid="7863024538064268139">"永久連線的 VPN"</string>
    <string name="vpn_no_vpns_added" msgid="5002741367858707244">"尚未新增任何 VPN"</string>
    <string name="vpn_always_on_summary" msgid="2821344524094363617">"隨時與 VPN 保持連線"</string>
    <string name="vpn_always_on_summary_not_supported" msgid="592304911378771510">"此應用程式不支援此功能"</string>
    <string name="vpn_always_on_summary_active" msgid="8800736191241875669">"保持開啟"</string>
    <string name="vpn_require_connection" msgid="8388183166574269666">"封鎖沒有使用 VPN 的所有連線"</string>
    <string name="vpn_require_connection_title" msgid="159053539340576331">"需要 VPN 連線嗎？"</string>
    <string name="vpn_lockdown_summary" msgid="2200032066376720339">"選取要永久保持連線的 VPN 設定檔。只在連線至這個 VPN 時才允許網絡流量。"</string>
    <string name="vpn_lockdown_none" msgid="9214462857336483711">"無"</string>
    <string name="vpn_lockdown_config_error" msgid="3898576754914217248">"永久連線的 VPN 需要同時具備伺服器和 DNS 的 IP 位址。"</string>
    <string name="vpn_no_network" msgid="3050233675132726155">"沒有網絡連線，請稍後再試。"</string>
    <string name="vpn_disconnected" msgid="280531508768927471">"已與 VPN 解除連線"</string>
    <string name="vpn_disconnected_summary" msgid="3082851661207900606">"無"</string>
    <string name="vpn_missing_cert" msgid="5357192202207234745">"找不到憑證，請嘗試編輯設定檔。"</string>
    <string name="trusted_credentials_system_tab" msgid="3984284264816924534">"系統"</string>
    <string name="trusted_credentials_user_tab" msgid="2244732111398939475">"使用者"</string>
    <string name="trusted_credentials_disable_label" msgid="3864493185845818506">"停用"</string>
    <string name="trusted_credentials_enable_label" msgid="2498444573635146913">"啟用"</string>
    <string name="trusted_credentials_remove_label" msgid="3633691709300260836">"移除"</string>
    <string name="trusted_credentials_trust_label" msgid="8003264222650785429">"信任"</string>
    <string name="trusted_credentials_enable_confirmation" msgid="83215982842660869">"啟用系統 CA 憑證嗎？"</string>
    <string name="trusted_credentials_disable_confirmation" msgid="8199697813361646792">"停用系統 CA 憑證嗎？"</string>
    <string name="trusted_credentials_remove_confirmation" msgid="443561923016852941">"永久移除使用者 CA 憑證嗎？"</string>
    <string name="credential_contains" msgid="3984922924723974084">"此項目包含："</string>
    <string name="one_userkey" msgid="6034020579534914349">"一個使用者金鑰"</string>
    <string name="one_usercrt" msgid="2150319011101639509">"一個使用者憑證"</string>
    <string name="one_cacrt" msgid="6844397037970164809">"1 個 CA 憑證"</string>
    <string name="n_cacrts" msgid="5979300323482053820">"%d 個 CA 憑證"</string>
    <string name="user_credential_title" msgid="1954061209643070652">"憑證詳細資料"</string>
    <string name="user_credential_removed" msgid="6514189495799401838">"已移除憑證：<xliff:g id="CREDENTIAL_NAME">%s</xliff:g>"</string>
    <string name="user_credential_none_installed" msgid="3729607560420971841">"沒有安裝使用者憑證"</string>
    <string name="spellcheckers_settings_title" msgid="399981228588011501">"拼字檢查"</string>
    <string name="current_backup_pw_prompt" msgid="7735254412051914576">"輸入目前的完整備份密碼"</string>
    <string name="new_backup_pw_prompt" msgid="8755501377391998428">"輸入完整備份的新密碼"</string>
    <string name="confirm_new_backup_pw_prompt" msgid="3238728882512787864">"重新輸入完整備份的新密碼"</string>
    <string name="backup_pw_set_button_text" msgid="2387480910044648795">"設定備份密碼"</string>
    <string name="backup_pw_cancel_button_text" msgid="8845630125391744615">"取消"</string>
    <string name="additional_system_update_settings_list_item_title" msgid="214987609894661992">"其他系統更新"</string>
    <string name="ssl_ca_cert_warning" msgid="2045866713601984673">"網絡可能會受到監管"</string>
    <string name="done_button" msgid="1991471253042622230">"完成"</string>
    <plurals name="ssl_ca_cert_dialog_title" formatted="false" msgid="7145092748045794650">
      <item quantity="other">信任或移除憑證</item>
      <item quantity="one">信任或移除憑證</item>
    </plurals>
    <plurals name="ssl_ca_cert_info_message_device_owner" formatted="false" msgid="1489335297837656666">
      <item quantity="other"><xliff:g id="MANAGING_DOMAIN_1">%s</xliff:g> 已在您的裝置上安裝憑證，這可能允許憑證核發當局監察您裝置的電郵、應用程式和安全網站等網絡活動。\n\n如需進一步瞭解這些憑證，請聯絡您的管理員。</item>
      <item quantity="one"><xliff:g id="MANAGING_DOMAIN_0">%s</xliff:g> 已在您的裝置上安裝憑證，這可能允許憑證核發當局監察您裝置的電郵、應用程式和安全網站等網絡活動。\n\n如需進一步瞭解此憑證，請聯絡您的管理員。</item>
    </plurals>
    <plurals name="ssl_ca_cert_info_message" formatted="false" msgid="30645643499556573">
      <item quantity="other"><xliff:g id="MANAGING_DOMAIN_1">%s</xliff:g> 已為您的工作設定檔安裝憑證，這可能允許憑證核發當局監察電郵、應用程式和安全網站等工作網絡活動。\n\n如需進一步瞭解此憑證，請聯絡您的管理員。</item>
      <item quantity="one"><xliff:g id="MANAGING_DOMAIN_0">%s</xliff:g> 已為您的工作設定檔安裝憑證，這可能允許憑證核發當局監察電郵、應用程式和安全網站等工作網絡活動。\n\n如需進一步瞭解此憑證，請聯絡您的管理員。</item>
    </plurals>
    <string name="ssl_ca_cert_warning_message" msgid="8216218659139190498">"第三方可以監察您的網絡活動，包括收發電郵、使用應用程式及瀏覽安全網站。\n\n裝置安裝了信任的憑證後，便可能會出現這種情況。"</string>
    <plurals name="ssl_ca_cert_settings_button" formatted="false" msgid="2426799352517325228">
      <item quantity="other">檢查憑證</item>
      <item quantity="one">檢查憑證</item>
    </plurals>
    <string name="user_settings_title" msgid="3493908927709169019">"多個使用者"</string>
    <string name="user_settings_footer_text" product="device" msgid="5947601460660791129">"新增使用者即可分享您的裝置。每位使用者在您的裝置上都有個人空間，以自訂主畫面、帳戶、應用程式、設定等。"</string>
    <string name="user_settings_footer_text" product="tablet" msgid="2153761434649733502">"新增使用者即可分享您的平板電腦。每位使用者在您的平板電腦上都有個人空間，以自訂主畫面、帳戶、應用程式、設定等。"</string>
    <string name="user_settings_footer_text" product="default" msgid="2844602828189838075">"新增使用者即可分享您的手機。每位使用者在您的手機上都有個人空間，以自訂主畫面、帳戶、應用程式、設定等。"</string>
    <string name="user_list_title" msgid="7937158411137563543">"使用者和個人檔案"</string>
    <string name="user_add_user_or_profile_menu" msgid="6923838875175259418">"新增使用者或個人檔案"</string>
    <string name="user_add_user_menu" msgid="1675956975014862382">"新增使用者"</string>
    <string name="user_summary_restricted_profile" msgid="6354966213806839107">"限制存取的個人檔案"</string>
    <string name="user_need_lock_message" msgid="5879715064416886811">"建立限制存取的個人檔案前，您必須先設定上鎖畫面來保護您的應用程式和個人資料。"</string>
    <string name="user_set_lock_button" msgid="8311219392856626841">"設定上鎖畫面"</string>
    <string name="user_summary_not_set_up" msgid="8778205026866794909">"未設定"</string>
    <string name="user_summary_restricted_not_set_up" msgid="1628116001964325544">"未設定 - 限制存取的個人檔案"</string>
    <string name="user_summary_managed_profile_not_set_up" msgid="1659125858619760573">"尚未設定 - 公司檔案"</string>
    <string name="user_admin" msgid="993402590002400782">"管理員"</string>
    <string name="user_you" msgid="1639158809315025986">"您 (<xliff:g id="NAME">%s</xliff:g>)"</string>
    <string name="user_nickname" msgid="5148818000228994488">"暱稱"</string>
    <string name="user_add_user_type_title" msgid="2146438670792322349">"新增"</string>
    <string name="user_add_max_count" msgid="5405885348463433157">"您可以加入多達 <xliff:g id="USER_COUNT">%1$d</xliff:g> 個用戶"</string>
    <string name="user_add_user_item_summary" msgid="4702776187132008661">"使用者擁有自己的應用程式和內容"</string>
    <string name="user_add_profile_item_summary" msgid="5931663986889138941">"您可以限制透過您的帳戶存取應用程式和內容"</string>
    <string name="user_add_user_item_title" msgid="8212199632466198969">"使用者"</string>
    <string name="user_add_profile_item_title" msgid="8353515490730363621">"限制存取的個人檔案"</string>
    <string name="user_add_user_title" msgid="2108112641783146007">"新增使用者？"</string>
    <string name="user_add_user_message_long" msgid="6768718238082929201">"您可以建立其他使用者，與他人共用這部裝置。每位使用者都有專屬的空間，並可使用應用程式、桌布等項目自訂個人空間。此外，使用者也可以調整會影響所有人的裝置設定，例如 Wi‑Fi 設定。\n\n新增的使用者需要自行設定個人空間。\n\n任何使用者都可以為所有其他使用者更新應用程式。無障礙功能設定和服務可能無法轉移至新的使用者。"</string>
    <string name="user_add_user_message_short" msgid="1511354412249044381">"新增的使用者需要自行設定個人空間。\n\n任何使用者都可以為其他所有使用者更新應用程式。"</string>
    <string name="user_setup_dialog_title" msgid="1765794166801864563">"立即設定使用者？"</string>
    <string name="user_setup_dialog_message" msgid="1004068621380867148">"請確定對方現在可以使用裝置設定自己的空間"</string>
    <string name="user_setup_profile_dialog_message" msgid="3896568553327558731">"立即設定個人檔案？"</string>
    <string name="user_setup_button_setup_now" msgid="3391388430158437629">"立即設定"</string>
    <string name="user_setup_button_setup_later" msgid="3068729597269172401">"暫時不要"</string>
    <string name="user_cannot_manage_message" product="tablet" msgid="7153048188252553320">"只有平板電腦的擁有者可以管理使用者。"</string>
    <string name="user_cannot_manage_message" product="default" msgid="959315813089950649">"只有手機的擁有者可以管理使用者。"</string>
    <string name="user_cannot_add_accounts_message" msgid="5116692653439737050">"限制存取的個人檔案無法新增帳戶"</string>
    <string name="user_remove_user_menu" msgid="6897150520686691355">"將 <xliff:g id="USER_NAME">%1$s</xliff:g> 從這部裝置中刪除"</string>
    <string name="user_lockscreen_settings" msgid="4965661345247084878">"上鎖畫面設定"</string>
    <string name="user_add_on_lockscreen_menu" msgid="9072312646546364619">"在上鎖畫面上新增使用者"</string>
    <string name="user_new_user_name" msgid="369856859816028856">"新使用者"</string>
    <string name="user_new_profile_name" msgid="2632088404952119900">"新個人檔案"</string>
    <string name="user_confirm_remove_self_title" msgid="8432050170899479556">"您要刪除自己嗎？"</string>
    <string name="user_confirm_remove_title" msgid="8068422695175097315">"要刪除這名使用者嗎？"</string>
    <string name="user_profile_confirm_remove_title" msgid="5573161550669867342">"移除這個設定檔？"</string>
    <string name="work_profile_confirm_remove_title" msgid="2017323555783522213">"要移除公司檔案嗎？"</string>
    <string name="user_confirm_remove_self_message" product="tablet" msgid="2391372805233812410">"您將會失去在這部平板電腦上的空間和資料。此操作將無法復原。"</string>
    <string name="user_confirm_remove_self_message" product="default" msgid="7943645442479360048">"您將會失去在這部手機上的空間和資料。此操作將無法復原。"</string>
    <string name="user_confirm_remove_message" msgid="1020629390993095037">"所有應用程式和資料都會被刪除。"</string>
    <string name="work_profile_confirm_remove_message" msgid="323856589749078140">"如果繼續操作，此設定檔中的所有應用程式和資料將被刪除。"</string>
    <string name="user_profile_confirm_remove_message" msgid="7373754145959298522">"所有應用程式和資料都會被刪除。"</string>
    <string name="user_adding_new_user" msgid="1521674650874241407">"正在新增使用者…"</string>
    <string name="user_delete_user_description" msgid="3158592592118767056">"刪除使用者"</string>
    <string name="user_delete_button" msgid="5131259553799403201">"刪除"</string>
    <string name="user_guest" msgid="8475274842845401871">"訪客"</string>
    <string name="user_exit_guest_title" msgid="5613997155527410675">"移除訪客"</string>
    <string name="user_exit_guest_confirm_title" msgid="3405527634738147409">"移除訪客？"</string>
    <string name="user_exit_guest_confirm_message" msgid="2194459201944413257">"這個工作階段中的所有應用程式和資料都會被刪除。"</string>
    <string name="user_exit_guest_dialog_remove" msgid="6351370829952745350">"移除"</string>
    <string name="user_enable_calling" msgid="5128605672081602348">"開啟通話功能"</string>
    <string name="user_enable_calling_sms" msgid="9172507088023097063">"開啟通話和短訊功能"</string>
    <string name="user_remove_user" msgid="3612979309028881318">"刪除使用者"</string>
    <string name="user_enable_calling_confirm_title" msgid="4315789475268695378">"開啟通話功能？"</string>
    <string name="user_enable_calling_confirm_message" msgid="8061594235219352787">"通話記錄將與這位使用者分享。"</string>
    <string name="user_enable_calling_and_sms_confirm_title" msgid="7243308401401932681">"開啟通話和短訊功能？"</string>
    <string name="user_enable_calling_and_sms_confirm_message" msgid="4025082715546544967">"通話和短訊記錄都會與這位使用者分享。"</string>
    <string name="emergency_info_title" msgid="208607506217060337">"緊急資料"</string>
    <string name="emergency_info_summary" msgid="5062945162967838521">"<xliff:g id="USER_NAME">%1$s</xliff:g>的相關資訊和聯絡資料"</string>
    <string name="application_restrictions" msgid="8207332020898004394">"允許應用程式和內容"</string>
    <string name="apps_with_restrictions_header" msgid="3660449891478534440">"受到限制的應用程式"</string>
    <string name="apps_with_restrictions_settings_button" msgid="3841347287916635821">"展開應用程式設定"</string>
    <string name="nfc_payment_settings_title" msgid="1807298287380821613">"輕按付款"</string>
    <string name="nfc_payment_how_it_works" msgid="3028822263837896720">"運作方式"</string>
    <string name="nfc_payment_no_apps" msgid="5477904979148086424">"在商店使用手機付款"</string>
    <string name="nfc_payment_default" msgid="8648420259219150395">"預設付款"</string>
    <string name="nfc_payment_default_not_set" msgid="7485060884228447765">"未設定"</string>
    <string name="nfc_payment_app_and_desc" msgid="7942415346564794258">"<xliff:g id="APP">%1$s</xliff:g> - <xliff:g id="DESCRIPTION">%2$s</xliff:g>"</string>
    <string name="nfc_payment_use_default" msgid="3234730182120288495">"使用預設應用程式"</string>
    <string name="nfc_payment_favor_default" msgid="5743781166099608372">"永遠"</string>
    <string name="nfc_payment_favor_open" msgid="1923314062109977944">"其他付款應用程式已開啟除外"</string>
    <string name="nfc_payment_pay_with" msgid="7524904024378144072">"於 Tap &amp; Pay 終端機使用的付款方式："</string>
    <string name="nfc_how_it_works_title" msgid="1984068457698797207">"在收款機付款"</string>
    <string name="nfc_how_it_works_content" msgid="4749007806393224934">"設定付款應用程式，然後將機背對準任何終端機的非接觸式符號。"</string>
    <string name="nfc_how_it_works_got_it" msgid="259653300203217402">"知道了"</string>
    <string name="nfc_more_title" msgid="815910943655133280">"更多…"</string>
    <string name="nfc_payment_set_default_label" msgid="7315817259485674542">"設為您的偏好設定？"</string>
    <string name="nfc_payment_set_default" msgid="8532426406310833489">"每次使用 Tap &amp; Pay 時都使用<xliff:g id="APP">%1$s</xliff:g>？"</string>
    <string name="nfc_payment_set_default_instead_of" msgid="6993301165940432743">"每次使用 Tap &amp; Pay 時都使用<xliff:g id="APP_0">%1$s</xliff:g> (而非<xliff:g id="APP_1">%2$s</xliff:g>)？"</string>
    <string name="restriction_settings_title" msgid="4233515503765879736">"限制"</string>
    <string name="restriction_menu_reset" msgid="2067644523489568173">"移除限制"</string>
    <string name="restriction_menu_change_pin" msgid="740081584044302775">"更改 PIN 碼"</string>
    <string name="app_notifications_switch_label" msgid="9124072219553687583">"顯示通知"</string>
    <string name="help_label" msgid="6886837949306318591">"說明和意見反映"</string>
    <string name="support_summary" msgid="2705726826263742491">"說明文章、電話和即時通訊、開始使用"</string>
    <string name="user_account_title" msgid="1127193807312271167">"內容帳戶"</string>
    <string name="user_picture_title" msgid="7297782792000291692">"相片 ID"</string>
    <string name="extreme_threats_title" msgid="6549541803542968699">"極嚴重威脅"</string>
    <string name="extreme_threats_summary" msgid="8777860706500920667">"接收極嚴重的生命財產威脅警示"</string>
    <string name="severe_threats_title" msgid="8362676353803170963">"嚴重威脅"</string>
    <string name="severe_threats_summary" msgid="8848126509420177320">"接收嚴重的生命財產威脅警示"</string>
    <string name="amber_alerts_title" msgid="2772220337031146529">"AMBER 安珀警報"</string>
    <string name="amber_alerts_summary" msgid="4312984614037904489">"接收兒童綁架相關公告"</string>
    <string name="repeat_title" msgid="6473587828597786996">"重複"</string>
    <string name="call_manager_enable_title" msgid="7718226115535784017">"啟用通話管理員"</string>
    <string name="call_manager_enable_summary" msgid="8458447798019519240">"允許此服務管理您的通話方式。"</string>
    <string name="call_manager_title" msgid="4479949569744516457">"通話管理員"</string>
    <!-- no translation found for call_manager_summary (5918261959486952674) -->
    <skip />
    <string name="cell_broadcast_settings" msgid="4124461751977706019">"緊急警示"</string>
    <string name="network_operators_settings" msgid="2583178259504630435">"網絡供應商"</string>
    <string name="access_point_names" msgid="1381602020438634481">"接入點名稱"</string>
    <string name="enhanced_4g_lte_mode_title" msgid="5808043757309522392">"強化 4G LTE 模式"</string>
    <string name="enhanced_4g_lte_mode_summary" msgid="1376589643017218924">"使用 LTE 數據服務提升語音和通訊品質 (建議做法)"</string>
    <string name="preferred_network_type_title" msgid="3431041717309776341">"偏好的網絡類型"</string>
    <string name="preferred_network_type_summary" msgid="6564884693884755019">"LTE (建議)"</string>
    <string name="work_sim_title" msgid="4843322164662606891">"啟用 SIM 卡"</string>
    <string name="user_restrictions_title" msgid="5794473784343434273">"應用程式和內容存取權"</string>
    <string name="user_rename" msgid="8523499513614655279">"重新命名"</string>
    <string name="app_restrictions_custom_label" msgid="6160672982086584261">"設定應用程式限制"</string>
    <string name="user_restrictions_controlled_by" msgid="3164078767438313899">"受到「<xliff:g id="APP">%1$s</xliff:g>」控制"</string>
    <string name="app_sees_restricted_accounts" msgid="7503264525057246240">"這個應用程式可以存取您的帳戶"</string>
    <string name="app_sees_restricted_accounts_and_controlled_by" msgid="6968697624437267294">"這個應用程式可以存取您的帳戶。由 <xliff:g id="APP">%1$s</xliff:g> 控制"</string>
    <string name="restriction_wifi_config_title" msgid="8889556384136994814">"Wi‑Fi 與流動網絡"</string>
    <string name="restriction_wifi_config_summary" msgid="70888791513065244">"允許修改 Wi‑Fi 和流動網絡設定"</string>
    <string name="restriction_bluetooth_config_title" msgid="8871681580962503671">"藍牙"</string>
    <string name="restriction_bluetooth_config_summary" msgid="8372319681287562506">"允許修改藍牙配對和設定"</string>
    <string name="restriction_nfc_enable_title" msgid="5888100955212267941">"NFC"</string>
    <string name="restriction_nfc_enable_summary_config" msgid="3232480757215851738">"允許這部 <xliff:g id="DEVICE_NAME">%1$s</xliff:g> 透過與另一部 NFC 裝置輕觸來傳輸數據"</string>
    <string name="restriction_nfc_enable_summary" product="tablet" msgid="3891097373396149915">"允許平板電腦在與其他裝置接觸時交換資料"</string>
    <string name="restriction_nfc_enable_summary" product="default" msgid="825331120501418592">"允許手機在與其他裝置接觸時交換資料"</string>
    <string name="restriction_location_enable_title" msgid="5020268888245775164">"位置"</string>
    <string name="restriction_location_enable_summary" msgid="3489765572281788755">"允許應用程式使用您的位置資訊"</string>
    <string name="wizard_back" msgid="5567007959434765743">"返回"</string>
    <string name="wizard_next" msgid="3606212602795100640">"下一步"</string>
    <string name="wizard_finish" msgid="3286109692700083252">"完成"</string>
    <string name="user_image_take_photo" msgid="1280274310152803669">"拍照"</string>
    <string name="user_image_choose_photo" msgid="7940990613897477057">"從圖片庫選擇相片"</string>
    <string name="user_image_photo_selector" msgid="5492565707299454873">"選取相片"</string>
    <string name="regulatory_info_text" msgid="5623087902354026557"></string>
    <string name="sim_setup_wizard_title" msgid="1732682852692274928">"SIM 卡"</string>
    <string name="sim_settings_title" msgid="6822745211458959756">"SIM 卡"</string>
    <string name="sim_settings_summary" msgid="4050372057097516088">"<xliff:g id="SIM_NAME">%1$s</xliff:g> - <xliff:g id="SIM_NUMBER">%2$s</xliff:g>"</string>
    <string name="sim_cards_changed_message" msgid="7900721153345139783">"已更換 SIM 卡"</string>
    <string name="sim_cards_changed_message_summary" msgid="8258058274989383204">"輕按即可設定活動"</string>
    <string name="sim_cellular_data_unavailable" msgid="9109302537004566098">"無法使用流動數據"</string>
    <string name="sim_cellular_data_unavailable_summary" msgid="5416535001368135327">"輕按即可選取數據連線 SIM 卡"</string>
    <string name="sim_calls_always_use" msgid="7936774751250119715">"永遠使用這張 SIM 卡通話"</string>
    <string name="select_sim_for_data" msgid="2366081042162853044">"選取用於流動數據的 SIM 卡"</string>
    <string name="data_switch_started" msgid="2040761479817166311">"正在切換數據 SIM，過程最多可能需要 1 分鐘…"</string>
    <string name="select_sim_for_calls" msgid="3503094771801109334">"選取用於撥號的 SIM 卡："</string>
    <string name="sim_select_card" msgid="211285163525563293">"選取 SIM 卡"</string>
    <string name="sim_card_number_title" msgid="7845379943474336488">"SIM <xliff:g id="CARD_NUMBER">%1$d</xliff:g>"</string>
    <string name="sim_slot_empty" msgid="8964505511911854688">"未插入 SIM 卡"</string>
    <string name="sim_editor_name" msgid="1722945976676142029">"SIM 卡名稱"</string>
    <string name="sim_name_hint" msgid="7038643345238968930">"輸入 SIM 名稱"</string>
    <string name="sim_editor_title" msgid="4034301817366627870">"SIM 卡插槽 %1$d"</string>
    <string name="sim_editor_carrier" msgid="5684523444677746573">"流動網絡供應商"</string>
    <string name="sim_editor_number" msgid="6705955651035440667">"電話號碼"</string>
    <string name="sim_editor_color" msgid="2542605938562414355">"SIM 卡顏色"</string>
    <string name="sim_card_select_title" msgid="6668492557519243456">"選取 SIM 卡"</string>
    <string name="color_orange" msgid="4417567658855022517">"橙色"</string>
    <string name="color_purple" msgid="3888532466427762504">"紫色"</string>
    <string name="sim_no_inserted_msg" msgid="210316755353227087">"尚未插入 SIM 卡"</string>
    <string name="sim_status_title" msgid="6744870675182447160">"SIM 卡狀態"</string>
    <string name="sim_status_title_sim_slot" msgid="5725659316463979194">"SIM 卡狀態 (SIM 卡插槽 %1$d)"</string>
    <string name="sim_call_back_title" msgid="5181549885999280334">"使用預設 SIM 卡回撥"</string>
    <string name="sim_outgoing_call_title" msgid="1019763076116874255">"用於撥出電話的 SIM 卡"</string>
    <string name="sim_other_call_settings" msgid="8247802316114482477">"其他通話設定"</string>
    <string name="preferred_network_offload_title" msgid="1605829724169550275">"偏好的網絡卸載"</string>
    <string name="preferred_network_offload_header" msgid="2321173571529106767">"停用網絡名稱廣播"</string>
    <string name="preferred_network_offload_footer" msgid="5857279426054744020">"停用網絡名稱廣播以防止第三方取得您的網絡資料。"</string>
    <string name="preferred_network_offload_popup" msgid="2252915199889604600">"停用網絡名稱廣播將無法自動連線至隱藏的網絡。"</string>
    <string name="sim_signal_strength" msgid="9144010043784767984">"<xliff:g id="DBM">%1$d</xliff:g> dBm <xliff:g id="ASU">%2$d</xliff:g> asu"</string>
    <string name="sim_notification_title" msgid="6272913297433198340">"SIM 卡已變更。"</string>
    <string name="sim_notification_summary" msgid="8858043655706669772">"輕按即可設定"</string>
    <string name="sim_pref_divider" msgid="6778907671867621874">"首選 SIM 卡用於："</string>
    <string name="sim_calls_ask_first_prefs_title" msgid="7941299533514115976">"每次都詢問"</string>
    <string name="sim_selection_required_pref" msgid="3446721423206414652">"請選取偏好設定"</string>
    <string name="sim_selection_channel_title" msgid="2760909074892782589">"SIM 卡選擇"</string>
    <string name="dashboard_title" msgid="5453710313046681820">"設定"</string>
    <plurals name="settings_suggestion_header_summary_hidden_items" formatted="false" msgid="5597356221942118048">
      <item quantity="other">顯示 %d 個隱藏項目</item>
      <item quantity="one">顯示 %d 個隱藏項目</item>
    </plurals>
    <string name="network_dashboard_title" msgid="3135144174846753758">"網絡和互聯網"</string>
    <string name="network_dashboard_summary_mobile" msgid="3851083934739500429">"流動網絡"</string>
    <string name="network_dashboard_summary_data_usage" msgid="3843261364705042212">"數據用量"</string>
    <string name="network_dashboard_summary_hotspot" msgid="8494210248613254574">"熱點"</string>
    <string name="connected_devices_dashboard_title" msgid="2355264951438890709">"已連接的裝置"</string>
    <string name="connected_devices_dashboard_summary" msgid="2665221896894251402">"藍牙、駕駛模式、NFC"</string>
    <string name="connected_devices_dashboard_no_nfc_summary" msgid="3840842725283655533">"藍牙、駕駛模式"</string>
    <string name="connected_devices_dashboard_no_driving_mode_summary" msgid="5018708106066758867">"藍牙、NFC"</string>
    <string name="connected_devices_dashboard_no_driving_mode_no_nfc_summary" msgid="5250078362483148199">"藍牙"</string>
    <string name="app_and_notification_dashboard_title" msgid="7838365599185397539">"應用程式和通知"</string>
    <string name="app_and_notification_dashboard_summary" msgid="2363314178802548682">"權限、預設應用程式"</string>
    <string name="notification_settings_work_profile" msgid="3186757479243373003">"工作設定檔中的應用程式無法存取通知設定。"</string>
    <string name="account_dashboard_title" msgid="5895948991491438911">"帳戶"</string>
    <string name="account_dashboard_default_summary" msgid="3998347400161811075">"未新增任何帳戶"</string>
    <string name="app_default_dashboard_title" msgid="7342549305933047317">"預設應用程式"</string>
    <string name="system_dashboard_summary" msgid="5797743225249766685">"語言、時間、備份、更新"</string>
    <string name="search_results_title" msgid="1796252422574886932">"設定"</string>
    <string name="keywords_wifi" msgid="3646884600964177062">"Wifi, Wi-Fi, 網絡連線, 互聯網, 無線, 數據, Wifi"</string>
    <string name="keywords_change_wifi_state" msgid="627068244033681010">"WiFi, Wi-Fi, 切換, 控制"</string>
    <string name="keywords_more_default_sms_app" msgid="8597706109432491909">"短訊, 發短訊, 訊息, 傳送訊息, 預設"</string>
    <string name="keywords_more_mobile_networks" msgid="8995946622054642367">"流動網絡, 流動裝置, 流動網絡供應商, 無線, 數據, 4G, 3G, 2G, LTE"</string>
    <string name="keywords_wifi_calling" msgid="1784064367330122679">"WiFi, Wi-Fi, 通話, 撥號中"</string>
    <string name="keywords_home" msgid="294182527446892659">"啟動器, 預設, 應用程式"</string>
    <string name="keywords_display" msgid="8910345814565493016">"螢幕, 觸控螢幕"</string>
    <string name="keywords_display_brightness_level" msgid="3138350812626210404">"畫面昏暗, 觸控螢幕, 電池, 明亮"</string>
    <string name="keywords_display_night_display" msgid="2534032823231355074">"畫面昏暗, 夜間, 色調, 夜更, 亮度, 螢幕色彩, 顏色, 色彩"</string>
    <string name="keywords_display_wallpaper" msgid="7362076351860131776">"背景, 個人化, 自訂顯示"</string>
    <string name="keywords_display_font_size" msgid="3404655440064726124">"文字大小"</string>
    <string name="keywords_display_cast_screen" msgid="7684618996741933067">"投影, 投放"</string>
    <string name="keywords_storage" msgid="3299217909546089225">"空間, 磁碟, 硬碟, 裝置用量"</string>
    <string name="keywords_battery" msgid="1173830745699768388">"電源使用, 充電"</string>
    <string name="keywords_spell_checker" msgid="1399641226370605729">"拼寫, 字典, 拼字檢查, 自動修正"</string>
    <string name="keywords_voice_input" msgid="769778245192531102">"辨識器, 輸入, 語音, 說話, 語言, 免提耳機, 免提, 辨識, 令人反感, 字詞, 音效, 記錄, 藍牙耳機"</string>
    <string name="keywords_text_to_speech_output" msgid="5150660047085754699">"速度, 語言, 預設, 說話, 語音, 文字轉語音, 無障礙功能, 螢幕閱讀器, 失明"</string>
    <string name="keywords_date_and_time" msgid="758325881602648204">"時鐘, 軍用"</string>
    <string name="keywords_network_reset" msgid="6024276007080940820">"重設, 還原, 原廠設定"</string>
    <string name="keywords_factory_data_reset" msgid="2261491208836438871">"抹除, 刪除, 還原, 清除, 移除, 回復原廠設定"</string>
    <string name="keywords_printing" msgid="1701778563617114846">"打印機"</string>
    <string name="keywords_sounds" msgid="5633386070971736608">"喇叭提示音, 喇叭, 音量, 靜音, 靜音, 音效, 音樂"</string>
    <string name="keywords_sounds_and_notifications_interruptions" msgid="5426093074031208917">"不得干擾, 騷擾, 干擾, 中斷"</string>
    <string name="keywords_app" msgid="6334757056536837791">"RAM"</string>
    <string name="keywords_location" msgid="4132655528196729043">"附近, 位置, 記錄, 報告, GPS"</string>
    <string name="keywords_accounts" msgid="1957925565953357627">"帳戶"</string>
    <string name="keywords_users" msgid="3434190133131387942">"規限, 限制, 受限"</string>
    <string name="keywords_keyboard_and_ime" msgid="9143339015329957107">"文字更正, 修正, 聲音, 震動, 自動, 語言, 手勢, 建議, 提議, 主題背景, 令人反感, 文字, 輸入, 表情圖案, 國際"</string>
    <string name="keywords_reset_apps" msgid="5293291209613191845">"重設, 偏好, 預設"</string>
    <string name="keywords_emergency_app" msgid="3143078441279044780">"緊急, 冰, 應用程式, 預設"</string>
    <string name="keywords_default_phone_app" msgid="4213090563141778486">"手機, 撥號器, 預設"</string>
    <string name="keywords_all_apps" msgid="7814015440655563156">"應用程式, 下載, 應用程式, 系統"</string>
    <string name="keywords_app_permissions" msgid="4229936435938011023">"應用程式, 權限, 安全性"</string>
    <string name="keywords_default_apps" msgid="223872637509160136">"應用程式, 預設"</string>
    <string name="keywords_ignore_optimizations" msgid="6102579291119055029">"略過, 優化, 休息模式, 備用應用程式"</string>
    <string name="keywords_color_mode" msgid="6362744316886077510">"生動, RGB, sRGB, 顏色, 自然, 標準"</string>
    <string name="keywords_color_temperature" msgid="6239410718075715449">"色彩, 色溫, D65, D73, 白色, 黃色, 藍色, 暖色, 冷色"</string>
    <string name="keywords_lockscreen" msgid="5746561909668570047">"滑動解鎖、密碼、上鎖圖形、PIN"</string>
    <string name="keywords_profile_challenge" msgid="789611397846512845">"工作挑戰, 工作, 設定檔"</string>
    <string name="keywords_unification" msgid="1922900767659821025">"工作設定檔, 受管理的設定檔, 整合, 整合, 工作, 設定檔"</string>
    <string name="keywords_gesture" msgid="3526905012224714078">"手勢"</string>
    <string name="keywords_payment_settings" msgid="5220104934130446416">"支付, 輕按, 付款"</string>
    <string name="keywords_backup" msgid="470070289135403022">"備份內容, 備份"</string>
    <string name="keywords_assist_gesture_launch" msgid="813968759791342591">"手勢"</string>
    <string name="keywords_face_unlock" msgid="254144854349092754">"臉容, 解鎖, 驗證, 登入"</string>
    <string name="keywords_imei_info" msgid="7230982940217544527">"MEI, MEID, MIN, PRL 版本, IMEI SV"</string>
    <string name="keywords_sim_status" msgid="1474422416860990564">"網絡, 流動網絡狀態, 服務狀態, 訊號強度, 流動網絡類型, 漫遊, ICCID"</string>
    <string name="keywords_model_and_hardware" msgid="1459248377212829642">"序號, 硬件版本"</string>
    <string name="keywords_android_version" msgid="9069747153590902819">"Android 安全性修補程式等級, 基頻版本, 核心版本"</string>
    <string name="keywords_financial_apps_sms_access" msgid="391349097813320537">"金融應用程式、短訊、權限"</string>
    <string name="keywords_systemui_theme" msgid="9112852512550404882">"深色主題背景"</string>
    <string name="keywords_device_feedback" msgid="564493721125966719">"錯誤"</string>
    <string name="keywords_ambient_display_screen" msgid="5874969496073249362">"環境顯示，上鎖畫面顯示"</string>
    <string name="keywords_lock_screen_notif" msgid="6610464036497568711">"上鎖畫面通知"</string>
    <string name="keywords_face_settings" msgid="7505388678116799329">"臉孔"</string>
    <string name="keywords_fingerprint_settings" msgid="239222512315619538">"指紋"</string>
    <string name="keywords_display_auto_brightness" msgid="4130320471533951796">"螢幕變暗, 觸控螢幕, 電池, 智能亮度, 動態亮度"</string>
    <string name="keywords_auto_rotate" msgid="5620879898668211494">"旋轉, 翻轉, 旋轉, 直向, 橫向, 屏幕定向, 垂直, 水平"</string>
    <string name="keywords_system_update_settings" msgid="7752189778843741773">"升級, Android"</string>
    <string name="keywords_zen_mode_settings" msgid="6526742836231604995">"請勿騷擾, 時間表, 通知, 封鎖, 靜音, 震動, 休眠, 工作, 焦點, 音效, 忽略, 天, 平日, 週末, 平日晚上, 活動"</string>
    <string name="keywords_screen_timeout" msgid="8161370660970309476">"螢幕, 鎖定時間, 逾時, 鎖定螢幕"</string>
    <string name="keywords_storage_settings" msgid="1642340184392317296">"記憶體, 資料, 刪除, 清除, 釋出, 空間"</string>
    <string name="keywords_bluetooth_settings" msgid="6804844062789439858">"已連線, 裝置, 耳機, 耳機, 喇叭, 無線, 配對, 耳塞, 音樂, 媒體"</string>
    <string name="keywords_wallpaper" msgid="5058364390917429896">"背景, 螢幕, 鎖定螢幕, 主題"</string>
    <string name="keywords_assist_input" msgid="5017533309492679287">"預設, 助理"</string>
    <string name="keywords_default_browser" msgid="8324486019657636744">"預設, 預設瀏覽器"</string>
    <string name="keywords_default_payment_app" msgid="3838565809518896799">"付款, 預設"</string>
    <string name="keywords_default_links" msgid="5830406261253835547">"預設"</string>
    <string name="keywords_ambient_display" msgid="3103487805748659132">"收到的通知"</string>
    <string name="keywords_hotspot_tethering" msgid="1137511742967410918">"USB 網絡共享, 藍牙網絡共享, Wi-Fi 熱點"</string>
    <string name="keywords_touch_vibration" msgid="5983211715076385822">"觸覺回饋, 震動, 螢幕, 敏感度"</string>
    <string name="keywords_ring_vibration" msgid="4652101158979064884">"觸感反應, 震動, 手機, 來電, 敏感度, 鈴聲"</string>
    <string name="keywords_notification_vibration" msgid="31924624421190547">"觸感反應, 震動, 敏感度"</string>
    <string name="setup_wifi_nfc_tag" msgid="9028353016222911016">"設定 Wi-Fi NFC 標籤"</string>
    <string name="write_tag" msgid="8571858602896222537">"寫入"</string>
    <string name="status_awaiting_tap" msgid="2130145523773160617">"輕按標籤即可寫入…"</string>
    <string name="status_invalid_password" msgid="2575271864572897406">"密碼無效，請再試一次。"</string>
    <string name="status_write_success" msgid="5228419086308251169">"大功告成！"</string>
    <string name="status_failed_to_write" msgid="8072752734686294718">"無法將資料寫入 NFC 標籤。如果問題仍然持續，請嘗試使用其他標籤"</string>
    <string name="status_tag_not_writable" msgid="2511611539977682175">"無法寫入 NFC 標籤，請使用其他標籤。"</string>
    <string name="default_sound" msgid="8821684447333687810">"預設音效"</string>
    <string name="sound_settings_summary" msgid="4100853606668287965">"鈴聲音量為 <xliff:g id="PERCENTAGE">%1$s</xliff:g>"</string>
    <string name="sound_dashboard_summary" msgid="3402435125958012986">"音量、震動、請勿騷擾"</string>
    <string name="sound_settings_summary_vibrate" msgid="1869282574422220096">"響鈴設定為震動"</string>
    <string name="sound_settings_summary_silent" msgid="5074529767435584948">"響鈴設定為靜音"</string>
    <string name="sound_settings_example_summary" msgid="2404914514266523165">"鈴聲音量為 80%"</string>
    <string name="media_volume_option_title" msgid="2811531786073003825">"媒體音量"</string>
    <string name="call_volume_option_title" msgid="1265865226974255384">"通話音量"</string>
    <string name="alarm_volume_option_title" msgid="8219324421222242421">"鬧鐘音量"</string>
    <string name="ring_volume_option_title" msgid="6767101703671248309">"鈴聲音量"</string>
    <string name="notification_volume_option_title" msgid="6064656124416882130">"通知音量"</string>
    <string name="ringtone_title" msgid="5379026328015343686">"電話鈴聲"</string>
    <string name="notification_ringtone_title" msgid="4468722874617061231">"預設通知音效"</string>
    <string name="notification_unknown_sound_title" msgid="2535027767851838335">"應用程式提供的音效"</string>
    <string name="notification_sound_default" msgid="565135733949733766">"預設通知音效"</string>
    <string name="alarm_ringtone_title" msgid="6344025478514311386">"預設鬧鐘音效"</string>
    <string name="vibrate_when_ringing_title" msgid="8658910997501323472">"來電時震動"</string>
    <string name="other_sound_settings" msgid="3151004537006844718">"其他音效"</string>
    <string name="dial_pad_tones_title" msgid="1999293510400911558">"撥號鍵盤音效"</string>
    <string name="screen_locking_sounds_title" msgid="1340569241625989837">"螢幕鎖定音效"</string>
    <string name="charging_sounds_title" msgid="3379885700913955599">"充電音效及震動"</string>
    <string name="docking_sounds_title" msgid="155236288949940607">"座架插入音效"</string>
    <string name="touch_sounds_title" msgid="5326587106892390176">"輕觸音效"</string>
    <string name="vibrate_on_touch_title" msgid="1510405818894719079">"觸控震動"</string>
    <string name="vibrate_on_touch_summary" msgid="8015901758501868229">"輕按、鍵盤等操作的觸感反應"</string>
    <string name="dock_audio_media_title" msgid="1346838179626123900">"插座喇叭播放音效"</string>
    <string name="dock_audio_media_disabled" msgid="3430953622491538080">"所有音效"</string>
    <string name="dock_audio_media_enabled" msgid="667849382924908673">"只限媒體音效"</string>
    <string name="emergency_tone_silent" msgid="3750231842974733677">"靜音"</string>
    <string name="emergency_tone_alert" msgid="8523447641290736852">"音效"</string>
    <string name="emergency_tone_vibrate" msgid="2278872257053690683">"震動"</string>
    <string name="boot_sounds_title" msgid="567029107382343709">"開機聲音"</string>
    <string name="zen_mode_settings_summary_off" msgid="6119891445378113334">"永不"</string>
    <plurals name="zen_mode_settings_summary_on" formatted="false" msgid="2249085722517252521">
      <item quantity="other">已啟用 <xliff:g id="ON_COUNT">%d</xliff:g> 個日程表</item>
      <item quantity="one">已啟用 1 個日程表</item>
    </plurals>
    <string name="zen_mode_settings_title" msgid="1066226840983908121">"請勿騷擾"</string>
    <string name="zen_mode_settings_turn_on_dialog_title" msgid="2297134204747331078">"開啟「請勿騷擾」模式"</string>
    <string name="zen_mode_behavior_settings_title" msgid="5453115212674008032">"例外情況"</string>
    <string name="zen_mode_duration_settings_title" msgid="229547412251222757">"持續時間"</string>
    <string name="zen_mode_behavior_allow_title" msgid="3845615648136218141">"允許發出下列類型的音效和震動"</string>
    <string name="zen_mode_behavior_no_sound" msgid="1219626004723208056">"不發出音效"</string>
    <string name="zen_mode_behavior_total_silence" msgid="2229976744274214528">"完全靜音"</string>
    <string name="zen_mode_behavior_no_sound_except" msgid="4968477585788243114">"不發出音效 (<xliff:g id="CATEGORIES">%1$s</xliff:g>除外)"</string>
    <string name="zen_mode_behavior_alarms_only" msgid="6455884547877702466">"不發出音效 (鬧鐘和媒體除外)"</string>
    <string name="zen_mode_automation_settings_title" msgid="6155298704165984370">"時間表"</string>
    <string name="zen_mode_delete_automatic_rules" msgid="5975522152123354381">"刪除時間表"</string>
    <string name="zen_mode_schedule_delete" msgid="5717258786128155695">"刪除"</string>
    <string name="zen_mode_rule_name_edit" msgid="812185626159430507">"編輯"</string>
    <string name="zen_mode_automation_settings_page_title" msgid="8995524726286378583">"日程表"</string>
    <string name="zen_mode_automatic_rule_settings_page_title" msgid="4773111805919088437">"日程表"</string>
    <string name="zen_mode_schedule_category_title" msgid="5482757877262584975">"時間表"</string>
    <string name="zen_mode_automation_suggestion_title" msgid="4321254843908888574">"在特定時間將手機設為靜音"</string>
    <string name="zen_mode_automation_suggestion_summary" msgid="6223252025075862701">"設定「請勿騷擾」規則"</string>
    <string name="zen_mode_schedule_title" msgid="8616187805239590649">"時間表"</string>
    <string name="zen_mode_use_automatic_rule" msgid="489102635414919052">"使用日程表"</string>
    <string name="zen_mode_option_important_interruptions" msgid="3903928008177972500">"只限優先"</string>
    <string name="zen_mode_option_alarms" msgid="5785372117288803600">"只限鬧鐘"</string>
    <string name="zen_mode_option_no_interruptions" msgid="8107126344850276878">"完全靜音"</string>
    <string name="zen_mode_summary_combination" msgid="8715563402849273459">"<xliff:g id="MODE">%1$s</xliff:g>：<xliff:g id="EXIT_CONDITION">%2$s</xliff:g>"</string>
    <string name="zen_mode_visual_interruptions_settings_title" msgid="6751708745442997940">"封鎖視覺干擾"</string>
    <string name="zen_mode_visual_signals_settings_subtitle" msgid="6308824824208120508">"允許視覺訊號"</string>
    <string name="zen_mode_settings_category" msgid="8404473163624911791">"開啟請勿騷擾模式時"</string>
    <string name="zen_mode_restrict_notifications_title" msgid="8138441771855063771">"限制通知"</string>
    <string name="zen_mode_restrict_notifications_mute" msgid="3690261619682396872">"無音效通知"</string>
    <string name="zen_mode_restrict_notifications_mute_summary" msgid="5810076116489877312">"您會在螢幕上看到通知"</string>
    <string name="zen_mode_restrict_notifications_mute_footer" msgid="3465600930732602159">"手機收到通知時不會發出音效或震動。"</string>
    <string name="zen_mode_restrict_notifications_hide" msgid="5305121630186687339">"無顯示或音效通知"</string>
    <string name="zen_mode_restrict_notifications_hide_summary" msgid="7555448406901864904">"您不會看到或聽到通知"</string>
    <string name="zen_mode_restrict_notifications_hide_footer" msgid="6559283246372102465">"手機將不會顯示新通知或現有通知，且不會發出音效和震動。當您從螢幕頂部向下滑動時，系統不會顯示通知。\n\n不過，手機活動和狀態的重要通知仍會繼續顯示。"</string>
    <string name="zen_mode_restrict_notifications_custom" msgid="7498689167767941034">"自訂"</string>
    <string name="zen_mode_restrict_notifications_enable_custom" msgid="4250962169561739747">"啟用自訂設定"</string>
    <string name="zen_mode_restrict_notifications_disable_custom" msgid="6676997522330453597">"移除自訂設定"</string>
    <string name="zen_mode_restrict_notifications_summary_muted" msgid="5450158135853888485">"無音效通知"</string>
    <string name="zen_mode_restrict_notifications_summary_custom" msgid="7416121534987213074">"隱藏部分通知"</string>
    <string name="zen_mode_restrict_notifications_summary_hidden" msgid="3618285192806732504">"無顯示或音效通知"</string>
    <string name="zen_mode_what_to_block_title" msgid="5480903548365697159">"自訂限制"</string>
    <string name="zen_mode_block_effects_screen_on" msgid="4659484530849212827">"螢幕開啟時"</string>
    <string name="zen_mode_block_effects_screen_off" msgid="4276414460889400625">"螢幕關閉時"</string>
    <string name="zen_mode_block_effect_sound" msgid="7383953383758025895">"關閉音效和震動"</string>
    <string name="zen_mode_block_effect_intent" msgid="350764335391428447">"不要開啟螢幕"</string>
    <string name="zen_mode_block_effect_light" msgid="8106976110224107316">"不要閃燈"</string>
    <string name="zen_mode_block_effect_peek" msgid="6836997464098657115">"不要在畫面上彈出通知"</string>
    <string name="zen_mode_block_effect_status" msgid="1651527249762752921">"隱藏螢幕頂部的狀態列圖示"</string>
    <string name="zen_mode_block_effect_badge" msgid="214553506070597320">"隱藏應用程式圖示上的通知圓點"</string>
    <string name="zen_mode_block_effect_ambient" msgid="4704755879961212658">"不要在收到通知時喚醒裝置"</string>
    <string name="zen_mode_block_effect_list" msgid="3882541635576592530">"從通知清單中隱藏"</string>
    <string name="zen_mode_block_effect_summary_none" msgid="2617875282623486256">"永不"</string>
    <string name="zen_mode_block_effect_summary_screen_off" msgid="1230265589026355094">"螢幕關閉時"</string>
    <string name="zen_mode_block_effect_summary_screen_on" msgid="6017536991063513394">"螢幕開啟時"</string>
    <string name="zen_mode_block_effect_summary_sound" msgid="1065107568053759972">"音效和震動"</string>
    <string name="zen_mode_block_effect_summary_some" msgid="3635646031575107456">"通知的音效、震動和個別視像訊號"</string>
    <string name="zen_mode_block_effect_summary_all" msgid="1213328945418248026">"通知的音效、震動和視像訊號"</string>
    <string name="zen_mode_blocked_effects_footer" msgid="5710896246703497760">"基本手機活動及狀態所需的通知一律不會隱藏"</string>
    <string name="zen_mode_no_exceptions" msgid="7653433997399582247">"無"</string>
    <string name="zen_mode_other_options" msgid="520015080445012355">"其他選項"</string>
    <string name="zen_mode_add" msgid="90014394953272517">"新增"</string>
    <string name="zen_mode_enable_dialog_turn_on" msgid="8287824809739581837">"開啟"</string>
    <string name="zen_mode_button_turn_on" msgid="2824380626482175552">"立即開啟"</string>
    <string name="zen_mode_button_turn_off" msgid="6181953727880503094">"立即關閉"</string>
    <!-- no translation found for live_captions_title (7450564721572472212) -->
    <skip />
    <!-- no translation found for live_captions_summary (3247164905504570813) -->
    <skip />
    <string name="zen_mode_settings_dnd_manual_end_time" msgid="8860646554263965569">"「請勿騷擾」功能結束時間：<xliff:g id="FORMATTED_TIME">%s</xliff:g>"</string>
    <string name="zen_mode_settings_dnd_manual_indefinite" msgid="7186615007561990908">"「請勿騷擾」功能會保持開啟，直至您關閉為止"</string>
    <string name="zen_mode_settings_dnd_automatic_rule" msgid="6195725842906270996">"時段 (<xliff:g id="RULE_NAME">%s</xliff:g>) 已自動開啟「請勿騷擾」功能"</string>
    <string name="zen_mode_settings_dnd_automatic_rule_app" msgid="1721179577382915270">"應用程式 (<xliff:g id="APP_NAME">%s</xliff:g>) 已自動開啟「請勿騷擾」功能"</string>
    <string name="zen_mode_settings_dnd_custom_settings_footer" msgid="1965922539531521052">"使用自訂設定，為<xliff:g id="RULE_NAMES">%s</xliff:g>開啟「請勿騷擾」。"</string>
    <string name="zen_mode_settings_dnd_custom_settings_footer_link" msgid="7555742240858292255"><annotation id="link">" 查看自訂設定"</annotation></string>
    <string name="zen_interruption_level_priority" msgid="2078370238113347720">"只限優先"</string>
    <string name="zen_mode_and_condition" msgid="4927230238450354412">"<xliff:g id="ZEN_MODE">%1$s</xliff:g>。<xliff:g id="EXIT_CONDITION">%2$s</xliff:g>"</string>
    <string name="zen_mode_sound_summary_on_with_info" msgid="1202632669798211342">"開啟/<xliff:g id="ID_1">%1$s</xliff:g>"</string>
    <string name="zen_mode_sound_summary_off_with_info" msgid="2348629457144123849">"關閉/<xliff:g id="ID_1">%1$s</xliff:g>"</string>
    <string name="zen_mode_sound_summary_off" msgid="4375814717589425561">"關閉"</string>
    <string name="zen_mode_sound_summary_on" msgid="7718273231309882914">"開啟"</string>
    <string name="zen_mode_duration_summary_always_prompt" msgid="5976427426278136178">"每次都詢問 (除非是自動開啟)"</string>
    <string name="zen_mode_duration_summary_forever" msgid="3144786357459137066">"直至關閉 (除非是自動開啟)"</string>
    <plurals name="zen_mode_duration_summary_time_hours" formatted="false" msgid="1060823390336822337">
      <item quantity="other"><xliff:g id="NUM_HOURS">%d</xliff:g> 小時 (除非是自動開啟)</item>
      <item quantity="one">1 小時 (除非是自動開啟)</item>
    </plurals>
    <string name="zen_mode_duration_summary_time_minutes" msgid="3959860288930526323">"<xliff:g id="NUM_MINUTES">%d</xliff:g> 分鐘 (除非是自動開啟)"</string>
    <plurals name="zen_mode_sound_summary_summary_off_info" formatted="false" msgid="6751226506661227581">
      <item quantity="other">系統已自動啟用 <xliff:g id="ON_COUNT">%d</xliff:g> 個日程表</item>
      <item quantity="one">系統已自動啟用 1 個日程表</item>
    </plurals>
    <string name="zen_category_behavior" msgid="554277240833452070">"將裝置設為靜音但允許例外情況"</string>
    <string name="zen_category_exceptions" msgid="7601136604273265629">"例外情況"</string>
    <string name="zen_category_schedule" msgid="9000447592251450453">"設定時間"</string>
    <string name="zen_sound_title" msgid="4461494611692749446">"查看所有例外情況"</string>
    <string name="zen_sound_footer" msgid="7621745273287208979">"開啟「請勿騷擾」模式時，除了您在上方允許的項目外，所有音效和震動會設為靜音。"</string>
    <string name="zen_sound_category_title" msgid="4336596939661729188">"全部設為靜音，除了"</string>
    <string name="zen_sound_all_muted" msgid="4850363350480968114">"已設為靜音"</string>
    <string name="zen_sound_none_muted" msgid="3938508512103612527">"未設為靜音"</string>
    <string name="zen_sound_one_allowed" msgid="8447313454438932276">"已設為靜音 (<xliff:g id="SOUND_TYPE">%1$s</xliff:g>除外)"</string>
    <string name="zen_sound_two_allowed" msgid="980491120444358550">"已設為靜音 (<xliff:g id="SOUND_TYPE_0">%1$s</xliff:g>和<xliff:g id="SOUND_TYPE_1">%2$s</xliff:g>除外)"</string>
    <string name="zen_sound_three_allowed" msgid="3455767205934547985">"已設為靜音 (<xliff:g id="SOUND_TYPE_0">%1$s</xliff:g>、<xliff:g id="SOUND_TYPE_1">%2$s</xliff:g>和<xliff:g id="SOUND_TYPE_2">%3$s</xliff:g>除外)"</string>
    <string name="zen_custom_settings_dialog_title" msgid="3999383687283620283">"自訂設定"</string>
    <string name="zen_custom_settings_dialog_review_schedule" msgid="7056997717364939238">"查看時段"</string>
    <string name="zen_custom_settings_dialog_ok" msgid="5302885851078421866">"知道了"</string>
    <string name="zen_custom_settings_notifications_header" msgid="6931035609369698584">"通知"</string>
    <string name="zen_custom_settings_duration_header" msgid="1190989278065507035">"持續時間"</string>
    <string name="zen_msg_event_reminder_title" msgid="5137894077488924820">"訊息、活動和提醒"</string>
    <string name="zen_msg_event_reminder_footer" msgid="4376930591019535192">"開啟「請勿騷擾」模式時，除了您在上方允許的項目外，所有訊息、提醒和活動均會設為靜音。您可以調整訊息設定，讓好友、家人或其他聯絡人可以聯絡您。"</string>
    <string name="zen_onboarding_ok" msgid="6131211000824433013">"完成"</string>
    <string name="zen_onboarding_settings" msgid="9046451821239946868">"設定"</string>
    <string name="zen_onboarding_new_setting_title" msgid="1893095176110470711">"無顯示或音效通知"</string>
    <string name="zen_onboarding_current_setting_title" msgid="776426065129609376">"無音效通知"</string>
    <string name="zen_onboarding_new_setting_summary" msgid="6293026064871880706">"您不會看到或聽到通知，但允許顯示已加星號的聯絡人和重複來電者的來電。"</string>
    <string name="zen_onboarding_current_setting_summary" msgid="1280614488924843713">"(目前設定)"</string>
    <string name="zen_onboarding_dnd_visual_disturbances_header" msgid="1352808651270918932">"要變更「請勿騷擾」通知設定嗎？"</string>
    <string name="sound_work_settings" msgid="6774324553228566442">"工作設定檔聲音"</string>
    <string name="work_use_personal_sounds_title" msgid="1148331221338458874">"使用個人設定檔聲音"</string>
    <string name="work_use_personal_sounds_summary" msgid="6207040454949823153">"在工作和個人設定檔中使用相同音效"</string>
    <string name="work_ringtone_title" msgid="5806657896300235315">"工作手機鈴聲"</string>
    <string name="work_notification_ringtone_title" msgid="6081247402404510004">"預設工作通知音效"</string>
    <string name="work_alarm_ringtone_title" msgid="1441926676833738891">"預設工作鬧鐘音效"</string>
    <string name="work_sound_same_as_personal" msgid="3123383644475266478">"與個人設定檔相同"</string>
    <string name="work_sync_dialog_title" msgid="7123973297187354813">"要取代音效嗎？"</string>
    <string name="work_sync_dialog_yes" msgid="7243884940551635717">"取代"</string>
    <string name="work_sync_dialog_message" msgid="7841728953710863208">"系統將會在您的工作設定檔中使用個人設定檔音效"</string>
    <string name="ringtones_install_custom_sound_title" msgid="5948792721161302255">"要新增自訂音效嗎？"</string>
    <string name="ringtones_install_custom_sound_content" msgid="2195581481608512786">"此檔案將會複製至「<xliff:g id="FOLDER_NAME">%s</xliff:g>」資料夾"</string>
    <string name="ringtones_category_preference_title" msgid="5675912303120102366">"鈴聲"</string>
    <string name="other_sound_category_preference_title" msgid="2521096636124314015">"其他音效和震動"</string>
    <string name="configure_notification_settings" msgid="7616737397127242615">"通知"</string>
    <string name="recent_notifications" msgid="5660639387705060156">"最近傳送通知的應用程式"</string>
    <string name="recent_notifications_see_all_title" msgid="8572160812124540326">"查看過去 7 天的所有應用程式"</string>
    <string name="advanced_section_header" msgid="8833934850242546903">"進階"</string>
    <string name="profile_section_header" msgid="2320848161066912001">"工作通知"</string>
    <string name="notification_badging_title" msgid="5938709971403474078">"允許使用通知圓點"</string>
    <string name="notification_pulse_title" msgid="1905382958860387030">"閃燈"</string>
    <string name="lock_screen_notifications_title" msgid="2583595963286467672">"在上鎖畫面上"</string>
    <string name="locked_work_profile_notification_title" msgid="8327882003361551992">"當工作設定檔被鎖定時"</string>
    <string name="lock_screen_notifications_summary_show" msgid="6407527697810672847">"顯示所有通知內容"</string>
    <string name="lock_screen_notifications_summary_hide" msgid="8301305044690264958">"隱藏敏感內容"</string>
    <string name="lock_screen_notifications_summary_disable" msgid="859628910427886715">"完全不顯示通知"</string>
    <string name="lock_screen_notifications_interstitial_message" msgid="6164532459432182244">"裝置鎖定時，應如何顯示通知？"</string>
    <string name="lock_screen_notifications_interstitial_title" msgid="1416589393106326972">"通知"</string>
    <string name="lock_screen_notifications_summary_show_profile" msgid="835870815661120772">"顯示所有工作通知內容"</string>
    <string name="lock_screen_notifications_summary_hide_profile" msgid="2005907007779384635">"隱藏敏感的工作內容"</string>
    <string name="lock_screen_notifications_interstitial_message_profile" msgid="8307705621027472346">"裝置鎖定時，應如何顯示個人檔案通知？"</string>
    <string name="lock_screen_notifications_interstitial_title_profile" msgid="3169806586032521333">"個人檔案通知"</string>
    <string name="notifications_title" msgid="8086372779371204971">"通知"</string>
    <string name="app_notifications_title" msgid="5810577805218003760">"應用程式通知"</string>
    <string name="notification_channel_title" msgid="2260666541030178452">"通知類別"</string>
    <string name="notification_group_title" msgid="7180506440133859601">"通知類別群組"</string>
    <string name="notification_importance_title" msgid="4368578960344731828">"行為"</string>
    <string name="notification_importance_unspecified" msgid="6622173510486113958">"允許發出音效"</string>
    <string name="notification_importance_blocked" msgid="7938180808339386300">"永不顯示通知"</string>
    <string name="notification_importance_min" msgid="9054819132085066824">"無聲顯示並將重要性級別最小化"</string>
    <string name="notification_importance_low" msgid="2445139943005315690">"顯示通知但不發出音效"</string>
    <string name="notification_importance_default" msgid="5958338024601957516">"發出音效"</string>
    <string name="notification_importance_high" msgid="2082429479238228527">"發出音效並在螢幕上彈出通知"</string>
    <string name="notification_importance_high_silent" msgid="2667033773703765252">"在螢幕上彈出"</string>
    <string name="notification_importance_min_title" msgid="6974673091137544803">"低"</string>
    <string name="notification_importance_low_title" msgid="8131254047772814309">"中"</string>
    <string name="notification_importance_default_title" msgid="9120383978536089489">"高"</string>
    <string name="notification_importance_high_title" msgid="3058778300264746473">"緊急"</string>
    <string name="allow_interruption" msgid="7136150018111848721">"允許打擾"</string>
    <string name="allow_interruption_summary" msgid="7870159391333957050">"允許應用程式發出音效、震動以及/或在螢幕上彈出通知"</string>
    <string name="notification_channel_summary_min" msgid="5401718014765921892">"重要性：低"</string>
    <string name="notification_channel_summary_low" msgid="322317684244981244">"重要性：中"</string>
    <string name="notification_channel_summary_default" msgid="1111749130423589931">"重要性：高"</string>
    <string name="notification_channel_summary_high" msgid="2085017556511003283">"重要性：緊急"</string>
    <string name="notification_switch_label" msgid="6843075654538931025">"顯示通知"</string>
    <string name="default_notification_assistant" msgid="7631945224761430146">"通知小幫手"</string>
    <string name="notifications_sent_daily" msgid="3584506541352710975">"每日約 <xliff:g id="NUMBER">%1$s</xliff:g> 個"</string>
    <string name="notifications_sent_weekly" msgid="1030525736746720584">"每星期 <xliff:g id="NUMBER">%1$s</xliff:g> 個"</string>
    <string name="notifications_sent_never" msgid="1001964786456700536">"永不"</string>
    <string name="manage_notification_access_title" msgid="7510080164564944891">"通知權限"</string>
    <string name="work_profile_notification_access_blocked_summary" msgid="8748026238701253040">"管理員已禁止存取工作設定檔通知"</string>
    <string name="manage_notification_access_summary_zero" msgid="2409912785614953348">"應用程式無法讀取通知"</string>
    <plurals name="manage_notification_access_summary_nonzero" formatted="false" msgid="7930130030691218387">
      <item quantity="other">%d 個應用程式可讀取通知</item>
      <item quantity="one">%d 個應用程式可讀取通知</item>
    </plurals>
    <string name="no_notification_listeners" msgid="3487091564454192821">"沒有已安裝的應用程式要求通知存取權。"</string>
    <string name="notification_listener_security_warning_title" msgid="5522924135145843279">"授權 <xliff:g id="SERVICE">%1$s</xliff:g> 存取通知 ？"</string>
    <string name="notification_listener_security_warning_summary" msgid="119203147791040151">"「<xliff:g id="NOTIFICATION_LISTENER_NAME">%1$s</xliff:g>」將可讀取所有通知，包括聯絡人姓名和訊息內容等個人資料。它亦可以關閉通知，或觸發通知內的動作按鈕。\n\n這亦允許應用程式開啟或關閉「請勿騷擾」，以及變更相關設定。"</string>
    <string name="notification_listener_disable_warning_summary" msgid="6738915379642948000">"如果您關閉「<xliff:g id="NOTIFICATION_LISTENER_NAME">%1$s</xliff:g>」的通知存取權，「請勿騷擾」的存取權亦可能會關閉。"</string>
    <string name="notification_listener_disable_warning_confirm" msgid="8333442186428083057">"關閉"</string>
    <string name="notification_listener_disable_warning_cancel" msgid="8586417377104211584">"取消"</string>
    <string name="vr_listeners_title" msgid="1318901577754715777">"VR 助手服務"</string>
    <string name="no_vr_listeners" msgid="2689382881717507390">"沒有已安裝的應用程式要求提供 VR 助手服務。"</string>
    <string name="vr_listener_security_warning_title" msgid="8309673749124927122">"允許 VR 服務存取 <xliff:g id="SERVICE">%1$s</xliff:g> 嗎？"</string>
    <string name="vr_listener_security_warning_summary" msgid="6931541068825094653">"在虛擬實境模式下使用應用程式時，方可使用「<xliff:g id="VR_LISTENER_NAME">%1$s</xliff:g>」。"</string>
    <string name="display_vr_pref_title" msgid="8104485269504335481">"裝置在 VR 模式時"</string>
    <string name="display_vr_pref_low_persistence" msgid="5707494209944718537">"減少模糊 (建議)"</string>
    <string name="display_vr_pref_off" msgid="2190091757123260989">"減少閃爍"</string>
    <string name="picture_in_picture_title" msgid="5824849294270017113">"畫中畫"</string>
    <string name="picture_in_picture_empty_text" msgid="685224245260197779">"沒有已安裝的應用程式支援畫中畫"</string>
    <string name="picture_in_picture_keywords" msgid="8361318686701764690">"pip 畫中畫"</string>
    <string name="picture_in_picture_app_detail_title" msgid="4080800421316791732">"畫中畫"</string>
    <string name="picture_in_picture_app_detail_switch" msgid="1131910667023738296">"允許畫中畫"</string>
    <string name="picture_in_picture_app_detail_summary" msgid="1264019085827708920">"允許此應用程式在開啟時或您離開後 (例如繼續觀看影片) 建立畫中畫視窗。該視窗會在您目前使用的其他應用程式上層顯示。"</string>
    <string name="manage_zen_access_title" msgid="2611116122628520522">"「請勿騷擾」權限"</string>
    <string name="zen_access_empty_text" msgid="8772967285742259540">"沒有已安裝的應用程式要求存取「請勿騷擾」。"</string>
    <string name="loading_notification_apps" msgid="5031818677010335895">"正在載入應用程式…"</string>
    <string name="app_notifications_off_desc" msgid="8289223211387083447">"根據您的要求，Android 會阻止這個應用程式的通知顯示在此裝置上"</string>
    <string name="channel_notifications_off_desc" msgid="9013011134681491778">"根據您的要求，Android 會阻止這類通知顯示在此裝置上"</string>
    <string name="channel_group_notifications_off_desc" msgid="2315252834146837470">"根據您的要求，Android 會阻止這組通知顯示在此裝置上"</string>
    <string name="notification_channels" msgid="5346841743182627500">"類別"</string>
    <string name="notification_channels_other" msgid="5645317113885788226">"其他"</string>
    <plurals name="notification_group_summary" formatted="false" msgid="3420621520561455358">
      <item quantity="other"><xliff:g id="COUNT_1">%d</xliff:g> 個類別</item>
      <item quantity="one"><xliff:g id="COUNT_0">%d</xliff:g> 個類別</item>
    </plurals>
    <string name="no_channels" msgid="3077375508177744586">"此應用程式未發佈任何通知"</string>
    <string name="app_settings_link" msgid="8894946007543660906">"應用程式中的其他設定"</string>
    <string name="app_notification_listing_summary_zero" msgid="8046168435207424440">"已開啟所有應用程式的通知功能"</string>
    <plurals name="app_notification_listing_summary_others" formatted="false" msgid="6709582776823665660">
      <item quantity="other">已停用 <xliff:g id="COUNT_1">%d</xliff:g> 個應用程式的通知功能</item>
      <item quantity="one">已停用 <xliff:g id="COUNT_0">%d</xliff:g> 個應用程式的通知功能</item>
    </plurals>
    <plurals name="deleted_channels" formatted="false" msgid="8028574302599397935">
      <item quantity="other">已刪除 <xliff:g id="COUNT_1">%d</xliff:g> 個類別</item>
      <item quantity="one">已刪除 <xliff:g id="COUNT_0">%d</xliff:g> 個類別</item>
    </plurals>
    <string name="notification_toggle_on" msgid="650145396718191048">"開啟"</string>
    <string name="notification_toggle_off" msgid="2142010737190671762">"關閉"</string>
    <string name="app_notification_block_title" msgid="4069351066849087649">"全部封鎖"</string>
    <string name="app_notification_block_summary" msgid="4744020456943215352">"永不顯示這些通知"</string>
    <string name="notification_content_block_title" msgid="5854232570963006360">"顯示通知"</string>
    <string name="notification_content_block_summary" msgid="7746185794438882389">"永不在通知欄或周邊裝置上顯示通知"</string>
    <string name="notification_badge_title" msgid="6370122441168519809">"允許通知圓點"</string>
    <string name="notification_channel_badge_title" msgid="2240827899882847087">"顯示通知圓點"</string>
    <string name="app_notification_override_dnd_title" msgid="7867458246395884830">"覆寫「請勿騷擾」"</string>
    <string name="app_notification_override_dnd_summary" msgid="2612502099373472686">"「請勿騷擾」模式開啟時繼續接收這些通知"</string>
    <string name="app_notification_visibility_override_title" msgid="7821124557634786985">"在上鎖畫面上"</string>
    <string name="app_notification_row_banned" msgid="5983655258784814773">"已封鎖"</string>
    <string name="app_notification_row_priority" msgid="7723839972982746568">"重要"</string>
    <string name="app_notification_row_sensitive" msgid="1809610030432329940">"敏感"</string>
    <string name="app_notifications_dialog_done" msgid="3484067728568791014">"完成"</string>
    <string name="app_notification_importance_title" msgid="8002263131149345584">"重要性"</string>
    <string name="notification_show_lights_title" msgid="7671781299688190532">"閃燈"</string>
    <string name="notification_vibrate_title" msgid="1646667807969755957">"震動"</string>
    <string name="notification_channel_sound_title" msgid="3899212238513507941">"音效"</string>
    <string name="zen_mode_rule_delete_button" msgid="903658142711011617">"刪除"</string>
    <string name="zen_mode_rule_rename_button" msgid="4642843370946599164">"重新命名"</string>
    <string name="zen_mode_rule_name" msgid="5607736317244760638">"日程表名稱"</string>
    <string name="zen_mode_rule_name_hint" msgid="278109122579468433">"輸入日程表名稱"</string>
    <string name="zen_mode_rule_name_warning" msgid="3856485373110366912">"日程表名稱已使用"</string>
    <string name="zen_mode_add_rule" msgid="7459154136384467057">"加入更多"</string>
    <string name="zen_mode_add_event_rule" msgid="4454759739839069898">"加入活動時間表"</string>
    <string name="zen_mode_add_time_rule" msgid="7890557350868257760">"加入時間表"</string>
    <string name="zen_mode_delete_rule" msgid="8055032645990309096">"刪除日程表"</string>
    <string name="zen_mode_choose_rule_type" msgid="40993242338494595">"選擇日程表類型"</string>
    <string name="zen_mode_delete_rule_confirmation" msgid="6237882294348570283">"要刪除規則「<xliff:g id="RULE">%1$s</xliff:g>」嗎？"</string>
    <string name="zen_mode_delete_rule_button" msgid="4248741120307752294">"刪除"</string>
    <string name="zen_mode_rule_type_unknown" msgid="3049377282766700600">"未知"</string>
    <string name="zen_mode_app_set_behavior" msgid="1534429320064381355">"目前無法變更這些設定。應用程式 (<xliff:g id="APP_NAME">%1$s</xliff:g>) 已透過自訂行為自動開啟「請勿騷擾」功能。"</string>
    <string name="zen_mode_unknown_app_set_behavior" msgid="2558968232814237874">"目前無法變更這些設定。應用程式已透過自訂行為自動開啟「請勿騷擾」功能。"</string>
    <string name="zen_mode_qs_set_behavior" msgid="6200424436456086312">"目前無法變更這些設定。使用者已透過自訂行為自動開啟「請勿騷擾」功能。"</string>
    <string name="zen_schedule_rule_type_name" msgid="6163149826036287324">"時間"</string>
    <string name="zen_schedule_rule_enabled_toast" msgid="3379499360390382259">"在指定時間內，自動規則設為開啟「請勿騷擾」"</string>
    <string name="zen_event_rule_type_name" msgid="6503468472212606158">"活動"</string>
    <string name="zen_event_rule_enabled_toast" msgid="6910577623330811480">"在指定活動期間，自動規則設為開啟「請勿騷擾」"</string>
    <string name="zen_mode_event_rule_calendar" msgid="8787906563769067418">"在以下活動期間："</string>
    <string name="zen_mode_event_rule_summary_calendar_template" msgid="5135844750232403975">"在<xliff:g id="CALENDAR">%1$s</xliff:g>內的活動期間"</string>
    <string name="zen_mode_event_rule_summary_any_calendar" msgid="4936646399126636358">"任何日曆"</string>
    <string name="zen_mode_event_rule_summary_reply_template" msgid="6590671260829837157">"如回覆是<xliff:g id="REPLY">%1$s</xliff:g>"</string>
    <string name="zen_mode_event_rule_calendar_any" msgid="6485568415998569885">"任何日曆"</string>
    <string name="zen_mode_event_rule_reply" msgid="5166322024212403739">"如回覆是"</string>
    <string name="zen_mode_event_rule_reply_any_except_no" msgid="8868873496008825961">"參加、可能參加或未回覆"</string>
    <string name="zen_mode_event_rule_reply_yes_or_maybe" msgid="2769656565454495824">"參加或可能參加"</string>
    <string name="zen_mode_event_rule_reply_yes" msgid="1003598835878784659">"是"</string>
    <string name="zen_mode_rule_not_found_text" msgid="8963662446092059836">"找不到規則"</string>
    <string name="zen_mode_rule_summary_enabled_combination" msgid="976098744828219297">"開啟/<xliff:g id="MODE">%1$s</xliff:g>"</string>
    <string name="zen_mode_rule_summary_provider_combination" msgid="2101201392041867409">"<xliff:g id="PACKAGE">%1$s</xliff:g>\n<xliff:g id="SUMMARY">%2$s</xliff:g>"</string>
    <string name="zen_mode_schedule_rule_days" msgid="3195058680641389948">"星期幾"</string>
    <string name="zen_mode_schedule_rule_days_none" msgid="4954143628634166317">"無"</string>
    <string name="zen_mode_schedule_rule_days_all" msgid="146511166522076034">"每天"</string>
    <string name="zen_mode_schedule_alarm_title" msgid="767054141267122030">"鬧鐘時間可取代結束時間"</string>
    <string name="zen_mode_schedule_alarm_summary" msgid="1673667979187593693">"警報響起時，系統會關閉日程表"</string>
    <string name="zen_mode_custom_behavior_title" msgid="1148856394866360783">"請勿騷擾行為"</string>
    <string name="zen_mode_custom_behavior_summary_default" msgid="7750128187766412708">"使用預設設定"</string>
    <string name="zen_mode_custom_behavior_summary" msgid="7458258833216726120">"為此日程表建立自訂設定"</string>
    <string name="zen_mode_custom_behavior_category_title" msgid="4070854282812755247">"時段：「<xliff:g id="SCHEDULE_NAME">%1$s</xliff:g>」"</string>
    <string name="summary_divider_text" msgid="7228986578690919294">"、 "</string>
    <string name="summary_range_symbol_combination" msgid="5695218513421897027">"<xliff:g id="START">%1$s</xliff:g> - <xliff:g id="END">%2$s</xliff:g>"</string>
    <string name="summary_range_verbal_combination" msgid="8467306662961568656">"<xliff:g id="START">%1$s</xliff:g>至<xliff:g id="END">%2$s</xliff:g>"</string>
    <string name="zen_mode_calls" msgid="4769117032399813012">"允許通話"</string>
    <string name="zen_mode_calls_title" msgid="2905770092665685857">"通話"</string>
    <string name="zen_mode_calls_footer" msgid="3618700268458237781">"開啟「請勿騷擾」模式時，來電會被封鎖。您可以調整設定，讓好友、家人或其他聯絡人可以聯絡您。"</string>
    <string name="zen_mode_custom_calls_footer" msgid="4764756801941329281">"系統會封鎖「<xliff:g id="SCHEDULE_NAME">%1$s</xliff:g>」接收的來電。您可以調整設定，讓好友、家人或其他聯絡人聯絡您。"</string>
    <string name="zen_mode_starred_contacts_title" msgid="1848464279786960190">"已加星號的聯絡人"</string>
    <plurals name="zen_mode_starred_contacts_summary_additional_contacts" formatted="false" msgid="500105380255018671">
      <item quantity="other">另外 <xliff:g id="NUM_PEOPLE">%d</xliff:g> 人</item>
      <item quantity="one">另外 1 人</item>
    </plurals>
    <string name="zen_mode_messages" msgid="3463040297974005265">"允許短訊"</string>
    <string name="zen_mode_messages_footer" msgid="4487026388475642635">"開啟「請勿騷擾」模式時，系統會封鎖收到的短訊。您可以調整設定，讓好友、家人或其他聯絡人可以聯絡您。"</string>
    <string name="zen_mode_custom_messages_footer" msgid="356699532253965350">"系統會封鎖「<xliff:g id="SCHEDULE_NAME">%1$s</xliff:g>」收到的短訊。您可以調整設定，讓好友、家人或其他聯絡人聯絡您。"</string>
    <string name="zen_mode_messages_title" msgid="3629143239036105431">"短訊"</string>
    <string name="zen_mode_from_anyone" msgid="2638322015361252161">"任何人"</string>
    <string name="zen_mode_from_contacts" msgid="2232335406106711637">"只限聯絡人"</string>
    <string name="zen_mode_from_starred" msgid="2678345811950997027">"只限已加星號的聯絡人"</string>
    <string name="zen_calls_summary_starred_repeat" msgid="4046151920710059778">"已加星號的聯絡人和重複來電者"</string>
    <string name="zen_calls_summary_contacts_repeat" msgid="1528716671301999084">"聯絡人和重複來電者"</string>
    <string name="zen_calls_summary_repeat_only" msgid="7105261473107715445">"僅限重複來電者"</string>
    <string name="zen_mode_from_none" msgid="8219706639954614136">"無"</string>
    <string name="zen_mode_from_none_calls" msgid="7705112158761351044">"不允許任何通話"</string>
    <string name="zen_mode_from_none_messages" msgid="3300937656725582608">"不允許任何訊息"</string>
    <string name="zen_mode_alarms" msgid="6510378757005935647">"允許播放鬧鐘音效"</string>
    <string name="zen_mode_alarms_list" msgid="1090332840207025714">"鬧鐘"</string>
    <string name="zen_mode_media" msgid="3432878160640214315">"允許媒體音效"</string>
    <string name="zen_mode_media_list" msgid="5483540766397328038">"媒體"</string>
    <string name="zen_mode_system" msgid="236278770843463810">"允許播放輕觸音效"</string>
    <string name="zen_mode_system_list" msgid="6996104733185177115">"觸控音效"</string>
    <string name="zen_mode_reminders" msgid="5445657061499098675">"允許顯示提醒/播放提醒音效"</string>
    <string name="zen_mode_reminders_list" msgid="2853975802240340190">"提醒"</string>
    <string name="zen_mode_events" msgid="6154853744271591007">"允許顯示活動通知/播放活動通知音效"</string>
    <string name="zen_mode_bypassing_apps" msgid="5493729796981237881">"允許應用程式取代「請勿騷擾」"</string>
    <string name="zen_mode_bypassing_apps_title" msgid="2072590348079644482">"應用程式例外情況"</string>
    <plurals name="zen_mode_bypassing_apps_subtext" formatted="false" msgid="3726913165356014788">
      <item quantity="other"><xliff:g id="NUMBER">%1$d</xliff:g> 個應用程式上的通知可取代「請勿騷擾」</item>
      <item quantity="one">1 個應用程式上的通知可取代「請勿騷擾」</item>
    </plurals>
    <string name="zen_mode_events_list" msgid="5571368229052715098">"活動"</string>
    <string name="zen_mode_all_callers" msgid="2378065871253871057">"任何人"</string>
    <string name="zen_mode_contacts_callers" msgid="5569804103920394175">"聯絡人"</string>
    <string name="zen_mode_starred_callers" msgid="1023167821338514140">"已加星號的聯絡人"</string>
    <string name="zen_mode_repeat_callers" msgid="5019521886428322131">"重複來電"</string>
    <string name="zen_mode_repeat_callers_list" msgid="2529895519653237330">"重複來電者"</string>
    <string name="zen_mode_repeat_callers_title" msgid="8553876328249671783">"允許重複來電者"</string>
    <string name="zen_mode_calls_summary_one" msgid="1711737896388108388">"允許<xliff:g id="CALLER_TYPE">%1$s</xliff:g>"</string>
    <string name="zen_mode_calls_summary_two" msgid="8476861928783654064">"允許<xliff:g id="CALLER_TYPE">%1$s</xliff:g>和<xliff:g id="CALLERT_TPYE">%2$s</xliff:g>"</string>
    <string name="zen_mode_repeat_callers_summary" msgid="239685342222975733">"如果同一人在 <xliff:g id="MINUTES">%d</xliff:g> 分鐘內第二次來電"</string>
    <string name="zen_mode_behavior_summary_custom" msgid="168127313238020146">"自訂"</string>
    <string name="zen_mode_when" msgid="2767193283311106373">"自動開啟"</string>
    <string name="zen_mode_when_never" msgid="8809494351918405602">"永不"</string>
    <string name="zen_mode_when_every_night" msgid="3122486110091921009">"每天晚上"</string>
    <string name="zen_mode_when_weeknights" msgid="8354070633893273783">"星期一至星期五晚"</string>
    <string name="zen_mode_start_time" msgid="8102602297273744441">"開始時間"</string>
    <string name="zen_mode_end_time" msgid="8774327885892705505">"完結時間"</string>
    <string name="zen_mode_end_time_next_day_summary_format" msgid="4201521691238728701">"後一天<xliff:g id="FORMATTED_TIME">%s</xliff:g>"</string>
    <string name="zen_mode_summary_alarms_only_indefinite" msgid="2061973221027570123">"變更為永遠只允許鬧鐘"</string>
    <plurals name="zen_mode_summary_alarms_only_by_minute" formatted="false" msgid="6122003583875424601">
      <item quantity="other">變更為 <xliff:g id="DURATION">%1$d</xliff:g> 分鐘內只限鬧鐘（直至 <xliff:g id="FORMATTEDTIME_1">%2$s</xliff:g>）</item>
      <item quantity="one">變更為一分鐘內只限鬧鐘，直至 <xliff:g id="FORMATTEDTIME_0">%2$s</xliff:g></item>
    </plurals>
    <plurals name="zen_mode_summary_alarms_only_by_hour" formatted="false" msgid="2407703455581767748">
      <item quantity="other">變更為 <xliff:g id="DURATION">%1$d</xliff:g> 小時內只限鬧鐘，直至 <xliff:g id="FORMATTEDTIME_1">%2$s</xliff:g></item>
      <item quantity="one">變更為一小時內只限鬧鐘，直至 <xliff:g id="FORMATTEDTIME_0">%2$s</xliff:g></item>
    </plurals>
    <string name="zen_mode_summary_alarms_only_by_time" msgid="7465525754879341907">"響 <xliff:g id="FORMATTEDTIME">%1$s</xliff:g>前改為只允許鬧鐘"</string>
    <string name="zen_mode_summary_always" msgid="6172985102689237703">"變更為永遠允許干擾"</string>
    <string name="zen_mode_screen_on" msgid="8774571998575673502">"螢幕開啟時"</string>
    <string name="zen_mode_screen_on_summary" msgid="2208664848367443505">"允許「請勿騷擾」模式設為靜音的通知在畫面上彈出通知，並顯示狀態列圖示"</string>
    <string name="zen_mode_screen_off" msgid="3144446765110327937">"螢幕關閉時"</string>
    <string name="zen_mode_screen_off_summary" msgid="7430034620565812258">"允許「請勿騷擾」模式設為靜音的通知開啟螢幕及閃燈"</string>
    <string name="zen_mode_screen_off_summary_no_led" msgid="2826121465026642017">"允許「請勿騷擾」模式設為靜音的通知開啟螢幕"</string>
    <string name="notification_app_settings_button" msgid="6685640230371477485">"通知設定"</string>
    <string name="suggestion_button_text" msgid="3275010948381252006">"確定"</string>
    <string name="device_feedback" msgid="3238056036766293294">"傳送您對這部裝置的意見"</string>
    <string name="restr_pin_enter_admin_pin" msgid="1085834515677448072">"輸入管理員 PIN 碼"</string>
    <string name="switch_on_text" msgid="1124106706920572386">"開啟"</string>
    <string name="switch_off_text" msgid="1139356348100829659">"關閉"</string>
    <string name="screen_pinning_title" msgid="2292573232264116542">"螢幕固定"</string>
    <string name="screen_pinning_description" msgid="1110847562111827766">"開啟此設定時，您可以使用螢幕固定功能來繼續顯示目前的畫面，直到取消固定為止。\n\n如何使用螢幕固定功能：\n\n1. 確認已開啟螢幕固定功能\n\n2. 開啟 [概覽]\n\n3. 輕按螢幕頂部的應用程式圖示，然後輕按 [固定]"</string>
    <string name="screen_pinning_unlock_pattern" msgid="8282268570060313339">"取消固定時必須提供解鎖圖形"</string>
    <string name="screen_pinning_unlock_pin" msgid="8757588350454795286">"取消固定時必須輸入 PIN"</string>
    <string name="screen_pinning_unlock_password" msgid="2514079566873826434">"取消固定時必須輸入密碼"</string>
    <string name="screen_pinning_unlock_none" msgid="3814188275713871856">"取消固定時鎖定裝置"</string>
    <string name="opening_paragraph_delete_profile_unknown_company" msgid="2232461523882170874">"這個工作設定檔由以下應用程式管理："</string>
    <string name="managing_admin" msgid="8843802210377459055">"由<xliff:g id="ADMIN_APP_LABEL">%s</xliff:g>管理"</string>
    <string name="experimental_preference" msgid="7083015446690681376">"(實驗性)"</string>
    <string name="encryption_interstitial_header" msgid="468015813904595613">"安全啟動"</string>
    <string name="encryption_continue_button" msgid="1121880322636992402">"繼續"</string>
    <string name="encryption_interstitial_message_pin" msgid="2317181134653424679">"為加強保護此裝置，您可以在裝置啟動前要求輸入 PIN 碼。裝置啟動前，您將無法接收來電、訊息或通知 (包括鬧鐘)。\n\n這有助保護遺失或被盜裝置上的資料。要在啟動裝置時要求輸入 PIN 碼嗎？"</string>
    <string name="encryption_interstitial_message_pattern" msgid="7081249914068568570">"為加強保護此裝置，您可以在裝置啟動前要求畫出上鎖圖案。裝置啟動前，您將無法接收來電、訊息或通知 (包括鬧鐘)。\n\n這有助保護遺失或被盜裝置上的資料。要在啟動裝置時要求畫出上鎖圖案嗎？"</string>
    <string name="encryption_interstitial_message_password" msgid="7796567133897436443">"為加強保護此裝置，您可以在裝置啟動前要求輸入密碼。裝置啟動前，您將無法接收來電、訊息或通知 (包括鬧鐘)。\n\n這有助保護遺失或被盜裝置上的資料。要在啟動裝置時要求輸入密碼嗎？"</string>
    <string name="encryption_interstitial_message_pin_for_fingerprint" msgid="4550632760119547492">"為加強保護此裝置，除了使用指紋解鎖裝置外，您亦可以在裝置啟動前要求輸入 PIN 碼。裝置啟動前，您將無法接收來電、訊息或通知 (包括鬧鐘)。\n\n這有助保護遺失或被盜裝置上的資料。要在啟動裝置時要求輸入 PIN 碼嗎？"</string>
    <string name="encryption_interstitial_message_pattern_for_fingerprint" msgid="932184823193006087">"為加強保護此裝置，除了使用指紋解鎖裝置外，您亦可以在裝置啟動前要求畫出上鎖圖案。裝置啟動前，您將無法接收來電、訊息或通知 (包括鬧鐘)。\n\n這有助保護遺失或被盜裝置上的資料。要在啟動裝置時要求畫出上鎖圖案嗎？"</string>
    <string name="encryption_interstitial_message_password_for_fingerprint" msgid="5560954719370251702">"除了使用指紋解鎖外，您亦可以設定裝置必需密碼才能啟動，再加一重保護。裝置必須成功啟動才能接收來電、訊息或通知 (包括鬧鐘)。\n\n即使裝置遺失或遭竊，資料仍會安全無虞。要設定裝置必需密碼才能啟動嗎？"</string>
    <string name="encryption_interstitial_message_pin_for_face" msgid="2017438765366716760">"除了使用臉孔解鎖裝置外，您亦可以設定裝置必需 PIN 才能啟動，再加一重保護。裝置必須成功啟動才能接收來電、訊息或通知 (包括鬧鐘)。\n\n即使裝置遺失或遭竊，資料仍會安全無虞。要設定裝置必需 PIN 才能啟動嗎？"</string>
    <string name="encryption_interstitial_message_pattern_for_face" msgid="3551827507967661552">"除了使用臉孔解鎖裝置外，您亦可以設定裝置必需圖案才能啟動，再加一重保護。裝置必須成功啟動才能接收來電、訊息或通知 (包括鬧鐘)。\n\n即使裝置遺失或遭竊，資料仍會安全無虞。要設定裝置必需圖案才能啟動嗎？"</string>
    <string name="encryption_interstitial_message_password_for_face" msgid="3452793542112093614">"除了使用臉孔解鎖外，您亦可以設定裝置必需密碼才能啟動，再加一重保護。裝置必須成功啟動才能接收來電、訊息或通知 (包括鬧鐘)。\n\n即使裝置遺失或遭竊，資料仍會安全無虞。要設定裝置必需密碼才能啟動嗎？"</string>
    <string name="encryption_interstitial_yes" msgid="4439509435889513411">"是"</string>
    <string name="encryption_interstitial_no" msgid="8935031349097025137">"否"</string>
    <string name="restricted_true_label" msgid="4761453839409220473">"受限制"</string>
    <string name="restricted_false_label" msgid="3279282180297058755">"應用程式可在背景使用電量"</string>
    <string name="encrypt_talkback_dialog_require_pin" msgid="8299960550048989807">"要求輸入 PIN 嗎？"</string>
    <string name="encrypt_talkback_dialog_require_pattern" msgid="1499790256154146639">"要求輸入解鎖圖案嗎？"</string>
    <string name="encrypt_talkback_dialog_require_password" msgid="8841994614218049215">"要求輸入密碼嗎？"</string>
    <string name="encrypt_talkback_dialog_message_pin" msgid="7582096542997635316">"輸入您的 PIN 碼以啟動裝置後，您將無法直接使用 <xliff:g id="SERVICE">%1$s</xliff:g> 等協助工具服務。"</string>
    <string name="encrypt_talkback_dialog_message_pattern" msgid="2020083142199612743">"輸入您的解鎖圖案以啟動裝置後，您將無法直接使用 <xliff:g id="SERVICE">%1$s</xliff:g> 等協助工具服務。"</string>
    <string name="encrypt_talkback_dialog_message_password" msgid="4155875981789127796">"輸入您的密碼以啟動裝置後，您將無法直接使用 <xliff:g id="SERVICE">%1$s</xliff:g> 等協助工具服務。"</string>
    <string name="direct_boot_unaware_dialog_message" msgid="2433632805847985867">"請注意：如果您重新啟動手機並設定了螢幕鎖定，就必須先將手機解鎖，才可執行這個應用程式"</string>
    <string name="imei_information_title" msgid="8499085421609752290">"IMEI 資料"</string>
    <string name="imei_information_summary" msgid="2074095606556565233">"IMEI 相對資料"</string>
    <string name="slot_number" msgid="3762676044904653577">"(插槽 <xliff:g id="SLOT_NUM">%1$d</xliff:g>)"</string>
    <string name="launch_by_default" msgid="1840761193189009248">"預設開啟"</string>
    <string name="app_launch_domain_links_title" msgid="1160925981363706090">"開啟連結"</string>
    <string name="app_launch_open_domain_urls_title" msgid="8914721351596745701">"開啟支援連結"</string>
    <string name="app_launch_open_domain_urls_summary" msgid="5367573364240712217">"直接開啟，不用再詢問"</string>
    <string name="app_launch_supported_domain_urls_title" msgid="8250695258211477480">"支援連結"</string>
    <string name="app_launch_other_defaults_title" msgid="2516812499807835178">"其他預設值"</string>
    <string name="storage_summary_format" msgid="5419902362347539755">"<xliff:g id="STORAGE_TYPE">%2$s</xliff:g>已使用 <xliff:g id="SIZE">%1$s</xliff:g>"</string>
    <string name="storage_type_internal" msgid="6042049833565674948">"內部儲存空間"</string>
    <string name="storage_type_external" msgid="7738894330670001898">"外部儲存空間"</string>
    <string name="data_summary_format" msgid="6213211533341068366">"自 <xliff:g id="DATE">%2$s</xliff:g>至今使用了 <xliff:g id="SIZE">%1$s</xliff:g>"</string>
    <string name="storage_used" msgid="7128074132917008743">"已使用的儲存空間"</string>
    <string name="change" msgid="6657848623929839991">"變更"</string>
    <string name="change_storage" msgid="600475265207060436">"改變儲存空間"</string>
    <string name="notifications_label" msgid="2872668710589600731">"通知"</string>
    <string name="notifications_enabled" msgid="6983396130566021385">"開啟"</string>
    <string name="notifications_enabled_with_info" msgid="5669544704839269901">"<xliff:g id="NOTIFICATIONS_SENT">%1$s</xliff:g> / <xliff:g id="NOTIFICATIONS_CATEGORIES_OFF">%2$s</xliff:g>"</string>
    <string name="notifications_disabled" msgid="1262114548434938079">"關閉"</string>
    <string name="notifications_partly_blocked" msgid="592071133950126656">"已關閉 <xliff:g id="COUNT_0">%1$d</xliff:g> 個 (共 <xliff:g id="COUNT_1">%2$d</xliff:g> 個) 的類別通知"</string>
    <string name="notifications_silenced" msgid="4728603513072110381">"不顯示通知"</string>
    <string name="notifications_redacted" msgid="4493588975742803160">"不會在上鎖畫面上顯示敏感內容"</string>
    <string name="notifications_hidden" msgid="3619610536038757468">"不會在上鎖畫面上顯示通知"</string>
    <string name="notifications_priority" msgid="1066342037602085552">"已取代「請勿騷擾」"</string>
    <string name="notifications_summary_divider" msgid="9013807608804041387">" / "</string>
    <string name="notification_summary_level" msgid="2726571692704140826">"第 %d 級"</string>
    <string name="notification_summary_channel" msgid="5831124672372023524">"<xliff:g id="CHANNEL_NAME">%1$s</xliff:g> • <xliff:g id="GROUP_NAME">%2$s</xliff:g>"</string>
    <plurals name="notifications_categories_off" formatted="false" msgid="5583365573683409754">
      <item quantity="other">已關閉 <xliff:g id="COUNT_1">%d</xliff:g> 個類別</item>
      <item quantity="one">已關閉 <xliff:g id="COUNT_0">%d</xliff:g> 個類別</item>
    </plurals>
    <plurals name="permissions_summary" formatted="false" msgid="6402730318075959117">
      <item quantity="other">已授予 <xliff:g id="COUNT_1">%d</xliff:g> 項權限</item>
      <item quantity="one">已授予 <xliff:g id="COUNT_0">%d</xliff:g> 項權限</item>
    </plurals>
    <plurals name="runtime_permissions_summary" formatted="false" msgid="1564663886246010959">
      <item quantity="other">已授權 <xliff:g id="COUNT_2">%d</xliff:g> 個 (共 <xliff:g id="COUNT_3">%d</xliff:g> 個) 權限</item>
      <item quantity="one">已授權 <xliff:g id="COUNT_0">%d</xliff:g> 個 (共 <xliff:g id="COUNT_1">%d</xliff:g> 個) 權限</item>
    </plurals>
    <plurals name="runtime_permissions_additional_count" formatted="false" msgid="931276038884210752">
      <item quantity="other"><xliff:g id="COUNT_1">%d</xliff:g> 個其他權限</item>
      <item quantity="one"><xliff:g id="COUNT_0">%d</xliff:g> 個其他權限</item>
    </plurals>
    <string name="runtime_permissions_summary_no_permissions_granted" msgid="1679758182657005375">"沒有授予權限"</string>
    <string name="runtime_permissions_summary_no_permissions_requested" msgid="7655100570513818534">"沒有要求權限"</string>
    <string name="filter_all_apps" msgid="1988403195820688644">"所有應用程式"</string>
    <string name="filter_enabled_apps" msgid="5395727306799456250">"已安裝的應用程式"</string>
    <string name="filter_instant_apps" msgid="574277769963965565">"免安裝應用程式"</string>
    <string name="filter_personal_apps" msgid="3277727374174355971">"個人"</string>
    <string name="filter_work_apps" msgid="24519936790795574">"工作"</string>
    <string name="filter_notif_all_apps" msgid="2299049859443680242">"應用程式：全部"</string>
    <string name="filter_notif_blocked_apps" msgid="3383043508771300704">"已關閉"</string>
    <string name="filter_notif_urgent_channels" msgid="3972473613117159653">"類別：緊急重要性"</string>
    <string name="filter_notif_low_channels" msgid="4128487387390004604">"類別：低重要性"</string>
    <string name="filter_notif_blocked_channels" msgid="5880190882221644289">"類別：已關閉"</string>
    <string name="filter_notif_dnd_channels" msgid="1817930848881696728">"類別：取代「請勿騷擾」設定"</string>
    <string name="advanced_apps" msgid="4812975097124803873">"進階"</string>
    <string name="configure_apps" msgid="6685680790825882528">"設定應用程式"</string>
    <string name="unknown_app" msgid="5275921288718717656">"不明應用程式"</string>
    <string name="app_permissions" msgid="4148222031991883874">"應用程式權限"</string>
    <string name="app_permissions_summary" msgid="5163974162150406324">"使用<xliff:g id="APPS">%1$s</xliff:g>的應用程式"</string>
    <string name="tap_to_wake" msgid="7211944147196888807">"輕按以喚醒"</string>
    <string name="tap_to_wake_summary" msgid="4341387904987585616">"在螢幕上任何地方連按兩下即可喚醒裝置"</string>
    <string name="domain_urls_title" msgid="3132983644568821250">"開啟連結"</string>
    <string name="domain_urls_summary_none" msgid="2639588015479657864">"不要開啟支援連結"</string>
    <string name="domain_urls_summary_one" msgid="3704934031930978405">"開啟 <xliff:g id="DOMAIN">%s</xliff:g>"</string>
    <string name="domain_urls_summary_some" msgid="3950089361819428455">"開啟 <xliff:g id="DOMAIN">%s</xliff:g> 和其他網址"</string>
    <string name="domain_urls_apps_summary_off" msgid="1833056772600031220">"沒有應用程式可開啟支援的連結"</string>
    <plurals name="domain_urls_apps_summary_on" formatted="false" msgid="240214361240709399">
      <item quantity="other"><xliff:g id="COUNT">%d</xliff:g> 個應用程式可開啟支援的連結</item>
      <item quantity="one">一個應用程式可開啟支援的連結</item>
    </plurals>
    <string name="app_link_open_always" msgid="2474058700623948148">"在此應用程式開啟"</string>
    <string name="app_link_open_ask" msgid="7800878430190575991">"每次都詢問"</string>
    <string name="app_link_open_never" msgid="3407647600352398543">"不要在此應用程式開啟"</string>
    <string name="default_apps_title" msgid="1660450272764331490">"預設"</string>
    <string name="default_for_work" msgid="9152194239366247932">"預設工作設定"</string>
    <string name="assist_and_voice_input_title" msgid="1733165754793221197">"小幫手及語音輸入"</string>
    <string name="default_assist_title" msgid="8868488975409247921">"小幫手應用程式"</string>
    <string name="assistant_security_warning_title" msgid="8673079231955467177">"讓 <xliff:g id="ASSISTANT_APP_NAME">%s</xliff:g> 成為您的小幫手？"</string>
    <string name="assistant_security_warning" msgid="8498726261327239136">"這個小幫手將能讀取系統目前使用的應用程式資料，包括螢幕顯示的資料或可在應用程式中存取的資料。"</string>
    <string name="assistant_security_warning_agree" msgid="7710290206928033908">"同意"</string>
    <string name="assistant_security_warning_disagree" msgid="877419950830205913">"不同意"</string>
    <string name="choose_voice_input_title" msgid="975471367067718019">"選擇語音輸入"</string>
    <string name="default_browser_title" msgid="8101772675085814670">"瀏覽器應用程式"</string>
    <string name="default_browser_title_none" msgid="2124785489953628553">"沒有預設瀏覽器"</string>
    <string name="default_phone_title" msgid="282005908059637350">"電話應用程式"</string>
    <string name="roles_title" msgid="8739481762225637569">"角色"</string>
    <string name="default_app" msgid="6864503001385843060">"(預設)"</string>
    <string name="system_app" msgid="9068313769550747372">"(系統)"</string>
    <string name="system_default_app" msgid="3091113402349739037">"(系統預設)"</string>
    <string name="apps_storage" msgid="4353308027210435513">"應用程式儲存空間"</string>
    <string name="usage_access" msgid="5479504953931038165">"使用情況存取權"</string>
    <string name="permit_usage_access" msgid="4012876269445832300">"允許使用記錄存取權"</string>
    <string name="app_usage_preference" msgid="7065701732733134991">"應用程式使用喜好"</string>
    <string name="time_spent_in_app_pref_title" msgid="649419747540933845">"應用程式使用時間"</string>
    <string name="usage_access_description" msgid="1352111094596416795">"使用記錄存取權允許應用程式追蹤您正在使用的其他應用程式、使用頻率、流動服務供應商、語言設定和其他詳情。"</string>
    <string name="memory_settings_title" msgid="7490541005204254222">"記憶體"</string>
    <string name="memory_details_title" msgid="8542565326053693320">"記憶體詳情"</string>
    <string name="always_running" msgid="6042448320077429656">"經常執行 (<xliff:g id="PERCENTAGE">%s</xliff:g>)"</string>
    <string name="sometimes_running" msgid="6611250683037700864">"間中執行 (<xliff:g id="PERCENTAGE">%s</xliff:g>)"</string>
    <string name="rarely_running" msgid="348413460168817458">"甚少執行 (<xliff:g id="PERCENTAGE">%s</xliff:g>)"</string>
    <string name="memory_max_use" msgid="6874803757715963097">"最大"</string>
    <string name="memory_avg_use" msgid="7382015389130622870">"平均"</string>
    <string name="memory_max_desc" msgid="2861832149718335864">"最大 <xliff:g id="MEMORY">%1$s</xliff:g>"</string>
    <string name="memory_avg_desc" msgid="1551240906596518412">"平均 <xliff:g id="MEMORY">%1$s</xliff:g>"</string>
    <string name="memory_use_running_format" msgid="4172488041800743760">"<xliff:g id="MEMORY">%1$s</xliff:g> / <xliff:g id="RUNNING">%2$s</xliff:g>"</string>
    <string name="process_format" msgid="77905604092541454">"<xliff:g id="APP_NAME">%1$s</xliff:g> (<xliff:g id="COUNT">%2$d</xliff:g>)"</string>
    <string name="high_power_apps" msgid="3459065925679828230">"電池優化"</string>
    <string name="additional_battery_info" msgid="4754099329165411970">"用量警示"</string>
    <string name="show_all_apps" msgid="1512506948197818534">"顯示完整的裝置用電量"</string>
    <string name="hide_extra_apps" msgid="5016497281322459633">"顯示應用程式使用情況"</string>
    <plurals name="power_high_usage_summary" formatted="false" msgid="467347882627862744">
      <item quantity="other"><xliff:g id="NUMBER">%2$d</xliff:g> 個應用程式不正常執行中</item>
      <item quantity="one"><xliff:g id="APP">%1$s</xliff:g> 不正常執行中</item>
    </plurals>
    <plurals name="power_high_usage_title" formatted="false" msgid="3826660033363082922">
      <item quantity="other">應用程式正在大量耗電</item>
      <item quantity="one">「<xliff:g id="APP">%1$s</xliff:g>」正在大量耗電</item>
    </plurals>
    <string name="high_power_filter_on" msgid="3222265297576680099">"尚未優化"</string>
    <string name="high_power_on" msgid="6216293998227583810">"尚未優化"</string>
    <string name="high_power_off" msgid="3393904131961263278">"優化電池用量"</string>
    <string name="high_power_system" msgid="7362862974428225301">"不支援電池優化"</string>
    <string name="high_power_desc" msgid="6283926163708585760">"不使用電池優化，可能會加速耗電。"</string>
    <string name="high_power_prompt_title" msgid="6358673688590282655">"允許應用程式一律在背景中執行嗎？"</string>
    <string name="high_power_prompt_body" msgid="1031422980602565049">"允許「<xliff:g id="APP_NAME">%1$s</xliff:g>」一律在背景中執行可能會縮短電池壽命。\n\n您日後可以前往「設定」&gt;「應用程式與通知」中變更這項設定。"</string>
    <string name="battery_summary" msgid="8044042095190688654">"上次充滿電後使用了 <xliff:g id="PERCENTAGE">%1$s</xliff:g>"</string>
    <string name="battery_power_management" msgid="5571519699679107523">"電量管理"</string>
    <string name="no_battery_summary" msgid="3528036835462846814">"上次充滿電後沒有耗電"</string>
    <string name="app_notification_preferences" msgid="1599319335092722613">"應用程式設定"</string>
    <string name="system_ui_settings" msgid="579824306467081123">"顯示系統使用者介面調諧器"</string>
    <string name="additional_permissions" msgid="6463784193877056080">"其他權限"</string>
    <string name="additional_permissions_more" msgid="3538612272673191451">"還有 <xliff:g id="COUNT">%1$d</xliff:g> 個"</string>
    <string name="share_remote_bugreport_dialog_title" msgid="1124840737776588602">"要分享錯誤報告嗎？"</string>
    <string name="share_remote_bugreport_dialog_message_finished" msgid="4973886976504823801">"您的 IT 管理員要求您提供錯誤報告，以協助解決此裝置的問題。報告可能包含應用程式和相關資料。"</string>
    <string name="share_remote_bugreport_dialog_message" msgid="3495929560689435496">"您的 IT 管理員要求您提供錯誤報告，以協助解決此裝置的問題。報告可能包含應用程式和相關資料，裝置的運作速度也可能暫時減慢。"</string>
    <string name="sharing_remote_bugreport_dialog_message" msgid="5859287696666024466">"您已向 IT 管理員提供此錯誤報告。請聯絡他們以瞭解詳情。"</string>
    <string name="share_remote_bugreport_action" msgid="532226159318779397">"分享"</string>
    <string name="decline_remote_bugreport_action" msgid="518720235407565134">"拒絕"</string>
    <string name="usb_use_charging_only" msgid="4800495064747543954">"不用來資料轉移"</string>
    <string name="usb_use_charging_only_desc" msgid="3066256793008540627">"只為此裝置充電"</string>
    <string name="usb_use_power_only" msgid="3236391691786786070">"為連接的裝置充電"</string>
    <string name="usb_use_file_transfers" msgid="1223134119354320726">"檔案轉移"</string>
    <string name="usb_use_file_transfers_desc" msgid="4235764784331804488">"傳送檔案至另一部裝置"</string>
    <string name="usb_use_photo_transfers" msgid="8192719651229326283">"PTP"</string>
    <string name="usb_use_photo_transfers_desc" msgid="2963034811151325996">"如不支援媒體傳輸協定，則使用相片傳輸協定傳送相片或檔案"</string>
    <string name="usb_use_tethering" msgid="3944506882789422118">"USB 網絡共享"</string>
    <string name="usb_use_MIDI" msgid="5116404702692483166">"MIDI"</string>
    <string name="usb_use_MIDI_desc" msgid="8473936990076693175">"在 MIDI 模式下使用此裝置"</string>
    <string name="usb_use" msgid="3372728031108932425">"USB 用途"</string>
    <string name="usb_default_label" msgid="2211094045594574774">"預設 USB 設定"</string>
    <string name="usb_default_info" msgid="8864535445796200695">"連接至其他裝置且您的手機處於解鎖狀態時，系統便會套用這些設定。請務必只連接至信任的裝置。"</string>
    <string name="usb_pref" msgid="1400617804525116158">"USB"</string>
    <string name="usb_preference" msgid="7394265019817945275">"USB 偏好設定"</string>
    <string name="usb_control_title" msgid="4404322722995917160">"USB 由以下裝置控制"</string>
    <string name="usb_control_host" msgid="2276710819046647200">"已連接的裝置"</string>
    <string name="usb_control_device" msgid="5821511964163469463">"此裝置"</string>
    <string name="usb_switching" msgid="8995313698715545619">"正在切換…"</string>
    <string name="usb_switching_failed" msgid="4156073015692409651">"無法切換"</string>
    <string name="usb_summary_charging_only" msgid="7544327009143659751">"為此裝置充電"</string>
    <string name="usb_summary_power_only" msgid="1996391096369798526">"正在為連接的裝置充電"</string>
    <string name="usb_summary_file_transfers" msgid="6925168380589489645">"檔案轉移"</string>
    <string name="usb_summary_tether" msgid="951190049557074535">"USB 網絡共享"</string>
    <string name="usb_summary_photo_transfers" msgid="665584667685030007">"PTP"</string>
    <string name="usb_summary_MIDI" msgid="2399066753961085360">"MIDI"</string>
    <string name="usb_summary_file_transfers_power" msgid="7700800611455849806">"檔案轉移和供應電源"</string>
    <string name="usb_summary_tether_power" msgid="5825335393952752238">"USB 網絡共享和供應電源"</string>
    <string name="usb_summary_photo_transfers_power" msgid="6826058111908423069">"PTP 和供應電源"</string>
    <string name="usb_summary_MIDI_power" msgid="3308250484012677596">"MIDI 和供應電源"</string>
    <string name="background_check_pref" msgid="7550258400138010979">"背景檢查"</string>
    <string name="background_check_title" msgid="4534254315824525593">"完整背景存取權"</string>
    <string name="assist_access_context_title" msgid="2269032346698890257">"使用螢幕上的文字"</string>
    <string name="assist_access_context_summary" msgid="1991421283142279560">"允許小幫手應用程式存取螢幕的文字內容"</string>
    <string name="assist_access_screenshot_title" msgid="4034721336291215819">"使用螢幕擷圖"</string>
    <string name="assist_access_screenshot_summary" msgid="6761636689013259901">"允許小幫手應用程式存取螢幕上的圖片"</string>
    <string name="assist_flash_title" msgid="506661221230034891">"閃動畫面"</string>
    <string name="assist_flash_summary" msgid="9160668468824099262">"小幫手應用程式存取螢幕或螢幕擷取畫面上的文字時閃動畫面邊沿"</string>
    <string name="assist_footer" msgid="1982791172085896864">"小幫手應用程式能根據您正在查看的螢幕資訊提供協助，部分應用程式可同時支援啟動器及語音輸入服務，提供更全面的協助。"</string>
    <string name="average_memory_use" msgid="829566450150198512">"平均記憶體用量"</string>
    <string name="maximum_memory_use" msgid="7493720799710132496">"最高記憶體用量"</string>
    <string name="memory_usage" msgid="1781358557214390033">"記憶體用量"</string>
    <string name="app_list_memory_use" msgid="6987417883876419338">"應用程式數據用量"</string>
    <string name="memory_details" msgid="5943436005716991782">"詳細資料"</string>
    <string name="memory_use_summary" msgid="5608257211903075754">"最近 3 小時平均使用 <xliff:g id="SIZE">%1$s</xliff:g> 記憶體"</string>
    <string name="no_memory_use_summary" msgid="2016900536806235588">"最近 3 小時並未使用記憶體"</string>
    <string name="sort_avg_use" msgid="3998036180505143129">"按照平均用量排序"</string>
    <string name="sort_max_use" msgid="4629247978290075124">"按照最高用量排序"</string>
    <string name="memory_performance" msgid="5661005192284103281">"效能"</string>
    <string name="total_memory" msgid="2017287600738630165">"總記憶體"</string>
    <string name="average_used" msgid="5338339266517245782">"平均用量 (%)"</string>
    <string name="free_memory" msgid="4003936141603549746">"可用"</string>
    <string name="memory_usage_apps" msgid="5650192998273294098">"應用程式的記憶體用量"</string>
    <plurals name="memory_usage_apps_summary" formatted="false" msgid="6089210945574265774">
      <item quantity="other">在過去 <xliff:g id="DURATION_1">%2$s</xliff:g>，<xliff:g id="COUNT">%1$d</xliff:g> 個應用程式使用了記憶體</item>
      <item quantity="one">在過去 <xliff:g id="DURATION_0">%2$s</xliff:g>，1 個應用程式使用了記憶體</item>
    </plurals>
    <string name="running_frequency" msgid="6622624669948277693">"頻率"</string>
    <string name="memory_maximum_usage" msgid="6513785462055278341">"最高用量"</string>
    <string name="no_data_usage" msgid="9131454024293628063">"並未使用數據"</string>
    <string name="zen_access_warning_dialog_title" msgid="1198189958031157142">"允許「<xliff:g id="APP">%1$s</xliff:g>」存取「請勿騷擾」嗎？"</string>
    <string name="zen_access_warning_dialog_summary" msgid="4015885767653010873">"應用程式能開啟或關閉「請勿騷擾」，並變更有關設定。"</string>
    <string name="zen_access_disabled_package_warning" msgid="302820100078584431">"請啟用功能，通知存取權已開放"</string>
    <string name="zen_access_revoke_warning_dialog_title" msgid="558779234015793950">"要撤銷「<xliff:g id="APP">%1$s</xliff:g>」存取「請勿騷擾」的權限嗎？"</string>
    <string name="zen_access_revoke_warning_dialog_summary" msgid="5518216907304930148">"此應用程式建立的所有「請勿騷擾」規則將會移除。"</string>
    <string name="ignore_optimizations_on" msgid="6915689518016285116">"不要優化"</string>
    <string name="ignore_optimizations_off" msgid="6153196256410296835">"優化"</string>
    <string name="ignore_optimizations_on_desc" msgid="3549930955839111652">"這可能會加速耗電。系統將不再限制應用程式的背景耗電量。"</string>
    <string name="ignore_optimizations_off_desc" msgid="5255731062045426544">"建議用於延長電池使用時間"</string>
    <string name="ignore_optimizations_title" msgid="2829637961185027768">"允許<xliff:g id="APP">%s</xliff:g>忽略電池優化？"</string>
    <string name="app_list_preference_none" msgid="108006867520327904">"無"</string>
    <string name="work_profile_usage_access_warning" msgid="2918050775124911939">"關閉這個應用程式的使用記錄存取權，並不會阻止管理員追蹤您工作設定檔中的應用程式數據用量"</string>
    <string name="accessibility_lock_screen_progress" msgid="2408292742980383166">"已使用 <xliff:g id="COUNT_0">%1$d</xliff:g> 個字元 (共 <xliff:g id="COUNT_1">%2$d</xliff:g> 個)"</string>
    <string name="draw_overlay" msgid="6564116025404257047">"在其他應用程式上面顯示"</string>
    <string name="system_alert_window_settings" msgid="8466613169103527868">"在其他應用程式上面顯示"</string>
    <string name="system_alert_window_apps_title" msgid="7005760279028569491">"應用程式"</string>
    <string name="system_alert_window_access_title" msgid="6297115362542361241">"在其他應用程式上面顯示"</string>
    <string name="permit_draw_overlay" msgid="7456536798718633432">"可顯示在其他應用程式上面"</string>
    <string name="allow_overlay_description" msgid="8961670023925421358">"允許此應用程式在您目前使用的其他應用程式上層顯示內容，因此可能會干擾您使用相關應用程式，或變更這些應用程式的顯示或運作方式。"</string>
    <string name="keywords_vr_listener" msgid="7441221822576384680">"VR 虛擬實境 接聽器 立體聲 協助服務"</string>
    <string name="keywords_system_alert_window" msgid="5049498015597864850">"系統提示視窗對話框在其他應用程式上層顯示"</string>
    <string name="overlay_settings" msgid="6930854109449524280">"在其他應用程式上面顯示"</string>
    <string name="system_alert_window_summary" msgid="602892301318324492">"<xliff:g id="COUNT_0">%1$d</xliff:g> 個應用程式 (共 <xliff:g id="COUNT_1">%2$d</xliff:g> 個) 可顯示在其他應用程式上面"</string>
    <string name="filter_overlay_apps" msgid="6965969283342557573">"擁有權限的應用程式"</string>
    <string name="app_permission_summary_allowed" msgid="1505409933012886711">"允許"</string>
    <string name="app_permission_summary_not_allowed" msgid="2592617058101882802">"不允許"</string>
    <string name="keywords_install_other_apps" msgid="761078076051006558">"安裝來自不明來源的應用程式"</string>
    <string name="write_settings" msgid="4797457275727195681">"修改系統設定"</string>
    <string name="keywords_write_settings" msgid="6415597272561105138">"寫入修改系統設定"</string>
    <string name="write_settings_summary" msgid="4302268998611412696">"<xliff:g id="COUNT_0">%1$d</xliff:g> 個應用程式 (共 <xliff:g id="COUNT_1">%2$d</xliff:g> 個) 允許修改系統設定"</string>
    <string name="financial_apps_sms_access_title" msgid="762694352017728050">"金融應用程式短訊存取權"</string>
    <string name="filter_install_sources_apps" msgid="3102976274848199118">"可安裝其他應用程式"</string>
    <string name="filter_write_settings_apps" msgid="2914615026197322551">"可以修改系統設定"</string>
    <string name="write_settings_title" msgid="4232152481902542284">"可以修改系統設定"</string>
    <string name="write_system_settings" msgid="3482913590601096763">"修改系統設定"</string>
    <string name="permit_write_settings" msgid="658555006453212691">"允許修改系統設定"</string>
    <string name="write_settings_description" msgid="6868293938839954623">"此權限允許應用程式修改系統設定。"</string>
    <string name="write_settings_on" msgid="8230580416068832239">"允許"</string>
    <string name="write_settings_off" msgid="5156104383386336233">"不允許"</string>
    <string name="external_source_switch_title" msgid="3621381992793251070">"允許此來源的應用程式"</string>
    <string name="camera_gesture_title" msgid="1075838577642393011">"轉動兩下即可使用相機功能"</string>
    <string name="camera_gesture_desc" msgid="1831390075255870960">"轉動手腕兩下即可開啟相機應用程式"</string>
    <string name="camera_double_tap_power_gesture_title" msgid="1651873760405034645">"連按開關按鈕兩次以啟動相機"</string>
    <string name="camera_double_tap_power_gesture_desc" msgid="7355664631775680376">"快速開啟相機，無需解鎖螢幕"</string>
    <string name="screen_zoom_title" msgid="5233515303733473927">"顯示大小"</string>
    <string name="screen_zoom_short_summary" msgid="7291960817349834688">"放大或縮小畫面上的項目"</string>
    <string name="screen_zoom_keywords" msgid="9176477565403352552">"顯示密度, 螢幕縮放, 比例, 按比例"</string>
    <string name="screen_zoom_summary" msgid="6445488991799015407">"縮小或放大畫面上的項目。畫面上部分應用程式可能會移位。"</string>
    <string name="screen_zoom_preview_title" msgid="4680671508172336572">"預覽"</string>
    <string name="screen_zoom_make_smaller_desc" msgid="4622359904253364742">"縮小"</string>
    <string name="screen_zoom_make_larger_desc" msgid="2236171043607896594">"放大"</string>
    <string name="screen_zoom_conversation_icon_alex" msgid="8443032489384985820">"A"</string>
    <string name="screen_zoom_conversation_icon_pete" msgid="998709701837681129">"P"</string>
    <string name="screen_zoom_conversation_message_1" msgid="6546951024984852686">"Hi Pete！"</string>
    <string name="screen_zoom_conversation_message_2" msgid="6935424214137738647">"Hey，今天可以出來喝杯咖啡，聊聊天嗎？"</string>
    <string name="screen_zoom_conversation_message_3" msgid="5218221201861387402">"好啊，我知道附近有一間不錯的咖啡店。"</string>
    <string name="screen_zoom_conversation_message_4" msgid="5564676794767555447">"太好了！"</string>
    <string name="screen_zoom_conversation_timestamp_1" msgid="7453710416319650556">"星期二下午 6:00"</string>
    <string name="screen_zoom_conversation_timestamp_2" msgid="7107225702890747588">"星期二下午 6:01"</string>
    <string name="screen_zoom_conversation_timestamp_3" msgid="3785674344762707688">"星期二下午 6:02"</string>
    <string name="screen_zoom_conversation_timestamp_4" msgid="2511469395448561259">"星期二下午 6:03"</string>
    <string name="disconnected" msgid="4836600637485526329">"未連線"</string>
    <string name="keyboard_disconnected" msgid="1495037256967224035">"未連接"</string>
    <string name="data_usage_summary_format" msgid="7507047900192160585">"使用了 <xliff:g id="AMOUNT">%1$s</xliff:g> 數據"</string>
    <string name="data_usage_wifi_format" msgid="5417296451392612860">"已使用 <xliff:g id="AMOUNT">^1</xliff:g> (透過 Wi-Fi)"</string>
    <plurals name="notification_summary" formatted="false" msgid="3941492005316143599">
      <item quantity="other">已停用 <xliff:g id="COUNT">%d</xliff:g> 個應用程式的通知</item>
      <item quantity="one">已停用 1 個應用程式的通知</item>
    </plurals>
    <string name="notification_summary_none" msgid="4586376436702610">"已開啟所有應用程式的通知"</string>
    <string name="apps_summary" msgid="193158055537070092">"已安裝 <xliff:g id="COUNT">%1$d</xliff:g> 個應用程式"</string>
    <string name="apps_summary_example" msgid="2118896966712746139">"已安裝 24 個應用程式"</string>
    <string name="storage_summary" msgid="3801281635351732202">"已使用：<xliff:g id="PERCENTAGE">%1$s</xliff:g> - 可用空間：<xliff:g id="FREE_SPACE">%2$s</xliff:g>"</string>
    <string name="storage_summary_with_sdcard" msgid="3290457009629490121">"內部儲存空間：已使用 <xliff:g id="PERCENTAGE">%1$s</xliff:g>，剩餘 <xliff:g id="FREE_SPACE">%2$s</xliff:g>"</string>
    <string name="display_summary" msgid="6737806235882127328">"閒置 <xliff:g id="TIMEOUT_DESCRIPTION">%1$s</xliff:g>後進入休眠狀態"</string>
    <string name="display_dashboard_summary" msgid="4145888780290131488">"桌布、休眠、字型大小"</string>
    <string name="display_dashboard_nowallpaper_summary" msgid="7840559323355210111">"休眠、字型大小"</string>
    <string name="display_summary_example" msgid="9102633726811090523">"閒置 10 分鐘後進入休眠狀態"</string>
    <string name="memory_summary" msgid="8080825904671961872">"平均記憶體用量為 <xliff:g id="USED_MEMORY">%1$s</xliff:g> (共 <xliff:g id="TOTAL_MEMORY">%2$s</xliff:g>)"</string>
    <string name="users_summary" msgid="1674864467098487328">"已使用<xliff:g id="USER_NAME">%1$s</xliff:g>的身分登入"</string>
    <string name="payment_summary" msgid="3472482669588561110">"預設使用「<xliff:g id="APP_NAME">%1$s</xliff:g>」"</string>
    <string name="backup_disabled" msgid="485189128759595412">"已停用備份功能"</string>
    <string name="android_version_summary" msgid="2935995161657697278">"已更新至 Android <xliff:g id="VERSION">%1$s</xliff:g>"</string>
    <string name="android_version_pending_update_summary" msgid="487831391976523090">"有可用的更新"</string>
    <string name="disabled_by_policy_title" msgid="627023216027648534">"不允許執行此操作"</string>
    <string name="disabled_by_policy_title_adjust_volume" msgid="3208724801293696486">"無法變更音量"</string>
    <string name="disabled_by_policy_title_outgoing_calls" msgid="7919816644946067058">"不允許撥打電話"</string>
    <string name="disabled_by_policy_title_sms" msgid="5733307423899610340">"不允許傳送短訊"</string>
    <string name="disabled_by_policy_title_camera" msgid="6225008536855644874">"不允許使用相機"</string>
    <string name="disabled_by_policy_title_screen_capture" msgid="4066913623298047094">"不允許擷取螢幕畫面"</string>
    <string name="disabled_by_policy_title_suspend_packages" msgid="7872038990805477554">"無法開啟此應用程式"</string>
    <string name="default_admin_support_msg" msgid="4489678214035485367">"如有任何問題，請與 IT 管理員聯絡"</string>
    <string name="admin_support_more_info" msgid="8901377038510512654">"更多詳細資料"</string>
    <string name="admin_profile_owner_message" msgid="5860816886981109626">"您的管理員可以監控及管理與工作設定檔相關的應用程式和資料，包括設定、權限、公司存取權、網絡活動，以及裝置的位置資料。"</string>
    <string name="admin_profile_owner_user_message" msgid="3842630535450382172">"您的管理員可以監控及管理與此使用者相關的應用程式和資料，包括設定、權限、公司存取權、網絡活動，以及裝置的位置資料。"</string>
    <string name="admin_device_owner_message" msgid="6232893638259790789">"您的管理員可以監控及管理與此裝置相關的應用程式和資料，包括設定、權限、公司存取權、網絡活動，以及裝置的位置資料。"</string>
    <string name="condition_turn_off" msgid="1960945836880080298">"關閉"</string>
    <string name="condition_turn_on" msgid="9089876276117874591">"開啟"</string>
    <string name="condition_expand_show" msgid="608202020023489939">"顯示"</string>
    <string name="condition_expand_hide" msgid="948507739223760667">"隱藏"</string>
    <string name="condition_hotspot_title" msgid="16457539111965844">"熱點"</string>
    <string name="condition_hotspot_summary" msgid="4254900143903616196">"開啟<xliff:g id="ID_1">%1$s</xliff:g>"</string>
    <string name="condition_airplane_title" msgid="287356299107070503">"已開啟飛行模式"</string>
    <string name="condition_airplane_summary" msgid="2500054042183138980">"網絡無法使用"</string>
    <string name="condition_zen_title" msgid="2897779738211625">"「請勿騷擾」已開啟"</string>
    <string name="condition_zen_summary" msgid="1883081861671139612">"影響您聽到和看到的內容"</string>
    <string name="condition_battery_title" msgid="3272131008388575349">"已開啟「省電模式」"</string>
    <string name="condition_battery_summary" msgid="5847532902924566572">"功能受限"</string>
    <string name="condition_cellular_title" msgid="1327317003797575735">"流動數據已關閉"</string>
    <string name="condition_cellular_summary" msgid="816822977403022625">"只能透過連接 Wi-Fi 來使用互聯網"</string>
    <string name="condition_bg_data_title" msgid="5475793236997935138">"數據節省模式"</string>
    <string name="condition_bg_data_summary" msgid="1852811387315557164">"功能受限"</string>
    <string name="condition_work_title" msgid="7293722361184366648">"已停用工作設定檔"</string>
    <string name="condition_work_summary" msgid="9167580982244020746">"適用於應用程式及通知"</string>
    <string name="condition_device_muted_action_turn_on_sound" msgid="4930240942726349213">"開啟音效"</string>
    <string name="condition_device_muted_title" product="tablet" msgid="3095044864508335783">"裝置已設為靜音"</string>
    <string name="condition_device_muted_title" product="default" msgid="5728503711902454888">"手機已設為靜音"</string>
    <string name="condition_device_muted_summary" msgid="6313274406443663781">"適用於來電及通知"</string>
    <string name="condition_device_vibrate_title" product="tablet" msgid="1983420639621523345">"裝置已設為震動"</string>
    <string name="condition_device_vibrate_title" product="default" msgid="8070177546359590131">"只會震動"</string>
    <string name="condition_device_vibrate_summary" product="tablet" msgid="433514444618164607">"有來電和通知時裝置會震動"</string>
    <string name="condition_device_vibrate_summary" product="default" msgid="5743200564646910423">"適用於來電及通知"</string>
    <string name="night_display_suggestion_title" msgid="6602129097059325291">"設定夜燈模式時間表"</string>
    <string name="night_display_suggestion_summary" msgid="228346372178218442">"每晚自動調整螢幕色調"</string>
    <string name="condition_night_display_title" msgid="5599814941976856183">"「夜燈模式」已開啟"</string>
    <string name="condition_night_display_summary" msgid="7150932917610919907">"螢幕已調校至琥珀色"</string>
    <string name="homepage_condition_footer_content_description" msgid="2335918927419018030">"收合"</string>
    <string name="suggestions_title_v2" msgid="5601181602924147569">"為您推薦"</string>
    <string name="suggestions_title" msgid="7280792342273268377">"建議"</string>
    <string name="suggestions_summary" msgid="2509040178581728056">"還有 <xliff:g id="ID_1">%1$d</xliff:g> 個建議"</string>
    <string name="suggestions_more_title" msgid="8223690393059519879">"另外 <xliff:g id="ID_1">%1$d</xliff:g> 項"</string>
    <plurals name="suggestions_collapsed_title" formatted="false" msgid="1857433444865249823">
      <item quantity="other"><xliff:g id="COUNT">%1$d</xliff:g> 項建議</item>
      <item quantity="one">1 項建議</item>
    </plurals>
    <plurals name="suggestions_collapsed_summary" formatted="false" msgid="7680263825371165461">
      <item quantity="other">另外 <xliff:g id="COUNT">%1$d</xliff:g> 項建議</item>
      <item quantity="one">另外 1 項建議</item>
    </plurals>
    <string name="suggestion_remove" msgid="904627293892092439">"移除"</string>
    <string name="color_temperature" msgid="2070126836910615605">"冷色色溫"</string>
    <string name="color_temperature_desc" msgid="4793729830226404052">"使用較冷的顯示器顏色"</string>
    <string name="color_temperature_toast" msgid="4974218172133854827">"如要套用色溫變更，請先關閉螢幕"</string>
    <string name="camera_laser_sensor_switch" msgid="8913588990743234440">"相機鐳射感應器"</string>
    <string name="ota_disable_automatic_update" msgid="2319639631655915050">"自動系統更新"</string>
    <string name="ota_disable_automatic_update_summary" msgid="940729694354373087">"裝置重新啟動後套用更新"</string>
    <string name="usage" msgid="2977875522080448986">"用量"</string>
    <string name="cellular_data_usage" msgid="2155683719898158203">"流動數據用量"</string>
    <string name="app_cellular_data_usage" msgid="5468472735806533448">"應用程式數據用量"</string>
    <string name="wifi_data_usage" msgid="771603760674507659">"Wi-Fi 數據用量"</string>
    <string name="ethernet_data_usage" msgid="5108764537574354616">"以太網數據用量"</string>
    <string name="wifi" msgid="1081550856200013637">"Wi-Fi"</string>
    <string name="ethernet" msgid="6600095783781389720">"以太網"</string>
    <string name="cell_data_template" msgid="405684854174361041">"<xliff:g id="AMOUNT">^1</xliff:g> 流動數據"</string>
    <string name="wifi_data_template" msgid="6265570748799357386">"<xliff:g id="AMOUNT">^1</xliff:g> Wi-Fi 數據"</string>
    <string name="ethernet_data_template" msgid="5782476509881033590">"<xliff:g id="AMOUNT">^1</xliff:g> 以太網數據"</string>
    <string name="billing_cycle" msgid="6614597736285325497">"數據用量警告和限制"</string>
    <string name="app_usage_cycle" msgid="8877223251648092131">"應用程式數據用量週期"</string>
    <string name="cell_data_warning" msgid="1985956818884847057">"<xliff:g id="ID_1">^1</xliff:g> 數據用量警告"</string>
    <string name="cell_data_limit" msgid="1578367585799358854">"<xliff:g id="ID_1">^1</xliff:g> 數據用量上限"</string>
    <string name="cell_data_warning_and_limit" msgid="6888825370687743208">"<xliff:g id="ID_1">^1</xliff:g> 數據用量警告/<xliff:g id="ID_2">^2</xliff:g> 數據用量上限"</string>
    <string name="billing_cycle_fragment_summary" msgid="8231066353654583106">"每月第 <xliff:g id="ID_1">%1$s</xliff:g> 日"</string>
    <string name="network_restrictions" msgid="8234695294536675380">"網絡限制"</string>
    <plurals name="network_restrictions_summary" formatted="false" msgid="4301618027244595839">
      <item quantity="other"><xliff:g id="COUNT">%1$d</xliff:g> 個限制</item>
      <item quantity="one">1 個限制</item>
    </plurals>
    <string name="operator_warning" msgid="1862988028996859195">"流動網絡供應商的數據計算方式可能與裝置有所不同"</string>
    <string name="data_used_template" msgid="3245919669966296505">"使用了 <xliff:g id="ID_1">%1$s</xliff:g>"</string>
    <string name="set_data_warning" msgid="6115364758236594593">"設定數據用量警告"</string>
    <string name="data_warning" msgid="209133958008062117">"數據用量警告"</string>
    <string name="data_warning_footnote" msgid="776341964125603711">"您的裝置會自行計算數據用量警告和數據用量上限。這可能會與流動網絡供應商的計算結果不同。"</string>
    <string name="set_data_limit" msgid="2901526323210516923">"設定數據上限"</string>
    <string name="data_limit" msgid="1885406964934590552">"數據上限"</string>
    <string name="data_usage_template" msgid="2923744765873163859">"<xliff:g id="ID_2">%2$s</xliff:g>期間使用了 <xliff:g id="ID_1">%1$s</xliff:g>"</string>
    <string name="configure" msgid="1029654422228677273">"設定"</string>
    <string name="data_usage_other_apps" msgid="3272872663517382050">"其他使用數據的應用程式"</string>
    <plurals name="data_saver_unrestricted_summary" formatted="false" msgid="2635267833484232703">
      <item quantity="other">「數據節省模式」開啟時，允許 <xliff:g id="COUNT">%1$d</xliff:g> 個應用程式使用無限制數據</item>
      <item quantity="one">「數據節省模式」開啟時，允許 1 個應用程式使用無限制數據</item>
    </plurals>
    <string name="data_usage_title" msgid="3659356290392241789">"主要數據"</string>
    <string name="data_usage_wifi_title" msgid="7063659423081820720">"Wi‑Fi 數據"</string>
    <string name="data_used" msgid="5116389957228457203">"已使用 <xliff:g id="ID_1">^1</xliff:g>"</string>
    <string name="data_used_formatted" msgid="2989129931961311051">"已使用 <xliff:g id="ID_1">^1</xliff:g> <xliff:g id="ID_2">^2</xliff:g>"</string>
    <string name="data_overusage" msgid="1134445012475270295">"超過了 <xliff:g id="ID_1">^1</xliff:g>"</string>
    <string name="data_remaining" msgid="8998091725895502181">"剩餘 <xliff:g id="ID_1">^1</xliff:g>"</string>
    <plurals name="billing_cycle_days_left" formatted="false" msgid="456503215317213651">
      <item quantity="other">剩餘 %d 天</item>
      <item quantity="one">剩餘 %d 天</item>
    </plurals>
    <string name="billing_cycle_none_left" msgid="5892754995098583472">"已沒有剩餘時間"</string>
    <string name="billing_cycle_less_than_one_day_left" msgid="825838050296069404">"剩餘不到 1 天"</string>
    <string name="carrier_and_update_text" msgid="7963409972475063897">"<xliff:g id="ID_1">^1</xliff:g> 於 <xliff:g id="ID_2">^2</xliff:g>前更新"</string>
    <string name="no_carrier_update_text" msgid="3277403390316201982">"<xliff:g id="ID_1">^2</xliff:g>前更新"</string>
    <string name="carrier_and_update_now_text" msgid="4057997726060106722">"<xliff:g id="ID_1">^1</xliff:g> 於剛剛更新"</string>
    <string name="no_carrier_update_now_text" msgid="1766859656868932996">"剛剛更新"</string>
    <string name="launch_mdp_app_text" msgid="6751296320061773169">"查看數據計劃"</string>
    <string name="launch_wifi_text" msgid="2311424914664372687">"查看詳情"</string>
    <string name="data_saver_title" msgid="8034286939200289826">"數據節省模式"</string>
    <string name="unrestricted_data_saver" msgid="952796077540228711">"無限制數據用量"</string>
    <string name="restrict_background_blacklisted" msgid="3995443391711013068">"背景數據已關閉"</string>
    <string name="data_saver_on" msgid="6774217590237934709">"開啟"</string>
    <string name="data_saver_off" msgid="6892309031162738794">"關閉"</string>
    <string name="data_saver_switch_title" msgid="836312690356005669">"使用數據節省模式"</string>
    <string name="unrestricted_app_title" msgid="4465437191723332066">"無限制數據用量"</string>
    <string name="unrestricted_app_summary" msgid="6458008993501723912">"數據節省模式開啟時，允許存取無限制數據"</string>
    <string name="home_app" msgid="4066188520886810030">"主畫面應用程式"</string>
    <string name="no_default_home" msgid="7184117487704520238">"沒有預設主畫面"</string>
    <string name="lockpattern_settings_require_cred_before_startup" msgid="3832020101401318248">"安全啟動"</string>
    <string name="lockpattern_settings_require_pattern_before_startup_summary" msgid="7873036097628404476">"畫出上鎖圖形後，才能啟動裝置。裝置關機時無法接聽來電、訊息、通知或使用鬧鐘。"</string>
    <string name="lockpattern_settings_require_pin_before_startup_summary" msgid="6022831284097476933">"必須輸入 PIN 才能啟動裝置。裝置關機時無法接聽來電、訊息、通知或使用鬧鐘。"</string>
    <string name="lockpattern_settings_require_password_before_startup_summary" msgid="6818285221244966231">"必須輸入密碼才能啟動裝置。裝置關機時無法接聽來電、訊息、通知或使用鬧鐘。"</string>
    <string name="suggestion_additional_fingerprints" msgid="2214281455363797037">"加入其他指紋"</string>
    <string name="suggestion_additional_fingerprints_summary" msgid="5471253233176471245">"使用另一個指紋解鎖"</string>
    <string name="battery_saver_on_summary" msgid="7722791295871319534">"開啟"</string>
    <string name="battery_saver_off_scheduled_summary" msgid="3953785517002197881">"將會在電量為 <xliff:g id="BATTERY_PERCENTAGE">%1$s</xliff:g> 時開啟"</string>
    <string name="battery_saver_off_summary" msgid="784360321235698247">"關閉"</string>
    <string name="battery_saver_button_turn_on" msgid="3699954061337848832">"立即開啟"</string>
    <string name="battery_saver_button_turn_off" msgid="5916996792004611890">"立即關閉"</string>
    <string name="not_battery_optimizing" msgid="5362861851864837617">"未啟用電池優化功能"</string>
    <string name="lockscreen_remote_input" msgid="969871538778211843">"裝置處於上鎖狀態時，禁止在通知中輸入回覆內容或其他文字"</string>
    <string name="default_spell_checker" msgid="8506899870026026660">"預設拼字檢查工具"</string>
    <string name="choose_spell_checker" msgid="6596539862291699367">"選擇「拼字檢查工具」"</string>
    <string name="spell_checker_master_switch_title" msgid="8763132750954344372">"使用拼字檢查工具"</string>
    <string name="spell_checker_not_selected" msgid="8871083796179200696">"未選取"</string>
    <string name="notification_log_no_title" msgid="5678029849672024215">"(無)"</string>
    <string name="notification_log_details_delimiter" msgid="3116559361552416747">"： "</string>
    <string name="notification_log_details_package" msgid="2596495677039100284">"pkg"</string>
    <string name="notification_log_details_key" msgid="2995791937075862968">"金鑰"</string>
    <string name="notification_log_details_group" msgid="2430467015200368698">"群組"</string>
    <string name="notification_log_details_group_summary" msgid="7945543958255585829">"(摘要)"</string>
    <string name="notification_log_details_visibility" msgid="2552873780715930971">"顯示設定"</string>
    <string name="notification_log_details_public_version" msgid="4247242364605495240">"publicVersion"</string>
    <string name="notification_log_details_priority" msgid="8371354971235991398">"優先次序"</string>
    <string name="notification_log_details_importance" msgid="2153168790791683139">"重要性"</string>
    <string name="notification_log_details_explanation" msgid="1914295130775393551">"說明"</string>
    <string name="notification_log_details_badge" msgid="3258183328267662285">"可顯示徽章"</string>
    <string name="notification_log_details_content_intent" msgid="1113554570409128083">"意圖"</string>
    <string name="notification_log_details_delete_intent" msgid="905118520685297007">"刪除意圖"</string>
    <string name="notification_log_details_full_screen_intent" msgid="7118560817013522978">"全螢幕意圖"</string>
    <string name="notification_log_details_actions" msgid="242523930165118066">"操作"</string>
    <string name="notification_log_details_title" msgid="7177091647508863295">"標題"</string>
    <string name="notification_log_details_remoteinput" msgid="8328591329858827409">"遠端輸入"</string>
    <string name="notification_log_details_content_view" msgid="6638731378278561786">"自訂檢視"</string>
    <string name="notification_log_details_extras" msgid="4188418723779942047">"其他資訊"</string>
    <string name="notification_log_details_icon" msgid="8939114059726188218">"圖示"</string>
    <string name="notification_log_details_parcel" msgid="243148037601903212">"包裹大小"</string>
    <string name="notification_log_details_ashmem" msgid="7241814108477320636">"ashmem"</string>
    <string name="notification_log_details_alerted" msgid="6622944771989529320">"已傳送通知"</string>
    <string name="notification_log_details_sound" msgid="5506232879598808099">"音效"</string>
    <string name="notification_log_details_vibrate" msgid="6890065466625335940">"震動"</string>
    <string name="notification_log_details_vibrate_pattern" msgid="6076984056201975221">"圖案"</string>
    <string name="notification_log_details_default" msgid="2345249399796730861">"預設"</string>
    <string name="notification_log_details_none" msgid="184131801230614059">"無"</string>
    <string name="notification_log_details_ranking_null" msgid="244660392058720919">"沒有評級物件。"</string>
    <string name="notification_log_details_ranking_none" msgid="599607025882587844">"評級物件不包含此密鑰。"</string>
    <!-- no translation found for theme_customization_category (1049181544004163283) -->
    <skip />
    <!-- no translation found for theme_customization_accent_color_title (2946868019715911717) -->
    <skip />
    <!-- no translation found for theme_customization_font_title (1634160034866477544) -->
    <skip />
    <!-- no translation found for theme_customization_icon_shape_title (9168569756271940841) -->
    <skip />
    <!-- no translation found for theme_customization_device_default (5058147707906551368) -->
    <skip />
    <string name="display_cutout_emulation" msgid="7466869822418376317">"顯示屏凹口"</string>
    <string name="display_cutout_emulation_keywords" msgid="4495418317471622562">"顯示屏凹口 (缺口)"</string>
    <!-- no translation found for overlay_option_device_default (294510212512203638) -->
    <skip />
    <string name="special_access" msgid="3458780842491881155">"特別應用程式權限"</string>
    <plurals name="special_access_summary" formatted="false" msgid="260765309935675867">
      <item quantity="other"><xliff:g id="COUNT">%d</xliff:g> 個應用程式可使用無限數據</item>
      <item quantity="one">1 個應用程式可使用無限數據</item>
    </plurals>
    <string name="confirm_convert_to_fbe_warning" msgid="1487005506049137659">"您確定要清除使用者資料並轉換為加密檔案嗎？"</string>
    <string name="button_confirm_convert_fbe" msgid="7101855374850373091">"清除並轉換"</string>
    <string name="reset_shortcut_manager_throttling" msgid="6495066467198668994">"重設 ShortcutManager 的速率限制"</string>
    <string name="reset_shortcut_manager_throttling_complete" msgid="1826770872063707900">"已重設 ShortcutManager 的速率限制"</string>
    <string name="notification_suggestion_title" msgid="387052719462473500">"控制上鎖畫面上顯示的資料"</string>
    <string name="notification_suggestion_summary" msgid="8521159741445416875">"顯示或隱藏通知內容"</string>
    <string name="page_tab_title_summary" msgid="4070309266374993258">"全部"</string>
    <string name="page_tab_title_support" msgid="4407600495101788249">"提示和支援"</string>
    <string name="developer_smallest_width" msgid="7516950434587313360">"最小寬度"</string>
    <string name="premium_sms_none" msgid="8268105565738040566">"沒有已安裝的應用程式要求發送付費短訊的權限"</string>
    <string name="premium_sms_warning" msgid="9086859595338944882">"付費短訊的費用可能高昂，並會增加您流動網絡供應商帳單的款項。如果您為應用程式開放權限，將可以透過該應用程式發送付費短訊。"</string>
    <string name="premium_sms_access" msgid="4660047004791638305">"付費短訊權限"</string>
    <string name="bluetooth_disabled" msgid="6244000672828617410">"關閉"</string>
    <string name="bluetooth_connected_summary" msgid="7672528674593152862">"已連接至 <xliff:g id="ID_1">%1$s</xliff:g>"</string>
    <string name="bluetooth_connected_multiple_devices_summary" msgid="9173661896296663932">"已連接多部裝置"</string>
    <string name="demo_mode" msgid="2798762752209330277">"系統使用者介面示範模式"</string>
    <string name="dark_ui_mode" msgid="4176511670311366886">"夜間模式"</string>
    <string name="dark_ui_mode_title" msgid="3471395820322819817">"設定「夜間模式」"</string>
    <string name="quick_settings_developer_tiles" msgid="5947788063262762448">"快速設定開發人員圖塊"</string>
    <string name="winscope_trace_quick_settings_title" msgid="1294290008255732032">"Winscope 追蹤"</string>
    <string name="managed_profile_settings_title" msgid="2729481936758125054">"工作設定檔設定"</string>
    <string name="managed_profile_contact_search_title" msgid="6034734926815544221">"聯絡人搜尋"</string>
    <string name="managed_profile_contact_search_summary" msgid="5431253552272970512">"允許您的機構搜尋聯絡人，以識別來電者和聯絡人"</string>
    <string name="cross_profile_calendar_title" msgid="4414835261437899531">"跨設定檔日曆"</string>
    <string name="cross_profile_calendar_summary" msgid="5400472113027229225">"在個人日曆中顯示工作活動"</string>
    <plurals name="hours" formatted="false" msgid="7020844602875333472">
      <item quantity="other"><xliff:g id="NUMBER">%s</xliff:g> 小時</item>
      <item quantity="one">1 小時</item>
    </plurals>
    <plurals name="minutes" formatted="false" msgid="4666832442068789413">
      <item quantity="other"><xliff:g id="NUMBER">%s</xliff:g> 分鐘</item>
      <item quantity="one">1 分鐘</item>
    </plurals>
    <plurals name="seconds" formatted="false" msgid="3876307354560025025">
      <item quantity="other"><xliff:g id="NUMBER">%s</xliff:g> 秒</item>
      <item quantity="one">1 秒</item>
    </plurals>
    <string name="automatic_storage_manager_settings" msgid="7819434542155181607">"管理儲存空間"</string>
    <string name="automatic_storage_manager_text" msgid="4562950476680600604">"儲存空間管理員會從您的裝置移除備份相片和影片，以釋放儲存空間。"</string>
    <string name="automatic_storage_manager_days_title" msgid="2017913896160914647">"移除相片和影片"</string>
    <string name="automatic_storage_manager_preference_title" msgid="5753702798151073383">"存儲空間管理員"</string>
    <string name="automatic_storage_manager_master_switch_title" msgid="6792996736190821417">"使用儲存空間管理員"</string>
    <string name="deletion_helper_automatic_title" msgid="6605660435498272520">"自動"</string>
    <string name="deletion_helper_manual_title" msgid="7947432164411214029">"手動"</string>
    <string name="deletion_helper_preference_title" msgid="5271510052022285884">"立即釋放空間"</string>
    <string name="gesture_preference_title" msgid="5280023307132819052">"手勢"</string>
    <string name="gesture_preference_summary" product="default" msgid="8627850388011956901">"快速手勢讓您控制手機"</string>
    <string name="gesture_preference_summary" product="tablet" msgid="4717535378272065510">"快速手勢讓您控制平板電腦"</string>
    <string name="gesture_preference_summary" product="device" msgid="4205941452664950852">"快速手勢讓您控制裝置"</string>
    <string name="double_tap_power_for_camera_title" msgid="64716226816032800">"快速開啟相機"</string>
    <string name="double_tap_power_for_camera_summary" msgid="242037150983277829">"在任何畫面上按開關按鈕兩下，即可快速開啟相機。"</string>
    <string name="double_tap_power_for_camera_suggestion_title" msgid="6500405261202883589">"快速開啟相機"</string>
    <string name="double_twist_for_camera_mode_title" msgid="4877834147983530479">"切換相機鏡頭"</string>
    <string name="double_twist_for_camera_mode_summary" msgid="122977081337563340"></string>
    <string name="double_twist_for_camera_suggestion_title" msgid="4689410222517954869">"自拍更快速"</string>
    <string name="swipe_up_to_switch_apps_title" msgid="2513907834903543667">"在主按鈕上向上滑動"</string>
    <string name="swipe_up_to_switch_apps_summary" msgid="5367798220225997418">"如要切換應用程式，請在主按鈕上向上滑動。再次向上滑動即可查看所有應用程式。此操作適用於任何畫面。您的畫面右下方將不再有 [概覽] 按鈕。"</string>
    <string name="swipe_up_to_switch_apps_suggestion_title" msgid="1465200107913259595">"試按新版主按鈕"</string>
    <string name="swipe_up_to_switch_apps_suggestion_summary" msgid="4825314186907812743">"啟用新手勢即可切換應用程式"</string>
    <string name="ambient_display_title" product="default" msgid="5144814600610448504">"輕按兩下以查看手機"</string>
    <string name="ambient_display_title" product="tablet" msgid="8688795028609563837">"輕按兩下即可查看平板電腦"</string>
    <string name="ambient_display_title" product="device" msgid="3423781975742145894">"輕按兩下即可查看裝置"</string>
    <string name="ambient_display_summary" msgid="8534654210539169707">"輕按螢幕兩下即可查看時間、通知和其他資訊。"</string>
    <string name="ambient_display_pickup_title" product="default" msgid="818688002837687268">"拿起手機後顯示的資料"</string>
    <string name="ambient_display_pickup_title" product="tablet" msgid="4455864282995698097">"提起即可查看平板電腦"</string>
    <string name="ambient_display_pickup_title" product="device" msgid="5380534405773531175">"提起即可查看裝置"</string>
    <string name="ambient_display_wake_screen_title" msgid="4091523525326925790">"喚醒顯示屏"</string>
    <string name="ambient_display_wake_screen_summary" msgid="7046476455581790544"></string>
    <string name="ambient_display_pickup_summary" product="default" msgid="3436302177038243869">"拿起您的手機即可查看時間、通知和其他資訊。"</string>
    <string name="ambient_display_pickup_summary" product="tablet" msgid="4938504160398665156">"拿起您的平板電腦即可查看時間、通知和其他資訊。"</string>
    <string name="ambient_display_pickup_summary" product="device" msgid="4264958533375250254">"拿起您的裝置即可查看時間、通知和其他資訊。"</string>
    <string name="ambient_display_wake_lock_screen_title" msgid="562547995385322349">"喚醒上鎖畫面手勢"</string>
    <string name="ambient_display_wake_lock_screen_summary" product="default" msgid="7758512805102207920"></string>
    <!-- no translation found for ambient_display_tap_screen_title (5458679563086979424) -->
    <skip />
    <!-- no translation found for ambient_display_tap_screen_title (9108878716863882877) -->
    <skip />
    <!-- no translation found for ambient_display_tap_screen_title (7071150656699666085) -->
    <skip />
    <!-- no translation found for ambient_display_tap_screen_summary (8862155601920379979) -->
    <skip />
    <string name="fingerprint_swipe_for_notifications_title" msgid="5816346492253270243">"在指紋感應器滑動以查看通知"</string>
    <string name="fingerprint_gesture_screen_title" msgid="8562169633234041196">"滑動指紋"</string>
    <string name="fingerprint_swipe_for_notifications_summary" product="default" msgid="1770661868393713922">"在手機背面的指紋感應器向下滑動，即可查看通知。"</string>
    <string name="fingerprint_swipe_for_notifications_summary" product="tablet" msgid="902719947767712895">"向下滑動平板電腦背面的指紋感應器，即可查看通知。"</string>
    <string name="fingerprint_swipe_for_notifications_summary" product="device" msgid="5372926094116306647">"向下滑動裝置背面的指紋感應器，即可查看通知。"</string>
    <string name="fingerprint_swipe_for_notifications_suggestion_title" msgid="1677291167470357802">"快速查看通知"</string>
    <string name="gesture_setting_on" msgid="3455094265233870280">"開啟"</string>
    <string name="gesture_setting_off" msgid="5230169535435881894">"關閉"</string>
    <string name="oem_unlock_enable_disabled_summary_bootloader_unlocked" msgid="4265541229765635629">"載入器已解鎖"</string>
    <string name="oem_unlock_enable_disabled_summary_connectivity" msgid="3361344735430813695">"請先連線至互聯網"</string>
    <string name="oem_unlock_enable_disabled_summary_connectivity_or_locked" msgid="2479038689567925511">"連線至互聯網或聯絡您的流動網絡供應商"</string>
    <string name="oem_unlock_enable_disabled_summary_sim_locked_device" msgid="4149387448213399630">"無法在已遭流動網絡供應商鎖定的裝置上啟用"</string>
    <string name="oem_lock_info_message" msgid="9218313722236417510">"請重新啟動裝置以啟用裝置保護功能。"</string>
    <string name="automatic_storage_manager_freed_bytes" msgid="7517560170441007788">"已釋放共 <xliff:g id="SIZE">%1$s</xliff:g>\n\n上次執行時間：<xliff:g id="DATE">%2$s</xliff:g>"</string>
    <string name="web_action_enable_title" msgid="4051513950976670853">"免安裝應用程式"</string>
    <string name="web_action_enable_summary" msgid="3108127559723396382">"即使您沒有安裝應用程式，亦可在應用程式內開啟連結"</string>
    <string name="web_action_section_title" msgid="7364647086538399136">"免安裝應用程式"</string>
    <string name="instant_apps_settings" msgid="8827777916518348213">"免安裝應用程式偏好設定"</string>
    <string name="domain_url_section_title" msgid="7046835219056428883">"已安裝的應用程式"</string>
    <string name="automatic_storage_manager_activation_warning" msgid="6353100011690933254">"您的儲存空間即將由儲存空間管理員管理"</string>
    <string name="account_for_section_header" msgid="5356566418548737121">"<xliff:g id="USER_NAME">%1$s</xliff:g>的帳戶"</string>
    <string name="configure_section_header" msgid="7391183586410814450">"設定"</string>
    <string name="auto_sync_account_title" msgid="898796354710116383">"自動同步處理資料"</string>
    <string name="auto_sync_personal_account_title" msgid="8496263182646100610">"自動同步處理個人資料"</string>
    <string name="auto_sync_work_account_title" msgid="4489172450037434152">"自動同步處理工作資料"</string>
    <string name="auto_sync_account_summary" msgid="692499211629185107">"允許應用程式自動重新整理資料"</string>
    <string name="account_sync_title" msgid="7214747784136106491">"帳戶同步"</string>
    <string name="account_sync_summary_some_on" msgid="3375930757891381175">"<xliff:g id="ID_1">%1$d</xliff:g> 個項目 (共 <xliff:g id="ID_2">%2$d</xliff:g> 個) 的同步功能已開啟"</string>
    <string name="account_sync_summary_all_on" msgid="570431636622254156">"所有項目的同步功能已開啟"</string>
    <string name="account_sync_summary_all_off" msgid="8782409931761182734">"所有項目的同步功能已關閉"</string>
    <string name="enterprise_privacy_settings" msgid="1177106810374146496">"受管理的裝置資料"</string>
    <string name="enterprise_privacy_settings_summary_generic" msgid="5853292305730761128">"由您的機構管理的變更和設定"</string>
    <string name="enterprise_privacy_settings_summary_with_name" msgid="4266234968317996188">"由「<xliff:g id="ORGANIZATION_NAME">%s</xliff:g>」管理的變更和設定"</string>
    <string name="enterprise_privacy_header" msgid="7402406406883832509">"為讓您存取工作資料，您的機構可能會在裝置上變更設定和安裝軟件。\n\n如要瞭解詳情，請與您機構的管理員聯絡。"</string>
    <string name="enterprise_privacy_exposure_category" msgid="7313392680107938517">"您機構可查看的資訊類型"</string>
    <string name="enterprise_privacy_exposure_changes_category" msgid="9079283547182933771">"您機構管理員作出的變更"</string>
    <string name="enterprise_privacy_device_access_category" msgid="5423434164248819058">"您對此裝置的存取權"</string>
    <string name="enterprise_privacy_enterprise_data" msgid="2773968662865848413">"與您工作帳戶相關聯的資料，例如電郵和日曆"</string>
    <string name="enterprise_privacy_installed_packages" msgid="2313698828178764590">"您裝置上的應用程式清單"</string>
    <string name="enterprise_privacy_usage_stats" msgid="4398411405572759370">"每個應用程式的使用時間和數據用量"</string>
    <string name="enterprise_privacy_network_logs" msgid="161722817268849590">"最近的網絡流量記錄"</string>
    <string name="enterprise_privacy_bug_reports" msgid="843225086779037863">"最新的錯誤報告"</string>
    <string name="enterprise_privacy_security_logs" msgid="5377362481617301074">"最新的安全性記錄"</string>
    <string name="enterprise_privacy_none" msgid="7706621148858381189">"無"</string>
    <string name="enterprise_privacy_enterprise_installed_packages" msgid="6353757812144878828">"已安裝的應用程式"</string>
    <string name="enterprise_privacy_apps_count_estimation_info" msgid="7433213592572082606">"應用程式數量為估計值，其中可能不包括在「Play 商店」以外安裝的應用程式。"</string>
    <plurals name="enterprise_privacy_number_packages_lower_bound" formatted="false" msgid="3005116533873542976">
      <item quantity="other">最少 <xliff:g id="COUNT_1">%d</xliff:g> 個應用程式</item>
      <item quantity="one">最少 <xliff:g id="COUNT_0">%d</xliff:g> 個應用程式</item>
    </plurals>
    <string name="enterprise_privacy_location_access" msgid="4158197200885270634">"位置資訊權限"</string>
    <string name="enterprise_privacy_microphone_access" msgid="5717375623568864441">"麥克風權限"</string>
    <string name="enterprise_privacy_camera_access" msgid="4858146118537519375">"相機權限"</string>
    <string name="enterprise_privacy_enterprise_set_default_apps" msgid="3288495615791128724">"預設應用程式"</string>
    <plurals name="enterprise_privacy_number_packages" formatted="false" msgid="2765037387436064893">
      <item quantity="other"><xliff:g id="COUNT_1">%d</xliff:g> 個應用程式</item>
      <item quantity="one"><xliff:g id="COUNT_0">%d</xliff:g> 個應用程式</item>
    </plurals>
    <string name="enterprise_privacy_input_method" msgid="6531350246850814920">"預設鍵盤"</string>
    <string name="enterprise_privacy_input_method_name" msgid="4941106433683067953">"已設定為「<xliff:g id="APP_LABEL">%s</xliff:g>」"</string>
    <string name="enterprise_privacy_always_on_vpn_device" msgid="4409098287763221215">"已開啟「永久連線的 VPN」"</string>
    <string name="enterprise_privacy_always_on_vpn_personal" msgid="9217774730260037434">"已開啟您個人設定檔中的「永久連線的 VPN」"</string>
    <string name="enterprise_privacy_always_on_vpn_work" msgid="7244472958208315814">"已開啟您工作設定檔中的「永久連線的 VPN」"</string>
    <string name="enterprise_privacy_global_http_proxy" msgid="7936664553416257333">"已設定全域 HTTP Proxy"</string>
    <string name="enterprise_privacy_ca_certs_device" msgid="2019652712782510262">"信任的憑證"</string>
    <string name="enterprise_privacy_ca_certs_personal" msgid="2279084820904076599">"您個人設定檔中信任的憑證"</string>
    <string name="enterprise_privacy_ca_certs_work" msgid="6187377647815301809">"您工作設定檔中信任的憑證"</string>
    <plurals name="enterprise_privacy_number_ca_certs" formatted="false" msgid="526375234629534165">
      <item quantity="other">最少 <xliff:g id="COUNT_1">%d</xliff:g> 個 CA 憑證</item>
      <item quantity="one">最少 <xliff:g id="COUNT_0">%d</xliff:g> 個 CA 憑證</item>
    </plurals>
    <string name="enterprise_privacy_lock_device" msgid="8791656477097208540">"管理員可以將裝置上鎖和重設密碼"</string>
    <string name="enterprise_privacy_wipe_device" msgid="2821960015797241790">"管理員可以刪除所有裝置資料"</string>
    <string name="enterprise_privacy_failed_password_wipe_device" msgid="1001255609345002878">"輸入錯誤密碼的次數上限；如果超出此上限，系統將刪除所有裝置資料"</string>
    <string name="enterprise_privacy_failed_password_wipe_work" msgid="4040565826652951057">"輸入錯誤密碼的次數上限；如果超出此上限，系統將刪除工作設定檔資料"</string>
    <plurals name="enterprise_privacy_number_failed_password_wipe" formatted="false" msgid="5279099270351036696">
      <item quantity="other"><xliff:g id="COUNT_1">%d</xliff:g> 次嘗試</item>
      <item quantity="one"><xliff:g id="COUNT_0">%d</xliff:g> 次嘗試</item>
    </plurals>
    <string name="do_disclosure_generic" msgid="8653670456990823307">"此裝置由您的機構管理。"</string>
    <string name="do_disclosure_with_name" msgid="1141081465968481380">"此裝置由 <xliff:g id="ORGANIZATION_NAME">%s</xliff:g> 管理。"</string>
    <string name="do_disclosure_learn_more_separator" msgid="3558079393757238670">" "</string>
    <string name="learn_more" msgid="2623878455042103404">"瞭解詳情"</string>
    <plurals name="default_camera_app_title" formatted="false" msgid="1134677050353971363">
      <item quantity="other">相機應用程式</item>
      <item quantity="one">相機應用程式</item>
    </plurals>
    <string name="default_calendar_app_title" msgid="3545972964391065220">"日曆應用程式"</string>
    <string name="default_contacts_app_title" msgid="3497370557378660098">"通訊錄應用程式"</string>
    <plurals name="default_email_app_title" formatted="false" msgid="42826975161049245">
      <item quantity="other">電子郵件用戶端應用程式</item>
      <item quantity="one">電子郵件用戶端應用程式</item>
    </plurals>
    <string name="default_map_app_title" msgid="7560143381633608567">"地圖應用程式"</string>
    <plurals name="default_phone_app_title" formatted="false" msgid="6714041230953195024">
      <item quantity="other">手機應用程式</item>
      <item quantity="one">手機應用程式</item>
    </plurals>
    <string name="app_names_concatenation_template_2" msgid="4309216198909946380">"<xliff:g id="FIRST_APP_NAME">%1$s</xliff:g>、<xliff:g id="SECOND_APP_NAME">%2$s</xliff:g>"</string>
    <string name="app_names_concatenation_template_3" msgid="8949045544491604376">"<xliff:g id="FIRST_APP_NAME">%1$s</xliff:g>、<xliff:g id="SECOND_APP_NAME">%2$s</xliff:g>、<xliff:g id="THIRD_APP_NAME">%3$s</xliff:g>"</string>
    <string name="storage_photos_videos" msgid="319854636702241898">"相片和影片"</string>
    <string name="storage_music_audio" msgid="789779084825206838">"音樂和音訊"</string>
    <string name="storage_games" msgid="7703159201697117621">"遊戲"</string>
    <string name="storage_other_apps" msgid="5524321740031718083">"其他應用程式"</string>
    <string name="storage_files" msgid="8581083146777364063">"檔案"</string>
    <string name="storage_size_large_alternate" msgid="3395208658399637645">"<xliff:g id="NUMBER">^1</xliff:g>"<small>" "<font size="20">"<xliff:g id="UNIT">^2</xliff:g>"</font></small>""</string>
    <string name="storage_volume_total" msgid="3499221850532701342">"已使用 (共 <xliff:g id="TOTAL">%1$s</xliff:g>)"</string>
    <string name="storage_percent_full" msgid="6095012055875077036">"已使用"</string>
    <string name="clear_instant_app_data" msgid="2004222610585890909">"清除應用程式"</string>
    <string name="clear_instant_app_confirmation" msgid="7451671214898856857">"您要移除此免安裝應用程式嗎？"</string>
    <string name="launch_instant_app" msgid="391581144859010499">"開啟"</string>
    <string name="game_storage_settings" msgid="3410689937046696557">"遊戲"</string>
    <string name="audio_files_title" msgid="4777048870657911307">"音訊檔案"</string>
    <string name="app_info_storage_title" msgid="5554719444625611987">"已使用的儲存空間"</string>
    <string name="webview_uninstalled_for_user" msgid="1819903169194420983">"(已為使用者 (<xliff:g id="USER">%s</xliff:g>) 解除安裝)"</string>
    <string name="webview_disabled_for_user" msgid="1216426047631256825">"(已為使用者<xliff:g id="USER">%s</xliff:g>停用)"</string>
    <string name="autofill_app" msgid="7338387238377914374">"自動填入服務"</string>
    <string name="autofill_keywords" msgid="7485591824120812710">"自動, 填入, 自動填入"</string>
    <string name="autofill_confirmation_message" msgid="2784869528908005194">"&lt;b&gt;請確定您信任此應用程式&lt;/b&gt; &lt;br/&gt; &lt;br/&gt; &lt;xliff:g id=app_name example=Google Autofill&gt;%1$s&lt;/xliff:g&gt; 應用程式會根據您畫面上的內容判斷可自動填入的資料。"</string>
    <string name="debug_autofill_category" msgid="8050326960545979035">"自動填入"</string>
    <string name="autofill_logging_level_title" msgid="899483289251346778">"記錄等級"</string>
    <string name="autofill_max_partitions" msgid="7590272120101271461">"每個工作階段的要求數量上限"</string>
    <string name="autofill_max_visible_datasets" msgid="4531033613378881109">"數據集顯示上限"</string>
    <string name="autofill_reset_developer_options" msgid="5819016237049525099">"重設為預設值"</string>
    <string name="autofill_reset_developer_options_complete" msgid="7548288932341619412">"自動填入開發人員選項已重設"</string>
    <string name="device_theme" msgid="4571803018917608588">"裝置主題"</string>
    <string name="default_theme" msgid="7085644992078579076">"預設"</string>
    <string name="show_operator_name_title" msgid="805135053530442951">"網絡名稱"</string>
    <string name="show_operator_name_summary" msgid="5962567590205757550">"在狀態列中顯示網絡名稱"</string>
    <string name="storage_manager_indicator" msgid="1516810749625915020">"儲存空間管理員：<xliff:g id="STATUS">^1</xliff:g>"</string>
    <string name="storage_manager_indicator_off" msgid="7488057587180724388">"關閉"</string>
    <string name="storage_manager_indicator_on" msgid="8625551710194584733">"開啟"</string>
    <string name="install_type_instant" msgid="3174425974536078647">"免安裝應用程式"</string>
    <string name="automatic_storage_manager_deactivation_warning" msgid="5605210730828410482">"要停用儲存空間管理員嗎？"</string>
    <string name="storage_movies_tv" msgid="5498394447562086890">"電影和電視應用程式"</string>
    <string name="carrier_provisioning" msgid="4398683675591893169">"流動網絡供應商佈建資料"</string>
    <string name="trigger_carrier_provisioning" msgid="3434865918009286187">"觸發流動網絡供應商佈建程序"</string>
    <string name="zen_suggestion_title" msgid="798067603460192693">"更新請勿騷擾模式"</string>
    <string name="zen_suggestion_summary" msgid="5928686804697233014">"暫停通知，助您保持專注"</string>
    <string name="disabled_low_ram_device" msgid="3751578499721173344">"這部裝置不支援此功能"</string>
    <string name="enable_gnss_raw_meas_full_tracking" msgid="1294470289520660584">"強制啟用完整的 GNSS 測量資料"</string>
    <string name="enable_gnss_raw_meas_full_tracking_summary" msgid="496344699046454200">"在停用工作週期的情況下追蹤所有 GNSS 星座圖和頻率"</string>
    <string name="allow_background_activity_starts" msgid="4121456477541603005">"允許啟動背景活動"</string>
    <string name="allow_background_activity_starts_summary" msgid="6837591829176921245">"允許啟動所有背景活動"</string>
    <string name="show_first_crash_dialog" msgid="8889957119867262599">"一律顯示當機對話框"</string>
    <string name="show_first_crash_dialog_summary" msgid="703224456285060428">"在每次應用程式當機時顯示對話框"</string>
    <string name="angle_enabled_app" msgid="1841862539745838255">"選取支援 ANGLE 的應用程式"</string>
    <string name="angle_enabled_app_not_set" msgid="864740024581634768">"尚未設定支援 ANGLE 的應用程式"</string>
    <string name="angle_enabled_app_set" msgid="226015765615525056">"支援 ANGLE 的應用程式：<xliff:g id="APP_NAME">%1$s</xliff:g>"</string>
    <string name="gup_dashboard_title" msgid="6365053025908111197">"遊戲更新套件偏好設定"</string>
    <string name="gup_dashboard_summary" msgid="7454221684538769577">"修改「遊戲更新套件」設定"</string>
    <!-- no translation found for gup_all_apps_switch_title (8071650410524064369) -->
    <skip />
    <string name="gup_app_preference_title" msgid="7176388161899486800">"選取顯示卡驅動程式"</string>
    <string name="gup_app_preference_default" msgid="7995039180348956109">"預設"</string>
    <string name="gup_app_preference_gup" msgid="5605778469372613985">"遊戲更新套件"</string>
    <string name="gup_app_preference_system" msgid="5701853677984004799">"系統顯示卡驅動程式"</string>
    <!-- no translation found for gup_app_preference_values:0 (8465947040872291983) -->
    <!-- no translation found for gup_app_preference_values:1 (2528348813076808406) -->
    <!-- no translation found for gup_app_preference_values:2 (1224045073126150618) -->
    <string name="unsupported_setting_summary" product="default" msgid="11246953620654225">"此手機不支援這項設定"</string>
    <string name="unsupported_setting_summary" product="tablet" msgid="6328431665635673717">"此平板電腦不支援這項設定"</string>
    <string name="unsupported_setting_summary" product="device" msgid="2348970994972110886">"此裝置不支援這項設定"</string>
    <string name="disabled_for_user_setting_summary" msgid="3388525317680711262">"目前的使用者無法變更設定"</string>
    <string name="disabled_dependent_setting_summary" msgid="8291322239940946902">"必須一併變更其他設定"</string>
    <string name="unknown_unavailability_setting_summary" msgid="4589584678033059435">"無法變更設定"</string>
    <string name="my_device_info_account_preference_title" msgid="342933638925781861">"帳戶"</string>
    <string name="my_device_info_device_name_preference_title" msgid="7104085224684165324">"裝置名稱"</string>
    <string name="change_wifi_state_title" msgid="3261945855372885427">"Wi-Fi 控制"</string>
    <string name="change_wifi_state_app_detail_switch" msgid="7942268646980694224">"允許應用程式控制 Wi-Fi"</string>
    <string name="change_wifi_state_app_detail_summary" msgid="8434262633905502679">"允許這個應用程式開啟或關閉 Wi-Fi，掃瞄和連線至 Wi-Fi 網絡、新增或移除網絡，或啟動僅限本機的熱點"</string>
    <string name="media_output_title" msgid="115223550977351699">"播放媒體的裝置"</string>
    <string name="media_output_default_summary" msgid="8115153381240348279">"此裝置"</string>
    <string name="media_output_summary" product="default" msgid="6839458453831567167">"手機"</string>
    <string name="media_output_summary" product="tablet" msgid="7217221078578554515">"平板電腦"</string>
    <string name="media_output_summary" product="device" msgid="5677420090811068649">"裝置"</string>
    <string name="media_out_summary_ongoing_call_state" msgid="3533731701018680693">"通話時無法使用"</string>
    <string name="media_output_summary_unavailable" msgid="7970304720507697019">"無法使用"</string>
    <string name="take_call_on_title" msgid="6066362463436122655">"接聽來電時使用的裝置"</string>
    <string name="cannot_change_apn_toast" msgid="4652498125702594916">"無法變更此 APN。"</string>
    <string name="battery_suggestion_title" product="tablet" msgid="752439050748267917">"延長平板電腦的電池壽命"</string>
    <string name="battery_suggestion_title" product="device" msgid="1507272328369733005">"延長裝置的電池壽命"</string>
    <string name="battery_suggestion_title" product="default" msgid="4038053023336285165">"延長手機的電池壽命"</string>
    <string name="battery_suggestion_summary" msgid="4585677159811722359"></string>
    <string name="gesture_prevent_ringing_screen_title" msgid="7840226017975251549">"阻止鈴聲"</string>
    <string name="gesture_prevent_ringing_title" msgid="5961391929839748111">"同時按下電源和調高音量按鈕以"</string>
    <string name="gesture_prevent_ringing_sound_title" msgid="5724512060316688779">"阻止鈴聲的捷徑"</string>
    <string name="prevent_ringing_option_vibrate" msgid="7286821846542822661">"震動"</string>
    <string name="prevent_ringing_option_mute" msgid="7551545579059879853">"靜音"</string>
    <string name="prevent_ringing_option_none" msgid="4656046650769569175">"不執行任何操作"</string>
    <string name="prevent_ringing_option_vibrate_summary" msgid="1157524435626890116">"開啟 (震動)"</string>
    <string name="prevent_ringing_option_mute_summary" msgid="4472465110708640980">"開啟 (靜音)"</string>
    <string name="prevent_ringing_option_none_summary" msgid="5013718946609276137">"關閉"</string>
    <string name="pref_title_network_details" msgid="7186418845727358964">"網絡詳細資料"</string>
    <string name="about_phone_device_name_warning" msgid="8885670415541365348">"您的裝置名稱會在手機的應用程式上顯示。當您連接藍牙裝置或設定 Wi-Fi 熱點時，其他人亦可能會看到您的裝置名稱。"</string>
    <string name="devices_title" msgid="7701726109334110391">"裝置"</string>
    <string name="homepage_all_settings" msgid="1245540304900512919">"所有設定"</string>
    <string name="homepage_personal_settings" msgid="1570415428680432319">"建議"</string>
    <string name="choose_network_title" msgid="5702586742615861037">"選擇網絡"</string>
    <string name="network_disconnected" msgid="2933191767567503504">"連接已中斷"</string>
    <string name="network_connected" msgid="4943925032253989621">"已連接"</string>
    <string name="network_connecting" msgid="76404590784733557">"連接中…"</string>
    <string name="network_could_not_connect" msgid="1113813392274155369">"無法連接"</string>
    <string name="empty_networks_list" msgid="2578752112731781190">"找不到網絡。"</string>
    <string name="network_query_error" msgid="7487714485362598410">"找不到網絡，請再試一次。"</string>
    <string name="forbidden_network" msgid="4626592887509826545">"(禁止)"</string>
    <string name="no_sim_card" msgid="1360669528113557381">"沒有 SIM 卡"</string>
    <string name="enhanced_4g_lte_mode_title_variant" msgid="758804404006513787">"進階通話"</string>
    <string name="preferred_network_mode_wcdma_perf_summary" msgid="3956515670308744433">"首選網絡模式：首選 WCDMA"</string>
    <string name="preferred_network_mode_gsm_only_summary" msgid="5225727680228194864">"首選網絡模式：僅限 GSM"</string>
    <string name="preferred_network_mode_wcdma_only_summary" msgid="8956197584659205699">"首選網絡模式：僅限 WCDMA"</string>
    <string name="preferred_network_mode_gsm_wcdma_summary" msgid="4290654515569144276">"首選網絡模式：GSM/WCDMA"</string>
    <string name="preferred_network_mode_cdma_summary" msgid="854981096234906594">"首選網絡模式：CDMA"</string>
    <string name="preferred_network_mode_cdma_evdo_summary" msgid="2578065433446506616">"首選網絡模式：CDMA/EvDo"</string>
    <string name="preferred_network_mode_cdma_only_summary" msgid="6604102246309629962">"首選網絡模式：僅限 CDMA"</string>
    <string name="preferred_network_mode_evdo_only_summary" msgid="7558385602277592784">"首選網絡模式：僅限 EvDo"</string>
    <string name="preferred_network_mode_cdma_evdo_gsm_wcdma_summary" msgid="1742638677806401815">"首選網絡模式：CDMA/EvDo/GSM/WCDMA"</string>
    <string name="preferred_network_mode_lte_summary" msgid="8528755811985330696">"首選網絡模式：LTE"</string>
    <string name="preferred_network_mode_lte_gsm_wcdma_summary" msgid="6632007438739933645">"首選網絡模式：GSM/WCDMA/LTE"</string>
    <string name="preferred_network_mode_lte_cdma_evdo_summary" msgid="5464960267483576515">"首選網絡模式：CDMA+LTE/EVDO"</string>
    <string name="preferred_network_mode_global_summary" msgid="8552400100470153638">"首選網絡模式：全球"</string>
    <string name="preferred_network_mode_lte_wcdma_summary" msgid="8037915274486919940">"首選網絡模式：LTE/WCDMA"</string>
    <string name="preferred_network_mode_lte_gsm_umts_summary" msgid="104110625441127919">"首選網絡模式：LTE/GSM/UMTS"</string>
    <string name="preferred_network_mode_lte_cdma_summary" msgid="2561159741461407053">"首選網絡模式：LTE/CDMA"</string>
    <string name="preferred_network_mode_tdscdma_summary" msgid="1111689194136766011">"首選網絡模式：TDSCDMA"</string>
    <string name="preferred_network_mode_tdscdma_wcdma_summary" msgid="4272515966019344433">"首選網絡模式：TDSCDMA/WCDMA"</string>
    <string name="preferred_network_mode_lte_tdscdma_summary" msgid="3138210224248737600">"首選網絡模式：LTE/TDSCDMA"</string>
    <string name="preferred_network_mode_tdscdma_gsm_summary" msgid="7575595856957063853">"首選網絡模式：TDSCDMA/GSM"</string>
    <string name="preferred_network_mode_lte_tdscdma_gsm_summary" msgid="1512046749970721629">"首選網絡模式：LTE/GSM/TDSCDMA"</string>
    <string name="preferred_network_mode_tdscdma_gsm_wcdma_summary" msgid="1038314909945393905">"首選網絡模式：TDSCDMA/GSM/WCDMA"</string>
    <string name="preferred_network_mode_lte_tdscdma_wcdma_summary" msgid="3277980364222159279">"首選網絡模式：LTE/TDSCDMA/WCDMA"</string>
    <string name="preferred_network_mode_lte_tdscdma_gsm_wcdma_summary" msgid="1572937828071126891">"首選網絡模式：LTE/TDSCDMA/GSM/WCDMA"</string>
    <string name="preferred_network_mode_tdscdma_cdma_evdo_gsm_wcdma_summary" msgid="8393145171649288912">"首選網絡模式：TDSCDMA/CDMA/EvDo/GSM/WCDMA"</string>
    <string name="preferred_network_mode_lte_tdscdma_cdma_evdo_gsm_wcdma_summary" msgid="5544016990994809932">"首選網絡模式：LTE/TDSCDMA/CDMA/EvDo/GSM/WCDMA"</string>
    <string name="network_lte" msgid="1287709529829131860">"LTE (建議)"</string>
    <string name="network_4G" msgid="8611758013994499559">"4G (建議)"</string>
    <string name="network_global" msgid="959947774831178632">"全球"</string>
    <string name="label_available" msgid="1731547832803057893">"可用的網絡"</string>
    <string name="load_networks_progress" msgid="7709402068413190831">"正在搜尋…"</string>
    <string name="register_on_network" msgid="766516026652295941">"正在註冊<xliff:g id="NETWORK">%s</xliff:g>…"</string>
    <string name="not_allowed" msgid="1667079919821581706">"您的 SIM 卡無法連接這個網絡。"</string>
    <string name="connect_later" msgid="978991102125216741">"目前無法連接這個網絡，請稍後再試。"</string>
    <string name="registration_done" msgid="4573820010512184521">"已在網絡上註冊。"</string>
    <string name="select_automatically" msgid="7318032984017853975">"自動選取網絡"</string>
    <string name="carrier_settings_title" msgid="3503012527671299886">"流動網絡供應商設定"</string>
    <string name="cdma_lte_data_service" msgid="8507044148856536098">"設定數據服務"</string>
    <string name="mobile_data_settings_title" msgid="7674604042461065482">"流動數據"</string>
    <string name="mobile_data_settings_summary" msgid="2708261377199805404">"使用流動網絡存取數據"</string>
    <!-- no translation found for mobile_network_summary_add_a_network (9148476748420654283) -->
    <skip />
    <!-- no translation found for mobile_network_summary_count (4505694491027023039) -->
    <!-- no translation found for mobile_network_list_add_more (4000806369124701679) -->
    <skip />
    <!-- no translation found for mobile_network_active_sim (8034468461940321166) -->
    <skip />
    <!-- no translation found for mobile_network_inactive_sim (5611153524222529180) -->
    <skip />
    <!-- no translation found for mobile_network_active_esim (4253830619317882982) -->
    <skip />
    <!-- no translation found for mobile_network_inactive_esim (5605993700944852351) -->
    <skip />
    <string name="preferred_network_mode_title" msgid="6505630109389684100">"首選網絡類型"</string>
    <string name="preferred_network_mode_summary" msgid="1216219115667163264">"更改網絡操作模式"</string>
    <string name="preferred_network_mode_dialogtitle" msgid="849254040214447984">"首選網絡類型"</string>
    <string name="carrier_settings_euicc" msgid="8658562169133242581">"流動網絡供應商"</string>
    <string name="call_category" msgid="8108654745239563833">"通話"</string>
    <string name="video_calling_settings_title" msgid="8153216918491498505">"流動網絡供應商視像通話"</string>
    <string name="cdma_system_select_title" msgid="7210256688912895790">"系統選擇"</string>
    <string name="cdma_system_select_summary" msgid="3413863051181111941">"更改 CDMA 漫遊模式"</string>
    <string name="cdma_system_select_dialogtitle" msgid="1198883288864916563">"系統選擇"</string>
    <string name="network_operator_category" msgid="8451238364605724918">"網絡"</string>
    <string name="network_select_title" msgid="8394621216255081026">"網絡"</string>
    <string name="cdma_subscription_title" msgid="1473189596933979467">"CDMA 訂閱"</string>
    <string name="cdma_subscription_summary" msgid="7191590908367194209">"在 RUIM/SIM 和 NV 之間切換"</string>
    <string name="cdma_subscription_dialogtitle" msgid="9153005469617575361">"訂閱"</string>
    <string name="register_automatically" msgid="518185886971595020">"自動註冊…"</string>
    <string name="roaming_alert_title" msgid="7458177294163751484">"要允許數據漫遊嗎？"</string>
    <string name="roaming_check_price_warning" msgid="4979418631753681300">"請聯絡您的網絡供應商查詢定價。"</string>
    <string name="mobile_data_usage_title" msgid="7862429216994894656">"應用程式數據用量"</string>
    <string name="mobile_network_mode_error" msgid="4784347953600013818">"網絡模式 <xliff:g id="NETWORKMODEID">%1$d</xliff:g> 無效。忽略。"</string>
    <string name="mobile_network_apn_title" msgid="7610812642954395440">"接入點名稱 (APN)"</string>
    <string name="manual_mode_disallowed_summary" msgid="2085670341790561153">"無法在連接至<xliff:g id="CARRIER">%1$s</xliff:g>時使用"</string>
    <string name="emergency_info_contextual_card_summary" msgid="7993926837251874514">"醫療資訊、緊急聯絡人"</string>
    <string name="see_more" msgid="5953815986207345223">"查看更多"</string>
    <string name="see_less" msgid="1250265310929558370">"顯示較少"</string>
    <string name="network_connection_request_dialog_title" msgid="970961351415084638">"選擇裝置"</string>
    <string name="network_connection_timeout_dialog_message" msgid="3711556077945728716">"找不到任何裝置。請確保裝置已開啟，並可連接網絡。"</string>
    <string name="network_connection_timeout_dialog_ok" msgid="8924405960181020156">"請再試一次"</string>
    <string name="network_connection_errorstate_dialog_message" msgid="6953778550775646710">"發生錯誤。應用程式已取消選擇裝置的要求。"</string>
    <plurals name="show_bluetooth_devices" formatted="false" msgid="1715020480026568408">
      <item quantity="other">已連接 <xliff:g id="NUMBER_DEVICE_COUNT_1">%1$d</xliff:g> 部裝置</item>
      <item quantity="one">已連接 <xliff:g id="NUMBER_DEVICE_COUNT_0">%1$d</xliff:g> 部裝置</item>
    </plurals>
    <string name="no_bluetooth_devices" msgid="861861879657732058">"沒有藍牙裝置"</string>
    <string name="settings_panel_title" msgid="4688575606213055744">"設定面板"</string>
    <string name="internet_connectivity_panel_title" msgid="721392242301676444">"互聯網連線"</string>
    <string name="volume_connectivity_panel_title" msgid="9192664643867101356">"音量"</string>
    <string name="force_desktop_mode" msgid="4303240595324847998">"強制執行桌面模式"</string>
    <string name="force_desktop_mode_summary" msgid="6259798246015387202">"在次要顯示屏強制執行實驗版桌面模式"</string>
<<<<<<< HEAD
    <string name="qtifeedback_settings_title">硬件反饋</string>
    <string name="qtifeedback_settings_subtitle">Qualcomm Technologies, Inc 報告</string>
=======
    <string name="hwui_force_dark_title" msgid="2466919877609396257">"取代強制暗光模式"</string>
    <string name="hwui_force_dark_summary" msgid="8705328793382981780">"取代永遠啟用強制暗光模式的設定"</string>
    <string name="privacy_dashboard_title" msgid="2458407399263943923">"私隱"</string>
    <string name="privacy_dashboard_summary" msgid="7784809147411674104">"權限, 活動控制項, 畫面顯示的資料"</string>
    <string name="contextual_card_dismiss_remove" msgid="2813670241047194713">"移除"</string>
    <string name="contextual_card_dismiss_keep" msgid="2230740610451447340">"保留"</string>
    <string name="contextual_card_dismiss_confirm_message" msgid="5507487987591500742">"要移除這項建議嗎？"</string>
    <string name="low_storage_summary" msgid="2077564126033530">"儲存空間不足。已使用 <xliff:g id="PERCENTAGE">%1$s</xliff:g>，剩餘 <xliff:g id="FREE_SPACE">%2$s</xliff:g>"</string>
    <string name="contextual_card_feedback_send" msgid="2996691837358030021">"傳送意見"</string>
    <string name="contextual_card_feedback_confirm_message" msgid="8115454795160804779">"您願意就這個建議為我們提供意見嗎？"</string>
    <string name="copyable_slice_toast" msgid="2924110841440836023">"「<xliff:g id="COPY_CONTENT">%1$s</xliff:g>」已複製到剪貼簿。"</string>
    <string name="search_bar_account_avatar_content_description" msgid="4718261366290530792"></string>
    <!-- no translation found for gesture_skip_title (2092825906479683162) -->
    <skip />
    <!-- no translation found for gesture_silence_title (8991427657123202574) -->
    <skip />
>>>>>>> 200d0d49
</resources><|MERGE_RESOLUTION|>--- conflicted
+++ resolved
@@ -4354,10 +4354,6 @@
     <string name="volume_connectivity_panel_title" msgid="9192664643867101356">"音量"</string>
     <string name="force_desktop_mode" msgid="4303240595324847998">"強制執行桌面模式"</string>
     <string name="force_desktop_mode_summary" msgid="6259798246015387202">"在次要顯示屏強制執行實驗版桌面模式"</string>
-<<<<<<< HEAD
-    <string name="qtifeedback_settings_title">硬件反饋</string>
-    <string name="qtifeedback_settings_subtitle">Qualcomm Technologies, Inc 報告</string>
-=======
     <string name="hwui_force_dark_title" msgid="2466919877609396257">"取代強制暗光模式"</string>
     <string name="hwui_force_dark_summary" msgid="8705328793382981780">"取代永遠啟用強制暗光模式的設定"</string>
     <string name="privacy_dashboard_title" msgid="2458407399263943923">"私隱"</string>
@@ -4374,5 +4370,6 @@
     <skip />
     <!-- no translation found for gesture_silence_title (8991427657123202574) -->
     <skip />
->>>>>>> 200d0d49
+    <string name="qtifeedback_settings_title">硬件反饋</string>
+    <string name="qtifeedback_settings_subtitle">Qualcomm Technologies, Inc 報告</string>
 </resources>