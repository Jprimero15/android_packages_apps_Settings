<?xml version="1.0" encoding="UTF-8"?>
<!--  Copyright (C) 2007 The Android Open Source Project

     Licensed under the Apache License, Version 2.0 (the "License");
     you may not use this file except in compliance with the License.
     You may obtain a copy of the License at

          http://www.apache.org/licenses/LICENSE-2.0

     Unless required by applicable law or agreed to in writing, software
     distributed under the License is distributed on an "AS IS" BASIS,
     WITHOUT WARRANTIES OR CONDITIONS OF ANY KIND, either express or implied.
     See the License for the specific language governing permissions and
     limitations under the License.
 -->

<resources xmlns:android="http://schemas.android.com/apk/res/android"
    xmlns:xliff="urn:oasis:names:tc:xliff:document:1.2">
    <string name="yes" msgid="1999566976857398962">"是"</string>
    <string name="no" msgid="5541738710521607130">"否"</string>
    <string name="create" msgid="986997212165228751">"建立"</string>
    <string name="allow" msgid="3763244945363657722">"允許"</string>
    <string name="deny" msgid="7326117222944479942">"拒絕"</string>
    <string name="device_info_default" msgid="1406619232867343310">"未知"</string>
    <plurals name="show_dev_countdown" formatted="false" msgid="1646187747875476269">
      <item quantity="other">您只需完成 <xliff:g id="STEP_COUNT_1">%1$d</xliff:g> 個步驟，即可成為開發人員。</item>
      <item quantity="one">您只需完成 <xliff:g id="STEP_COUNT_0">%1$d</xliff:g> 個步驟，即可成為開發人員。</item>
    </plurals>
    <string name="show_dev_on" msgid="2840850085134853754">"您現已成為開發人員！"</string>
    <string name="show_dev_already" msgid="7041756429707644630">"不需要了，您已經是開發人員。"</string>
    <string name="dev_settings_disabled_warning" msgid="6971867026249671244">"請先啟用開發人員選項。"</string>
    <string name="header_category_wireless_networks" msgid="303445626075235229">"無線與網絡"</string>
    <string name="header_category_system" msgid="1665516346845259058">"系統"</string>
    <string name="radioInfo_service_in" msgid="9088637745836646271">"服務中"</string>
    <string name="radioInfo_service_out" msgid="1868347333892403287">"沒有服務"</string>
    <string name="radioInfo_service_emergency" msgid="6838935881091760942">"只可撥打緊急電話"</string>
    <string name="radioInfo_service_off" msgid="6184928420860868571">"無線電已關閉"</string>
    <string name="radioInfo_roaming_in" msgid="8892550453644088692">"漫遊"</string>
    <string name="radioInfo_roaming_not" msgid="3137594549464975054">"沒有使用漫遊"</string>
    <string name="radioInfo_data_disconnected" msgid="362604130117666924">"已中斷連線"</string>
    <string name="radioInfo_data_connecting" msgid="7280819598028917888">"連線中"</string>
    <string name="radioInfo_data_connected" msgid="8816467971633020141">"已連線"</string>
    <string name="radioInfo_data_suspended" msgid="2001254415431299603">"已暫停"</string>
    <string name="radioInfo_unknown" msgid="2892562356748600367">"不明"</string>
    <string name="sdcard_unmount" product="nosdcard" msgid="1816306320988638382">"卸載 USB 儲存裝置"</string>
    <string name="sdcard_unmount" product="default" msgid="8078570285871053815">"卸載 SD 卡"</string>
    <string name="sdcard_format" product="nosdcard" msgid="3248760426252305366">"清除 USB 儲存裝置資料"</string>
    <string name="sdcard_format" product="default" msgid="3676635435136326182">"清除 SD 記憶卡資料"</string>
    <string name="preview_pager_content_description" msgid="3762247188224576303">"預覽"</string>
    <string name="preview_page_indicator_content_description" msgid="2790254666634885865">"預覽第 <xliff:g id="CURRENT_PAGE">%1$d</xliff:g> 頁 (共 <xliff:g id="NUM_PAGES">%2$d</xliff:g> 頁)"</string>
    <string name="font_size_summary" msgid="1296835853522566260">"縮小或放大畫面上的文字。"</string>
    <string name="font_size_make_smaller_desc" msgid="4978038055549590140">"縮小"</string>
    <string name="font_size_make_larger_desc" msgid="5583046033381722247">"放大"</string>
    <string name="font_size_preview_text_headline" msgid="1173103737980511652">"範例文字"</string>
    <string name="font_size_preview_text_title" msgid="6363561029914452382">"《綠野仙蹤》"</string>
    <string name="font_size_preview_text_subtitle" msgid="5806349524325544614">"第 11 章：奧茲國的奇妙翡翠城"</string>
    <string name="font_size_preview_text_body" msgid="3323732544011097199">"即使戴著綠色眼鏡保護雙眼，桃樂絲和她的朋友一開始還是被這座奇妙城市的耀眼光芒照得目眩神迷。街道兩旁都是以碧綠大理石砌成的美麗房屋，到處鑲滿閃閃發亮的翡翠。她們走過的路面同樣以碧綠大理石鋪砌而成，石板與石板之間鑲有一排排緊密相連的翡翠，在陽光的照耀下閃閃發亮。房屋的窗戶鑲嵌著翠綠玻璃，城市上空呈現淡綠色，就連陽光也散發著綠色光芒。\n\n路上有很多行人，不論男女老幼都穿著綠色衣服，甚至皮膚也略帶綠色。他們好奇地盯著桃樂絲和她那群外貌奇特的夥伴，所有小孩一看到獅子都拔足而逃，各自躲到母親身後；然而，沒有人開口與他們交談。街道上的商店五花八門，桃樂絲發現店裡每件商品都是綠色的，有綠色的糖果和爆谷，還有綠色的鞋子、帽子和衣服。有位小販在路上售賣綠色檸檬水，當孩子們拿錢購買時，桃樂絲發現錢幣也是綠色的。\n\n城裡似乎沒有馬，也沒有任何動物。居民都是推著綠色小車運載物品。每個人看起來都很開心滿足，一切都安定繁榮。"</string>
    <string name="font_size_save" msgid="206892409190870726">"確定"</string>
    <string name="sdcard_setting" product="nosdcard" msgid="6071836464978826249">"USB 儲存裝置"</string>
    <string name="sdcard_setting" product="default" msgid="3713462184783824923">"SD 卡"</string>
    <string name="bluetooth" msgid="8898478620943459654">"藍牙"</string>
    <string name="bluetooth_is_discoverable" msgid="4798961627677790935">"向附近所有藍牙裝置顯示 (<xliff:g id="DISCOVERABLE_TIME_PERIOD">%1$s</xliff:g>)"</string>
    <string name="bluetooth_is_discoverable_always" msgid="8122823110652921674">"向附近所有藍牙裝置顯示"</string>
    <string name="bluetooth_not_visible_to_other_devices" msgid="6181960579190879601">"不向其他藍牙裝置顯示"</string>
    <string name="bluetooth_only_visible_to_paired_devices" msgid="3574936359739213455">"只向配對的裝置顯示"</string>
    <string name="bluetooth_visibility_timeout" msgid="7611781967900196353">"顯示時限"</string>
    <string name="bluetooth_lock_voice_dialing" msgid="7405038248936935186">"鎖定語音撥號"</string>
    <string name="bluetooth_lock_voice_dialing_summary" msgid="4959591522483403402">"螢幕鎖定時不要使用藍牙撥號"</string>
    <string name="bluetooth_devices" msgid="1063177983261608277">"藍牙裝置"</string>
    <string name="bluetooth_device_name" msgid="1294669733490268384">"裝置名稱"</string>
    <string name="bluetooth_device_details" msgid="630702184344217832">"裝置設定"</string>
    <string name="bluetooth_profile_details" msgid="1269419918127093325">"個人資料設定"</string>
    <string name="bluetooth_name_not_set" msgid="4654357917928126208">"名稱未設定，改用帳戶名稱"</string>
    <string name="bluetooth_scan_for_devices" msgid="8143654526358934069">"掃瞄裝置"</string>
    <string name="bluetooth_rename_device" msgid="4219655243836021443">"重新命名這部裝置"</string>
    <string name="bluetooth_rename_button" msgid="9162500408570289545">"重新命名"</string>
    <string name="bluetooth_disconnect_title" msgid="4581951246357823044">"要解除連結裝置嗎？"</string>
    <string name="bluetooth_disconnect_all_profiles" product="default" msgid="1934297101665686854">"您的手機將會與 <xliff:g id="DEVICE_NAME">%1$s</xliff:g> 解除連結。"</string>
    <string name="bluetooth_disconnect_all_profiles" product="tablet" msgid="336622948210457991">"您的平板電腦將會與 <xliff:g id="DEVICE_NAME">%1$s</xliff:g> 解除連結。"</string>
    <string name="bluetooth_disconnect_all_profiles" product="device" msgid="6944790936166852428">"您的裝置將會與 <xliff:g id="DEVICE_NAME">%1$s</xliff:g> 解除連結。"</string>
    <string name="bluetooth_disconnect_dialog_ok" msgid="4173740094381092185">"解除連結"</string>
    <string name="bluetooth_empty_list_user_restricted" msgid="909734990821975673">"您沒有變更藍牙設定的權限。"</string>
    <string name="bluetooth_pairing_pref_title" msgid="3497193027590444598">"配對新裝置"</string>
    <string name="bluetooth_is_visible_message" msgid="3811631869768157387">"開啟藍牙設定時，附近的裝置可偵測到 <xliff:g id="DEVICE_NAME">%1$s</xliff:g>。"</string>
    <string name="bluetooth_footer_mac_message" product="default" msgid="4782330594323261630">"手機的藍牙位址：<xliff:g id="BLUETOOTH_MAC_ADDRESS">%1$s</xliff:g>"</string>
    <string name="bluetooth_footer_mac_message" product="tablet" msgid="1257226691967432025">"平板電腦的藍牙位址：<xliff:g id="BLUETOOTH_MAC_ADDRESS">%1$s</xliff:g>"</string>
    <string name="bluetooth_footer_mac_message" product="device" msgid="2863536947810007600">"裝置的藍牙位址：<xliff:g id="BLUETOOTH_MAC_ADDRESS">%1$s</xliff:g>"</string>
    <string name="bluetooth_is_disconnect_question" msgid="777406775955421784">"解除與「<xliff:g id="DEVICE_NAME">%1$s</xliff:g>」的連結？"</string>
    <string name="bluetooth_broadcasting" msgid="6379176741690311973">"廣播"</string>
    <string name="bluetooth_device" msgid="2217973503732544291">"未命名的藍牙裝置"</string>
    <string name="progress_scanning" msgid="2564746192843011826">"正在搜尋..."</string>
    <string name="bluetooth_no_devices_found" msgid="7704539337219953182">"附近找不到藍牙裝置。"</string>
    <string name="bluetooth_notif_ticker" msgid="209515545257862858">"藍牙配對請求"</string>
    <string name="bluetooth_notif_title" msgid="1196532269131348647">"配對連線要求"</string>
    <string name="bluetooth_notif_message" msgid="5584717784198086653">"輕按即可與「<xliff:g id="DEVICE_NAME">%1$s</xliff:g>」配對。"</string>
    <string name="bluetooth_show_received_files" msgid="685424727760622632">"已接收的檔案"</string>
    <string name="bluetooth_show_files_received_via_bluetooth" msgid="7097860463458492953">"透過藍牙接收的檔案"</string>
    <string name="device_picker" msgid="2427027896389445414">"選擇藍牙裝置"</string>
    <string name="bluetooth_ask_enablement" msgid="1529030199895339199">"「<xliff:g id="APP_NAME">%1$s</xliff:g>」要求開啟藍牙功能"</string>
    <string name="bluetooth_ask_disablement" msgid="1879788777942714761">"「<xliff:g id="APP_NAME">%1$s</xliff:g>」要求關閉藍牙功能"</string>
    <string name="bluetooth_ask_enablement_no_name" msgid="5091401961637405417">"應用程式要求開啟藍牙功能"</string>
    <string name="bluetooth_ask_disablement_no_name" msgid="382299750909188822">"應用程式要求關閉藍牙功能"</string>
    <string name="bluetooth_ask_discovery" product="tablet" msgid="1273405567801929487">"「<xliff:g id="APP_NAME">%1$s</xliff:g>」要求將平板電腦設為向其他藍牙裝置顯示，顯示的時間長度為 <xliff:g id="TIMEOUT">%2$d</xliff:g> 秒。"</string>
    <string name="bluetooth_ask_discovery" product="default" msgid="7013223328571883275">"「<xliff:g id="APP_NAME">%1$s</xliff:g>」要求將手機設為向其他藍牙裝置顯示，顯示的時間長度為 <xliff:g id="TIMEOUT">%2$d</xliff:g> 秒。"</string>
    <string name="bluetooth_ask_discovery_no_name" product="tablet" msgid="3266007454914144057">"應用程式要求將平板電腦設為向其他藍牙裝置顯示，顯示的時間長度為 <xliff:g id="TIMEOUT">%1$d</xliff:g> 秒。"</string>
    <string name="bluetooth_ask_discovery_no_name" product="default" msgid="7989444746980501116">"應用程式要求將手機設為向其他藍牙裝置顯示，顯示的時間長度為 <xliff:g id="TIMEOUT">%1$d</xliff:g> 秒。"</string>
    <string name="bluetooth_ask_lasting_discovery" product="tablet" msgid="6482084870735107773">"「<xliff:g id="APP_NAME">%1$s</xliff:g>」要求將平板電腦設為向其他藍牙裝置顯示。您稍後可在「藍牙」設定中變更這項設定。"</string>
    <string name="bluetooth_ask_lasting_discovery" product="default" msgid="2352494279465502950">"「<xliff:g id="APP_NAME">%1$s</xliff:g>」要求將手機設為向其他藍牙裝置顯示。您稍後可在「藍牙」設定中變更這項設定。"</string>
    <string name="bluetooth_ask_lasting_discovery_no_name" product="tablet" msgid="2732992604509910896">"應用程式要求將平板電腦設為向其他藍牙裝置顯示。您稍後可在「藍牙」設定中變更這項設定。"</string>
    <string name="bluetooth_ask_lasting_discovery_no_name" product="default" msgid="356982103612920264">"應用程式要求將手機設為向其他藍牙裝置顯示。您稍後可在「藍牙」設定中變更這項設定。"</string>
    <string name="bluetooth_ask_enablement_and_discovery" product="tablet" msgid="6103655179509599427">"「<xliff:g id="APP_NAME">%1$s</xliff:g>」要求開啟藍牙功能 <xliff:g id="TIMEOUT">%2$d</xliff:g> 秒，並在這段時間內將平板電腦設為向其他裝置顯示。"</string>
    <string name="bluetooth_ask_enablement_and_discovery" product="default" msgid="934276632311449337">"「<xliff:g id="APP_NAME">%1$s</xliff:g>」要求開啟藍牙功能 <xliff:g id="TIMEOUT">%2$d</xliff:g> 秒，並在這段時間內將手機設為向其他裝置顯示。"</string>
    <string name="bluetooth_ask_enablement_and_discovery_no_name" product="tablet" msgid="1284048348024444485">"應用程式要求開啟藍牙功能 <xliff:g id="TIMEOUT">%1$d</xliff:g> 秒，並在這段時間內將平板電腦設為向其他裝置顯示。"</string>
    <string name="bluetooth_ask_enablement_and_discovery_no_name" product="default" msgid="2661614145022629454">"應用程式要求開啟藍牙功能 <xliff:g id="TIMEOUT">%1$d</xliff:g> 秒，並在這段時間內將手機設為向其他裝置顯示。"</string>
    <string name="bluetooth_ask_enablement_and_lasting_discovery" product="tablet" msgid="8588317955400593623">"「<xliff:g id="APP_NAME">%1$s</xliff:g>」要求開啟藍牙功能，並將平板電腦設為向其他裝置顯示。您稍後可在「藍牙」設定中變更這項設定。"</string>
    <string name="bluetooth_ask_enablement_and_lasting_discovery" product="default" msgid="4047444317445386579">"「<xliff:g id="APP_NAME">%1$s</xliff:g>」要求開啟藍牙功能，並將手機設為向其他裝置顯示。您稍後可在「藍牙」設定中變更這項設定。"</string>
    <string name="bluetooth_ask_enablement_and_lasting_discovery_no_name" product="tablet" msgid="4922952478824372605">"應用程式要求開啟藍牙功能，並將平板電腦設為向其他裝置顯示。您稍後可在「藍牙」設定中變更這項設定。"</string>
    <string name="bluetooth_ask_enablement_and_lasting_discovery_no_name" product="default" msgid="1381582950049639439">"應用程式要求開啟藍牙功能，並將手機設為向其他裝置顯示。您稍後可在「藍牙」設定中變更這項設定。"</string>
    <string name="bluetooth_turning_on" msgid="3842613808709024730">"藍牙開啟中…"</string>
    <string name="bluetooth_turning_off" msgid="7406309124247701148">"關閉藍牙？？？"</string>
    <string name="bluetooth_connection_permission_request" msgid="8793131019383198861">"藍牙連線要求"</string>
    <string name="bluetooth_connection_notif_message" msgid="6087344980352898209">"輕按即可連接至「<xliff:g id="DEVICE_NAME">%1$s</xliff:g>」。"</string>
    <string name="bluetooth_connection_dialog_text" msgid="2537152772549874391">"您要連線至「<xliff:g id="DEVICE_NAME">%1$s</xliff:g>」嗎？"</string>
    <string name="bluetooth_phonebook_request" msgid="1085102844577089889">"電話簿存取權要求"</string>
    <string name="bluetooth_pb_acceptance_dialog_text" msgid="7153531868579789993">"<xliff:g id="DEVICE_NAME_0">%1$s</xliff:g> 要求存取您的聯絡人和通話記錄。允許 <xliff:g id="DEVICE_NAME_1">%2$s</xliff:g> 存取這些資料嗎？"</string>
    <string name="bluetooth_remember_choice" msgid="173821849670438110">"不要再問我"</string>
    <string name="bluetooth_pb_remember_choice" msgid="2080511174185036562">"不要再問我"</string>
    <string name="bluetooth_map_request" msgid="8664081227240707479">"訊息存取權要求"</string>
    <string name="bluetooth_map_acceptance_dialog_text" msgid="2647611490952377156">"%1$s 想存取您的訊息，要授予 %2$s 存取權嗎？"</string>
    <string name="bluetooth_sap_request" msgid="473439406287008397">"SIM 卡存取權要求"</string>
    <string name="bluetooth_sap_acceptance_dialog_text" msgid="2849083276356078655">"<xliff:g id="DEVICE_NAME_0">%1$s</xliff:g> 要存取您的 SIM 卡。如果允許存取 SIM 卡，您裝置上的數據連線將於連線期間停用。允許 <xliff:g id="DEVICE_NAME_1">%2$s?</xliff:g> 存取"</string>
    <string name="bluetooth_device_name_summary" msgid="8678342689845439583">"向其他裝置顯示為「<xliff:g id="DEVICE_NAME">^1</xliff:g>」"</string>
    <string name="bluetooth_off_footer" msgid="76578735660216295">"開啟藍牙即可連接其他裝置。"</string>
    <string name="bluetooth_paired_device_title" msgid="3240639218362342026">"您的裝置"</string>
    <string name="bluetooth_pairing_page_title" msgid="3403981358823707692">"配對新裝置"</string>
    <string name="bluetooth_pref_summary" product="tablet" msgid="3506962706611366830">"允許您的平板電腦與附近的藍牙裝置通訊"</string>
    <string name="bluetooth_pref_summary" product="device" msgid="2192027516577675587">"允許您的裝置與附近的藍牙裝置通訊"</string>
    <string name="bluetooth_pref_summary" product="default" msgid="768958961865499804">"允許您的手機與附近的藍牙裝置通訊"</string>
    <string name="bluetooth_disable_a2dp_hw_offload" msgid="5942913792817797541">"停用藍牙 A2DP 硬件卸載功能"</string>
    <string name="bluetooth_disable_a2dp_hw_offload_dialog_title" msgid="8610420176339657720">"要重新啟動裝置嗎？"</string>
    <string name="bluetooth_disable_a2dp_hw_offload_dialog_message" msgid="8333029144800835996">"您需要重新啟動裝置，才可變更此設定。"</string>
    <string name="bluetooth_disable_a2dp_hw_offload_dialog_confirm" msgid="3488695418187553566">"重新啟動"</string>
    <string name="bluetooth_disable_a2dp_hw_offload_dialog_cancel" msgid="4930826928585464191">"取消"</string>
    <string name="connected_device_media_device_title" msgid="3783388247594566734">"媒體裝置"</string>
    <string name="connected_device_call_device_title" msgid="88732390601723608">"通話裝置"</string>
    <string name="connected_device_other_device_title" msgid="4652120430615729193">"其他裝置"</string>
    <string name="connected_device_saved_title" msgid="5607274378851905959">"已儲存的裝置"</string>
    <string name="connected_device_add_device_summary" msgid="8671009879957120802">"系統將開啟藍牙以配對裝置"</string>
    <string name="connected_device_connections_title" msgid="4164120115341579170">"連接偏好設定"</string>
    <string name="connected_device_previously_connected_title" msgid="605808252622814415">"之前已連接的裝置"</string>
    <string name="connected_device_previously_connected_screen_title" msgid="8823331744788100605">"之前已連接的裝置"</string>
    <string name="connected_device_bluetooth_turned_on_toast" msgid="144664089794199928">"已開啟藍牙"</string>
    <string name="previous_connected_see_all" msgid="7759413145713251328">"查看全部"</string>
    <string name="date_and_time" msgid="1788358029823431692">"日期和時間"</string>
    <string name="choose_timezone" msgid="1450780665958642147">"選擇時區"</string>
    <!-- no translation found for intent_sender_data_label (1733806423295725392) -->
    <skip />
    <string name="intent_sender_sendbroadcast_text" msgid="3202857258557610646">"傳送 <xliff:g id="BROADCAST">broadcast</xliff:g>"</string>
    <string name="intent_sender_action_label" msgid="257853357827275530">"<xliff:g id="ACTION">Action</xliff:g>："</string>
    <string name="intent_sender_startactivity_text" msgid="519934560779343541">"啟動 <xliff:g id="ACTIVITY">activity</xliff:g>"</string>
    <string name="intent_sender_resource_label" msgid="5087385727740280207">"<xliff:g id="RESOURCE">Resource</xliff:g>："</string>
    <string name="intent_sender_account_label" msgid="36614006839665458">"帳戶："</string>
    <string name="proxy_settings_title" msgid="4201866858226087066">"Proxy"</string>
    <string name="proxy_clear_text" msgid="6529658759984031149">"清除"</string>
    <string name="proxy_port_label" msgid="4647357286461712574">"Proxy 通訊埠"</string>
    <string name="proxy_exclusionlist_label" msgid="2598613986784917542">"略過以下 Proxy："</string>
    <string name="proxy_defaultView_text" msgid="6795150505379688451">"還原預設值"</string>
    <string name="proxy_action_text" msgid="1103328484441449542">"完成"</string>
    <string name="proxy_hostname_label" msgid="5504327742505848063">"Proxy 主機名稱"</string>
    <string name="proxy_error" msgid="3615905975598084126">"注意"</string>
    <string name="proxy_error_dismiss" msgid="4207430265140873078">"確定"</string>
    <string name="proxy_error_invalid_host" msgid="3814412792702059247">"您所輸入的主機名稱無效。"</string>
    <string name="proxy_error_invalid_exclusion_list" msgid="6096353559936226599">"您所輸入的排除清單格式有誤，請輸入以逗點分隔的排除網域清單。"</string>
    <string name="proxy_error_empty_port" msgid="4250295137005082992">"您必須填寫通訊埠欄位。"</string>
    <string name="proxy_error_empty_host_set_port" msgid="8886572276450900049">"如果主機欄位留空，則通訊埠欄位也必須留空。"</string>
    <string name="proxy_error_invalid_port" msgid="2830054691770209166">"您所輸入的通訊埠無效。"</string>
    <string name="proxy_warning_limited_support" msgid="3277104160797351942">"瀏覽器會使用 HTTP Proxy，但其他應用程式未必會採用。"</string>
    <string name="proxy_url_title" msgid="3502625766036404073">"PAC 網址： "</string>
    <string name="radio_info_ping_hostname_v4" msgid="4790577760885127088">"連線偵測主機名稱 (www.google.com) IPv4："</string>
    <string name="radio_info_ping_hostname_v6" msgid="8327436534663560713">"連線偵測主機名稱 (www.google.com) IPv6："</string>
    <string name="radio_info_http_client_test" msgid="5673975677271544085">"HTTP 用戶端測試："</string>
    <string name="ping_test_label" msgid="265427033290391845">"執行連線偵測測試"</string>
    <string name="sdcard_changes_instructions" msgid="2331969501845866957">"重新接上 USB 連接線時，所作的更改才會生效。"</string>
    <string name="sdcard_settings_screen_mass_storage_text" msgid="129059989000252994">"啟用 USB 大量儲存裝置"</string>
    <string name="sdcard_settings_total_bytes_label" msgid="5298511430610207103">"總容量 (位元組)："</string>
    <string name="sdcard_settings_not_present_status" product="nosdcard" msgid="6189761476582690998">"未掛接 USB 儲存裝置。"</string>
    <string name="sdcard_settings_not_present_status" product="default" msgid="6601962586941623203">"沒有 SD 記憶卡。"</string>
    <string name="sdcard_settings_available_bytes_label" msgid="7721283102767669004">"可用空間 (位元組)："</string>
    <string name="sdcard_settings_mass_storage_status" product="nosdcard" msgid="4878190674458263222">"USB 儲存裝置目前作為大量儲存裝置使用。"</string>
    <string name="sdcard_settings_mass_storage_status" product="default" msgid="8850227049504860012">"SD 記憶卡目前作為大量儲存裝置使用。"</string>
    <string name="sdcard_settings_unmounted_status" product="nosdcard" msgid="1053258530368541571">"現在可以安全移除 USB 儲存裝置了。"</string>
    <string name="sdcard_settings_unmounted_status" product="default" msgid="5813940671700138561">"現在可以安全移除 SD 記憶卡了。"</string>
    <string name="sdcard_settings_bad_removal_status" product="nosdcard" msgid="209564009449909311">"USB 儲存裝置在使用期間被移除！"</string>
    <string name="sdcard_settings_bad_removal_status" product="default" msgid="6817342973919819392">"SD 卡在使用期間被移除！"</string>
    <string name="sdcard_settings_used_bytes_label" msgid="5646588579332741943">"已用空間 (位元組)："</string>
    <string name="sdcard_settings_scanning_status" product="nosdcard" msgid="8037280964384235345">"正在掃瞄 USB 儲存裝置中的媒體..."</string>
    <string name="sdcard_settings_scanning_status" product="default" msgid="3297316465982471437">"正在掃瞄 SD 卡中的媒體..."</string>
    <string name="sdcard_settings_read_only_status" product="nosdcard" msgid="3444648373391629840">"USB 儲存裝置已掛接為唯讀裝置。"</string>
    <string name="sdcard_settings_read_only_status" product="default" msgid="4338796260718910164">"SD 記憶卡已掛接為唯讀裝置。"</string>
    <string name="skip_label" msgid="6380034601349015895">"略過"</string>
    <string name="next_label" msgid="1248293387735652187">"下一步"</string>
    <string name="language_picker_title" msgid="4271307478263345133">"語言"</string>
    <string name="locale_remove_menu" msgid="3521546263421387474">"移除"</string>
    <string name="add_a_language" msgid="2126220398077503271">"新增語言"</string>
    <plurals name="dlg_remove_locales_title" formatted="false" msgid="2845515796732609837">
      <item quantity="other">要移除選取的語言嗎？</item>
      <item quantity="one">要移除選取的語言嗎？</item>
    </plurals>
    <string name="dlg_remove_locales_message" msgid="8110560091134252067">"文字將以其他語言顯示。"</string>
    <string name="dlg_remove_locales_error_title" msgid="5875503658221562572">"無法移除所有語言"</string>
    <string name="dlg_remove_locales_error_message" msgid="6504279959974675302">"請至少保留一種偏好語言"</string>
    <string name="locale_not_translated" msgid="5079729745235316146">"部分應用程式可能不提供支援"</string>
    <string name="action_drag_label_move_up" msgid="3392196942330705015">"向上移"</string>
    <string name="action_drag_label_move_down" msgid="9069518740553953426">"向下移"</string>
    <string name="action_drag_label_move_top" msgid="2430471023612171619">"移至頂端"</string>
    <string name="action_drag_label_move_bottom" msgid="6266165197792827003">"移到底端"</string>
    <string name="action_drag_label_remove" msgid="1034900377796780568">"移除語言"</string>
    <string name="activity_picker_label" msgid="351250401590691126">"選擇活動"</string>
    <string name="display_label" msgid="3056320781191343221">"螢幕"</string>
    <string name="sd_card_settings_label" product="nosdcard" msgid="1850505156136467106">"USB 儲存裝置"</string>
    <string name="sd_card_settings_label" product="default" msgid="8715502912796241588">"SD 卡"</string>
    <string name="proxy_settings_label" msgid="6300573815025557843">"代理設定"</string>
    <string name="cancel" msgid="5780102414089664898">"取消"</string>
    <string name="okay" msgid="4827099303045669054">"確定"</string>
    <string name="forget" msgid="3754013654135912783">"刪除"</string>
    <string name="save" msgid="3125033126936493822">"儲存"</string>
    <string name="done" msgid="7497982645646431310">"完成"</string>
    <string name="apply" msgid="7834684883190163536">"套用"</string>
    <string name="share" msgid="8502235338607613795">"分享"</string>
    <string name="add" msgid="8335206931421683426">"新增"</string>
    <string name="settings_label" msgid="943294133671632976">"設定"</string>
    <string name="settings_label_launcher" msgid="820982375501978609">"設定"</string>
    <string name="settings_shortcut" msgid="8548239727871847171">"設定捷徑"</string>
    <string name="airplane_mode" msgid="3196085857882526817">"飛行模式"</string>
    <string name="wireless_networks_settings_title" msgid="8557542379234105369">"無線與網絡"</string>
    <string name="radio_controls_summary" msgid="9028430178697624501">"管理 Wi-Fi、藍牙、飛行模式、流動網絡和 VPN"</string>
    <string name="cellular_data_summary" msgid="6551434804367912367">"允許使用流動數據網絡"</string>
    <string name="allow_data_usage_title" msgid="2645963379925196671">"允許漫遊時使用數據"</string>
    <string name="roaming" msgid="3055365654530847985">"漫遊"</string>
    <string name="roaming_enable" msgid="7845716016861535340">"漫遊時連線到數據服務"</string>
    <string name="roaming_disable" msgid="729512894708689604">"漫遊時連線到數據服務"</string>
    <string name="roaming_reenable_message" msgid="5150423860521673540">"您已離開主網絡覆蓋範圍，且已關閉數據傳輸漫遊服務，因此數據連線已中斷。"</string>
    <string name="roaming_turn_it_on_button" msgid="6999283810847157816">"開啟"</string>
    <string name="roaming_warning" msgid="7703647889040229013">"可能需要支付漫遊費用。"</string>
    <string name="roaming_warning_multiuser" product="tablet" msgid="5629953315019604726">"如果您允許數據漫遊，可能需要支付漫遊費用。\n\n此設定會影響這部平板電腦的所有使用者。"</string>
    <string name="roaming_warning_multiuser" product="default" msgid="3693719745119874126">"如果您允許數據漫遊，可能需要支付漫遊費用。\n\n此設定會影響這部手機的所有使用者。"</string>
    <string name="roaming_reenable_title" msgid="770824950144026180">"允許數據漫遊？"</string>
    <string name="networks" msgid="5184501333492775095">"選擇網絡供應商"</string>
    <string name="sum_carrier_select" msgid="1669911795517995916">"選擇網絡供應商"</string>
    <string name="date_and_time_settings_title" msgid="2305454529709812364">"日期和時間"</string>
    <string name="date_and_time_settings_title_setup_wizard" msgid="1841717199409629742">"設定日期及時間"</string>
    <string name="date_and_time_settings_summary" msgid="334967758944498010">"設定日期、時間、時區和格式"</string>
    <string name="date_time_auto" msgid="8227898528525208628">"使用網絡提供的時間"</string>
    <string name="zone_auto_title" msgid="4715775349468228598">"使用網絡提供的時區"</string>
    <string name="date_time_24hour_auto" msgid="6583078135067804252">"使用地區設定預設值"</string>
    <string name="date_time_24hour_title" msgid="1445056824481243600">"24 小時格式"</string>
    <string name="date_time_24hour" msgid="286679379105653406">"使用 24 小時格式"</string>
    <string name="date_time_set_time_title" msgid="2870083415922991906">"時間"</string>
    <string name="time_format_category_title" msgid="7108616745509689991">"時間格式"</string>
    <string name="date_time_set_timezone_title" msgid="790404320569600222">"時區"</string>
    <string name="date_time_set_timezone" msgid="2915125337941495746">"選取時區"</string>
    <string name="date_time_set_date_title" msgid="7624166157167528407">"日期"</string>
    <string name="date_time_search_region" msgid="1364133854952610919">"搜尋區域"</string>
    <string name="date_time_select_region" msgid="5449345333305056072">"地區"</string>
    <string name="date_time_select_fixed_offset_time_zones" msgid="594848300882055361">"選取世界協調時間 (UTC) 偏移量"</string>
    <string name="zone_change_to_from_dst" msgid="686451769985774294">"<xliff:g id="TIME_TYPE">%1$s</xliff:g>於 <xliff:g id="TRANSITION_DATE">%2$s</xliff:g>開始"</string>
    <string name="zone_info_exemplar_location_and_offset" msgid="2186042522225153092">"<xliff:g id="EXEMPLAR_LOCATION">%1$s</xliff:g> (<xliff:g id="OFFSET">%2$s</xliff:g>)"</string>
    <string name="zone_info_offset_and_name" msgid="3960192548990990152">"<xliff:g id="TIME_TYPE">%2$s</xliff:g> (<xliff:g id="OFFSET">%1$s</xliff:g>)"</string>
    <string name="zone_info_footer" msgid="7004693956837388129">"使用<xliff:g id="OFFSET_AND_NAME">%1$s</xliff:g>。<xliff:g id="DST_TIME_TYPE">%2$s</xliff:g>的開始日期為：<xliff:g id="TRANSITION_DATE">%3$s</xliff:g>。"</string>
    <string name="zone_info_footer_no_dst" msgid="8399585343328811158">"使用<xliff:g id="OFFSET_AND_NAME">%1$s</xliff:g>。沒有夏令時間。"</string>
    <string name="zone_time_type_dst" msgid="9189689342265305808">"夏令時間"</string>
    <string name="zone_time_type_standard" msgid="6865420715430680352">"標準時間"</string>
    <string name="zone_menu_by_region" msgid="2963565278710225652">"按地區選取"</string>
    <string name="zone_menu_by_offset" msgid="1257702747474426745">"按世界協調時間 (UTC) 偏移量選取"</string>
    <string name="date_picker_title" msgid="646573308567782578">"日期"</string>
    <string name="time_picker_title" msgid="1784236407401743393">"時間"</string>
    <string name="lock_after_timeout" msgid="8682769000437403444">"在螢幕逾時後上鎖"</string>
    <string name="lock_after_timeout_summary" msgid="4869265514658147304">"逾時 <xliff:g id="TIMEOUT_STRING">%1$s</xliff:g>後"</string>
    <string name="lock_immediately_summary_with_exception" msgid="40819611828339044">"在逾時後立即上鎖 (由<xliff:g id="TRUST_AGENT_NAME">%1$s</xliff:g>保持解鎖狀態時除外)"</string>
    <string name="lock_after_timeout_summary_with_exception" msgid="3441806647509073124">"在逾時 <xliff:g id="TIMEOUT_STRING">%1$s</xliff:g>後上鎖 (由<xliff:g id="TRUST_AGENT_NAME">%2$s</xliff:g>保持解鎖狀態時除外)"</string>
    <string name="show_owner_info_on_lockscreen_label" msgid="197365342192696406">"在鎖定畫面上顯示擁有者資訊"</string>
    <string name="owner_info_settings_title" msgid="3555626140700093017">"在上鎖畫面新增文字"</string>
    <string name="security_enable_widgets_title" msgid="676199714313423099">"啟用小工具"</string>
    <string name="security_enable_widgets_disabled_summary" msgid="5191637768484254146">"已由管理員停用"</string>
    <string name="lockdown_settings_title" msgid="8988970335658365075">"顯示鎖定選項"</string>
    <string name="lockdown_settings_summary" msgid="7422522013953398806">"顯示開關按鈕選項，即可在上鎖畫面停用 Smart Lock、生物識別解鎖和通知功能"</string>
    <string name="trust_lost_locks_screen_title" msgid="4231232144565291276">"失去信任後，畫面將會上鎖"</string>
    <string name="trust_lost_locks_screen_summary" msgid="718374221849537361">"啟用這項功能後，當最後一個信任代理程式失去信任時，裝置將會上鎖"</string>
    <string name="owner_info_settings_summary" msgid="347238313388083297">"無"</string>
    <string name="owner_info_settings_status" msgid="7488764871758677862">"<xliff:g id="COUNT_0">%1$d</xliff:g> / <xliff:g id="COUNT_1">%2$d</xliff:g>"</string>
    <string name="owner_info_settings_edit_text_hint" msgid="841926875876050274">"例如：Joe 的 Android。"</string>
    <string name="show_profile_info_on_lockscreen_label" msgid="5734739022887933365">"在上鎖畫面上顯示個人檔案資料"</string>
    <string name="Accounts_settings_title" msgid="8434263183710375412">"帳戶"</string>
    <string name="location_settings_title" msgid="8375074508036087178">"位置"</string>
    <string name="location_settings_master_switch_title" msgid="4232810467362584112">"使用位置資訊"</string>
    <string name="location_settings_summary_location_off" msgid="4797932754681162262">"關閉"</string>
    <plurals name="location_settings_summary_location_on" formatted="false" msgid="1019959038518185676">
      <item quantity="other">開 - <xliff:g id="COUNT_1">%1$d</xliff:g> 個應用程式可存取位置資訊</item>
      <item quantity="one">開 - <xliff:g id="COUNT_0">%1$d</xliff:g> 個應用程式可存取位置資訊</item>
    </plurals>
    <string name="location_settings_loading_app_permission_stats" msgid="6054103701535557342">"正在載入…"</string>
    <string name="account_settings_title" msgid="9138880127246241885">"帳戶"</string>
    <string name="security_settings_title" msgid="6710768415432791970">"安全性"</string>
    <string name="encryption_and_credential_settings_title" msgid="5856216318961482983">"加密和憑證"</string>
    <string name="encryption_and_credential_settings_summary" product="default" msgid="5298195959570992363">"手機已加密"</string>
    <string name="decryption_settings_summary" product="default" msgid="1742645256103613503">"手機未加密"</string>
    <string name="encryption_and_credential_settings_summary" product="tablet" msgid="3776741531205406800">"裝置已加密"</string>
    <string name="decryption_settings_summary" product="tablet" msgid="1864963068216544631">"裝置未加密"</string>
    <string name="lockscreen_settings_title" msgid="4086121748092341549">"上鎖畫面"</string>
    <string name="lockscreen_settings_what_to_show_category" msgid="9205490627927741254">"顯示內容"</string>
    <string name="security_settings_summary" msgid="1627059516127354233">"設定我的位置、畫面解鎖、SIM 卡鎖定、認證儲存空間鎖定"</string>
    <string name="cdma_security_settings_summary" msgid="2455517905101186330">"設定我的位置、螢幕解鎖及認證儲存空間鎖定"</string>
    <string name="security_passwords_title" msgid="4154420930973818581">"私隱權"</string>
    <string name="disabled_by_administrator_summary" msgid="5424846182313851124">"不適用"</string>
    <string name="security_status_title" msgid="6958004275337618656">"安全性狀態"</string>
    <string name="security_dashboard_summary_face" msgid="4198949293847206382">"螢幕鎖定, 臉孔解鎖"</string>
    <string name="security_dashboard_summary" msgid="8750183806533140464">"螢幕鎖定、指紋"</string>
    <string name="security_dashboard_summary_no_fingerprint" msgid="1044589595710115123">"螢幕鎖定"</string>
    <string name="security_settings_face_preference_summary" msgid="6675126437396914838">"已加入臉孔"</string>
    <string name="security_settings_face_preference_summary_none" msgid="3758209126322559995">"設定「臉孔解鎖」"</string>
    <string name="security_settings_face_preference_title" msgid="821557938243856757">"臉孔解鎖"</string>
    <string name="security_settings_face_profile_preference_title" msgid="4618796080378248740">"工作用臉孔解鎖"</string>
    <string name="security_settings_face_enroll_education_title" msgid="8662585502032112675">"如何設定「臉孔解鎖」"</string>
    <string name="security_settings_face_enroll_education_title_accessibility" msgid="4632402390714441918">"設定「臉孔解鎖」"</string>
    <string name="security_settings_face_enroll_education_title_unlock_disabled" msgid="8810954233979716906">"使用臉孔驗證"</string>
    <string name="security_settings_face_enroll_education_message" msgid="4308030157487176799"></string>
    <string name="security_settings_face_enroll_education_start" msgid="8830924400907195590">"開始"</string>
    <string name="security_settings_face_enroll_introduction_accessibility" msgid="5748221179069430975">"使用無障礙功能設定"</string>
    <string name="security_settings_face_enroll_introduction_accessibility_expanded" msgid="6763509014732769185"></string>
    <string name="security_settings_face_enroll_introduction_accessibility_diversity" msgid="2774962371839179206"></string>
    <string name="security_settings_face_enroll_introduction_accessibility_vision" msgid="7700394302162170363"></string>
    <string name="security_settings_face_enroll_introduction_cancel" msgid="7551159644361639436">"取消"</string>
    <string name="security_settings_face_enroll_introduction_no_thanks" msgid="1820618982738898717">"不用了，謝謝"</string>
    <string name="security_settings_face_enroll_introduction_agree" msgid="1822303197642630076">"同意"</string>
    <string name="security_settings_face_enroll_introduction_more" msgid="1970820298889710532">"更多"</string>
    <string name="security_settings_face_enroll_introduction_title" msgid="7061610077237098046">"使用臉孔解鎖"</string>
    <string name="security_settings_face_enroll_introduction_title_unlock_disabled" msgid="5903924766168353113">"使用臉孔驗證"</string>
    <string name="security_settings_face_enroll_introduction_message" msgid="3015751486939484934">"使用臉孔解鎖手機、授權購物或登入應用程式。"</string>
    <string name="security_settings_face_enroll_introduction_message_unlock_disabled" msgid="5841976283789481311">"使用臉孔解鎖手機或核准購物交易。\n\n請注意：您無法使用臉孔解鎖此裝置。如需瞭解詳情，請聯絡您機構的管理員。"</string>
    <string name="security_settings_face_enroll_introduction_message_setup" msgid="765965418187421753">"使用臉孔解鎖手機、授權購物或登入應用程式"</string>
    <string name="security_settings_face_enroll_introduction_footer_part_0" msgid="908831787971630413"></string>
    <string name="security_settings_face_enroll_introduction_footer_part_1" msgid="4438129587730915782"></string>
    <string name="security_settings_face_enroll_introduction_footer_part_2" msgid="6099785970191751036"></string>
    <string name="security_settings_face_enroll_introduction_footer_part_3" msgid="8708726599723727710"></string>
    <string name="security_settings_face_enroll_repeat_title" msgid="4446229670377418717">"將您的臉孔置於圓圈中心"</string>
    <string name="security_settings_face_enroll_enrolling_skip" msgid="5568617401632528567">"略過"</string>
    <string name="face_add_max" msgid="4578405795494514876">"您可以加入最多 <xliff:g id="COUNT">%d</xliff:g> 張臉孔"</string>
    <string name="face_intro_error_max" msgid="2474735057709291626">"您加入的臉孔數目已達上限"</string>
    <string name="face_intro_error_unknown" msgid="1626057493054989995">"無法加入更多臉孔"</string>
    <string name="security_settings_face_enroll_error_dialog_title" msgid="2460820099922775936">"尚未完成註冊"</string>
    <string name="security_settings_face_enroll_dialog_ok" msgid="1674650455786434426">"確定"</string>
    <string name="security_settings_face_enroll_error_timeout_dialog_message" msgid="7768349698547951750">"臉孔註冊時限已過，請再試一次。"</string>
    <string name="security_settings_face_enroll_error_generic_dialog_message" msgid="3186810411630091490">"無法註冊臉孔。"</string>
    <string name="security_settings_face_enroll_finish_title" msgid="5882322568359775393">"完成註冊，效果不錯。"</string>
    <string name="security_settings_face_enroll_done" msgid="3048687969498187442">"完成"</string>
    <string name="security_settings_face_enroll_should_re_enroll_title" msgid="9080635904939148410">"提升「臉孔解鎖」效能"</string>
    <string name="security_settings_face_enroll_should_re_enroll_subtitle" msgid="2318506792574194633">"重新設定「臉孔解鎖」功能"</string>
    <string name="security_settings_face_enroll_must_re_enroll_title" msgid="8907917317111783249">"重新設定「臉孔解鎖」功能"</string>
    <string name="security_settings_face_enroll_must_re_enroll_subtitle" msgid="3584740139535177961">"提升安全性和效能"</string>
    <string name="security_settings_face_enroll_improve_face_alert_title" msgid="7124713074067550039">"設定「臉孔解鎖」功能"</string>
    <string name="security_settings_face_enroll_improve_face_alert_body" msgid="950213874209080175">"請刪除您目前的面部資料，以便重新設定「臉孔解鎖」功能。\n\n系統會妥善地將「臉孔解鎖」功能使用的面部資料永久刪除。資料移除後，您便需要使用 PIN、圖案或密碼來解鎖手機、登入應用程式及確認付款。"</string>
    <string name="security_settings_face_settings_use_face_category" msgid="2374998717426341095">"將「臉孔解鎖」用於："</string>
    <string name="security_settings_face_settings_use_face_unlock_phone" msgid="5209963876503148501">"解鎖手機"</string>
    <string name="security_settings_face_settings_use_face_for_apps" msgid="8813038341122613020">"應用程式登入與付款"</string>
    <string name="security_settings_face_settings_require_category" msgid="3906382658164073665">"臉孔解鎖要求"</string>
    <string name="security_settings_face_settings_require_attention" msgid="4395309855914391104">"必需張開眼睛"</string>
    <string name="security_settings_face_settings_require_attention_details" msgid="2546230511769544074">"如要解鎖手機，您必須張開眼睛"</string>
    <string name="security_settings_face_settings_require_confirmation" msgid="6603039421004198334">"每次都要確認"</string>
    <string name="security_settings_face_settings_require_confirmation_details" msgid="6454776517804994007">"在應用程式內使用「臉孔解鎖」時，每次都要確認"</string>
    <string name="security_settings_face_settings_remove_face_data" msgid="6491161841504747384">"刪除臉容資料"</string>
    <string name="security_settings_face_settings_enroll" msgid="4656842124181309056">"設定「臉孔解鎖」"</string>
    <string name="security_settings_face_settings_footer" msgid="5545455769328594736">"使用「面孔解鎖」即可解鎖裝置、登入應用程式及確認付款。\n\n注意事項：\n即使您不想解鎖手機，但查看手機仍會解鎖。\n\n如果其他人將手機舉到您面前，將可解鎖您的手機。\n\n跟您樣貌很相似的人 (例如您的孿生兄弟姊妹) 能夠解鎖您的手機。"</string>
    <string name="security_settings_face_settings_footer_attention_not_supported" msgid="4460565590744451205">"使用「臉孔解鎖」即可解鎖裝置、登入應用程式及確認付款。\n\n注意事項：\n即使您不想解鎖，看著手機亦會解鎖。\n\n如果其他人將手機舉到您面前，即使您閉上雙眼，手機亦會解鎖。\n\n跟您樣貌很相似的人 (例如您的孿生兄弟姊妹) 能夠解鎖您的手機。"</string>
    <string name="security_settings_face_settings_remove_dialog_title" msgid="2596803378375165362">"是否刪除臉容資料？"</string>
    <string name="security_settings_face_settings_remove_dialog_details" msgid="3458998128212675289">"系統會妥善地將「臉孔解鎖」功能使用的臉孔資料永久刪除。資料移除後，您便需要使用 PIN、圖案或密碼來解鎖手機、登入應用程式及確認付款。"</string>
    <string name="security_settings_face_settings_context_subtitle" msgid="9197485417007952865">"使用臉孔解鎖功能解鎖手機"</string>
    <string name="security_settings_fingerprint_preference_title" msgid="2484965173528415458">"指紋"</string>
    <string name="fingerprint_manage_category_title" msgid="1249349505688268850">"管理指紋"</string>
    <string name="fingerprint_usage_category_title" msgid="8757959085075024856">"使用指紋"</string>
    <string name="fingerprint_add_title" msgid="1837610443487902050">"新增指紋"</string>
    <string name="fingerprint_enable_keyguard_toggle_title" msgid="5451094461919440992">"螢幕鎖定"</string>
    <plurals name="security_settings_fingerprint_preference_summary" formatted="false" msgid="988602245530967106">
      <item quantity="other">已設定 <xliff:g id="COUNT_1">%1$d</xliff:g> 個指紋</item>
      <item quantity="one">已設定 <xliff:g id="COUNT_0">%1$d</xliff:g> 個指紋</item>
    </plurals>
    <string name="security_settings_fingerprint_preference_summary_none" msgid="1044059475710838504"></string>
    <string name="security_settings_fingerprint_enroll_introduction_title" msgid="521797365974277693">"指紋解鎖"</string>
    <string name="security_settings_fingerprint_enroll_introduction_title_unlock_disabled" msgid="1911710308293783998">"使用您的指紋"</string>
    <string name="security_settings_fingerprint_enroll_introduction_message" msgid="242123866344666054">"輕觸指紋感應器即可解鎖手機、授權購物或登入應用程式。任何指紋加入手機後均可執行這些操作，因此請審慎決定要加入的指紋。\n\n請注意：相對於複雜的上鎖圖案或 PIN，指紋識別的安全性較低。"</string>
    <string name="security_settings_fingerprint_enroll_introduction_message_unlock_disabled" msgid="8957789840251747092">"使用指紋解鎖手機或核准購物交易。\n\n請注意：您無法使用指紋解鎖此裝置。如需瞭解詳情，請聯絡您機構的管理員。"</string>
    <string name="security_settings_fingerprint_enroll_introduction_message_setup" msgid="5979556434735281585">"使用指紋解鎖手機或核准購物交易。\n\n請注意：相對於複雜的上鎖圖案或 PIN，指紋識別的安全性較低。"</string>
    <string name="security_settings_fingerprint_enroll_introduction_cancel" msgid="6086532316718920562">"取消"</string>
    <string name="security_settings_fingerprint_enroll_introduction_continue" msgid="5683573189775460816">"繼續"</string>
    <string name="security_settings_fingerprint_enroll_introduction_cancel_setup" msgid="370010932190960403">"略過"</string>
    <string name="security_settings_fingerprint_enroll_introduction_continue_setup" msgid="7155412679784724630">"繼續"</string>
    <string name="setup_fingerprint_enroll_skip_title" msgid="2473807887676247264">"要略過指紋設定程序嗎？"</string>
    <string name="setup_fingerprint_enroll_skip_after_adding_lock_text" msgid="2412645723804450304">"指紋設定程序只需一至兩分鐘。如果您略過此程序，稍後可以在設定中自行新增您的指紋。"</string>
    <string name="lock_screen_intro_skip_title" msgid="342553937472568925">"要略過螢幕鎖定設定程序嗎？"</string>
    <string name="lock_screen_intro_skip_dialog_text_frp" product="tablet" msgid="1570832293693405757">"系統將不會開啟裝置保護功能。如果您的平板電腦遺失、被盜或被重設，您將無法防止他人使用此平板電腦。"</string>
    <string name="lock_screen_intro_skip_dialog_text_frp" product="device" msgid="4618501606519351904">"系統將不會開啟裝置保護功能。如果您的裝置遺失、被盜或被重設，您將無法防止他人使用此裝置。"</string>
    <string name="lock_screen_intro_skip_dialog_text_frp" product="default" msgid="2412426429887900241">"系統將不會開啟裝置保護功能。如果您的手機遺失、被盜或被重設，您將無法防止他人使用此手機。"</string>
    <string name="lock_screen_intro_skip_dialog_text" product="tablet" msgid="7119039592587429936">"系統將不會開啟裝置保護功能。如果您的平板電腦遺失或被盜，您將無法防止他人使用此平板電腦。"</string>
    <string name="lock_screen_intro_skip_dialog_text" product="device" msgid="3365990364131398523">"系統將不會開啟裝置保護功能。如果您的裝置遺失或被盜，您將無法防止他人使用此裝置。"</string>
    <string name="lock_screen_intro_skip_dialog_text" product="default" msgid="4908278819257287536">"系統將不會開啟裝置保護功能。如果您的手機遺失或被盜，您將無法防止他人使用此手機。"</string>
    <string name="skip_anyway_button_label" msgid="3442274117023270068">"仍要略過"</string>
    <string name="go_back_button_label" msgid="6139455414099035594">"返回"</string>
    <string name="skip_lock_screen_dialog_button_label" msgid="641984698150020591">"略過"</string>
    <string name="cancel_lock_screen_dialog_button_label" msgid="1801132985957491690">"取消"</string>
    <string name="security_settings_fingerprint_enroll_find_sensor_title" msgid="886085239313346000">"輕觸感應器"</string>
    <string name="security_settings_fingerprint_enroll_find_sensor_message" msgid="6160543980992596286">"指紋感應器在手機背面。請使用食指輕觸感應器。"</string>
    <string name="security_settings_fingerprint_enroll_find_sensor_content_description" msgid="3065850549419750523">"裝置和指紋感應器位置圖示"</string>
    <string name="security_settings_fingerprint_enroll_dialog_name_label" msgid="7298812463228440333">"名稱"</string>
    <string name="security_settings_fingerprint_enroll_dialog_ok" msgid="4074335979239208021">"確定"</string>
    <string name="security_settings_fingerprint_enroll_dialog_delete" msgid="6027141901007342389">"刪除"</string>
    <string name="security_settings_fingerprint_enroll_start_title" msgid="7391368057800077604">"輕觸感應器"</string>
    <string name="security_settings_fingerprint_enroll_start_message" msgid="5010227772754175346">"手指放在感應器上，感到震動時移開"</string>
    <string name="security_settings_fingerprint_enroll_repeat_title" msgid="9172202128243545021">"移開手指，然後再次輕觸"</string>
    <string name="security_settings_fingerprint_enroll_repeat_message" msgid="5382958363770893577">"手指重覆按壓，記錄指紋各個部分"</string>
    <string name="security_settings_fingerprint_enroll_finish_title" msgid="3606325177406951457">"已加入指紋"</string>
    <string name="security_settings_fingerprint_enroll_finish_message" msgid="8220458039597261933">"看到此圖示時，請使用您的指紋識別身份或核准購物交易"</string>
    <string name="security_settings_fingerprint_enroll_enrolling_skip" msgid="3004786457919122854">"稍後再做"</string>
    <string name="setup_fingerprint_enroll_enrolling_skip_title" msgid="352947044008973812">"略過指紋設定？"</string>
    <string name="setup_fingerprint_enroll_enrolling_skip_message" msgid="4876965433600560365">"您已選擇使用指紋作為唯一的手機解鎖方式。如果您現在略過，將需要稍後設定。設定過程只需約一分鐘。"</string>
    <string name="fingerprint_lock_screen_setup_skip_dialog_text" product="tablet" msgid="6901147203720764421">"使用螢幕鎖定選項保護您的平板電腦，這樣即使平板電腦丟失或遭竊，其他人亦無法使用。您亦需要螢幕鎖定選項來設定指紋。輕按 [取消]，然後設定 PIN、圖案或密碼。"</string>
    <string name="fingerprint_lock_screen_setup_skip_dialog_text" product="device" msgid="1286244133923093528">"使用螢幕鎖定選項保護您的裝置，這樣即使裝置丟失或遭竊，其他人亦無法使用。您亦需要螢幕鎖定選項來設定指紋。輕按 [取消]，然後設定 PIN、圖案或密碼。"</string>
    <string name="fingerprint_lock_screen_setup_skip_dialog_text" product="default" msgid="4810191157587317521">"使用螢幕鎖定選項保護您的手機，這樣即使手機丟失或遭竊，其他人亦無法使用。您亦需要螢幕鎖定選項來設定指紋。輕按 [取消]，然後設定 PIN、圖案或密碼。"</string>
    <string name="face_lock_screen_setup_skip_dialog_text" product="tablet" msgid="7387535629289108475">"使用「螢幕鎖定」選項保護您的平板電腦，這樣即使平板電腦遺失或被盜竊，其他人亦無法使用。您亦需要「螢幕鎖定」選項來設定「臉孔解鎖」。如要返回，請輕按 [取消]。"</string>
    <string name="face_lock_screen_setup_skip_dialog_text" product="device" msgid="4995287019957131123">"使用「螢幕鎖定」選項保護您的裝置，這樣即使裝置遺失或被盜竊，其他人亦無法使用。您亦需要「螢幕鎖定」選項來設定「臉孔解鎖」。如要返回，請輕按 [取消]。"</string>
    <string name="face_lock_screen_setup_skip_dialog_text" product="default" msgid="7086796722966738156">"使用「螢幕鎖定」選項保護您的手機，這樣即使手機遺失或被盜竊，其他人亦無法使用。您亦需要「螢幕鎖定」選項來設定「臉孔解鎖」。如要返回，請輕按 [取消]。"</string>
    <string name="lock_screen_pin_skip_title" msgid="6853866579893458111">"要略過 PIN 設定嗎？"</string>
    <string name="lock_screen_password_skip_title" msgid="8891463713793185768">"要略過密碼設定嗎？"</string>
    <string name="lock_screen_pattern_skip_title" msgid="7214938393640060932">"要略過圖案設定嗎？"</string>
    <string name="security_settings_fingerprint_enroll_setup_screen_lock" msgid="3538784524778508018">"設定螢幕鎖定"</string>
    <string name="security_settings_fingerprint_enroll_done" msgid="9198775984215057337">"完成"</string>
    <string name="security_settings_fingerprint_enroll_touch_dialog_title" msgid="5742429501012827526">"糟糕，這不是感應器"</string>
    <string name="security_settings_fingerprint_enroll_touch_dialog_message" msgid="7172969336386036998">"請使用食指輕觸位於手機背面的感應器。"</string>
    <string name="security_settings_fingerprint_enroll_error_dialog_title" msgid="132085362209418770">"尚未完成註冊"</string>
    <string name="security_settings_fingerprint_enroll_error_timeout_dialog_message" msgid="5479647886550695766">"已達到指紋註冊次數上限，請重試。"</string>
    <string name="security_settings_fingerprint_enroll_error_generic_dialog_message" msgid="6068935528640241271">"無法註冊指紋，請重試或使用另一隻手指。"</string>
    <string name="fingerprint_enroll_button_add" msgid="6652490687672815760">"新增其他"</string>
    <string name="fingerprint_enroll_button_next" msgid="1034110123277869532">"下一步"</string>
    <string name="security_settings_fingerprint_enroll_disclaimer" msgid="7875826823637114097">"除了解鎖您的手機，您也可以使用您的指紋授權購買和存取應用程式。"<annotation id="url">"瞭解詳情"</annotation></string>
    <string name="security_settings_fingerprint_enroll_disclaimer_lockscreen_disabled" msgid="4260983700868889294">" 已停用螢幕鎖定選項。如需瞭解詳情，請聯絡您機構的管理員。"<annotation id="admin_details">"瞭解詳情"</annotation>\n\n"您仍可以使用指紋核准購物和應用程式存取權。"<annotation id="url">"瞭解詳情"</annotation></string>
    <string name="security_settings_fingerprint_enroll_lift_touch_again" msgid="2590665137265458789">"提起手指，然後再次輕觸感應器"</string>
    <string name="fingerprint_add_max" msgid="8639321019299347447">"你可以加入最多 <xliff:g id="COUNT">%d</xliff:g> 個指紋"</string>
    <string name="fingerprint_intro_error_max" msgid="4431784409732135610">"您加入指紋的數目已達上限"</string>
    <string name="fingerprint_intro_error_unknown" msgid="877005321503793963">"無法加入更多指紋"</string>
    <string name="fingerprint_last_delete_title" msgid="4081475675646514726">"確定移除所有指紋？"</string>
    <string name="fingerprint_delete_title" msgid="1469865327307917858">"移除「<xliff:g id="FINGERPRINT_ID">%1$s</xliff:g>」"</string>
    <string name="fingerprint_delete_message" msgid="1454995433333496541">"要刪除這個指紋嗎？"</string>
    <string name="fingerprint_last_delete_message" msgid="93311579320049852">"您將無法使用指紋解鎖手機、授權購物或登入應用程式"</string>
    <string name="fingerprint_last_delete_message_profile_challenge" msgid="3460246522493987163">"您將無法使用指紋解鎖工作設定檔、授權購物，或登入工作應用程式"</string>
    <string name="fingerprint_last_delete_confirm" msgid="3294910995598819259">"是，移除"</string>
    <string name="crypt_keeper_settings_title" msgid="4938812137822100044">"加密"</string>
    <string name="crypt_keeper_encrypt_title" product="tablet" msgid="7484150746479958376">"對平板電腦進行加密"</string>
    <string name="crypt_keeper_encrypt_title" product="default" msgid="8302873664348463041">"將手機加密"</string>
    <string name="crypt_keeper_encrypted_summary" msgid="3866488451639592071">"已加密"</string>
    <string name="crypt_keeper_desc" product="tablet" msgid="4103951371711323192">"您的帳戶、設定、已下載應用程式及其資料、媒體和其他檔案皆可加密。將平板電腦加密後，系統會套用螢幕鎖定 (即解鎖圖案、數字 PIN 或密碼)，您必須在每次開機時解除螢幕鎖定，才能將平板電腦解密。除此之外，唯一的解密方法是將平板電腦回復原廠設定，清除其中所有資料。\n\n加密程序可能需要一個多小時才能完成。開始執行加密程序前，電池必須充滿，而平板電腦在加密過程中必須全程連接電源。如果中斷程序，您將遺失部分或所有資料"</string>
    <string name="crypt_keeper_desc" product="default" msgid="6180866043921135548">"您的帳戶、設定、已下載應用程式及其資料、媒體和其他檔案皆可加密。將手機加密後，系統會套用螢幕鎖定 (即解鎖圖案、數字 PIN 或密碼)，您必須在每次開機時解除螢幕鎖定，才能將手機解密。除此之外，唯一的解密方法是將手機回復原廠設定，清除其中所有資料。\n\n加密程序可能需要一個多小時才能完成。開始執行加密程序前，電池必須充滿，而手機在加密過程中必須全程連接電源。如果中斷程序，您將遺失部分或所有資料。"</string>
    <string name="crypt_keeper_button_text" product="tablet" msgid="5551608011810921471">"對平板電腦加密"</string>
    <string name="crypt_keeper_button_text" product="default" msgid="6370330929679426136">"將手機加密"</string>
    <string name="crypt_keeper_low_charge_text" msgid="4920087247177024521">"請將電池充電，然後再試一次。"</string>
    <string name="crypt_keeper_unplugged_text" msgid="2709721134148651329">"請插上充電器，然後再試一次。"</string>
    <string name="crypt_keeper_dialog_need_password_title" msgid="1847280235529858357">"沒有鎖定螢幕的 PIN 或密碼"</string>
    <string name="crypt_keeper_dialog_need_password_message" msgid="7210616262954236042">"您必須先設定鎖定螢幕的 PIN 或密碼，才能開始加密。"</string>
    <string name="crypt_keeper_confirm_title" msgid="8600000209722452230">"加密？"</string>
    <string name="crypt_keeper_final_desc" product="tablet" msgid="3270587498436152259">"您無法取消加密操作，如果過程中斷，將會失去資料。加密程序需時 1 個小時或以上，您的平板電腦會在過程中重新啟動數次。"</string>
    <string name="crypt_keeper_final_desc" product="default" msgid="3040428543349852419">"您無法取消加密操作，如果過程中斷，將會失去資料。加密程序需時 1 個小時或以上，您的手機會在過程中重新啟動數次。"</string>
    <string name="crypt_keeper_setup_title" msgid="3339725741305796680">"加密中"</string>
    <string name="crypt_keeper_setup_description" product="tablet" msgid="4417016995091289019">"平板電腦正在進行加密，請稍候 (已完成 <xliff:g id="PERCENT">^1</xliff:g>%)。"</string>
    <string name="crypt_keeper_setup_description" product="default" msgid="7902355422499500352">"手機正在進行加密，請稍候 (已完成 <xliff:g id="PERCENT">^1</xliff:g>%)。"</string>
    <string name="crypt_keeper_setup_time_remaining" product="tablet" msgid="8348188415839917821">"平板電腦加密作業正在進行中，請稍候 (剩餘時間：<xliff:g id="DURATION">^1</xliff:g>)"</string>
    <string name="crypt_keeper_setup_time_remaining" product="default" msgid="8556105766597855198">"手機加密作業正在進行中，請稍候 (剩餘時間：<xliff:g id="DURATION">^1</xliff:g>)"</string>
    <string name="crypt_keeper_force_power_cycle" product="tablet" msgid="3832496715430327682">"如要解鎖您的平板電腦，請先將其關閉再開啟。"</string>
    <string name="crypt_keeper_force_power_cycle" product="default" msgid="5070346039522135361">"如要解鎖您的手機，請先將其關閉再開啟。"</string>
    <string name="crypt_keeper_warn_wipe" msgid="8104921337301750394">"警告：解鎖嘗試次數只剩 <xliff:g id="COUNT">^1</xliff:g> 次！如果持續失敗，您的裝置將被清除。"</string>
    <string name="crypt_keeper_enter_password" msgid="1274917431075529732">"輸入密碼"</string>
    <string name="crypt_keeper_failed_title" msgid="8173654570682244149">"加密失敗"</string>
    <string name="crypt_keeper_failed_summary" product="tablet" msgid="5977961188966570342">"加密程序中斷且未完成，因此您無法再存取平板電腦上的資料。\n\n如要繼續使用平板電腦，您必須恢復原廠設定。完成重設後，您可以在設定平板電腦時，還原先前備份至「Google 帳戶」的資料。"</string>
    <string name="crypt_keeper_failed_summary" product="default" msgid="1028716993071131029">"加密程序中斷且未完成，因此您無法再存取手機上的資料。\n\n如要繼續使用手機，您必須恢復原廠設定。完成重設後，您可以在設定手機時，還原先前備份至「Google 帳戶」的資料。"</string>
    <string name="crypt_keeper_data_corrupt_title" msgid="5920153462176846037">"解密失敗"</string>
    <string name="crypt_keeper_data_corrupt_summary" product="tablet" msgid="4420666705959562753">"您輸入的密碼正確，不過您的數據已損毀。\n\n如要繼續使用，您必須將平板電腦恢復原廠設定。經過重設後，您可以在設定平板電腦時將早前備份到個人 Google 帳戶的數據全部還原。"</string>
    <string name="crypt_keeper_data_corrupt_summary" product="default" msgid="3200498792238652367">"您輸入的密碼正確，不過您的數據已損毀。\n\n如要繼續使用，您必須將手機恢復原廠設定。經過重設後，您可以在設定手機時將早前備份到個人 Google 帳戶的數據全部還原。"</string>
    <string name="crypt_keeper_switch_input_method" msgid="7712732134989470573">"切換輸入法"</string>
    <string name="suggested_lock_settings_title" msgid="7836065447159730217">"保護手機安全"</string>
    <string name="suggested_lock_settings_summary" product="tablet" msgid="3213718550422761562">"設定螢幕鎖定以保護平板電腦"</string>
    <string name="suggested_lock_settings_summary" product="device" msgid="8479766049078378225">"設定螢幕鎖定以保護裝置"</string>
    <string name="suggested_lock_settings_summary" product="default" msgid="2443273582716671033">"設定螢幕鎖定以保護手機"</string>
    <string name="suggested_fingerprint_lock_settings_title" msgid="3140266181874137984">"新增用於解鎖的指紋"</string>
    <string name="suggested_fingerprint_lock_settings_summary" product="tablet" msgid="1040265358906410746"></string>
    <string name="suggested_fingerprint_lock_settings_summary" product="device" msgid="1040265358906410746"></string>
    <string name="suggested_fingerprint_lock_settings_summary" product="default" msgid="1040265358906410746"></string>
    <string name="lock_settings_picker_title" msgid="9219376327364915334">"選擇螢幕鎖定方式"</string>
    <string name="lock_settings_picker_title_profile" msgid="8377696902400733227">"選擇工作設定檔鎖定方式"</string>
    <string name="setup_lock_settings_picker_title" product="tablet" msgid="1276283007274778191">"保護您的平板電腦"</string>
    <string name="setup_lock_settings_picker_title" product="device" msgid="3585905639045649905">"保護您的裝置"</string>
    <string name="setup_lock_settings_picker_title" product="default" msgid="2758197863515864300">"保護您的手機"</string>
    <string name="lock_settings_picker_biometrics_added_security_message" msgid="1105247657304421299">"為提升安全性，請設定後備螢幕鎖定方式"</string>
    <string name="setup_lock_settings_picker_message" product="tablet" msgid="4870877800737248926">"只要啟用裝置保護功能，即可阻止他人在未經您准許下使用此平板電腦。請選擇您想使用的螢幕鎖定功能。"</string>
    <string name="setup_lock_settings_picker_message" product="device" msgid="8961855222808442301">"只要啟用裝置保護功能，即可阻止他人在未經您准許下使用此裝置。請選擇您想使用的螢幕鎖定功能。"</string>
    <string name="setup_lock_settings_picker_message" product="default" msgid="8867435145945818970">"只要啟用裝置保護功能，即可阻止他人在未經您准許下使用此手機。請選擇您想使用的螢幕鎖定功能。"</string>
    <string name="lock_settings_picker_fingerprint_message" msgid="6414674538453498900">"選擇您的後備螢幕鎖定方式"</string>
    <string name="lock_settings_picker_face_message" msgid="2044129433641084149">"選擇您的後備螢幕鎖定方式"</string>
    <string name="setup_lock_settings_options_button_label" msgid="6098297461618298505">"螢幕鎖定選項"</string>
    <string name="setup_lock_settings_options_dialog_title" msgid="7985107300517468569">"螢幕鎖定選項"</string>
    <string name="unlock_set_unlock_launch_picker_title" msgid="4981063601772605609">"螢幕鎖定"</string>
    <string name="unlock_set_unlock_launch_picker_summary_lock_immediately" msgid="5799070517574360310">"<xliff:g id="UNLOCK_METHOD">%1$s</xliff:g>/休眠後立即啟動"</string>
    <string name="unlock_set_unlock_launch_picker_summary_lock_after_timeout" msgid="4572132216801894216">"<xliff:g id="UNLOCK_METHOD">%1$s</xliff:g>/休眠 <xliff:g id="TIMEOUT_STRING">%2$s</xliff:g>後啟動"</string>
    <string name="unlock_set_unlock_launch_picker_title_profile" msgid="7631371082326055429">"工作設定檔鎖定方式"</string>
    <string name="unlock_set_unlock_launch_picker_change_title" msgid="4746783679112447948">"更改螢幕鎖定"</string>
    <string name="unlock_set_unlock_launch_picker_change_summary" msgid="6023813780512501969">"變更或停用解鎖圖形、PIN 或密碼安全性"</string>
    <string name="unlock_set_unlock_launch_picker_enable_summary" msgid="1699993191343299179">"選擇您要鎖定螢幕的方式"</string>
    <string name="unlock_set_unlock_off_title" msgid="2831957685685921667">"無"</string>
    <string name="unlock_set_unlock_off_summary" msgid="4578319976164001322"></string>
    <string name="unlock_set_unlock_none_title" msgid="2844029875174409728">"滑動"</string>
    <string name="unlock_set_unlock_none_summary" msgid="641298008390890152">"無安全性設定"</string>
    <string name="unlock_set_unlock_pattern_title" msgid="8224895208452995332">"圖案"</string>
    <string name="unlock_set_unlock_pattern_summary" msgid="4482018884090552709">"中等安全性設定"</string>
    <string name="unlock_set_unlock_pin_title" msgid="5283636759362880407">"PIN"</string>
    <string name="unlock_set_unlock_pin_summary" msgid="1961863114590024945">"中至高等安全性設定"</string>
    <string name="unlock_set_unlock_password_title" msgid="2559842616268607041">"密碼"</string>
    <string name="unlock_set_unlock_password_summary" msgid="7647435233968707432">"高等安全性設定"</string>
    <string name="unlock_set_do_later_title" msgid="6565575303676064364">"暫時不要"</string>
    <string name="current_screen_lock" msgid="1367883977261098017">"目前的螢幕鎖定方式"</string>
    <string name="fingerprint_unlock_set_unlock_pattern" msgid="4492334416059646032">"指紋 + 上鎖圖形"</string>
    <string name="fingerprint_unlock_set_unlock_pin" msgid="4724451168139460493">"指紋 + PIN"</string>
    <string name="fingerprint_unlock_set_unlock_password" msgid="5614333047430835971">"指紋 + 密碼"</string>
    <string name="fingerprint_unlock_skip_fingerprint" msgid="7631242444064287891">"不設定指紋並繼續"</string>
    <string name="fingerprint_unlock_title" msgid="4978686534505944042">"您可以使用指紋解鎖手機。為安全起見，此選項需要設定後備螢幕鎖定方式。"</string>
    <string name="face_unlock_set_unlock_pattern" msgid="5991691559532427891">"臉孔解鎖 + 圖案"</string>
    <string name="face_unlock_set_unlock_pin" msgid="8990569318587034610">"臉孔解鎖 + PIN"</string>
    <string name="face_unlock_set_unlock_password" msgid="8612535943511761549">"臉孔解鎖 + 密碼"</string>
    <string name="face_unlock_skip_face" msgid="7117201898540606846">"不使用「臉孔解鎖」並繼續"</string>
    <string name="face_unlock_title" msgid="7344830351598247267">"您可以使用臉孔解鎖手機。為安全起見，此選項需要設定後備螢幕鎖定方式。"</string>
    <string name="unlock_set_unlock_disabled_summary" msgid="4022867760387966129">"已由管理員、加密政策或認證儲存空間停用"</string>
    <string name="unlock_set_unlock_mode_off" msgid="4632139864722236359">"無"</string>
    <string name="unlock_set_unlock_mode_none" msgid="5596049938457028214">"滑動"</string>
    <string name="unlock_set_unlock_mode_pattern" msgid="1926480143883094896">"圖案"</string>
    <string name="unlock_set_unlock_mode_pin" msgid="9028659554829888373">"PIN 碼"</string>
    <string name="unlock_set_unlock_mode_password" msgid="8810609692771987513">"密碼"</string>
    <string name="unlock_setup_wizard_fingerprint_details" msgid="5974580769186206478">"設定螢幕鎖定後，您還可以前往 [設定] &gt; [安全性] 設定您的指紋。"</string>
    <string name="unlock_disable_lock_title" msgid="2564279819907932759">"關閉螢幕鎖定"</string>
    <string name="unlock_disable_frp_warning_title" msgid="1520689401825045809">"移除裝置保護功能？"</string>
    <string name="unlock_disable_frp_warning_title_profile" msgid="1005284289723910461">"要移除設定檔保護功能嗎？"</string>
    <string name="unlock_disable_frp_warning_content_pattern" msgid="669384600341275312">"如沒有設定解鎖圖形，裝置保護功能將無法運作。"</string>
    <string name="unlock_disable_frp_warning_content_pattern_fingerprint" msgid="8160948976853039106">"移除您的上鎖圖案後，裝置保護功能將無法使用。<xliff:g id="EMPTY_LINE">

</xliff:g>您已儲存的指紋也會從此裝置中移除，因此您將無法透過指紋解鎖手機、授權購物或登入應用程式。"</string>
    <string name="unlock_disable_frp_warning_content_pin" msgid="3732073290049930632">"如沒有啟用 PIN，裝置保護功能將無法運作。"</string>
    <string name="unlock_disable_frp_warning_content_pin_fingerprint" msgid="2018020861756931097">"移除您的 PIN 後，裝置保護功能將無法使用。<xliff:g id="EMPTY_LINE">

</xliff:g>您已儲存的指紋也會從此裝置中移除，因此您將無法透過指紋解鎖手機、授權購物或登入應用程式。"</string>
    <string name="unlock_disable_frp_warning_content_password" msgid="2130004168084396797">"如沒有啟用密碼，裝置保護功能將無法運作。"</string>
    <string name="unlock_disable_frp_warning_content_password_fingerprint" msgid="8455564842615579472">"移除您的密碼後，裝置保護功能將無法使用。<xliff:g id="EMPTY_LINE">

</xliff:g>您已儲存的指紋也會從此裝置中移除，因此您將無法透過指紋解鎖手機、授權購物或登入應用程式。"</string>
    <string name="unlock_disable_frp_warning_content_unknown" msgid="8903568674104115231">"如沒有啟用螢幕鎖定，裝置保護功能將無法運作。"</string>
    <string name="unlock_disable_frp_warning_content_unknown_fingerprint" msgid="4985095359625056279">"移除您的螢幕鎖定後，裝置保護功能將無法使用。<xliff:g id="EMPTY_LINE">

</xliff:g>您已儲存的指紋也會從此裝置中移除，因此您將無法透過指紋解鎖手機、授權購物或登入應用程式。"</string>
    <string name="unlock_disable_frp_warning_content_pattern_profile" msgid="6850770024037691891">"如沒有啟用圖案上鎖功能，設定檔保護功能將無法運作。"</string>
    <string name="unlock_disable_frp_warning_content_pattern_fingerprint_profile" msgid="313998125412427527">"移除您的上鎖圖案後，工作設定檔保護功能將無法使用。<xliff:g id="EMPTY_LINE">

</xliff:g>您已儲存的指紋也會從此工作設定檔中移除，因此您將無法透過指紋解鎖手機、授權購物或登入應用程式。"</string>
    <string name="unlock_disable_frp_warning_content_pin_profile" msgid="6328378875803145738">"如沒有啟用 PIN，設定檔保護功能將無法運作。"</string>
    <string name="unlock_disable_frp_warning_content_pin_fingerprint_profile" msgid="6844729803535310058">"移除您的 PIN 後，工作設定檔保護功能將無法使用。<xliff:g id="EMPTY_LINE">

</xliff:g>您已儲存的指紋也會從此工作設定檔中移除，因此您將無法透過指紋解鎖手機、授權購物或登入應用程式。"</string>
    <string name="unlock_disable_frp_warning_content_password_profile" msgid="6922335143823758149">"如沒有啟用密碼，設定檔保護功能將無法運作。"</string>
    <string name="unlock_disable_frp_warning_content_password_fingerprint_profile" msgid="5724824564583660260">"移除您的密碼後，工作設定檔保護功能將無法使用。<xliff:g id="EMPTY_LINE">

</xliff:g>您已儲存的指紋也會從此工作設定檔中移除，因此您將無法透過指紋解鎖手機、授權購物或登入應用程式。"</string>
    <string name="unlock_disable_frp_warning_content_unknown_profile" msgid="6886183964362015704">"如沒有啟用螢幕鎖定，設定檔保護功能將無法運作。"</string>
    <string name="unlock_disable_frp_warning_content_unknown_fingerprint_profile" msgid="3754195701700959477">"移除您的螢幕鎖定後，工作設定檔保護功能將無法使用。<xliff:g id="EMPTY_LINE">

</xliff:g>您已儲存的指紋也會從此工作設定檔中移除，因此您將無法透過指紋解鎖手機、授權購物或登入應用程式。"</string>
    <string name="unlock_disable_frp_warning_ok" msgid="621607297961726537">"是，移除"</string>
    <string name="unlock_change_lock_pattern_title" msgid="8234523589333929193">"更改解鎖圖形"</string>
    <string name="unlock_change_lock_pin_title" msgid="2324077520816477479">"變更解鎖 PIN"</string>
    <string name="unlock_change_lock_password_title" msgid="873517913969091074">"變更解鎖密碼"</string>
    <string name="unlock_footer_high_complexity_requested" msgid="4471274783909915352">"「<xliff:g id="APP_NAME">%1$s</xliff:g>」建議使用高強度的 PIN 或密碼。如果沒有選用其中一項，應用程式可能無法正常運作"</string>
    <string name="unlock_footer_medium_complexity_requested" msgid="5515870066751600640">"「<xliff:g id="APP_NAME">%1$s</xliff:g>」建議使用新 PIN 或密碼。如果沒有選用其中一項，應用程式可能無法正常運作"</string>
    <string name="unlock_footer_low_complexity_requested" msgid="2517656037576567971">"「<xliff:g id="APP_NAME">%1$s</xliff:g>」建議使用新圖案、PIN 或密碼。如果沒有選用其中一項，應用程式可能無法正常運作"</string>
    <string name="unlock_footer_none_complexity_requested" msgid="8534900170428140529">"「<xliff:g id="APP_NAME">%1$s</xliff:g>」建議使用新的螢幕鎖定"</string>
    <string name="lock_failed_attempts_before_wipe" msgid="6874652886647631418">"請再試一次。您已嘗試 <xliff:g id="CURRENT_ATTEMPTS">%1$d</xliff:g> 次，最多可試 <xliff:g id="TOTAL_ATTEMPTS">%2$d</xliff:g> 次。"</string>
    <string name="lock_last_attempt_before_wipe_warning_title" msgid="7450322567217745999">"您的資料將會刪除"</string>
    <string name="lock_last_pattern_attempt_before_wipe_device" msgid="5816668400104558952">"如果您下次畫出錯誤的上鎖圖案，系統將會刪除此裝置上的資料"</string>
    <string name="lock_last_pin_attempt_before_wipe_device" msgid="2815681042623708775">"如果您下次輸入錯誤的 PIN，系統將會刪除此裝置上的資料"</string>
    <string name="lock_last_password_attempt_before_wipe_device" msgid="985126164175708507">"如果您下次輸入錯誤的密碼，系統將會刪除此裝置上的資料"</string>
    <string name="lock_last_pattern_attempt_before_wipe_user" msgid="8283944727199433440">"如果您下次畫出錯誤的上鎖圖案，系統將會刪除此使用者"</string>
    <string name="lock_last_pin_attempt_before_wipe_user" msgid="972834567684477451">"如果您下次輸入錯誤的 PIN，系統將會刪除此使用者"</string>
    <string name="lock_last_password_attempt_before_wipe_user" msgid="3797239847079686727">"如果您下次輸入錯誤的密碼，系統將會刪除此使用者"</string>
    <string name="lock_last_pattern_attempt_before_wipe_profile" msgid="2479195488386373253">"如果您下次畫出錯誤的上鎖圖案，系統將會刪除工作設定檔和相關資料"</string>
    <string name="lock_last_pin_attempt_before_wipe_profile" msgid="7086428013814722436">"如果您下次輸入錯誤的 PIN，系統將會刪除工作設定檔和相關資料"</string>
    <string name="lock_last_password_attempt_before_wipe_profile" msgid="253673907244112643">"如果您下次輸入錯誤的密碼，系統將會刪除工作設定檔和相關資料"</string>
    <string name="lock_failed_attempts_now_wiping_device" msgid="2813744895409014471">"輸入錯誤的次數太多，系統將會刪除此裝置上的資料。"</string>
    <string name="lock_failed_attempts_now_wiping_user" msgid="3958755474620948727">"輸入錯誤的次數太多，系統將會刪除此使用者。"</string>
    <string name="lock_failed_attempts_now_wiping_profile" msgid="3171880997211568208">"輸入錯誤的次數太多，系統將會刪除此工作設定檔和相關資料。"</string>
    <string name="lock_failed_attempts_now_wiping_dialog_dismiss" msgid="170155081899679669">"關閉"</string>
    <plurals name="lockpassword_password_too_short" formatted="false" msgid="2192234965414232157">
      <item quantity="other">必須至少有 <xliff:g id="COUNT_1">%d</xliff:g> 個字元</item>
      <item quantity="one">必須包含至少 <xliff:g id="COUNT_0">%d</xliff:g> 個字元</item>
    </plurals>
    <plurals name="lockpassword_pin_too_short" formatted="false" msgid="6817086810898414162">
      <item quantity="other">PIN 必須至少有 <xliff:g id="COUNT_1">%d</xliff:g> 個數字</item>
      <item quantity="one">PIN 必須至少有 <xliff:g id="COUNT_0">%d</xliff:g> 個數字</item>
    </plurals>
    <string name="lockpassword_continue_label" msgid="2507983991979547816">"繼續"</string>
    <plurals name="lockpassword_password_too_long" formatted="false" msgid="8118091957172967677">
      <item quantity="other">必須少於 <xliff:g id="NUMBER_1">%d</xliff:g> 個字元</item>
      <item quantity="one">必須少於 <xliff:g id="NUMBER_0">%d</xliff:g> 個字元</item>
    </plurals>
    <plurals name="lockpassword_pin_too_long" formatted="false" msgid="8706992338720310765">
      <item quantity="other">必須少於 <xliff:g id="NUMBER_1">%d</xliff:g> 個數字</item>
      <item quantity="one">必須少於 <xliff:g id="NUMBER_0">%d</xliff:g> 個數字</item>
    </plurals>
    <string name="lockpassword_pin_recently_used" msgid="6650277060998923465">"裝置管理員不允許使用最近用過的 PIN 碼"</string>
    <string name="lockpassword_pin_blacklisted_by_admin" msgid="115994274880232984">"您的 IT 管理員已禁止使用常用的 PIN 碼，請嘗試輸入另一個 PIN 碼。"</string>
    <string name="lockpassword_illegal_character" msgid="3434031212215886433">"您不可使用無效字元"</string>
    <string name="lockpassword_password_requires_alpha" msgid="721084100957669018">"必須包含最少 1 個字母"</string>
    <string name="lockpassword_password_requires_digit" msgid="312518567592683795">"必須包含最少 1 個數字"</string>
    <string name="lockpassword_password_requires_symbol" msgid="6178512486154701321">"必須包含最少 1 個符號"</string>
    <plurals name="lockpassword_password_requires_letters" formatted="false" msgid="2385916409676839024">
      <item quantity="other">必須包含最少 <xliff:g id="COUNT">%d</xliff:g> 個字母</item>
      <item quantity="one">必須包含最少 1 個字母</item>
    </plurals>
    <plurals name="lockpassword_password_requires_lowercase" formatted="false" msgid="2057467885488612701">
      <item quantity="other">必須包含最少 <xliff:g id="COUNT">%d</xliff:g> 個小寫字母</item>
      <item quantity="one">必須包含最少 1 個小寫字母</item>
    </plurals>
    <plurals name="lockpassword_password_requires_uppercase" formatted="false" msgid="4541266279643052025">
      <item quantity="other">必須包含最少 <xliff:g id="COUNT">%d</xliff:g> 個大寫字母</item>
      <item quantity="one">必須包含最少 1 個大寫字母</item>
    </plurals>
    <plurals name="lockpassword_password_requires_numeric" formatted="false" msgid="70617964591376248">
      <item quantity="other">必須包含最少 <xliff:g id="COUNT">%d</xliff:g> 個數字</item>
      <item quantity="one">必須包含最少 1 個數字</item>
    </plurals>
    <plurals name="lockpassword_password_requires_symbols" formatted="false" msgid="7981236881269921943">
      <item quantity="other">必須包含最少 <xliff:g id="COUNT">%d</xliff:g> 個特別符號</item>
      <item quantity="one">必須包含最少 1 個特別符號</item>
    </plurals>
    <plurals name="lockpassword_password_requires_nonletter" formatted="false" msgid="1567877061888948467">
      <item quantity="other">必須包含最少 <xliff:g id="COUNT">%d</xliff:g> 個非字母字元</item>
      <item quantity="one">必須包含最少 1 個非字母字元</item>
    </plurals>
    <plurals name="lockpassword_password_requires_nonnumerical" formatted="false" msgid="5056743974888384475">
      <item quantity="other">必須包含至少 <xliff:g id="COUNT">%d</xliff:g> 個非數字字元</item>
      <item quantity="one">必須包含至少 1 個非數字字元</item>
    </plurals>
    <string name="lockpassword_password_recently_used" msgid="5341218079730167191">"裝置管理員不允許使用最近用過的密碼"</string>
    <string name="lockpassword_password_blacklisted_by_admin" msgid="8956110268546396737">"您的 IT 管理員已禁止使用常用的密碼，請嘗試輸入另一個密碼。"</string>
    <string name="lockpassword_pin_no_sequential_digits" msgid="5843639256988031272">"不可使用依遞增或遞減順序排列或重複的連續數字"</string>
    <string name="lockpassword_confirm_label" msgid="560897521093566777">"確認"</string>
    <string name="lockpassword_cancel_label" msgid="6711112212489992112">"取消"</string>
    <string name="lockpassword_clear_label" msgid="311359833434539894">"清除"</string>
    <string name="lockpassword_credential_changed" msgid="5934778179732392028">"螢幕鎖定憑證已更改。請使用新的螢幕鎖定憑證再試一次。"</string>
    <string name="lockpattern_tutorial_cancel_label" msgid="775215267818384016">"取消"</string>
    <string name="lockpattern_tutorial_continue_label" msgid="1329049481210689408">"下一步"</string>
    <string name="lock_setup" msgid="4622999020926280737">"設定完成。"</string>
    <string name="manage_device_admin" msgid="1044620606203916275">"裝置管理應用程式"</string>
    <string name="number_of_device_admins_none" msgid="152926922020437312">"沒有使用中的應用程式"</string>
    <plurals name="number_of_device_admins" formatted="false" msgid="2528735319390151989">
      <item quantity="other"><xliff:g id="COUNT_1">%d</xliff:g> 個使用中的應用程式</item>
      <item quantity="one"><xliff:g id="COUNT_0">%d</xliff:g> 個使用中的應用程式</item>
    </plurals>
    <string name="manage_trust_agents" msgid="6410149930029992356">"信任代理程式"</string>
    <string name="disabled_because_no_backup_security" msgid="4998095356607488854">"如要使用，請先設定上鎖畫面"</string>
    <string name="manage_trust_agents_summary" msgid="6423843123607674286">"無"</string>
    <plurals name="manage_trust_agents_summary_on" formatted="false" msgid="5438047398376802735">
      <item quantity="other"><xliff:g id="COUNT">%d</xliff:g> 個有效的可信任代理</item>
      <item quantity="one">1 個有效的可信任代理</item>
    </plurals>
    <string name="bluetooth_quick_toggle_title" msgid="5955341060378240781">"藍芽"</string>
    <string name="bluetooth_quick_toggle_summary" msgid="5257744297562880017">"開啟藍牙功能"</string>
    <string name="bluetooth_settings" msgid="2967239493428695171">"藍牙"</string>
    <string name="bluetooth_settings_title" msgid="2642029095769509647">"藍牙"</string>
    <string name="bluetooth_settings_summary" msgid="6805458703566046784">"管理連線，設定裝置名稱和可偵測性"</string>
    <string name="bluetooth_pairing_request" msgid="7762990650683525640">"與<xliff:g id="DEVICE_NAME">%1$s</xliff:g>配對？"</string>
    <string name="bluetooth_pairing_key_msg" msgid="1329835708475701761">"藍牙配對碼"</string>
    <string name="bluetooth_enter_passkey_msg" msgid="5806420933599368592">"輸入配對代碼，然後按 [返回] 或 Enter 鍵"</string>
    <string name="bluetooth_enable_alphanumeric_pin" msgid="7256286571636950635">"PIN 中含有字母或符號"</string>
    <string name="bluetooth_pin_values_hint" msgid="2753202519050044670">"一般是 0000 或 1234"</string>
    <string name="bluetooth_pin_values_hint_16_digits" msgid="5603928271430883558">"必須為 16 位數字"</string>
    <string name="bluetooth_enter_pin_other_device" msgid="6737778699899780717">"您可能也必須在另一部裝置上輸入這個 PIN 碼。"</string>
    <string name="bluetooth_enter_passkey_other_device" msgid="8270426446247344709">"您可能也必須在另一部裝置上輸入這個密碼金鑰。"</string>
    <string name="bluetooth_confirm_passkey_msg" msgid="327192310468680072">"如要與下列裝置配對：&lt;br&gt;&lt;b&gt;<xliff:g id="DEVICE_NAME">%1$s</xliff:g>&lt;/b&gt;&lt;br&gt;&lt;br&gt;請確認該裝置是否顯示下列密碼金鑰：&lt;br&gt;&lt;b&gt;<xliff:g id="PASSKEY">%2$s</xliff:g>&lt;/b&gt;"</string>
    <string name="bluetooth_incoming_pairing_msg" msgid="1068123527866596779">"來自：&lt;br&gt;&lt;b&gt;<xliff:g id="DEVICE_NAME">%1$s</xliff:g>&lt;/b&gt;&lt;br&gt;&lt;br&gt;要與這部裝置配對嗎？"</string>
    <string name="bluetooth_display_passkey_pin_msg" msgid="8672803845151786521">"如要與 <xliff:g id="BOLD1_0">&lt;br&gt;&lt;b&gt;</xliff:g><xliff:g id="DEVICE_NAME">%1$s</xliff:g><xliff:g id="END_BOLD1">&lt;/b&gt;&lt;br&gt;&lt;br&gt;</xliff:g> 配對，請在該裝置上輸入：<xliff:g id="BOLD2_1">&lt;br&gt;&lt;b&gt;</xliff:g><xliff:g id="PASSKEY">%2$s</xliff:g><xliff:g id="END_BOLD2">&lt;/b&gt;</xliff:g>，然後按 Return 或 Enter 鍵。"</string>
    <string name="bluetooth_pairing_shares_phonebook" msgid="4329325125260724843">"允許存取您的聯絡人和通話記錄"</string>
    <string name="bluetooth_error_title" msgid="2284738188253690278"></string>
    <string name="bluetooth_connecting_error_message" msgid="3941893154784152112">"無法連接「<xliff:g id="DEVICE_NAME">%1$s</xliff:g>」。"</string>
    <string name="bluetooth_preference_scan_title" msgid="3460316252463771851">"掃瞄裝置"</string>
    <string name="bluetooth_search_for_devices" msgid="6516902340975407648">"重新整理"</string>
    <string name="bluetooth_searching_for_devices" msgid="6541984133657573124">"正在搜尋..."</string>
    <string name="bluetooth_preference_device_settings" msgid="1688662188157019998">"裝置設定"</string>
    <string name="bluetooth_preference_paired_dialog_title" msgid="1090131276572055841">"已配對的裝置"</string>
    <string name="bluetooth_preference_paired_dialog_internet_option" msgid="4337953030661626289">"互聯網連線"</string>
    <string name="bluetooth_preference_paired_dialog_keyboard_option" msgid="8247634441638919886">"鍵盤"</string>
    <string name="bluetooth_preference_paired_dialog_contacts_option" msgid="8194423860397844579">"通訊錄和通話記錄"</string>
    <string name="bluetooth_pairing_dialog_title" msgid="6106058683134173178">"與這個裝置配對？"</string>
    <string name="bluetooth_pairing_dialog_sharing_phonebook_title" msgid="5472835166206721325">"共用電話簿？"</string>
    <string name="bluetooth_pairing_dialog_contants_request" msgid="7516277926581535299">"<xliff:g id="DEVICE_NAME">%1$s</xliff:g> 要求存取您的通訊錄和通話記錄。"</string>
    <string name="bluetooth_pairing_dialog_paring_request" msgid="1545098121090892788">"「<xliff:g id="DEVICE_NAME">%1$s</xliff:g>」提出藍牙配對要求。一旦配對成功，對方將可存取您的通訊錄和通話記錄。"</string>
    <string name="bluetooth_preference_found_media_devices" msgid="830061195998352840">"可用的裝置"</string>
    <string name="bluetooth_preference_no_found_devices" msgid="1331122763066030155">"沒有可用裝置"</string>
    <string name="bluetooth_device_context_connect" msgid="4913860372216815855">"連線"</string>
    <string name="bluetooth_device_context_disconnect" msgid="4464167389972513232">"中斷連線"</string>
    <string name="bluetooth_device_context_pair_connect" msgid="2406032703622371826">"配對並連線"</string>
    <string name="bluetooth_device_context_unpair" msgid="7525735305244087162">"解除配對"</string>
    <string name="bluetooth_device_context_disconnect_unpair" msgid="2001359431289794561">"中斷連線並解除配對"</string>
    <string name="bluetooth_device_context_connect_advanced" msgid="934657460643490773">"選項..."</string>
    <string name="bluetooth_menu_advanced" msgid="7633682234855216066">"進階設定"</string>
    <string name="bluetooth_advanced_titlebar" msgid="5369701494951467257">"藍牙進階設定"</string>
    <string name="bluetooth_empty_list_bluetooth_off" msgid="316627049372961941">"當啟用藍牙功能後，您的裝置可以與其他附近的藍牙裝置通訊。"</string>
    <string name="bluetooth_scanning_on_info_message" msgid="4069064120315578780">"啟用藍牙功能後，您的裝置可與附近的其他藍牙裝置通訊。\n\n為改善裝置的使用體驗，應用程式和服務仍可隨時掃瞄附近的裝置 (即使藍牙功能已關閉)。此操作可用來改善適地性功能和服務。您可在"<annotation id="link">"掃瞄設定"</annotation>"中變更此設定。"</string>
    <string name="ble_scan_notify_text" msgid="1358879010396045164">"為提高定位準確度，系統應用程式和服務仍可偵測藍牙裝置。您可以在<xliff:g id="LINK_BEGIN_0">LINK_BEGIN</xliff:g>掃瞄設定<xliff:g id="LINK_END_1">LINK_END</xliff:g>中更改此設定。"</string>
    <string name="bluetooth_connect_failed" msgid="7892663424429584925">"無法連線，請再試一次。"</string>
    <string name="device_details_title" msgid="1155622417516195481">"裝置詳情"</string>
    <string name="bluetooth_device_mac_address" msgid="4873325074786732703">"裝置的藍牙位址：<xliff:g id="ADDRESS">%1$s</xliff:g>"</string>
    <string name="bluetooth_unpair_dialog_title" msgid="6943633443716052995">"要忘記裝置嗎？"</string>
    <string name="bluetooth_unpair_dialog_body" product="default" msgid="4730377171981539265">"您的手機將與 <xliff:g id="DEVICE_NAME">%1$s</xliff:g> 取消配對"</string>
    <string name="bluetooth_unpair_dialog_body" product="tablet" msgid="3428463407231980054">"您的平板電腦將與 <xliff:g id="DEVICE_NAME">%1$s</xliff:g> 取消配對"</string>
    <string name="bluetooth_unpair_dialog_body" product="device" msgid="5117397433721336918">"您的裝置將與 <xliff:g id="DEVICE_NAME">%1$s</xliff:g> 取消配對"</string>
    <string name="bluetooth_untethered_unpair_dialog_body" msgid="1938465582242297905">"「<xliff:g id="DEVICE_NAME">%1$s</xliff:g>」將與連結至此帳戶的所有裝置取消配對"</string>
    <string name="bluetooth_unpair_dialog_forget_confirm_button" msgid="9184489424930549015">"忘記裝置"</string>
    <string name="bluetooth_connect_specific_profiles_title" msgid="1323072239637864488">"連線至..."</string>
    <string name="bluetooth_disconnect_a2dp_profile" msgid="339103864166293612">"即將中斷「<xliff:g id="DEVICE_NAME">%1$s</xliff:g>」與媒體音頻的連線。"</string>
    <string name="bluetooth_disconnect_headset_profile" msgid="7857706184371154920">"即將中斷「<xliff:g id="DEVICE_NAME">%1$s</xliff:g>」與免提聽筒音頻的連線。"</string>
    <string name="bluetooth_disconnect_hid_profile" msgid="4794752406024916925">"即將中斷「<xliff:g id="DEVICE_NAME">%1$s</xliff:g>」與輸入裝置的連線。"</string>
    <string name="bluetooth_disconnect_pan_user_profile" msgid="283176886159444413">"即將中斷透過 <xliff:g id="DEVICE_NAME">%1$s</xliff:g> 取得的互聯網連線。"</string>
    <string name="bluetooth_disconnect_pan_nap_profile" product="tablet" msgid="733193449967330892">"「<xliff:g id="DEVICE_NAME">%1$s</xliff:g>」將中斷且不再共用此平板電腦的互聯網連線。"</string>
    <string name="bluetooth_disconnect_pan_nap_profile" product="default" msgid="7852265676243153982">"「<xliff:g id="DEVICE_NAME">%1$s</xliff:g>」將中斷且不再共用此手機的互聯網連線。"</string>
    <string name="bluetooth_device_advanced_title" msgid="1181664272013729515">"已配對的藍牙裝置"</string>
    <string name="bluetooth_device_advanced_online_mode_title" msgid="8302236592496988747">"連線"</string>
    <string name="bluetooth_device_advanced_online_mode_summary" msgid="271856759516576615">"連線至藍牙裝置"</string>
    <string name="bluetooth_device_advanced_profile_header_title" msgid="7892879890208207223">"用於"</string>
    <string name="bluetooth_device_advanced_rename_device" msgid="4798081898389041132">"重新命名"</string>
    <string name="bluetooth_device_advanced_enable_opp_title" msgid="7604726126703453984">"允許接收外來檔案"</string>
    <string name="bluetooth_pan_user_profile_summary_connected" msgid="7851033200857999275">"已連線至裝置並取得互聯網連線"</string>
    <string name="bluetooth_pan_nap_profile_summary_connected" msgid="5563892893331988809">"與裝置分享本機互聯網連線"</string>
    <string name="bluetooth_dock_settings" msgid="1709536202189755022">"座架設定"</string>
    <string name="bluetooth_dock_settings_title" msgid="4872789068019972847">"使用座架播放音頻"</string>
    <string name="bluetooth_dock_settings_headset" msgid="5756482379574272554">"作為手機揚聲器"</string>
    <string name="bluetooth_dock_settings_a2dp" msgid="434520221656010141">"用於音樂與媒體"</string>
    <string name="bluetooth_dock_settings_remember" msgid="6993526033095292609">"記住設定"</string>
    <string name="bluetooth_max_connected_audio_devices_string" msgid="3114156958598821615">"連接藍牙音訊裝置的數量上限"</string>
    <string name="bluetooth_max_connected_audio_devices_dialog_title" msgid="4056811727247312473">"選取已連接藍牙音訊裝置的數量上限"</string>
    <string name="wifi_display_settings_title" msgid="6451625615274960175">"投放"</string>
    <string name="wifi_display_enable_menu_item" msgid="7391841780777318134">"啟用無線螢幕分享"</string>
    <string name="wifi_display_no_devices_found" msgid="7904877793677102805">"找不到附近的裝置。"</string>
    <string name="wifi_display_status_connecting" msgid="530880182560077334">"連線中"</string>
    <string name="wifi_display_status_connected" msgid="2189925211258519539">"已連線"</string>
    <string name="wifi_display_status_in_use" msgid="5904009697167947449">"使用中"</string>
    <string name="wifi_display_status_not_available" msgid="8463750208946968594">"無法使用"</string>
    <string name="wifi_display_details" msgid="2351632307998142920">"顯示設定"</string>
    <string name="wifi_display_options_title" msgid="7584326966240865043">"無線顯示選項"</string>
    <string name="wifi_display_options_forget" msgid="3140558691112356024">"刪除"</string>
    <string name="wifi_display_options_done" msgid="7608851767701954020">"完成"</string>
    <string name="wifi_display_options_name" msgid="8181334945680312228">"名稱"</string>
    <string name="wifi_band_24ghz" msgid="7322286660245127384">"2.4 GHz"</string>
    <string name="wifi_band_5ghz" msgid="7995204987245404797">"5 GHz"</string>
    <string name="wifi_sign_in_button_text" msgid="8483892122845654850">"登入"</string>
    <string name="wifi_venue_website_button_text" msgid="7749360432667175030">"開啟網站"</string>
    <string name="wifi_time_remaining" msgid="8503606272869846170">"尚餘 <xliff:g id="REMAINING_TIME">%1$s</xliff:g>"</string>
    <string name="wifi_expiry_time" msgid="5419758551129267624">"於 <xliff:g id="EXPIRY_TIME">%1$s</xliff:g>到期"</string>
    <string name="wifi_tap_to_sign_in" msgid="8658506618807549483">"輕按這裡即可登入網絡"</string>
    <string name="tx_link_speed" msgid="3071955184703668113">"<xliff:g id="TRANSMIT_LINK_SPEED">%1$d</xliff:g> Mbps"</string>
    <string name="rx_link_speed" msgid="6292229178855567783">"<xliff:g id="RECEIVE_LINK_SPEED">%1$d</xliff:g> Mbps"</string>
    <string name="link_speed" msgid="931786745741016446">"<xliff:g id="LINK_SPEED">%1$d</xliff:g> Mbps"</string>
    <string name="wifi_ask_enable" msgid="6860056048266810769">"「<xliff:g id="REQUESTER">%s</xliff:g>」要求開啟 Wi-Fi"</string>
    <string name="wifi_ask_disable" msgid="1663208096020309639">"「<xliff:g id="REQUESTER">%s</xliff:g>」要求關閉 Wi-Fi"</string>
    <string name="art_verifier_for_debuggable_title" msgid="1926445785190030479">"驗證可偵錯應用程式的位元組碼"</string>
    <string name="art_verifier_for_debuggable_summary" msgid="4802875841862652879">"允許 ART 驗證可偵錯應用程式的位元組碼"</string>
    <string name="show_refresh_rate" msgid="5742688821872354973">"顯示重新整理頻率"</string>
    <string name="show_refresh_rate_summary" msgid="3558118122374609663">"顯示現時的顯示屏重新整理頻率"</string>
    <string name="nfc_quick_toggle_title" msgid="3607620705230351666">"NFC"</string>
    <string name="nfc_quick_toggle_summary" product="tablet" msgid="3622326550467939809">"允許平板電腦在與 NFC 裝置接觸時交換資料"</string>
    <string name="nfc_quick_toggle_summary" product="default" msgid="1460871052409162980">"允許手機在與 NFC 裝置接觸時交換資料"</string>
    <string name="nfc_disclaimer_title" msgid="3696580694485048039">"開啟 NFC"</string>
    <string name="nfc_disclaimer_content" msgid="8256675597551036207">"NFC 讓此裝置和其他附近的裝置/目標 (例如付款終端機、存取閱讀器，以及互動廣告或標籤) 交換之間交換資料。"</string>
    <string name="nfc_secure_settings_title" msgid="4906958426927741485">"必須解鎖裝置才能使用 NFC"</string>
    <string name="nfc_secure_toggle_summary" product="default" msgid="4591286109299690373">"只允許在螢幕解鎖時使用 NFC 付款和車費支付功能"</string>
    <string name="android_beam_settings_title" msgid="2797963824490671295">"Android Beam"</string>
    <string name="android_beam_on_summary" msgid="6067720758437490896">"準備就緒，可經由 NFC 傳輸應用程式內容"</string>
    <string name="android_beam_off_summary" msgid="5693961375631325042">"關閉"</string>
    <string name="nfc_disabled_summary" msgid="8737797364522502351">"NFC 已關閉，因此無法使用"</string>
    <string name="android_beam_label" msgid="7168565080321110094">"Android Beam"</string>
    <string name="android_beam_explained" msgid="5684416131846701256">"開啟此功能後，只需將裝置靠在一起，即可將應用程式內容傳送至另一部支援 NFC 的裝置。例如，您可以傳送網頁、YouTube 影片、聯絡人和其他內容。\n\n只需將裝置靠在一起 (通常是背靠背)，然後輕按螢幕，應用程式便會隨即決定要傳送的內容。"</string>
    <string name="wifi_quick_toggle_title" msgid="2737097538432862807">"Wi‑Fi"</string>
    <string name="wifi_quick_toggle_summary" msgid="4957267477820468553">"開啟 Wi-Fi"</string>
    <string name="wifi_settings" msgid="8313301946393559700">"Wi‑Fi"</string>
    <string name="wifi_settings_master_switch_title" msgid="6043556596728888">"使用 Wi-Fi"</string>
    <string name="wifi_settings_category" msgid="3523464780563778321">"Wi-Fi 設定"</string>
    <string name="wifi_settings_title" msgid="3879649725059512799">"Wi‑Fi"</string>
    <string name="wifi_settings_summary" msgid="784074686763572811">"設定和管理無線網絡接入點"</string>
    <string name="wifi_select_network" msgid="6692897876718813259">"選取 Wi-Fi"</string>
    <string name="wifi_starting" msgid="6147022683967506341">"正在開啟 Wi-Fi..."</string>
    <string name="wifi_stopping" msgid="4471699665741299711">"正在關閉 Wi-Fi…"</string>
    <string name="wifi_error" msgid="4903954145386086899">"錯誤"</string>
    <string name="wifi_sap_no_channel_error" msgid="2126487622024749402">"此國家/地區無法使用 5 GHz 頻譜"</string>
    <string name="wifi_in_airplane_mode" msgid="1235412508135267981">"處於飛行模式"</string>
    <string name="wifi_notify_open_networks" msgid="2610323626246818961">"公共網絡通知"</string>
    <string name="wifi_notify_open_networks_summary" msgid="191058832201741013">"有高品質的公共網絡時通知我"</string>
    <string name="wifi_wakeup" msgid="3834327315861781611">"自動開啟 Wi‑Fi"</string>
    <string name="wifi_wakeup_summary" msgid="5778059083790221465">"附近有已儲存的高品質網絡 (例如家用網絡) 時會開啟 Wi-Fi"</string>
    <string name="wifi_wakeup_summary_no_location" msgid="681323616606485096">"由於位置資訊功能已關閉，因此無法使用。請開啟 [位置資訊]"<annotation id="link"></annotation>"。"</string>
    <string name="wifi_wakeup_summary_scanning_disabled" msgid="1771489741850119751">"Wi‑Fi 掃瞄功能已關閉，因此無法使用"</string>
    <string name="wifi_wakeup_summary_scoring_disabled" msgid="3615120120960539780">"如要使用，請選擇網絡評分供應商"</string>
    <string name="wifi_poor_network_detection" msgid="8210035875160288422">"已避免欠佳的連線"</string>
    <string name="wifi_poor_network_detection_summary" msgid="383834617032605347">"除非互聯網連線穩定，否則不要使用 Wi-Fi 網絡"</string>
    <string name="wifi_avoid_poor_network_detection_summary" msgid="4993203473116721772">"只使用互聯網連線穩定的網絡"</string>
    <string name="use_open_wifi_automatically_title" msgid="7193846454986712009">"連線至公共網絡"</string>
    <string name="use_open_wifi_automatically_summary" msgid="6663890845558591023">"自動連線至高品質的公共網絡"</string>
    <string name="use_open_wifi_automatically_summary_scoring_disabled" msgid="2299284032301667622">"如要使用該功能，請選擇一個網絡評分供應商"</string>
    <string name="use_open_wifi_automatically_summary_scorer_unsupported_disabled" msgid="1780306481499369913">"如要使用該功能，請選擇一個兼容的網絡評分供應商"</string>
    <string name="wifi_install_credentials" msgid="5192903644606839972">"安裝憑證"</string>
    <string name="wifi_scan_notify_text" msgid="2518097467707535013">"為提升定位精確度，應用程式和服務仍可隨時掃瞄 Wi-Fi 網絡 (即使 Wi-Fi 已關閉)。此操作可用來改善適地性功能和服務。您可以前往<xliff:g id="LINK_BEGIN_0">LINK_BEGIN</xliff:g>掃瞄設定<xliff:g id="LINK_END_1">LINK_END</xliff:g>變更此設定。"</string>
    <string name="wifi_scan_notify_text_scanning_off" msgid="6189528915806353667">"為提高定位準確度，請前往「<xliff:g id="LINK_BEGIN_0">LINK_BEGIN</xliff:g>掃瞄設定<xliff:g id="LINK_END_1">LINK_END</xliff:g>」開啟 Wi-Fi 掃瞄功能。"</string>
    <string name="wifi_scan_notify_remember_choice" msgid="8436897497968907701">"不用再顯示"</string>
    <string name="wifi_setting_sleep_policy_title" msgid="6285374200292675649">"休眠時繼續連接 Wi-Fi 網絡"</string>
    <string name="wifi_setting_on_during_sleep_title" msgid="8753852404141070878">"休眠狀態仍保持 Wi-Fi 連線"</string>
    <string name="wifi_setting_sleep_policy_error" msgid="4512566787805720422">"變更設定時發生問題"</string>
    <string name="wifi_suspend_efficiency_title" msgid="3589291227092825754">"提升效能"</string>
    <string name="wifi_suspend_optimizations" msgid="5840680940416640209">"Wi-Fi 優化"</string>
    <string name="wifi_suspend_optimizations_summary" msgid="8204170804523356781">"開啟 Wi-Fi 時盡量節約用電"</string>
    <string name="wifi_limit_optimizations_summary" msgid="8461087338100462302">"限制 Wi-Fi 耗電量"</string>
    <string name="wifi_switch_away_when_unvalidated" msgid="681353878530696197">"當 Wi‑Fi 無法連線至互聯網時，切換至流動數據網絡。"</string>
    <string name="wifi_cellular_data_fallback_title" msgid="2844653839490977040">"自動切換至流動數據網絡"</string>
    <string name="wifi_cellular_data_fallback_summary" msgid="7039944853033554386">"當 Wi‑Fi 無法連線至互聯網時，切換至流動數據網絡 (可能會增加數據用量費用)。"</string>
    <string name="wifi_add_network" msgid="4178564862173751181">"新增網絡"</string>
    <string name="wifi_configure_settings_preference_title" msgid="2536725796700696566">"Wi‑Fi 偏好設定"</string>
    <string name="wifi_configure_settings_preference_summary_wakeup_on" msgid="7822368955551467382">"Wi-Fi 會再次自動開啟"</string>
    <string name="wifi_configure_settings_preference_summary_wakeup_off" msgid="5710203586018223864">"Wi-Fi 不會自動再次開啟"</string>
    <string name="wifi_access_points" msgid="5846755709207101844">"Wi-Fi 網絡"</string>
    <string name="wifi_menu_more_options" msgid="1236651929987819716">"更多選項"</string>
    <string name="wifi_menu_p2p" msgid="5234165837732940385">"Wi-Fi Direct"</string>
    <string name="wifi_menu_scan" msgid="3498653582115656526">"掃瞄"</string>
    <string name="wifi_menu_advanced" msgid="1940919392030994019">"進階設定"</string>
    <string name="wifi_menu_configure" msgid="352423980467311427">"設定"</string>
    <string name="wifi_menu_connect" msgid="7824796427932811078">"連線至網絡"</string>
    <string name="wifi_menu_remember" msgid="8639523871321603112">"記住網絡"</string>
    <string name="wifi_menu_forget" msgid="6557142984528657361">"刪除網絡"</string>
    <string name="wifi_menu_modify" msgid="7246143391161038875">"修改網絡"</string>
    <string name="wifi_empty_list_wifi_off" msgid="7697422506708419298">"如要查看可用的網絡，請開啟 Wi-Fi。"</string>
    <string name="wifi_empty_list_wifi_on" msgid="5043989454000825717">"正在搜尋 Wi-Fi 網絡..."</string>
    <string name="wifi_empty_list_user_restricted" msgid="454861411536708709">"您無權更改 Wi-Fi 網絡。"</string>
    <string name="wifi_more" msgid="8742256421693351035">"更多"</string>
    <string name="wifi_setup_wps" msgid="4303694722593999931">"自動設定 (WPS)"</string>
    <string name="wifi_settings_scanning_required_title" msgid="1088663325396007484">"要開啟 Wi-Fi 掃瞄功能嗎？"</string>
    <string name="wifi_settings_scanning_required_summary" msgid="4770243653675416569">"您必須先開啟 Wi-Fi 掃瞄功能，才能自動開啟 Wi-Fi。"</string>
    <string name="wifi_settings_scanning_required_info" msgid="1473411566072565789">"Wi-Fi 掃瞄功能允許應用程式和服務隨時掃瞄 Wi-Fi 網絡 (即使 Wi-Fi 已關閉)。此功能可用作改善行動定位功能和服務"</string>
    <string name="wifi_settings_scanning_required_turn_on" msgid="1112223196123955447">"開啟"</string>
    <string name="wifi_settings_scanning_required_enabled" msgid="4721729158927146365">"已開啟 Wi‑Fi 掃瞄功能"</string>
    <string name="wifi_show_advanced" msgid="2969378109942071741">"進階選項"</string>
    <string name="wifi_advanced_toggle_description" msgid="7299179796727934885">"下拉式清單進階選項"</string>
    <string name="wifi_advanced_toggle_description_collapsed" msgid="3615140699129928913">"展開"</string>
    <string name="wifi_ssid" msgid="2713062130735103151">"網絡名稱"</string>
    <string name="wifi_ssid_hint" msgid="1940577553241083524">"輸入 SSID"</string>
    <string name="wifi_security" msgid="9095934643631406913">"安全性"</string>
    <string name="wifi_hidden_network" msgid="6466834025375485596">"隱藏的網絡"</string>
    <string name="wifi_hidden_network_warning" msgid="3937433813754746158">"如果您的路由器沒有廣播網絡 ID，但日後想連線至該網絡，您可以將網絡設為隱藏。\n\n由於您的手機會定期廣播訊號以尋找網絡，因此可能會產生安全風險。\n\n將網絡設為隱藏並不會變更您的路由器設定。"</string>
    <string name="wifi_signal" msgid="4442182285304271424">"訊號強度"</string>
    <string name="wifi_status" msgid="5349199188871002778">"狀態"</string>
    <string name="tx_wifi_speed" msgid="2368986629172050673">"傳輸連結速度"</string>
    <string name="rx_wifi_speed" msgid="5167966079215111232">"接收連結的速度"</string>
    <string name="wifi_speed" msgid="6562147734565434513">"連線速度"</string>
    <string name="wifi_frequency" msgid="3120998420184702834">"頻率"</string>
    <string name="wifi_ip_address" msgid="8903577251845268209">"IP 位址"</string>
    <string name="passpoint_label" msgid="6513669696739302866">"已儲存，透過"</string>
    <string name="passpoint_content" msgid="5219226173518418335">"<xliff:g id="NAME">%1$s</xliff:g>憑證"</string>
    <string name="wifi_eap_method" msgid="3776009521349381742">"EAP 方法"</string>
    <string name="please_select_phase2" msgid="577633852089847142">"第二階段驗證"</string>
    <string name="wifi_eap_ca_cert" msgid="8033404008276298886">"CA 憑證"</string>
    <string name="wifi_eap_ocsp" msgid="8713933962516871238">"網上憑證狀態"</string>
    <string name="wifi_eap_domain" msgid="8304301470752333203">"網域"</string>
    <string name="wifi_eap_user_cert" msgid="3569182430929173220">"使用者憑證"</string>
    <string name="wifi_eap_identity" msgid="3629406902174137028">"身分"</string>
    <string name="wifi_eap_anonymous" msgid="8630332141751267000">"匿名身分"</string>
    <string name="wifi_password" msgid="1458802324849513755">"密碼"</string>
    <string name="wifi_show_password" msgid="6865993988238157923">"顯示密碼"</string>
    <string name="wifi_ap_band_config" msgid="1589020070150933055">"選擇存取點頻段"</string>
    <string name="wifi_ap_choose_auto" msgid="8944442003151215691">"自動"</string>
    <string name="wifi_ap_choose_2G" msgid="1436802195991542016">"2.4 GHz 頻段"</string>
    <string name="wifi_ap_choose_5G" msgid="8413248472288180075">"5.0 GHz 頻段"</string>
    <string name="wifi_ap_prefer_5G" msgid="2520628479818369902">"首選 5.0 GHz 頻段"</string>
    <string name="wifi_ap_2G" msgid="4099628221864343015">"2.4 GHz"</string>
    <string name="wifi_ap_5G" msgid="3493942667238551207">"5.0 GHz"</string>
    <string name="wifi_ap_band_select_one" msgid="5221193733812493435">"請為 Wi-Fi 熱點至少選擇一個頻段："</string>
    <string name="wifi_ip_settings" msgid="6420498748726599133">"IP 設定"</string>
    <string name="wifi_privacy_settings" msgid="3283946009000725698">"私隱"</string>
    <string name="wifi_subscription" msgid="4432423938285430113">"訂閱"</string>
    <string name="wifi_subscription_summary" msgid="18802471063384598">"查看或變更訂閱"</string>
    <string name="wifi_privacy_settings_ephemeral_summary" msgid="8502084692297249372">"隨機化處理 MAC"</string>
    <string name="wifi_dpp_add_device_to_network" msgid="6141246783457722976">"新增裝置"</string>
    <string name="wifi_dpp_center_qr_code" msgid="5270782275746178104">"相機對準以下二維條碼，即可將裝置新增至「<xliff:g id="SSID">%1$s</xliff:g>」"</string>
    <string name="wifi_dpp_scan_qr_code" msgid="3543923817779444434">"掃瞄二維條碼"</string>
    <string name="wifi_dpp_scan_qr_code_join_network" msgid="969985020363459133">"將二維條碼置於下方中間，即可連接至「<xliff:g id="SSID">%1$s</xliff:g>」"</string>
    <string name="wifi_dpp_scan_qr_code_join_unknown_network" msgid="3180020429793614145">"掃瞄二維條碼以加入 Wi-Fi"</string>
    <string name="wifi_dpp_share_wifi" msgid="2431744447544057866">"分享 Wi‑Fi"</string>
    <string name="wifi_dpp_scan_qr_code_with_another_device" msgid="4405316188694088689">"掃瞄此二維條碼即可連線至「<xliff:g id="SSID">%1$s</xliff:g>」並分享密碼"</string>
    <string name="wifi_dpp_scan_open_network_qr_code_with_another_device" msgid="5398619697898444311">"掃描此二維條碼即可連線至「<xliff:g id="SSID">%1$s</xliff:g>」"</string>
    <string name="wifi_dpp_failure_authentication_or_configuration" msgid="847551626830740204">"請再試一次。如果仍有問題，請聯絡裝置製造商"</string>
    <string name="wifi_dpp_failure_not_compatible" msgid="4453775826337805825">"發生問題"</string>
    <string name="wifi_dpp_failure_timeout" msgid="7902971341771145564">"確保裝置已插入、充電並開啟"</string>
    <string name="wifi_dpp_failure_generic" msgid="6559442892600448442">"確保裝置已插入、充電並開啟。如果仍有問題，請聯絡裝置製造商"</string>
    <string name="wifi_dpp_failure_not_supported" msgid="2908961523550486480">"此裝置不支援新增「<xliff:g id="SSID">%1$s</xliff:g>」"</string>
    <string name="wifi_dpp_failure_cannot_find_network" msgid="8519567801353014036">"請嘗試將裝置移近 Wi-Fi 存取點/路由器"</string>
    <string name="wifi_dpp_failure_enrollee_authentication" msgid="7008840843663520852">"請檢查密碼，然後再試一次"</string>
    <string name="wifi_dpp_failure_enrollee_rejected_configuration" msgid="982310033782652478">"請聯絡裝置製造商"</string>
    <string name="wifi_dpp_check_connection_try_again" msgid="6118892932595974823">"請檢查網絡連線，然後再試一次"</string>
    <string name="wifi_dpp_choose_network" msgid="3987007684129341427">"選擇網絡"</string>
    <string name="wifi_dpp_choose_network_to_connect_device" msgid="4321618376432197593">"如要連接裝置，請選擇網絡"</string>
    <string name="wifi_dpp_add_device_to_wifi" msgid="5170095438763569255">"要將此裝置新增至「<xliff:g id="SSID">%1$s</xliff:g>」嗎？"</string>
    <string name="wifi_dpp_wifi_shared_with_device" msgid="4484366631307204949">"已與裝置分享 Wi‑Fi"</string>
    <string name="wifi_dpp_add_another_device" msgid="3307575293580739604">"新增其他裝置"</string>
    <string name="wifi_dpp_choose_different_network" msgid="8963625819804792157">"選擇其他網絡"</string>
    <string name="wifi_dpp_could_not_add_device" msgid="6865710911186601933">"無法新增裝置"</string>
    <string name="wifi_dpp_device_found" msgid="633646744759830603">"找到裝置"</string>
    <string name="wifi_dpp_sharing_wifi_with_this_device" msgid="7250369936882080107">"正在與此裝置分享 Wi-Fi…"</string>
    <string name="wifi_dpp_connecting" msgid="2312769193202897589">"連接中…"</string>
    <string name="wifi_dpp_share_hotspot" msgid="6186452780604755316">"分享熱點"</string>
    <string name="wifi_dpp_lockscreen_title" msgid="4231438175617953652">"驗證您的身分"</string>
    <string name="wifi_dpp_wifi_password" msgid="4992986319806934381">"Wi-Fi 密碼：<xliff:g id="PASSWORD">%1$s</xliff:g>"</string>
    <string name="wifi_dpp_hotspot_password" msgid="688464342650820420">"熱點密碼：<xliff:g id="PASSWORD">%1$s</xliff:g>"</string>
    <string name="wifi_auto_connect_title" msgid="1890342051674657892">"自動連線"</string>
    <string name="wifi_auto_connect_summary" product="default" msgid="5383749408911542382">"允許手機在此網絡附近時自動連線"</string>
    <string name="wifi_auto_connect_summary" product="tablet" msgid="5209799194164396401">"允許平板電腦在此網絡附近時自動連線"</string>
    <string name="wifi_dpp_add_device" msgid="8695656122114721335">"新增裝置"</string>
    <string name="wifi_dpp_connect_network_using_qr_code" msgid="6975258007798254937">"使用二維條碼在此網絡新增裝置"</string>
    <string name="wifi_dpp_qr_code_is_not_valid_format" msgid="5190689503019328279">"二維條碼格式無效"</string>
    <string name="retry" msgid="7542103800274026915">"重試"</string>
    <string name="wifi_shared" msgid="8850748923537589782">"與其他裝置使用者分享"</string>
    <string name="wifi_unchanged" msgid="8026045290856150191">"(未變更)"</string>
    <string name="wifi_unspecified" msgid="4561964943472312208">"請選取"</string>
    <string name="wifi_multiple_cert_added" msgid="2151019652853383776">"(已新增多個憑證)"</string>
    <string name="wifi_use_system_certs" msgid="5587866698144996931">"使用系統憑證"</string>
    <string name="wifi_do_not_provide_eap_user_cert" msgid="6336636553673065145">"不提供"</string>
    <string name="wifi_do_not_validate_eap_server" msgid="4673867078988209732">"不驗證"</string>
    <string name="wifi_do_not_validate_eap_server_warning" msgid="5741728006175181647">"您未指定任何憑證，因此將無法設定私人連線。"</string>
    <string name="wifi_ssid_too_long" msgid="5961719058705013875">"網絡名稱太長。"</string>
    <string name="wifi_no_domain_warning" msgid="1452133316532366772">"必須指定網域。"</string>
    <string name="wifi_no_user_cert_warning" msgid="8466376918835248956">"需要認證。"</string>
    <string name="wifi_wps_available_first_item" msgid="5780501151792036589">"有 WPS 可供使用"</string>
    <string name="wifi_wps_available_second_item" msgid="1717024103303480804">" (有 WPS 可供使用)"</string>
    <string name="wifi_carrier_connect" msgid="4511538300946413213">"流動網絡供應商 Wi‑Fi 網絡"</string>
    <string name="wifi_carrier_content" msgid="2876499905644083615">"透過 <xliff:g id="NAME">%1$s</xliff:g> 連線"</string>
    <string name="wifi_scan_always_turnon_message" msgid="2165909441512029921">"「<xliff:g id="APP_NAME">%1$s</xliff:g>」要求開啟網絡掃瞄功能 (即使 Wi-Fi 已關閉)，以提升定位精確度及用於其他用途。\n\n您要允許所有需要掃瞄的應用程式這項要求嗎？"</string>
    <string name="wifi_scan_always_turn_on_message_unknown" msgid="4903345360745717385">"有不明的應用程式要求開啟網絡掃瞄功能 (即使 Wi-Fi 已關閉)，以提升定位精確度及用於其他用途。\n\n您要為所有需要掃瞄的應用程式允許這項要求嗎？"</string>
    <string name="wifi_scan_always_turnoff_message" msgid="93691286302680448">"如要關閉這項功能，請在展開式選單中選取 [進階]。"</string>
    <string name="wifi_scan_always_confirm_allow" msgid="4154200627800959777">"允許"</string>
    <string name="wifi_scan_always_confirm_deny" msgid="6997087934558839256">"拒絕"</string>
    <string name="wifi_hotspot_title" msgid="1918712370697971229">"登入並連線？"</string>
    <string name="wifi_hotspot_message" msgid="5245614124614833169">"您必須先為 <xliff:g id="APP_NAME">%1$s</xliff:g> 進行網上登入才能連線上網。"</string>
    <string name="wifi_hotspot_connect" msgid="1916314048788438331">"連線"</string>
    <string name="no_internet_access_text" msgid="3611993143350310936">"此網絡並未連接互聯網，您仍要保持連線嗎？"</string>
    <string name="partial_connectivity_text" msgid="8874614799723694554">"由於連線受限，部分應用程式和服務可能無法運作。仍要使用？"</string>
    <string name="no_internet_access_remember" msgid="5113610157731269258">"不要再問我是否使用此網絡"</string>
    <string name="lost_internet_access_title" msgid="9032463989950384698">"Wi-Fi 並未連線至互聯網"</string>
    <string name="lost_internet_access_text" msgid="1535911323549496789">"Wi-Fi 連線情況欠佳時，您可以切換至流動網絡 (可能需要支付數據用量費用)。"</string>
    <string name="lost_internet_access_switch" msgid="7935665847081706202">"切換至流動網絡"</string>
    <string name="lost_internet_access_cancel" msgid="1981171269794585284">"繼續使用 Wi‑Fi"</string>
    <string name="lost_internet_access_persist" msgid="6813604557672782197">"不要再顯示"</string>
    <string name="wifi_connect" msgid="2481467560349907397">"連線"</string>
    <string name="wifi_turned_on_message" msgid="8069855406962662881">"已開啟 Wi-Fi"</string>
    <!-- no translation found for wifi_connected_to_message (7470435873743756802) -->
    <skip />
    <string name="wifi_connecting" msgid="7450277833386859724">"連接中…"</string>
    <string name="wifi_failed_connect_message" msgid="8538000546604347894">"無法連接網絡"</string>
    <string name="wifi_not_in_range_message" msgid="3885327464037574739">"網絡不在覆蓋範圍內"</string>
    <string name="wifi_forget" msgid="3485573280364015620">"刪除"</string>
    <string name="wifi_modify" msgid="5127926476383659412">"修改"</string>
    <string name="wifi_failed_forget_message" msgid="8272732599235525880">"無法刪除網絡"</string>
    <string name="wifi_save" msgid="2312643132472226807">"儲存"</string>
    <string name="wifi_failed_save_message" msgid="1830279872341387120">"無法儲存網絡"</string>
    <string name="wifi_cancel" msgid="6698897376888935410">"取消"</string>
    <string name="wifi_forget_dialog_title" msgid="4363829200968563164">"要移除此網絡嗎？"</string>
    <string name="wifi_forget_dialog_message" msgid="8419499588321940243">"系統將刪除此網絡的所有密碼"</string>
    <plurals name="wifi_saved_access_points_summary" formatted="false" msgid="2802436466732147888">
      <item quantity="other">%d 個網絡</item>
      <item quantity="one">1 個網絡</item>
    </plurals>
    <plurals name="wifi_saved_passpoint_access_points_summary" formatted="false" msgid="5802057518058840450">
      <item quantity="other">%d 個訂閱</item>
      <item quantity="one">1 個訂閱</item>
    </plurals>
    <plurals name="wifi_saved_all_access_points_summary" formatted="false" msgid="5125849180309374451">
      <item quantity="other">%d 個網絡和訂閱</item>
      <item quantity="one">1 個網絡和訂閱</item>
    </plurals>
    <string name="wifi_advanced_titlebar" msgid="1234150304285575798">"進階 Wi-Fi"</string>
    <string name="wifi_advanced_ssid_title" msgid="1561437650193980185">"SSID"</string>
    <string name="wifi_advanced_device_mac_address_title" msgid="6155800851233164411">"裝置 MAC 位址"</string>
    <string name="wifi_advanced_randomized_mac_address_title" msgid="3930671320234553088">"隨機處理的 MAC 位址"</string>
    <string name="wifi_advanced_ip_address_title" msgid="4265355419782184514">"IP 位址"</string>
    <string name="wifi_details_title" msgid="222735438574597493">"網絡詳細資料"</string>
    <string name="wifi_details_subnet_mask" msgid="1619151769276260512">"子網絡遮罩"</string>
    <string name="wifi_details_dns" msgid="273231528073312579">"DNS"</string>
    <string name="wifi_details_ipv6_address_header" msgid="1913151339341722443">"IPv6 位址"</string>
    <string name="wifi_saved_access_points_label" msgid="5691340724310548151">"已儲存的網絡"</string>
    <string name="wifi_subscribed_access_points_tab" msgid="7224061396195667208">"訂閱"</string>
    <!-- no translation found for wifi_saved_access_points_tab (2075914709522121708) -->
    <skip />
    <string name="wifi_advanced_settings_label" msgid="5880605751602184383">"IP 設定"</string>
    <string name="wifi_advanced_not_available" msgid="8701003884367299092">"這位使用者無法查看或變更 Wi-Fi 進階設定"</string>
    <string name="wifi_ip_settings_menu_save" msgid="5190481040428567106">"儲存"</string>
    <string name="wifi_ip_settings_menu_cancel" msgid="1757817733064004598">"取消"</string>
    <string name="wifi_ip_settings_invalid_ip_address" msgid="3622891107865052307">"請輸入有效的 IP 位址。"</string>
    <string name="wifi_ip_settings_invalid_gateway" msgid="1174931247370931239">"請輸入有效的閘道位址。"</string>
    <string name="wifi_ip_settings_invalid_dns" msgid="1757402215999845975">"請輸入有效的 DNS 位址。"</string>
    <string name="wifi_ip_settings_invalid_network_prefix_length" msgid="5980808986926987299">"請輸入介乎 0 至 32 之間的網絡首碼長度。"</string>
    <string name="wifi_dns1" msgid="6462967242512284778">"DNS 1"</string>
    <string name="wifi_dns2" msgid="8494337355389723965">"DNS 2"</string>
    <string name="wifi_gateway" msgid="3699227808616416759">"閘道"</string>
    <string name="wifi_network_prefix_length" msgid="1003365439352276622">"網絡前置字元長度"</string>
    <string name="wifi_p2p_settings_title" msgid="1689918226469221870">"Wi-Fi Direct"</string>
    <string name="wifi_p2p_device_info" msgid="4304362679971797283">"裝置資訊"</string>
    <string name="wifi_p2p_persist_network" msgid="7942929491568227945">"記住這個連線"</string>
    <string name="wifi_p2p_menu_search" msgid="8383306178784876840">"搜尋裝置"</string>
    <string name="wifi_p2p_menu_searching" msgid="3428767661028761100">"正在搜尋…"</string>
    <string name="wifi_p2p_menu_rename" msgid="7059994112737743336">"重新命名裝置"</string>
    <string name="wifi_p2p_peer_devices" msgid="5158559154640283546">"對等裝置"</string>
    <string name="wifi_p2p_remembered_groups" msgid="5497007770930525695">"已記住的群組"</string>
    <string name="wifi_p2p_failed_connect_message" msgid="6767831720507440027">"無法連線。"</string>
    <string name="wifi_p2p_failed_rename_message" msgid="1317434386267376606">"無法重新命名裝置。"</string>
    <string name="wifi_p2p_disconnect_title" msgid="96361896458072463">"中斷連線？"</string>
    <string name="wifi_p2p_disconnect_message" msgid="1208761239498807208">"如果您中斷連線，即會結束您與「<xliff:g id="PEER_NAME">%1$s</xliff:g>」的連線。"</string>
    <string name="wifi_p2p_disconnect_multiple_message" msgid="4490648217799144078">"如果您中斷連線，即會結束您與「<xliff:g id="PEER_NAME">%1$s</xliff:g>」和其他 <xliff:g id="PEER_COUNT">%2$s</xliff:g> 部裝置的連線。"</string>
    <string name="wifi_p2p_cancel_connect_title" msgid="8476985132989357041">"取消邀請？"</string>
    <string name="wifi_p2p_cancel_connect_message" msgid="2409074184473879809">"您要取消連接「<xliff:g id="PEER_NAME">%1$s</xliff:g>」的邀請嗎？"</string>
    <string name="wifi_p2p_delete_group_message" msgid="4880242270742385699">"刪除這個群組？"</string>
    <string name="wifi_hotspot_checkbox_text" msgid="1549663436920597006">"Wi‑Fi 熱點"</string>
    <string name="wifi_hotspot_off_subtext" msgid="2751383134504362078">"目前沒有與其他裝置分享互聯網或內容"</string>
    <string name="wifi_hotspot_tethering_on_subtext" product="tablet" msgid="5832429443898690152">"正在透過熱點分享此平板電腦的互聯網連線"</string>
    <string name="wifi_hotspot_tethering_on_subtext" product="default" msgid="5451921191609178326">"正在透過熱點分享此手機的互聯網連線"</string>
    <string name="wifi_hotspot_on_local_only_subtext" msgid="965051079784031636">"應用程式正在分享內容。如要分享互聯網連線，請關閉熱點並重新開啟"</string>
    <string name="wifi_hotspot_no_password_subtext" msgid="3685689196772398783">"未設定密碼"</string>
    <string name="wifi_hotspot_name_title" msgid="6633480190014369846">"熱點名稱"</string>
    <string name="wifi_hotspot_name_summary_connecting" msgid="6178719924661022928">"正在開啟 <xliff:g id="WIFI_HOTSPOT_NAME">%1$s</xliff:g>…"</string>
    <string name="wifi_hotspot_name_summary_connected" msgid="6935457127884928249">"其他裝置可以連線至 <xliff:g id="WIFI_HOTSPOT_NAME">%1$s</xliff:g>"</string>
    <string name="wifi_hotspot_password_title" msgid="9096340919454296786">"熱點密碼"</string>
    <string name="wifi_hotspot_ap_band_title" msgid="560262446129195042">"存取點頻段"</string>
    <string name="wifi_hotspot_footer_info_regular" msgid="6620216295510397461">"使用熱點為其他裝置建立 Wi-Fi 網絡。熱點會使用流動數據連線提供互聯網服務。可能需要支付額外流動數據費用。"</string>
    <string name="wifi_hotspot_footer_info_local_only" msgid="3813311942370920903">"應用程式可以建立熱點，與附近的裝置分享內容。"</string>
    <string name="wifi_hotspot_auto_off_title" msgid="8855711787485504882">"自動關閉熱點"</string>
    <string name="wifi_hotspot_auto_off_summary" msgid="8283656069997871354">"沒有已連線的裝置時"</string>
    <string name="wifi_tether_starting" msgid="8879874184033857814">"正在開啟熱點…"</string>
    <string name="wifi_tether_stopping" msgid="4416492968019409188">"正在關閉熱點…"</string>
    <string name="wifi_tether_enabled_subtext" msgid="5085002421099821056">"<xliff:g id="NETWORK_SSID">%1$s</xliff:g> 使用中"</string>
    <string name="wifi_tether_failed_subtext" msgid="437190628041885500">"可攜式 Wi-Fi 熱點發生錯誤"</string>
    <string name="wifi_tether_configure_ap_text" msgid="7072559431286459122">"設定 Wi-Fi 熱點"</string>
    <string name="wifi_hotspot_configure_ap_text" msgid="9027072969831022321">"Wi‑Fi 熱點設定"</string>
    <string name="wifi_hotspot_configure_ap_text_summary" msgid="1445157424926935178">"AndroidAP WPA2 PSK 熱點"</string>
    <string name="wifi_tether_configure_ssid_default" msgid="1709397571393179300">"Android 熱點"</string>
    <string name="wifi_add_app_single_network_title" msgid="8911612806204065225">"要儲存此網絡嗎？"</string>
    <string name="wifi_add_app_single_network_summary" product="default" msgid="6881712878537666626">"「<xliff:g id="APPNAME">%1$s</xliff:g>」想在您的手機內儲存網絡"</string>
    <string name="wifi_add_app_single_network_summary" product="tablet" msgid="8455616967601552440">"「<xliff:g id="APPNAME">%1$s</xliff:g>」想在您的平板電腦中新增網絡"</string>
    <string name="wifi_add_app_single_network_saving_summary" msgid="7366337245410388895">"儲存中…"</string>
    <string name="wifi_add_app_single_network_saved_summary" msgid="7135016314713158289">"已儲存"</string>
    <string name="wifi_add_app_network_save_failed_summary" msgid="7223817782309294652">"無法儲存，請再試一次。"</string>
    <string name="wifi_add_app_networks_title" msgid="4384594865433042851">"要儲存網絡嗎？"</string>
    <string name="wifi_add_app_networks_summary" product="default" msgid="2670215712788515167">"「<xliff:g id="APPNAME">%1$s</xliff:g>」想在您的手機內儲存這些網絡"</string>
    <string name="wifi_add_app_networks_summary" product="tablet" msgid="2088967184512169910">"「<xliff:g id="APPNAME">%1$s</xliff:g>」想在您的平板電腦中新增這些網絡"</string>
    <string name="wifi_add_app_networks_saving_summary" msgid="577680250954742033">"正在儲存 <xliff:g id="NUMBER">%d</xliff:g> 個網絡…"</string>
    <string name="wifi_add_app_networks_saved_summary" msgid="1648417628665152905">"已儲存網絡"</string>
    <string name="wifi_calling_settings_title" msgid="264665264535884440">"Wi-Fi 通話"</string>
    <string name="wifi_calling_suggestion_title" msgid="4791435106729906727">"透過 Wi-Fi 擴大通話覆蓋範圍"</string>
    <string name="wifi_calling_suggestion_summary" msgid="5413024679599742858">"開啟 Wi-Fi 通話功能，以擴大通話覆蓋範圍"</string>
    <string name="wifi_calling_mode_title" msgid="5145896168360825619">"通話偏好設定"</string>
    <string name="wifi_calling_mode_dialog_title" msgid="944146521898592440">"通話偏好設定"</string>
    <string name="wifi_calling_roaming_mode_title" msgid="7703305991991520773">"漫遊偏好設定"</string>
    <!-- no translation found for wifi_calling_roaming_mode_summary (6061631305384464179) -->
    <skip />
    <string name="wifi_calling_roaming_mode_dialog_title" msgid="5382466713784067077">"漫遊偏好設定"</string>
  <string-array name="wifi_calling_mode_choices_v2">
    <item msgid="6052353275413974742">"Wi-Fi"</item>
    <item msgid="8622872038388687383">"流動網絡"</item>
    <item msgid="3027927219952052398">"只限 Wi-Fi"</item>
  </string-array>
  <string-array name="wifi_calling_mode_choices_v2_without_wifi_only">
    <item msgid="588620799769664461">"Wi-Fi"</item>
    <item msgid="7566603075659706590">"流動網絡"</item>
  </string-array>
    <string name="wifi_calling_mode_wifi_preferred_summary" msgid="3240387177966098351">"如果無法使用 Wi‑Fi，請使用流動網絡"</string>
    <string name="wifi_calling_mode_cellular_preferred_summary" msgid="3746914244902314059">"如果無法使用流動網絡，請使用 Wi‑Fi"</string>
    <string name="wifi_calling_mode_wifi_only_summary" msgid="3155660680014892641">"使用 Wi-Fi 通話。如果 Wi‑Fi 斷線，通話便會結束。"</string>
    <string name="wifi_calling_off_explanation" msgid="6295526820826322895">"當開啟 Wi-Fi 通話時，您的手機可根據偏好設定及訊號強弱，選擇使用 Wi-Fi 網絡或流動網絡供應商的網絡安排來電轉駁。開啟此功能前，請向您的流動網絡供應商查詢收費及其他詳情。<xliff:g id="ADDITIONAL_TEXT">%1$s</xliff:g>"</string>
    <string name="wifi_calling_off_explanation_2" msgid="3487475808574416183"></string>
    <string name="emergency_address_title" msgid="3490633500025717573">"緊急地址"</string>
    <string name="emergency_address_summary" msgid="3022628750270626473">"當您使用 Wi-Fi 撥打緊急電話時，緊急服務會將該地址視作您所在位置的地址"</string>
    <string name="private_dns_help_message" msgid="851221502063782306"><annotation id="url">"進一步瞭解"</annotation>"私人 DNS 功能"</string>
    <string name="private_dns_mode_on" msgid="8878679071975375696">"開啟"</string>
    <string name="wifi_calling_pref_managed_by_carrier" msgid="129524064888622179">"由流動網絡供應商管理的設定"</string>
    <string name="wifi_calling_settings_activation_instructions" msgid="3936067355828542266">"啟用 Wi-Fi 通話功能"</string>
    <string name="wifi_calling_turn_on" msgid="7687886259199428823">"開啟 Wi-Fi 通話功能"</string>
    <string name="wifi_calling_not_supported" msgid="3303917737849393175">"%1$s不支援 Wi-Fi 通話功能"</string>
    <string name="wifi_disconnected_from" msgid="5249576734324159708">"已中斷與「<xliff:g id="SSID">%1$s</xliff:g>」的連線"</string>
    <string name="carrier" msgid="1755020806290963951">"流動網絡供應商"</string>
    <string name="display_settings_title" msgid="626835071804834218">"螢幕"</string>
    <string name="sound_settings" msgid="5514582720435174014">"音效"</string>
    <string name="all_volume_title" msgid="6196367642878437513">"音量"</string>
    <string name="musicfx_title" msgid="5458574743312283473">"音樂效果"</string>
    <string name="ring_volume_title" msgid="4869034595079914541">"鈴聲和通知音量"</string>
    <string name="vibrate_in_silent_title" msgid="5076579100685867363">"靜音時震動"</string>
    <string name="notification_sound_title" msgid="8747567935870133157">"預設通知音效"</string>
    <string name="incoming_call_volume_title" msgid="8445408274513654261">"鈴聲"</string>
    <string name="notification_volume_title" msgid="328053763590888609">"通知"</string>
    <string name="checkbox_notification_same_as_incoming_call" msgid="1798481722572489141">"通知音量與來電音量相同"</string>
    <string name="home_work_profile_not_supported" msgid="2605589489324241338">"不支援公司檔案"</string>
    <string name="notification_sound_dialog_title" msgid="7431891669251806266">"預設通知音效"</string>
    <string name="media_volume_title" msgid="5209147840160985178">"媒體"</string>
    <string name="media_volume_summary" msgid="4671324482655564873">"設定音樂和影片的音量"</string>
    <string name="alarm_volume_title" msgid="706302621191735343">"鬧鐘"</string>
    <string name="dock_settings_summary" msgid="8548721822219932359">"隨附的座架音效設定"</string>
    <string name="dtmf_tone_enable_title" msgid="2241337296249130217">"撥號鍵盤觸控音效"</string>
    <string name="sound_effects_enable_title" msgid="328569690466233866">"輕按音效"</string>
    <string name="lock_sounds_enable_title" msgid="804365014499259673">"螢幕鎖定音效"</string>
    <string name="audio_record_proc_title" msgid="486071779724181619">"噪音消除"</string>
    <string name="volume_media_description" msgid="2736061076584067204">"音樂、影片、遊戲和其他媒體"</string>
    <string name="volume_ring_description" msgid="5423168446359881864">"鈴聲和通知"</string>
    <string name="volume_notification_description" msgid="3241009629930030492">"通知"</string>
    <string name="volume_alarm_description" msgid="156563371961039376">"鬧鐘"</string>
    <string name="volume_ring_mute" msgid="1445718401945149622">"關閉鈴聲和通知音效"</string>
    <string name="volume_media_mute" msgid="1881020121757820746">"關閉音樂和其他媒體音效"</string>
    <string name="volume_notification_mute" msgid="2612197659377126312">"關閉通知音效"</string>
    <string name="volume_alarm_mute" msgid="3730895630530980760">"關閉鬧鐘音效"</string>
    <string name="dock_settings" msgid="4654404127402812514">"座架"</string>
    <string name="dock_settings_title" msgid="1276956575555480214">"座架設定"</string>
    <string name="dock_audio_settings_title" msgid="8294821925086965934">"音效設定"</string>
    <string name="dock_audio_summary_desk" msgid="4158593887711452737">"隨附的桌上型座架設定"</string>
    <string name="dock_audio_summary_car" msgid="292911654994476080">"隨附的車用座架設定"</string>
    <string name="dock_audio_summary_none" product="tablet" msgid="7758416095500202500">"平板電腦未安置於座架上"</string>
    <string name="dock_audio_summary_none" product="default" msgid="9056359991181743485">"手機未固定至座架"</string>
    <string name="dock_audio_summary_unknown" msgid="5486086330763810318">"隨附座架設定"</string>
    <string name="dock_not_found_title" msgid="4721157149003423417">"找不到座架"</string>
    <string name="dock_not_found_text" product="tablet" msgid="9192097687086523411">"您必須先將平板電腦安置於座架上，才能設定座架音效。"</string>
    <string name="dock_not_found_text" product="default" msgid="2247163115146852069">"您必須先將手機安置於座架上，才能設定座架音效。"</string>
    <string name="dock_sounds_enable_title" msgid="2974614136344237932">"座架插入音效"</string>
    <string name="dock_sounds_enable_summary_on" product="tablet" msgid="468592489565539336">"將平板電腦置入座架或移出座架時播放音效"</string>
    <string name="dock_sounds_enable_summary_on" product="default" msgid="8121670617316301768">"將手機置入座架或移出座架時播放音效"</string>
    <string name="dock_sounds_enable_summary_off" product="tablet" msgid="7833926726878567889">"將平板電腦置入座架或移出座架時，不要播放音效"</string>
    <string name="dock_sounds_enable_summary_off" product="default" msgid="5560601997128422001">"手機插入底座或離開底座時，不要播放音效"</string>
    <string name="account_settings" msgid="255404935489127404">"帳戶"</string>
    <string name="accessibility_category_work" msgid="5133894487353964944">"工作設定檔帳戶 - <xliff:g id="MANAGED_BY">%s</xliff:g>"</string>
    <string name="accessibility_category_personal" msgid="2228088849803484780">"個人設定檔帳戶"</string>
    <string name="accessibility_work_account_title" msgid="7622485151217943839">"工作帳戶 - <xliff:g id="MANAGED_BY">%s</xliff:g>"</string>
    <string name="accessibility_personal_account_title" msgid="8535265881509557013">"個人帳戶 - <xliff:g id="MANAGED_BY">%s</xliff:g>"</string>
    <string name="search_settings" msgid="7573686516434589771">"搜尋"</string>
    <string name="display_settings" msgid="7197750639709493852">"螢幕"</string>
    <string name="accelerometer_title" msgid="7745991950833748909">"自動旋轉螢幕"</string>
    <string name="color_mode_title" msgid="8666690832113906028">"顏色"</string>
    <string name="color_mode_option_natural" msgid="6192875655101283303">"自然"</string>
    <string name="color_mode_option_boosted" msgid="4698797857766774289">"強化"</string>
    <string name="color_mode_option_saturated" msgid="3413853820158447300">"飽和"</string>
    <string name="color_mode_option_automatic" msgid="2281217686509980870">"自動調整"</string>
    <string name="color_mode_summary_natural" msgid="8298840714001791628">"僅使用準確的色彩"</string>
    <string name="color_mode_summary_automatic" msgid="8157885594041700275">"在鮮明與準確的色彩之間作出調整"</string>
    <string name="accelerometer_summary_on" product="tablet" msgid="6413384391658481700">"旋轉平板電腦時自動切換瀏覽模式"</string>
    <string name="accelerometer_summary_on" product="default" msgid="7117139542131700779">"旋轉手機時自動改變顯示方向"</string>
    <string name="accelerometer_summary_off" product="tablet" msgid="3747370091309939684">"旋轉平板電腦時自動切換瀏覽模式"</string>
    <string name="accelerometer_summary_off" product="default" msgid="4451125241783158763">"旋轉手機時自動改變顯示方向"</string>
    <string name="brightness" msgid="6216871641021779698">"亮度"</string>
    <string name="brightness_title" msgid="5457874893085305155">"光暗度"</string>
    <string name="brightness_summary" msgid="6309641759293018049">"調校螢幕亮度"</string>
    <string name="auto_brightness_title" msgid="4239324728760986697">"自動調校光暗"</string>
    <string name="auto_brightness_summary" msgid="1737148869232725883">"螢幕亮度根據環境調整"</string>
    <string name="auto_brightness_summary_on" msgid="2748088951224387004">"開"</string>
    <string name="auto_brightness_summary_off" msgid="8077066192887677956">"關閉"</string>
    <string name="auto_brightness_summary_very_low" msgid="2705445901659224330">"偏好的亮度為非常低"</string>
    <string name="auto_brightness_summary_low" msgid="1606100911112851291">"偏好的亮度為低"</string>
    <string name="auto_brightness_summary_default" msgid="9038441148247815684">"偏好的亮度為預設"</string>
    <string name="auto_brightness_summary_high" msgid="2886260311484349010">"偏好的亮度為高"</string>
    <string name="auto_brightness_summary_very_high" msgid="8294814315426024005">"偏好的亮度為非常高"</string>
    <string name="auto_brightness_off_title" msgid="5156056957376839677">"關閉"</string>
    <string name="auto_brightness_very_low_title" msgid="618973599332847430">"非常低"</string>
    <string name="auto_brightness_low_title" msgid="4243763334776382492">"低"</string>
    <string name="auto_brightness_default_title" msgid="1776584786251120907">"預設"</string>
    <string name="auto_brightness_high_title" msgid="6472704542949390468">"高"</string>
    <string name="auto_brightness_very_high_title" msgid="4935132626750630713">"非常高"</string>
    <string name="auto_brightness_subtitle" msgid="6839449395639517870">"您偏好的亮度"</string>
    <string name="auto_brightness_off_summary" msgid="4993150980274474226">"不要按環境光線情況調整亮度"</string>
    <string name="auto_brightness_very_high_summary" msgid="2784981315548144255">"開啟會增加電量"</string>
    <string name="auto_brightness_disclaimer" msgid="1868395832774087351">"按環境光線優化亮度。啟用此功能後，您仍可以暫時性地調整亮度。"</string>
    <string name="auto_brightness_description" msgid="6807117118142381193">"系統會根據您所在的環境和活動自動調校螢幕光暗。您可以移動滑桿，幫助自動調校光暗功能瞭解您偏好的亮度。"</string>
    <string name="display_white_balance_title" msgid="2624544323029364713">"顯示屏白平衡"</string>
    <string name="display_white_balance_summary" msgid="7625456704950209050"></string>
    <string name="adaptive_sleep_title" msgid="2987961991423539233">"保持螢幕亮起"</string>
    <string name="adaptive_sleep_summary_on" msgid="313187971631243800">"啟用 / 假如正您望向螢幕，螢幕將不會關閉"</string>
    <string name="adaptive_sleep_summary_off" msgid="5272156339202897523">"關閉"</string>
    <string name="adaptive_sleep_title_no_permission" msgid="1719759921214237016">"需要獲取相機權限"</string>
    <string name="adaptive_sleep_summary_no_permission" msgid="5107880175176848307">"輕按以管理「裝置個人化服務」的權限"</string>
    <string name="adaptive_sleep_description" msgid="1835321775327187860">"防止螢幕在您望著時關閉"</string>
    <string name="adaptive_sleep_privacy" msgid="7664570136417980556">"「保持螢幕亮起」利用前置鏡頭偵測使用者是否正望向螢幕。此功能只在裝置上使用，同時圖片不會被儲存或傳送至 Google。"</string>
    <string name="adaptive_sleep_contextual_slice_title" msgid="7467588613212629758">"開啟「保持螢幕亮起」"</string>
    <string name="adaptive_sleep_contextual_slice_summary" msgid="2993867044745446094">"看著螢幕時讓螢幕保持開啟"</string>
    <string name="night_display_title" msgid="8532432776487216581">"夜燈模式"</string>
    <string name="night_display_text" msgid="4789324042428095383">"「夜燈模式」會將螢幕調校至橙黃色，在光線昏暗的環境下看螢幕或閱讀時就更舒適，並讓您更易入睡。"</string>
    <string name="night_display_auto_mode_title" msgid="5869128421470824381">"設定時間"</string>
    <string name="night_display_auto_mode_never" msgid="2721729920187175239">"無"</string>
    <string name="night_display_auto_mode_custom" msgid="3938791496034086916">"在自訂時間開啟"</string>
    <string name="night_display_auto_mode_twilight" msgid="4291855156158833997">"由日落至日出期間開啟"</string>
    <string name="night_display_start_time_title" msgid="2611541851596977786">"開始時間"</string>
    <string name="night_display_end_time_title" msgid="5243112480391192111">"結束時間"</string>
    <string name="night_display_status_title" msgid="9006282950657941820">"狀態"</string>
    <string name="night_display_temperature_title" msgid="857248782470764263">"強度"</string>
    <string name="night_display_summary_off" msgid="4676320734342206009">"關閉/<xliff:g id="ID_1">%1$s</xliff:g>"</string>
    <string name="night_display_summary_off_auto_mode_never" msgid="7406899634169354142">"永遠不會自動開啟"</string>
    <string name="night_display_summary_off_auto_mode_custom" msgid="6667008039080687931">"將會在<xliff:g id="ID_1">%1$s</xliff:g>自動開啟"</string>
    <string name="night_display_summary_off_auto_mode_twilight" msgid="3669132200611324994">"將會在日落時自動開啟"</string>
    <string name="night_display_summary_on" msgid="8932395375143965229">"開啟/<xliff:g id="ID_1">%1$s</xliff:g>"</string>
    <string name="night_display_summary_on_auto_mode_never" msgid="832333009202889350">"永遠不會自動關閉"</string>
    <string name="night_display_summary_on_auto_mode_custom" msgid="2096677025343425755">"將會在<xliff:g id="ID_1">%1$s</xliff:g>自動關閉"</string>
    <string name="night_display_summary_on_auto_mode_twilight" msgid="8070517472000680361">"將會在日出時自動關閉"</string>
    <string name="night_display_activation_on_manual" msgid="7999294858026069365">"立即開啟"</string>
    <string name="night_display_activation_off_manual" msgid="4842907786868153218">"立即關閉"</string>
    <string name="night_display_activation_on_twilight" msgid="3440889451767582067">"開啟，直至日出"</string>
    <string name="night_display_activation_off_twilight" msgid="2853594955401726956">"關閉，直至日落"</string>
    <string name="night_display_activation_on_custom" msgid="4951143503599226846">"開啟 (直至<xliff:g id="ID_1">%1$s</xliff:g>)"</string>
    <string name="night_display_activation_off_custom" msgid="79965738861100371">"保持關閉狀態，直至<xliff:g id="ID_1">%1$s</xliff:g>"</string>
    <string name="night_display_not_currently_on" msgid="6600205753103093827">"目前沒有開啟「夜燈模式」"</string>
    <string name="twilight_mode_location_off_dialog_message" msgid="5723805118454645608">"需要開啟裝置位置，才可確定日落至日出時間"</string>
    <string name="twilight_mode_launch_location" msgid="1586574792030648828">"開啟位置"</string>
    <string name="dark_ui_activation_on_manual" msgid="1541006734577325234">"立即開啟"</string>
    <string name="dark_ui_activation_off_manual" msgid="2395333709291250065">"立即關閉"</string>
    <string name="dark_ui_activation_on_auto" msgid="4824339634784765049">"開啟，直至日出"</string>
    <string name="dark_ui_activation_off_auto" msgid="9136717444658505208">"關閉，直至日落"</string>
    <string name="dark_ui_title" msgid="3373976268671557416">"暗光模式"</string>
    <string name="dark_ui_auto_mode_title" msgid="9027528859262295099">"時間表"</string>
    <string name="dark_ui_auto_mode_never" msgid="3980412582267787662">"無"</string>
    <string name="dark_ui_auto_mode_auto" msgid="6658909029498623375">"由日落至日出期間開啟"</string>
    <string name="dark_ui_auto_mode_custom" msgid="3800138185265182170">"在自訂時間開啟"</string>
    <string name="dark_ui_status_title" msgid="3505119141437774329">"狀態"</string>
    <string name="dark_ui_summary_off" msgid="3897438633224959099">"關閉/<xliff:g id="ID_1">%1$s</xliff:g>"</string>
    <string name="dark_ui_summary_off_auto_mode_never" msgid="5828281549475697398">"永遠不會自動開啟"</string>
    <string name="dark_ui_summary_off_auto_mode_auto" msgid="6766831395970887213">"日落時會自動開啟"</string>
    <string name="dark_ui_summary_off_auto_mode_custom" msgid="1345906088326708376">"將會在<xliff:g id="ID_1">%1$s</xliff:g>自動開啟"</string>
    <string name="dark_ui_summary_on" msgid="3886998135388176000">"開啟/<xliff:g id="ID_1">%1$s</xliff:g>"</string>
    <string name="dark_ui_summary_on_auto_mode_never" msgid="2468597062391435521">"永遠不會自動關閉"</string>
    <string name="dark_ui_summary_on_auto_mode_auto" msgid="5553376115092648636">"日出時會自動關閉"</string>
    <string name="dark_ui_summary_on_auto_mode_custom" msgid="2526935680241734784">"將會在<xliff:g id="ID_1">%1$s</xliff:g>自動關閉"</string>
    <string name="dark_ui_activation_on_custom" msgid="1889379402860316125">"開啟 (直至<xliff:g id="ID_1">%1$s</xliff:g>)"</string>
    <string name="dark_ui_activation_off_custom" msgid="2192932161592759607">"保持關閉狀態，直至<xliff:g id="ID_1">%1$s</xliff:g>"</string>
    <string name="dark_ui_text" msgid="4392646155331126666">"「深色主題背景」使用黑色背景以延長部分螢幕的電池壽命。「深色主題背景」時間表會等待啟動，直至螢幕關閉。"</string>
    <string name="screen_timeout" msgid="7709947617767439410">"螢幕逾時"</string>
    <string name="screen_timeout_title" msgid="785134393520893049">"螢幕關閉時"</string>
    <string name="screen_timeout_summary" msgid="5558778019594643427">"閒置 <xliff:g id="TIMEOUT_DESCRIPTION">%1$s</xliff:g>後"</string>
    <string name="wallpaper_settings_title" msgid="5635129851136006383">"桌布"</string>
    <string name="style_and_wallpaper_settings_title" msgid="7580575814098427579">"樣式和桌布"</string>
    <string name="wallpaper_settings_summary_default" msgid="7569803705735001813">"預設"</string>
    <string name="wallpaper_settings_summary_custom" msgid="3174561317688848729">"自訂"</string>
    <string name="wallpaper_suggestion_title" msgid="3812842717939877330">"變更桌布"</string>
    <string name="wallpaper_suggestion_summary" msgid="9077061486716754784">"設定個人化螢幕"</string>
    <string name="wallpaper_settings_fragment_title" msgid="8445963841717633149">"選擇桌布"</string>
    <string name="style_suggestion_title" msgid="1213747484782364775">"自訂您的手機"</string>
    <string name="style_suggestion_summary" msgid="4271131877800968159">"嘗試其他樣式和桌布等"</string>
    <string name="screensaver_settings_title" msgid="3588535639672365395">"螢幕保護程式"</string>
    <string name="screensaver_settings_summary_either_long" msgid="371949139331896271">"充電或放上插座時"</string>
    <string name="screensaver_settings_summary_either_short" msgid="2126139984738506920">"任何一個狀態"</string>
    <string name="screensaver_settings_summary_sleep" msgid="6555922932643037432">"充電時"</string>
    <string name="screensaver_settings_summary_dock" msgid="6997766385189369733">"放上插座時"</string>
    <string name="screensaver_settings_summary_never" msgid="4988141393040918450">"永不"</string>
    <string name="screensaver_settings_summary_off" msgid="8720357504939106923">"關閉"</string>
    <string name="screensaver_settings_disabled_prompt" msgid="1166343194760238835">"如要控制手機在插座上和/或休眠時的操作，請開啟螢幕保護程式。"</string>
    <string name="screensaver_settings_when_to_dream" msgid="8145025742428940520">"啟用時間"</string>
    <string name="screensaver_settings_current" msgid="390472865895976891">"目前的螢幕保護程式"</string>
    <string name="screensaver_settings_dream_start" msgid="6486360145976995856">"立即開始"</string>
    <string name="screensaver_settings_button" msgid="6159236558934930238">"設定"</string>
    <string name="automatic_brightness" msgid="4599827881929079513">"自動調整亮度"</string>
    <string name="lift_to_wake_title" msgid="8994218158737714046">"拿起即可喚醒"</string>
    <string name="ambient_display_screen_title" msgid="8615947016991429325">"微光螢幕"</string>
    <string name="ambient_display_category_triggers" msgid="1216640141609270011">"何時顯示"</string>
    <string name="doze_title" msgid="1523090408230862316">"喚醒螢幕以查看通知"</string>
    <string name="doze_summary" msgid="8252867381522942804">"它會在深色螢幕中開啟，以顯示新通知"</string>
    <string name="doze_always_on_title" msgid="7326245192352868477">"永遠顯示時間和資料"</string>
    <string name="doze_always_on_summary" msgid="509097829739647852">"開啟會增加電量"</string>
    <string name="title_font_size" msgid="570613010306330622">"字型大小"</string>
    <string name="short_summary_font_size" msgid="184712645848458143">"放大或縮小文字"</string>
    <string name="sim_lock_settings" msgid="4493069398250139205">"SIM 卡鎖定設定"</string>
    <string name="sim_lock_settings_category" msgid="4280307997492851625">"SIM 卡鎖定"</string>
    <string name="sim_lock_settings_summary_off" msgid="4570941250786847095">"關閉"</string>
    <string name="sim_lock_settings_summary_on" msgid="1562184566830887925">"已鎖定"</string>
    <string name="sim_lock_settings_title" msgid="1401619059761012696">"SIM 卡鎖定"</string>
    <string name="sim_pin_toggle" msgid="98754920202404425">"鎖定 SIM 卡"</string>
    <string name="sim_lock_on" product="tablet" msgid="5857965768682972363">"需要 PIN 碼才能使用平板電腦"</string>
    <string name="sim_lock_on" product="default" msgid="3303147192981388923">"需要 PIN 才能使用手機"</string>
    <string name="sim_lock_off" product="tablet" msgid="7188936582548721225">"需要 PIN 碼才能使用平板電腦"</string>
    <string name="sim_lock_off" product="default" msgid="4634118006847137785">"需要 PIN 才能使用手機"</string>
    <string name="sim_pin_change" msgid="5978881209990507379">"變更 SIM 卡的 PIN"</string>
    <string name="sim_enter_pin" msgid="8235202785516053253">"SIM 卡 PIN"</string>
    <string name="sim_enable_sim_lock" msgid="8993991669975548653">"鎖定 SIM 卡"</string>
    <string name="sim_disable_sim_lock" msgid="7656447857474746157">"解除 SIM 卡鎖定"</string>
    <string name="sim_enter_old" msgid="6882545610939674813">"舊有 SIM 卡 PIN"</string>
    <string name="sim_enter_new" msgid="9010947802784561582">"新 SIM PIN"</string>
    <string name="sim_reenter_new" msgid="6131418271490374263">"重新輸入新的 PIN"</string>
    <string name="sim_change_pin" msgid="1104103818545005448">"SIM 卡 PIN"</string>
    <string name="sim_bad_pin" msgid="5416328363761048221">"PIN 碼不正確"</string>
    <string name="sim_pins_dont_match" msgid="1540348773896609260">"PIN 碼不符"</string>
    <string name="sim_change_failed" msgid="316723087029061740">"無法更改 PIN 碼。\nPIN 碼可能不正確。"</string>
    <string name="sim_change_succeeded" msgid="3516905528149069739">"成功更改 SIM PIN"</string>
    <string name="sim_lock_failed" msgid="16360418201678317">"無法更改 SIM 卡鎖定狀態。\n可能輸入了不正確的 PIN 碼。"</string>
    <string name="sim_pin_disable_failed" msgid="8719890393181032837">"無法停用 PIN。"</string>
    <string name="sim_pin_enable_failed" msgid="5156513975085380284">"無法啟用 PIN。"</string>
    <string name="sim_enter_ok" msgid="3401715290135787531">"確定"</string>
    <string name="sim_enter_cancel" msgid="2001859323724961490">"取消"</string>
    <string name="sim_multi_sims_title" msgid="4875083890014013296">"找到多張 SIM 卡"</string>
    <string name="sim_multi_sims_summary" msgid="1711012455679332238">"選擇您要用來連接流動數據網絡的 SIM 卡。"</string>
    <string name="sim_change_data_title" msgid="4663239438584588847">"是否使用<xliff:g id="CARRIER">%1$s</xliff:g>提供的流動數據服務？"</string>
    <string name="sim_change_data_message" msgid="3046178883369645132">"您正在使用<xliff:g id="CARRIER2_0">%2$s</xliff:g>提供的流動數據服務。如果您切換至<xliff:g id="CARRIER1">%1$s</xliff:g>，<xliff:g id="CARRIER2_1">%2$s</xliff:g>將不再用於提供流動數據服務。"</string>
    <string name="sim_change_data_ok" msgid="4922114750417276560">"使用<xliff:g id="CARRIER">%1$s</xliff:g>"</string>
    <string name="sim_preferred_title" msgid="7182406911552216373">"要更新首選 SIM 卡嗎？"</string>
    <string name="sim_preferred_message" msgid="6004009449266648351">"<xliff:g id="NEW_SIM">%1$s</xliff:g> 是您裝置唯一的 SIM 卡。您想使用此 SIM 卡連接流動數據網絡、通話和收發短訊嗎？"</string>
    <string name="wrong_pin_code_pukked" msgid="3414172752791445033">"SIM PIN 碼不正確，您現在必須聯絡流動網絡供應商為您的裝置解鎖。"</string>
    <plurals name="wrong_pin_code" formatted="false" msgid="4054088588731305475">
      <item quantity="other">SIM PIN 碼不正確，您還有 <xliff:g id="NUMBER_1">%d</xliff:g> 次機會輸入。</item>
      <item quantity="one">SIM PIN 碼不正確，您還有 <xliff:g id="NUMBER_0">%d</xliff:g> 次機會輸入。如果仍然輸入錯誤，您必須聯絡流動網絡供應商為您的裝置解鎖。</item>
    </plurals>
    <!-- no translation found for wrong_pin_code_one (6924852214263071441) -->
    <skip />
    <string name="pin_failed" msgid="3726505565797352255">"SIM PIN 碼操作失敗！"</string>
    <string name="system_update_settings_list_item_title" msgid="3398346836439366350">"系統更新"</string>
    <string name="system_update_settings_list_item_summary" msgid="6703752298349642101"></string>
    <string name="firmware_version" msgid="1606901586501447275">"Android 版本"</string>
    <string name="security_patch" msgid="2872125288404962091">"Android 安全修補程式等級"</string>
    <string name="model_info" msgid="8997566254717810904">"型號"</string>
    <string name="model_summary" msgid="2246651782442466213">"型號：%1$s"</string>
    <string name="hardware_info" msgid="7035211991066637019">"型號和硬件"</string>
    <string name="hardware_revision" msgid="3454709180861965025">"硬件版本"</string>
    <string name="fcc_equipment_id" msgid="6596668314025646129">"設備編號"</string>
    <string name="baseband_version" msgid="2600182227599835857">"基帶版本"</string>
    <string name="kernel_version" msgid="3513538109381366881">"核心版本"</string>
    <string name="build_number" msgid="9009733242117579826">"版本號碼"</string>
    <string name="module_version" msgid="1787518340082046658">"Google Play 系統更新"</string>
    <string name="device_info_not_available" msgid="4804474466616712326">"無法使用"</string>
    <string name="device_status_activity_title" msgid="1812666241137263882">"狀態"</string>
    <string name="device_status" msgid="7988547478034984649">"狀態"</string>
    <string name="device_status_summary" product="tablet" msgid="8826216824111648900">"電池、網絡狀態及其他資訊"</string>
    <string name="device_status_summary" product="default" msgid="8132661857066128832">"電話號碼、訊號等。"</string>
    <string name="storage_settings" msgid="7472188817781592677">"儲存空間"</string>
    <string name="storage_settings_for_app" msgid="229425418984637483">"儲存空間與快取空間"</string>
    <string name="storage_usb_settings" msgid="7058142934214211583">"儲存空間"</string>
    <string name="storage_settings_title" msgid="486118156723194815">"儲存設定"</string>
    <string name="storage_settings_summary" product="nosdcard" msgid="3858049818577638926">"卸載 USB 儲存裝置，查看可用的儲存空間"</string>
    <string name="storage_settings_summary" product="default" msgid="267557695753980969">"卸載 SD 卡，查看可用儲存空間"</string>
    <string name="imei_multi_sim" msgid="71477088017585479">"IMEI (SIM 卡插槽 %1$d)"</string>
    <string name="view_saved_network" msgid="1232387673095080910">"請選擇已儲存的網絡來檢視內容"</string>
    <string name="status_number" product="tablet" msgid="3597945414666253183">"MDN"</string>
    <string name="status_number" product="default" msgid="8407999629121682207">"電話號碼"</string>
    <string name="status_number_sim_slot" product="tablet" msgid="6582203988975619529">"MDN (SIM 卡插槽 %1$d)"</string>
    <string name="status_number_sim_slot" product="default" msgid="5724823197745786398">"電話號碼 (SIM 卡插槽 %1$d)"</string>
    <string name="status_number_sim_status" product="tablet" msgid="4239876366511743428">"SIM 卡上的 MDN"</string>
    <string name="status_number_sim_status" product="default" msgid="2772745542921910086">"SIM 卡上的手機號碼"</string>
    <string name="status_min_number" msgid="4492899165438225714">"MIN"</string>
    <string name="status_msid_number" msgid="3871958248824595774">"MSID"</string>
    <string name="status_prl_version" msgid="9002131357502714281">"PRL 版本"</string>
    <string name="meid_multi_sim" msgid="7645394486193991388">"MEID (SIM 卡插槽 %1$d)"</string>
    <string name="scanning_status_text_wifi_on_ble_on" msgid="7644609329607744714">"Wi‑Fi 和藍牙掃描功能均已開啟"</string>
    <string name="scanning_status_text_wifi_on_ble_off" msgid="7215007787287418186">"Wi‑Fi 掃描功能已開啟，藍牙掃描功能已關閉"</string>
    <string name="scanning_status_text_wifi_off_ble_on" msgid="1396882599556304165">"藍牙掃瞄功能已開啟，Wi‑Fi 掃瞄功能已關閉"</string>
    <string name="scanning_status_text_wifi_off_ble_off" msgid="7670694707427030537">"Wi‑Fi 和藍牙掃描功能均已關閉"</string>
    <string name="status_meid_number" msgid="6040380838489162650">"MEID"</string>
    <string name="status_icc_id" msgid="7995690631650006970">"ICCID"</string>
    <string name="status_data_network_type" msgid="3689772955330665876">"流動數據網絡類型"</string>
    <string name="status_voice_network_type" msgid="8700356693062562884">"流動語音網絡類型"</string>
    <string name="status_latest_area_info" msgid="8288488664620741734">"流動網絡供應商資訊"</string>
    <string name="status_data_state" msgid="525196229491743487">"流動網絡狀態"</string>
    <string name="status_esim_id" msgid="5158916796362809133">"EID"</string>
    <string name="status_service_state" msgid="1693424422121058791">"服務狀態"</string>
    <string name="status_signal_strength" msgid="7644525712554444359">"訊號強度"</string>
    <string name="status_roaming" msgid="1253597174715663778">"漫遊"</string>
    <string name="status_operator" msgid="4335640583552058491">"網絡"</string>
    <string name="status_wifi_mac_address" msgid="4447611754614388914">"Wi-Fi MAC 位址"</string>
    <string name="status_device_wifi_mac_address" msgid="1896121694334176494">"裝置 Wi-Fi MAC 位址"</string>
    <string name="status_bt_address" msgid="6919660304578476547">"藍牙位址"</string>
    <string name="status_serial_number" msgid="9060064164331466789">"序號"</string>
    <string name="status_up_time" msgid="1274778533719495438">"開機時間"</string>
    <string name="status_awake_time" msgid="2573925324168081586">"啟用時間"</string>
    <string name="internal_memory" msgid="1869518160077033848">"內部儲存空間"</string>
    <string name="sd_memory" product="nosdcard" msgid="5456718463397723781">"USB 儲存裝置"</string>
    <string name="sd_memory" product="default" msgid="3098344183202722455">"SD 卡"</string>
    <string name="memory_available" msgid="712528795743654737">"可用"</string>
    <string name="memory_available_read_only" msgid="3201969221573511590">"可用空間 (唯讀)"</string>
    <string name="memory_size" msgid="2710897518522931469">"空間總量"</string>
    <string name="memory_calculating_size" msgid="3898240439798661242">"正在計算..."</string>
    <string name="memory_apps_usage" msgid="8818570780540532952">"應用程式和應用程式數據"</string>
    <string name="memory_media_usage" msgid="5161308657995646963">"媒體"</string>
    <string name="memory_downloads_usage" msgid="8252462247720191179">"下載"</string>
    <string name="memory_dcim_usage" msgid="3568913845973164352">"圖片、影片"</string>
    <string name="memory_music_usage" msgid="8100634000114206429">"音頻 (音樂、鈴聲、Podcast 等)"</string>
    <string name="memory_media_misc_usage" msgid="7066851245178533269">"其他檔案"</string>
    <string name="memory_media_cache_usage" msgid="780808666853685824">"快取資料"</string>
    <string name="sd_eject" product="nosdcard" msgid="6136102589751843304">"卸載共用儲存裝置"</string>
    <string name="sd_eject" product="default" msgid="8062832622096296251">"卸載 SD 卡"</string>
    <string name="sd_eject_summary" product="nosdcard" msgid="6859940774161708871">"卸載內部 USB 儲存裝置"</string>
    <string name="sd_eject_summary" product="default" msgid="5151243312587186226">"請先卸載 SD 記憶卡，才能將其安全移除"</string>
    <string name="sd_insert_summary" product="nosdcard" msgid="9164545135649775664">"插入用於掛接的 USB 儲存裝置"</string>
    <string name="sd_insert_summary" product="default" msgid="5949168259622002192">"插入用於掛接的 SD 卡"</string>
    <string name="sd_mount" product="nosdcard" msgid="8305985249945415150">"掛接 USB 儲存裝置"</string>
    <string name="sd_mount" product="default" msgid="5279813999455776169">"掛接 SD 卡"</string>
    <string name="sd_mount_summary" product="nosdcard" msgid="2190410240845521205"></string>
    <string name="sd_mount_summary" product="default" msgid="2190410240845521205"></string>
    <string name="sd_format" product="nosdcard" msgid="8657427883364711513">"清除 USB 儲存裝置資料"</string>
    <string name="sd_format" product="default" msgid="9085302892248732329">"清除 SD 記憶卡資料"</string>
    <string name="sd_format_summary" product="nosdcard" msgid="6179784504937189658">"清除內部 USB 儲存裝置中的所有資料，例如音樂和相片"</string>
    <string name="sd_format_summary" product="default" msgid="60583152211068164">"清除 SD 記憶卡中的所有資料，例如音樂和相片"</string>
    <string name="memory_clear_cache_title" msgid="2605096903803953619">"清除快取資料？"</string>
    <string name="memory_clear_cache_message" msgid="4759561226480906588">"這會清除所有應用程式的快取資料。"</string>
    <string name="mtp_ptp_mode_summary" msgid="7969656567437639239">"MTP 或 PTP 功能已啟用"</string>
    <string name="dlg_confirm_unmount_title" product="nosdcard" msgid="7694112411895701320">"卸載 USB 儲存裝置？"</string>
    <string name="dlg_confirm_unmount_title" product="default" msgid="8251329019960361646">"您要卸載 SD 記憶卡嗎？"</string>
    <string name="dlg_confirm_unmount_text" product="nosdcard" msgid="1212025106709645023">"如果您卸載 USB 儲存裝置，則某些正在使用的應用程式會停止運作，而且可能無法使用，直到重新掛接 USB 儲存裝置之後才會恢復正常。"</string>
    <string name="dlg_confirm_unmount_text" product="default" msgid="3887768438615563697">"如果您卸載 SD 記憶卡，則某些正在使用中的應用程式會停止運作，而且可能無法使用，直到重新掛接 SD 記憶卡之後才會恢復正常。"</string>
    <string name="dlg_error_unmount_title" product="nosdcard" msgid="2205587942165199845"></string>
    <string name="dlg_error_unmount_title" product="default" msgid="2205587942165199845"></string>
    <string name="dlg_error_unmount_text" product="nosdcard" msgid="7876201891724279436">"無法卸載 USB 儲存裝置，請稍後再試。"</string>
    <string name="dlg_error_unmount_text" product="default" msgid="2185659901137961711">"無法卸載 SD 記憶卡。請稍後再試。"</string>
    <string name="unmount_inform_text" product="nosdcard" msgid="5932607205977999175">"即將卸載 USB 儲存裝置。"</string>
    <string name="unmount_inform_text" product="default" msgid="716578785262713312">"即將卸載 SD 記憶卡。"</string>
    <string name="sd_ejecting_title" msgid="1641122369013595273">"卸載中"</string>
    <string name="sd_ejecting_summary" msgid="861928572729341132">"卸載中"</string>
    <string name="storage_low_title" msgid="8002650511493419567">"儲存空間即將用盡"</string>
    <string name="storage_low_summary" msgid="7341022293583384506">"部分系統功能 (例如同步) 可能無法正常運作。請刪除或取消固定一些項目 (例如應用程式或媒體內容)，嘗試騰出空間。"</string>
    <string name="storage_menu_rename" msgid="8549835371429159336">"重新命名"</string>
    <string name="storage_menu_mount" msgid="4760531872302820569">"安裝"</string>
    <string name="storage_menu_unmount" msgid="8171552487742912282">"移除"</string>
    <string name="storage_menu_format" msgid="5454870642788909443">"格式"</string>
    <string name="storage_menu_format_public" msgid="5567214442727034630">"格式化為外置儲存空間"</string>
    <string name="storage_menu_format_private" msgid="3208326980027382079">"格式化為內部儲存空間"</string>
    <string name="storage_menu_migrate" msgid="2196088149560070193">"轉移資料"</string>
    <string name="storage_menu_forget" msgid="5154017890033638936">"忘記"</string>
    <string name="storage_menu_set_up" msgid="4401074025612064744">"設定"</string>
    <string name="storage_menu_explore" msgid="3048031115521594488">"探索"</string>
    <string name="storage_menu_free" msgid="616100170298501673">"釋放空間"</string>
    <string name="storage_menu_manage" msgid="7465522758801346408">"管理儲存空間"</string>
    <string name="storage_title_usb" msgid="1332488715547400452">"USB 電腦連接"</string>
    <string name="usb_connection_category" msgid="2288543238378907242">"已連結為"</string>
    <string name="usb_mtp_title" msgid="9068009584556422314">"媒體裝置 (MTP)"</string>
    <string name="usb_mtp_summary" msgid="6293240861011560842">"讓您在 Windows 上傳輸媒體檔案，或是在 Mac 上使用「Android 檔案傳輸」應用程式傳輸媒體檔案 (下載網址：www.android.com/filetransfer)"</string>
    <string name="usb_ptp_title" msgid="4496529268189091846">"相機 (PTP)"</string>
    <string name="usb_ptp_summary" msgid="8382539472311655671">"讓您使用相機軟件傳送照片，並在不支援 MTP 的電腦上傳送任何檔案"</string>
    <string name="usb_midi_title" msgid="1139558846427981761">"MIDI"</string>
    <string name="usb_midi_summary" msgid="1842457325845863840">"讓已啟用 MIDI 的應用程式透過 USB 與電腦上的 MIDI 軟件運作。"</string>
    <string name="storage_other_users" msgid="7017206190449510992">"其他使用者"</string>
    <string name="storage_internal_title" msgid="3265098802217660829">"儲存裝置"</string>
    <string name="storage_external_title" msgid="8984075540312137135">"外置儲存空間"</string>
    <string name="storage_volume_summary" msgid="7087627975196777994">"已使用 <xliff:g id="USED">%1$s</xliff:g> (共 <xliff:g id="TOTAL">%2$s</xliff:g>)"</string>
    <string name="storage_size_large" msgid="1155308277890194878">"<xliff:g id="NUMBER">^1</xliff:g>"<small><small>" <xliff:g id="UNIT">^2</xliff:g>"</small></small>""</string>
    <string name="storage_volume_used" msgid="5031288167242496837">"(共 <xliff:g id="TOTAL">%1$s</xliff:g>)"</string>
    <string name="storage_volume_used_total" msgid="283558499413754323">"<xliff:g id="TOTAL">%1$s</xliff:g> 總共已使用"</string>
    <string name="storage_mount_success" msgid="393972242641313135">"已連接 <xliff:g id="NAME">%1$s</xliff:g>"</string>
    <string name="storage_mount_failure" msgid="3667915814876418011">"無法連接 <xliff:g id="NAME">%1$s</xliff:g>"</string>
    <string name="storage_unmount_success" msgid="6406298575402936148">"已安全移除 <xliff:g id="NAME">%1$s</xliff:g>"</string>
    <string name="storage_unmount_failure" msgid="3796912279003790607">"無法安全移除 <xliff:g id="NAME">%1$s</xliff:g>"</string>
    <string name="storage_format_success" msgid="3028114521294256851">"已格式化<xliff:g id="NAME">%1$s</xliff:g>"</string>
    <string name="storage_format_failure" msgid="2042691589726261987">"無法格式化<xliff:g id="NAME">%1$s</xliff:g>"</string>
    <string name="storage_rename_title" msgid="5911285992205282312">"重新命名儲存裝置"</string>
    <string name="storage_dialog_unmounted" msgid="1187960789775910051">"已安全卸載此 <xliff:g id="NAME_0">^1</xliff:g>，但仍可使用。\n\n如要使用此 <xliff:g id="NAME_1">^1</xliff:g>，您必須先將它連接。"</string>
    <string name="storage_dialog_unmountable" msgid="1761107904296941687">"此 <xliff:g id="NAME_0">^1</xliff:g> 已受損。\n\n如要使用此 <xliff:g id="NAME_1">^1</xliff:g>，您必須先完成設定。"</string>
    <string name="storage_dialog_unsupported" msgid="7787241928013470089">"這部裝置不支援此 <xliff:g id="NAME_0">^1</xliff:g>。 \n\n如要在這部裝置使用此 <xliff:g id="NAME_1">^1</xliff:g> ，您必須先完成設定。"</string>
    <string name="storage_internal_format_details" msgid="8922023528848861812">"格式化後，您可在其他裝置使用此<xliff:g id="NAME_0">^1</xliff:g>。\n\n<xliff:g id="NAME_1">^1</xliff:g>的所有資料將被刪除，請先備份。\n\n"<b>"備份相片和其他媒體"</b>" \n將您的媒體檔案移至這部裝罝的其他儲存空間，或使用 USB 連接線轉移至電腦。\n\n"<b>"備份應用程式"</b>" \n儲存於此<xliff:g id="NAME_6">^1</xliff:g>的所有應用程式將解除安裝，其中資料也將被刪除。如要保留這些應用程式，您可以將其移至裝置的其他儲存空間。"</string>
    <string name="storage_internal_unmount_details" msgid="487689543322907311"><b>"當你移除此<xliff:g id="NAME_0">^1</xliff:g>時，已儲存的應用程式將停止運作，而媒體檔案在再次插入裝置前將不能播放。"</b>" \n\n此<xliff:g id="NAME_1">^1</xliff:g>經格式化後只能用於這部裝置。其他裝置將不能存取。"</string>
    <string name="storage_internal_forget_details" msgid="5606507270046186691">"如需使用儲存在<xliff:g id="NAME">^1</xliff:g>內的應用程式、相片或資料，請重新插入。\n\n如果無法使用裝置，可選擇忘記此儲存空間。\n\n如果您選擇忘記儲存空間，裝置上的所有資料將被永久刪除。\n\n您可以稍後重新安裝應用程式，但儲存在此裝置的相關資料將被刪除。"</string>
    <string name="storage_internal_forget_confirm_title" msgid="379238668153099015">"要忘記 <xliff:g id="NAME">^1</xliff:g> 嗎？"</string>
    <string name="storage_internal_forget_confirm" msgid="5752634604952674123">"儲存在此 <xliff:g id="NAME">^1</xliff:g> 上的所有應用程式、相片和資料將被永久刪除。"</string>
    <string name="storage_detail_apps" msgid="5055911985540355324">"應用程式"</string>
    <string name="storage_detail_images" msgid="6003883845718804371">"圖片"</string>
    <string name="storage_detail_videos" msgid="9079894412680404208">"影片"</string>
    <string name="storage_detail_audio" msgid="234272983148223114">"音效"</string>
    <string name="storage_detail_cached" msgid="4066364341463331199">"快取資料"</string>
    <string name="storage_detail_other" msgid="3821329310612285961">"其他"</string>
    <string name="storage_detail_system" msgid="3797439069473271732">"系統"</string>
    <string name="storage_detail_explore" msgid="13782374784415466">"探索 <xliff:g id="NAME">^1</xliff:g>"</string>
    <string name="storage_detail_dialog_other" msgid="3359851869961609901">"其他檔案包括應用程式儲存的共用檔案、透過互聯網或藍牙下載的檔案以及Android 檔案等。\n\n如要查看此 <xliff:g id="NAME">^1</xliff:g> 顯示的內容，請輕按 [探索]。"</string>
    <string name="storage_detail_dialog_system" msgid="7461009051858709479">"「系統」包含用來執行 Android <xliff:g id="VERSION">%s</xliff:g> 版本的檔案"</string>
    <string name="storage_detail_dialog_user" msgid="1691219071007313226">"<xliff:g id="USER_0">^1</xliff:g>可能已使用 <xliff:g id="SIZE">^2</xliff:g> 儲存空間儲存相片、音樂、應用程式或其他資料。\n\n如要查看詳情，請切換至 <xliff:g id="USER_1">^1</xliff:g>。"</string>
    <string name="storage_wizard_init_title" msgid="9036374223934708619">"設定您的<xliff:g id="NAME">^1</xliff:g>"</string>
    <string name="storage_wizard_init_external_title" msgid="6540132491909241713">"作為可攜式儲存裝置使用"</string>
    <string name="storage_wizard_init_external_summary" msgid="5807552934494462984">"在裝置之間移動相片和其他媒體。"</string>
    <string name="storage_wizard_init_internal_title" msgid="3256355049992147270">"作為內部儲存空間使用"</string>
    <string name="storage_wizard_init_internal_summary" msgid="2283798331883929674">"只限儲存於這部裝置，包括應用程式和相片。此操作需要格式化，以免其他裝置存取。"</string>
    <string name="storage_wizard_format_confirm_title" msgid="4898014527956178762">"格式化為內部儲存空間"</string>
    <!-- syntax error in translation for storage_wizard_format_confirm_body (5514665245241830772) org.xmlpull.v1.XmlPullParserException: expected: /string read: b (position:END_TAG </b>@1:86 in     <string name="storage_wizard_format_confirm_body" msgid="5514665245241830772"></b>"<xliff:g id="NAME_0">^1</xliff:g>NAME_0需要格式化，以策安全。\n\n<xliff:g id="NAME_1">^1</xliff:g>經格式化後只能用於這部裝置。\n\n"<b>"格式化將清除目前儲存在<xliff:g id="NAME_2">^1</xliff:g>的所有資料。為免遺失資料，請先備份。"</string>
)  -->
    <string name="storage_wizard_format_confirm_public_title" msgid="649252654496577680">"格式化為外置儲存空間"</string>
    <string name="storage_wizard_format_confirm_public_body" msgid="6219883780307218266">"<xliff:g id="NAME_0">^1</xliff:g>需要格式化。\n\n"<b>"格式化會刪除<xliff:g id="NAME_1">^1</xliff:g>上的所有現存資料。"</b>"要避免資料遺失，請先備份資料。"</string>
    <string name="storage_wizard_format_confirm_next" msgid="4412063054982084056">"清除和格式化"</string>
    <string name="storage_wizard_format_progress_title" msgid="9170393018855949774">"正在格式化<xliff:g id="NAME">^1</xliff:g>…"</string>
    <string name="storage_wizard_format_progress_body" msgid="1044024044955390417">"請勿在 <xliff:g id="NAME">^1</xliff:g>格式化時將其移除。"</string>
    <string name="storage_wizard_migrate_title" msgid="3013711737005104623">"將資料移至新的儲存空間"</string>
    <string name="storage_wizard_migrate_body" msgid="1630853797296198275">"您可以將相片、檔案和部分應用程式移至此全新 <xliff:g id="NAME">^1</xliff:g>。\n\n此操作大約需時 <xliff:g id="TIME">^2</xliff:g>，並能釋放 <xliff:g id="SIZE">^3</xliff:g> 的內部儲存空間。部分應用程式將在過程中無法正常運作。"</string>
    <string name="storage_wizard_migrate_now" msgid="175023718337037181">"立即移動"</string>
    <string name="storage_wizard_migrate_later" msgid="6573789572520980112">"稍後移動"</string>
    <string name="storage_wizard_migrate_confirm_title" msgid="255346780598924540">"立即移動資料"</string>
    <string name="storage_wizard_migrate_confirm_body" msgid="5039938578355576124"><b>"這個動作約需 <xliff:g id="TIME">^1</xliff:g>，能為<xliff:g id="NAME">^3</xliff:g>釋放 <xliff:g id="SIZE">^2</xliff:g> 儲存空間。"</b></string>
    <string name="storage_wizard_migrate_confirm_next" msgid="217478540562501692">"移動"</string>
    <string name="storage_wizard_migrate_progress_title" msgid="462238335086734131">"正在移動資料…"</string>
    <string name="storage_wizard_migrate_details" msgid="7474061662976940407">"移動過程中：\n• 不要刪除<xliff:g id="NAME">^1</xliff:g>。\n•部分應用程式將無法正常運作。\n• 確定裝置電量充足。"</string>
    <string name="storage_wizard_ready_title" msgid="3093468548660255543">"您的 <xliff:g id="NAME">^1</xliff:g>已準備就緒"</string>
    <string name="storage_wizard_ready_external_body" msgid="45040717412844114">"您的<xliff:g id="NAME">^1</xliff:g>已準備就緒，可用於相片和其他媒體。"</string>
    <string name="storage_wizard_ready_internal_body" msgid="7734817996475607447">"您的新<xliff:g id="NAME">^1</xliff:g>正在運作。\n\n如要將相片、檔案和應用程式資料移至這部裝置，請前往 [設定及儲存空間]。"</string>
    <string name="storage_wizard_move_confirm_title" msgid="6812469630804101590">"移動<xliff:g id="APP">^1</xliff:g>"</string>
    <string name="storage_wizard_move_confirm_body" msgid="1713022828842263574">"將<xliff:g id="APP">^1</xliff:g>及其資料移至<xliff:g id="NAME_0">^2</xliff:g>只需要幾分鐘。你將無法使用該應用程式，直到移動完成。\n\n過程中請勿移除<xliff:g id="NAME_1">^2</xliff:g>。"</string>
    <string name="storage_wizard_move_unlock" msgid="14651384927767749">"您必須解鎖使用者「<xliff:g id="APP">^1</xliff:g>」，才能移動資料。"</string>
    <string name="storage_wizard_move_progress_title" msgid="3912406225614672391">"正在移動<xliff:g id="APP">^1</xliff:g>…"</string>
    <string name="storage_wizard_move_progress_body" msgid="2396714553394935094">"移動過程中請勿移除<xliff:g id="NAME">^1</xliff:g>。\n\n您將無法使用這部裝置上的<xliff:g id="APP">^2</xliff:g>應用程式，直到移動完成。"</string>
    <string name="storage_wizard_move_progress_cancel" msgid="3494022998599718937">"取消移動"</string>
    <string name="storage_wizard_slow_body" msgid="8293565076885232029">"此<xliff:g id="NAME_0">^1</xliff:g>有些緩慢。\n\n您可以嘗試繼續，但轉移至此位置的應用程式可能會間斷，而資料傳輸亦可能需要較長時間。\n\n請考慮使用較高速的<xliff:g id="NAME_1">^1</xliff:g>以提升效能。"</string>
    <string name="storage_wizard_init_v2_title" msgid="2538630338392381113">"您將如何使用此 <xliff:g id="NAME">^1</xliff:g>？"</string>
    <string name="storage_wizard_init_v2_internal_title" product="tablet" msgid="1884468440013151482">"作為額外的平板電腦儲存空間"</string>
    <string name="storage_wizard_init_v2_internal_summary" product="tablet" msgid="2907833056467441047">"僅限此平板電腦的應用程式、檔案和媒體"</string>
    <string name="storage_wizard_init_v2_internal_action" product="tablet" msgid="3278694259614995649">"平板電腦儲存空間"</string>
    <string name="storage_wizard_init_v2_internal_title" product="default" msgid="5941952998075252284">"作為額外的手機儲存空間"</string>
    <string name="storage_wizard_init_v2_internal_summary" product="default" msgid="3022584310096954875">"僅限此手機的應用程式、檔案和媒體"</string>
    <string name="storage_wizard_init_v2_internal_action" product="default" msgid="5645732875040797464">"手機儲存空間"</string>
    <string name="storage_wizard_init_v2_or" msgid="5558706089661158026">"或"</string>
    <string name="storage_wizard_init_v2_external_title" msgid="8129096036551264207">"作為外置儲存空間"</string>
    <string name="storage_wizard_init_v2_external_summary" msgid="6436419488235871823">"可用於在裝置間轉移檔案和媒體"</string>
    <string name="storage_wizard_init_v2_external_action" msgid="781928899530539860">"外置儲存空間"</string>
    <string name="storage_wizard_init_v2_later" msgid="5366815913892609285">"稍後設定"</string>
    <string name="storage_wizard_format_confirm_v2_title" msgid="6294104100437326067">"要將此 <xliff:g id="NAME">^1</xliff:g>格式化嗎？"</string>
    <string name="storage_wizard_format_confirm_v2_body" msgid="635958708974709506">"此 <xliff:g id="NAME_0">^1</xliff:g>必須經過格式化才能儲存應用程式、檔案和媒體。\n\n格式化會清除 <xliff:g id="NAME_1">^2</xliff:g>上的現有內容。為免內容遺失，請將其中的內容備份至其他 <xliff:g id="NAME_2">^3</xliff:g>或裝置上。"</string>
    <string name="storage_wizard_format_confirm_v2_action" msgid="5718254101386377126">"將 <xliff:g id="NAME">^1</xliff:g>格式化"</string>
    <string name="storage_wizard_migrate_v2_title" msgid="3471564531564756698">"要將內容移至 <xliff:g id="NAME">^1</xliff:g>嗎？"</string>
    <string name="storage_wizard_migrate_v2_body" product="tablet" msgid="4541523202790415721">"您可以將檔案、媒體和特定應用程式移至此 <xliff:g id="NAME">^1</xliff:g>。\n\n此操作大約需要 <xliff:g id="DURATION">^3</xliff:g>，完成後將可釋出 <xliff:g id="SIZE">^2</xliff:g> 的平板電腦儲存空間。"</string>
    <string name="storage_wizard_migrate_v2_body" product="default" msgid="809730501314645325">"您可以將檔案、媒體和特定應用程式移至此 <xliff:g id="NAME">^1</xliff:g>。\n\n此操作大約需要 <xliff:g id="DURATION">^3</xliff:g>，完成後將可釋出 <xliff:g id="SIZE">^2</xliff:g> 的手機儲存空間。"</string>
    <string name="storage_wizard_migrate_v2_checklist" msgid="2618258869444553060">"移動期間的注意事項："</string>
    <string name="storage_wizard_migrate_v2_checklist_media" msgid="5867134681730723744">"請勿移除 <xliff:g id="NAME">^1</xliff:g>"</string>
    <string name="storage_wizard_migrate_v2_checklist_apps" msgid="1882077445750580783">"部分應用程式將無法運作"</string>
    <string name="storage_wizard_migrate_v2_checklist_battery" product="tablet" msgid="6111770421449869539">"請將此平板電腦維持充電狀態"</string>
    <string name="storage_wizard_migrate_v2_checklist_battery" product="default" msgid="8826915870192535008">"請將此手機維持充電狀態"</string>
    <string name="storage_wizard_migrate_v2_now" msgid="3341460117088026966">"移動內容"</string>
    <string name="storage_wizard_migrate_v2_later" msgid="6067756122853315642">"稍後再移動內容"</string>
    <string name="storage_wizard_migrate_progress_v2_title" msgid="8791318509516968103">"正在移動內容…"</string>
    <string name="storage_wizard_slow_v2_title" msgid="3760766921170980221">"<xliff:g id="NAME">^1</xliff:g>速度緩慢"</string>
    <string name="storage_wizard_slow_v2_body" msgid="7604252106419016929">"您仍可使用此 <xliff:g id="NAME_0">^1</xliff:g>，但速度可能會很慢。\n\n此 <xliff:g id="NAME_1">^2</xliff:g>所儲存的應用程式可能無法正常運作，且轉移內容需要很長時間。\n\n請嘗試使用較快的 <xliff:g id="NAME_2">^3</xliff:g>，或改用此 <xliff:g id="NAME_3">^4</xliff:g>作為外置儲存空間。"</string>
    <string name="storage_wizard_slow_v2_start_over" msgid="1806852287668077536">"重新開始"</string>
    <string name="storage_wizard_slow_v2_continue" msgid="7469713755893007901">"繼續"</string>
    <string name="storage_wizard_ready_v2_external_body" msgid="3896836008684280905">"你可以將內容移至<xliff:g id="NAME">^1</xliff:g>"</string>
    <string name="storage_wizard_ready_v2_internal_body" msgid="5710665992219332454">"如要將內容移至<xliff:g id="NAME">^1</xliff:g>，請前往 [設定] &gt; [儲存空間]"<b></b>"。"</string>
    <string name="storage_wizard_ready_v2_internal_moved_body" msgid="1269878056598666852">"您的內容已移至<xliff:g id="NAME_0">^1</xliff:g>。\n\n如要管理此<xliff:g id="NAME_1">^2</xliff:g>，請前往 [設定] &gt; [儲存空間]"<b></b>"。"</string>
    <string name="battery_status_title" msgid="4661768220545945771">"電池狀態"</string>
    <string name="battery_level_title" msgid="1371765298786083448">"電量"</string>
    <string name="apn_settings" msgid="4295467389400441299">"APN"</string>
    <string name="apn_edit" msgid="2003683641840248741">"編輯接入點"</string>
    <string name="apn_not_set" msgid="8246646433109750293">"未設定"</string>
    <string name="apn_name" msgid="6677695784108157953">"名稱"</string>
    <string name="apn_apn" msgid="5812828833797458602">"APN"</string>
    <string name="apn_http_proxy" msgid="1052464912365838007">"Proxy"</string>
    <string name="apn_http_port" msgid="9138610639873966046">"通訊埠"</string>
    <string name="apn_user" msgid="5831763936428279228">"使用者名稱"</string>
    <string name="apn_password" msgid="7435086635953953029">"密碼"</string>
    <string name="apn_server" msgid="6997704279138388384">"伺服器"</string>
    <string name="apn_mmsc" msgid="4985570919581927224">"MMSC"</string>
    <string name="apn_mms_proxy" msgid="6592247653258283592">"MMS proxy"</string>
    <string name="apn_mms_port" msgid="6500563737462966663">"MMS 通訊埠"</string>
    <string name="apn_mcc" msgid="4971414138516074809">"MCC"</string>
    <string name="apn_mnc" msgid="1926382406843447854">"MNC"</string>
    <string name="apn_auth_type" msgid="4234397513494356932">"驗證類型"</string>
    <string name="apn_auth_type_none" msgid="6845031410929644238">"沒有"</string>
    <string name="apn_auth_type_pap" msgid="9003475621032514182">"PAP"</string>
    <string name="apn_auth_type_chap" msgid="3587713509473187621">"CHAP"</string>
    <string name="apn_auth_type_pap_chap" msgid="6852124741245095775">"PAP 或 CHAP"</string>
    <string name="apn_type" msgid="1835573305077788773">"APN 類型"</string>
    <string name="apn_protocol" msgid="181529867160380010">"APN 通訊協定"</string>
    <string name="apn_roaming_protocol" msgid="1645131094105362513">"APN 漫遊通訊協定"</string>
    <string name="carrier_enabled" msgid="664074151573150130">"APN 啟用/停用"</string>
    <string name="carrier_enabled_summaryOn" msgid="5212067975273903381">"APN 已啟用"</string>
    <string name="carrier_enabled_summaryOff" msgid="8541959867953738521">"APN 已停用"</string>
    <string name="bearer" msgid="3231443241639159358">"承載網絡"</string>
    <string name="mvno_type" msgid="4734654257494971247">"MVNO 類型"</string>
    <string name="mvno_match_data" msgid="5213193073684321156">"MVNO 值"</string>
    <string name="menu_delete" msgid="9199740901584348273">"刪除 APN"</string>
    <string name="menu_new" msgid="6571230342655509006">"新增 APN"</string>
    <string name="menu_save" msgid="6611465355127483100">"儲存"</string>
    <string name="menu_cancel" msgid="4526003389139913077">"捨棄"</string>
    <string name="error_title" msgid="7158648377702417716"></string>
    <string name="error_name_empty" msgid="1258275899283079142">"[名稱] 欄位不得留空。"</string>
    <string name="error_apn_empty" msgid="7657491065443746915">"APN 不可留空。"</string>
    <string name="error_mcc_not3" msgid="883659545640179094">"MCC 欄位必須為 3 位數。"</string>
    <string name="error_mnc_not23" msgid="7642478711158474918">"MNC 欄位必須要有 2 或 3 位數。"</string>
    <string name="error_adding_apn_type" msgid="1324263534991467943">"流動網絡供應商不允許新增 %s 類型的 APN。"</string>
    <string name="restore_default_apn" msgid="6596048535642130689">"正在還原預設 APN 設定。"</string>
    <string name="menu_restore" msgid="4310539620115151551">"重設回預設值"</string>
    <string name="restore_default_apn_completed" msgid="5167505087078340256">"重設預設 APN 設定已完成。"</string>
    <string name="reset_dashboard_title" msgid="7423200250697886918">"重設選項"</string>
    <string name="reset_dashboard_summary" msgid="4390780188264852956">"網絡、應用程式或裝置可以重設"</string>
    <string name="reset_dashboard_summary_onlyApps" msgid="3304252260039419584">"應用程式可以重設"</string>
    <string name="reset_network_title" msgid="1395494440355807616">"重設 Wi-Fi、流動數據和藍牙"</string>
    <string name="reset_network_desc" msgid="1112523764899788246">"此操作會重設所有網絡設定，包括：\n\n"<li>"Wi‑Fi"</li>\n<li>"流動數據"</li>\n<li>"藍牙"</li></string>
    <string name="reset_esim_title" msgid="6152167073280852849">"清除已下載的 SIM 卡"</string>
    <string name="reset_esim_desc" msgid="4256518544336245086">"如要下載 SIM 替換卡，請聯絡流動網絡供應商。此動作不會取消任何流動服務計劃。"</string>
    <string name="reset_network_button_text" msgid="2281476496459610071">"重設設定"</string>
    <string name="reset_network_final_desc" msgid="5304365082065278425">"您要重設所有網絡設定嗎？您將無法復原這項動作。"</string>
    <string name="reset_network_final_desc_esim" msgid="8342882682282693844">"您要重設所有網絡設定並清除已下載的 SIM 卡嗎？您無法復原這個動作。"</string>
    <string name="reset_network_final_button_text" msgid="2433867118414000462">"重設設定"</string>
    <string name="reset_network_confirm_title" msgid="913014422184481270">"重設？"</string>
    <string name="network_reset_not_available" msgid="1966334631394607829">"這位使用者無法重設網絡"</string>
    <string name="reset_network_complete_toast" msgid="1367872474130621115">"網絡設定已重設"</string>
    <string name="reset_esim_error_title" msgid="4670073610967959597">"無法清除 SIM 卡"</string>
    <string name="reset_esim_error_msg" msgid="4441504470684307370">"由於發生錯誤，因此無法清除已下載的 SIM 卡。\n\n請重新開機，然後再試一次。"</string>
    <string name="master_clear_title" msgid="5309249309235959383">"清除所有資料 (回復原廠設定)"</string>
    <string name="master_clear_short_title" msgid="5331449583601739360">"清除所有資料 (回復原廠設定)"</string>
    <string name="master_clear_desc" product="tablet" msgid="3114467865487750525">"此操作將會清除您平板電腦"<b>"內部儲存空間"</b>"中的所有資料，包括：\n\n"<li>"您的 Google 帳戶"</li>\n<li>"系統和應用程式資料及設定"</li>\n<li>"已下載的應用程式"</li></string>
    <string name="master_clear_desc" product="default" msgid="8447637796694856323">"此操作將會清除您手機"<b>"內部儲存空間"</b>"的所有資料，包括：\n\n"<li>"您的 Google 帳戶"</li>\n<li>"系統和應用程式資料及設定"</li>\n<li>"已下載的應用程式"</li></string>
    <string name="master_clear_accounts" product="default" msgid="142220980039357651">\n\n"您目前已登入下列帳戶：\n"</string>
    <string name="master_clear_other_users_present" product="default" msgid="7492338002408466023">\n\n"這部裝置上還有其他使用者。\n"</string>
    <string name="master_clear_desc_also_erases_external" msgid="4738661805356792736"><li>"音樂"</li>\n<li>"相片"</li>\n<li>"其他使用者資料"</li></string>
    <string name="master_clear_desc_also_erases_esim" msgid="6418163562288667727"><li>"eSIM 卡"</li></string>
    <string name="master_clear_desc_no_cancel_mobile_plan" msgid="3112614935795369143">\n\n"此操作不會取消您的流動服務計劃。"</string>
    <string name="master_clear_desc_erase_external_storage" product="nosdcard" msgid="7088655731755912201">\n\n"如要一併清除音樂、圖片及其他使用者資料，則需清除 "<b>"USB 儲存裝置"</b>"資料。"</string>
    <string name="master_clear_desc_erase_external_storage" product="default" msgid="4145566517710675883">\n\n"如要一併清除音樂、圖片及其他使用者資料，則需清除 "<b>"SD 記憶卡"</b>"資料。"</string>
    <string name="erase_external_storage" product="nosdcard" msgid="2182181846128639635">"清除 USB 儲存裝置資料"</string>
    <string name="erase_external_storage" product="default" msgid="2610056855012660451">"清除 SD 記憶卡資料"</string>
    <string name="erase_external_storage_description" product="nosdcard" msgid="6358699244894944843">"清除內部 USB 儲存裝置中的所有資料，例如音樂或相片"</string>
    <string name="erase_external_storage_description" product="default" msgid="3367779850546310380">"清除 SD 記憶卡中的所有資料，例如音樂或相片"</string>
    <string name="master_clear_button_text" product="tablet" msgid="3554085992851027633">"清除所有資料"</string>
    <string name="master_clear_button_text" product="default" msgid="3554085992851027633">"清除所有資料"</string>
    <string name="master_clear_final_desc" msgid="5218005891800878932">"系統會刪除您所有的個人資料和已下載的應用程式。您無法復原這個動作。"</string>
    <string name="master_clear_final_desc_esim" msgid="3570139379312933326">"系統會刪除您所有的個人資料，包括已下載的應用程式和 SIM 卡。您無法復原這個動作。"</string>
    <string name="master_clear_final_button_text" msgid="1721164700940719292">"全部清除"</string>
    <string name="master_clear_failed" msgid="6458678864313618526">"System Clear 服務暫停，因此無法重設。"</string>
    <string name="master_clear_confirm_title" msgid="632482173088680058">"要清除所有資料嗎？"</string>
    <string name="master_clear_not_available" msgid="3419345724070828273">"這位使用者無法將裝置恢復原廠設定"</string>
    <string name="master_clear_progress_title" msgid="480032747847804624">"正在清除"</string>
    <string name="master_clear_progress_text" msgid="8891964820486632180">"請稍候…"</string>
    <string name="call_settings_title" msgid="2531072044177194164">"通話設定"</string>
    <string name="call_settings_summary" msgid="8244293779053318053">"設定留言信箱、來電轉駁、來電等候和來電顯示"</string>
    <string name="tether_settings_title_usb" msgid="5926474044238409099">"USB 網絡共享"</string>
    <string name="tether_settings_title_wifi" msgid="4327056146425282159">"可攜式熱點"</string>
    <string name="tether_settings_title_bluetooth" msgid="8878813702520141084">"藍牙網絡共享"</string>
    <string name="tether_settings_title_usb_bluetooth" msgid="4437274151658505496">"網絡共享"</string>
    <string name="tether_settings_title_all" msgid="6807525590937697228">"熱點和網絡共享"</string>
    <string name="tether_settings_summary_hotspot_on_tether_on" msgid="6110241048260139633">"已開啟熱點和網絡共享功能"</string>
    <string name="tether_settings_summary_hotspot_on_tether_off" msgid="5057598961245943644">"已開啟熱點"</string>
    <string name="tether_settings_summary_hotspot_off_tether_on" msgid="7181518138494995888">"已開啟網絡共享功能"</string>
    <string name="tether_settings_disabled_on_data_saver" msgid="9054069463426952689">"「數據節省模式」開啟時，網絡共享功能或便攜熱點便無法使用。"</string>
    <string name="tether_settings_summary_hotspot_only" msgid="8529008147731140279">"只限熱點"</string>
    <string name="tether_settings_summary_usb_tethering_only" msgid="6351624505239356221">"只限 USB"</string>
    <string name="tether_settings_summary_bluetooth_tethering_only" msgid="1451008625343274930">"只限藍牙"</string>
    <string name="tether_settings_summary_hotspot_and_usb" msgid="5999349643653265016">"熱點、USB"</string>
    <string name="tether_settings_summary_hotspot_and_bluetooth" msgid="810514646401708557">"熱點、藍牙"</string>
    <string name="tether_settings_summary_usb_and_bluetooth" msgid="1355680331767261967">"USB、藍牙"</string>
    <string name="tether_settings_summary_hotspot_and_usb_and_bluetooth" msgid="2949043525073791732">"熱點、USB、藍牙"</string>
    <string name="tether_settings_summary_off" msgid="2526164899130351968">"目前沒有與其他裝置分享互聯網"</string>
    <string name="tethering_interface_options" msgid="7575535888135143650">"網絡共享"</string>
    <string name="disable_wifi_hotspot_title" msgid="2167985468585290478">"不使用 Wi‑Fi 熱點"</string>
    <string name="disable_wifi_hotspot_when_usb_on" msgid="220439059794714583">"僅透過 USB 分享互聯網"</string>
    <string name="disable_wifi_hotspot_when_bluetooth_on" msgid="4711723299880116345">"僅透過藍牙分享互聯網"</string>
    <string name="disable_wifi_hotspot_when_usb_and_bluetooth_on" msgid="5258774769658150180">"僅透過 USB 和藍牙分享互聯網"</string>
    <string name="usb_title" msgid="1157283449840612901">"USB"</string>
    <string name="usb_tethering_button_text" msgid="7364633823180913777">"USB 網絡共享"</string>
    <string name="usb_tethering_subtext" product="default" msgid="3168636595109044213">"透過 USB 分享手機的互聯網連線"</string>
    <string name="usb_tethering_subtext" product="tablet" msgid="1749659335004856576">"透過 USB 分享平板電腦的互聯網連線"</string>
    <string name="bluetooth_tether_checkbox_text" msgid="6108398414967813545">"藍牙網絡共享"</string>
    <string name="bluetooth_tethering_subtext" product="tablet" msgid="2023654677593885805">"透過藍牙分享平板電腦的互聯網連線"</string>
    <string name="bluetooth_tethering_subtext" product="default" msgid="4322810060538179348">"透過藍牙分享手機的互聯網連線"</string>
    <string name="bluetooth_tethering_off_subtext_config" msgid="6941934844527406581">"透過藍牙分享此<xliff:g id="DEVICE_NAME">%1$d</xliff:g>的互聯網連線"</string>
    <string name="bluetooth_tethering_overflow_error" msgid="5292358672240161566">"不可與超過 <xliff:g id="MAXCONNECTION">%1$d</xliff:g> 部裝置分享網絡。"</string>
    <string name="bluetooth_untether_blank" msgid="5087548945727762308">"<xliff:g id="DEVICE_NAME">%1$s</xliff:g> 的網絡共享即將中斷。"</string>
    <string name="ethernet_tether_checkbox_text" msgid="959743110824197356">"以太網網絡共享"</string>
    <string name="ethernet_tethering_subtext" product="default" msgid="7573587396552412231">"透過 USB 以太網分享手機的互聯網連線"</string>
    <string name="tethering_footer_info" msgid="6782375845587483281">"使用熱點和網絡共享功能，透過您的流動數據連線提供互聯網服務給其他裝置。應用程式可以建立熱點，與附近的裝置分享內容。"</string>
    <string name="tethering_footer_info_sta_ap_concurrency" msgid="2079039077487477676">"使用熱點和網絡共享功能，透過您的 Wi‑Fi 或流動數據連線提供互聯網服務給其他裝置。應用程式亦可以建立熱點，與附近的裝置分享內容。"</string>
    <string name="tethering_help_button_text" msgid="2823655011510912001">"說明"</string>
    <string name="network_settings_title" msgid="4663717899931613176">"流動網絡"</string>
    <string name="manage_mobile_plan_title" msgid="5616930513733409064">"流動數據計劃"</string>
    <string name="sms_application_title" msgid="4791107002724108809">"短訊應用程式"</string>
    <string name="sms_change_default_dialog_title" msgid="2343439998715457307">"變更短訊應用程式？"</string>
    <string name="sms_change_default_dialog_text" msgid="8777606240342982531">"將 <xliff:g id="NEW_APP">%1$s</xliff:g> 設為您的短訊應用程式，而不使用 <xliff:g id="CURRENT_APP">%2$s</xliff:g>？"</string>
    <string name="sms_change_default_no_previous_dialog_text" msgid="6215622785087181275">"將 <xliff:g id="NEW_APP">%s</xliff:g> 設為您的短訊應用程式？"</string>
    <string name="network_scorer_picker_title" msgid="2022922801936206195">"網絡評分供應商"</string>
    <string name="network_scorer_picker_none_preference" msgid="8894034333043177807">"無"</string>
    <string name="network_scorer_change_active_dialog_title" msgid="7005220310238618141">"變更 Wi‑Fi Assistant？"</string>
    <string name="network_scorer_change_active_dialog_text" msgid="7006057749370850706">"使用「<xliff:g id="NEW_APP">%1$s</xliff:g>」(取代「<xliff:g id="CURRENT_APP">%2$s</xliff:g>」) 管理您的網絡連線？"</string>
    <string name="network_scorer_change_active_no_previous_dialog_text" msgid="680685773455072321">"使用「<xliff:g id="NEW_APP">%s</xliff:g>」管理您的網絡連線？"</string>
    <string name="mobile_unknown_sim_operator" msgid="6650422533065760963">"未知的 SIM 流動網絡供應商"</string>
    <string name="mobile_no_provisioning_url" msgid="609462719893503773">"<xliff:g id="OPERATOR">%1$s</xliff:g> 沒有已知的佈建網站"</string>
    <string name="mobile_insert_sim_card" msgid="3639245241283948038">"請插入 SIM 卡，並重新啟動裝置"</string>
    <string name="mobile_connect_to_internet" msgid="8162654404357069060">"請連接互聯網"</string>
    <string name="location_category_recent_location_requests" msgid="2205900488782832082">"最近的位置資訊要求"</string>
    <string name="location_recent_location_requests_see_all" msgid="7918405176741692524">"查看全部"</string>
    <string name="location_category_location_services" msgid="8163798686832434284">"定位服務"</string>
    <string name="location_title" msgid="5819154746934945021">"我的位置"</string>
    <string name="managed_profile_location_switch_title" msgid="1265007506385460066">"工作設定檔的位置"</string>
    <string name="location_app_level_permissions" msgid="45436724900423656">"應用程式位置存取權"</string>
    <string name="location_app_permission_summary_location_off" msgid="2711822936853500335">"位置功能已關閉"</string>
    <plurals name="location_app_permission_summary_location_on" formatted="false" msgid="8286873148858526214">
      <item quantity="other"> <xliff:g id="PERMITTED_LOCATION_APP_COUNT_2">%1$d</xliff:g> 個應用程式 (共 <xliff:g id="TOTAL_LOCATION_APP_COUNT_3">%2$d</xliff:g> 個) 可存取位置資訊</item>
      <item quantity="one"> <xliff:g id="PERMITTED_LOCATION_APP_COUNT_0">%1$d</xliff:g> 個應用程式 (共 <xliff:g id="TOTAL_LOCATION_APP_COUNT_1">%2$d</xliff:g> 個) 可存取位置資訊</item>
    </plurals>
    <string name="location_category_recent_location_access" msgid="7880996987927703141">"最近存取位置資訊"</string>
    <string name="location_recent_location_access_view_details" msgid="5803264082558504544">"查看詳情"</string>
    <string name="location_no_recent_apps" msgid="6814206631456177033">"最近沒有應用程式要求存取位置資料"</string>
    <string name="location_no_recent_accesses" msgid="6031735777805464247">"近期未有應用程式存取位置資訊"</string>
    <string name="location_high_battery_use" msgid="4277318891200626524">"高耗電量"</string>
    <string name="location_low_battery_use" msgid="5218950289737996431">"低耗電量"</string>
    <string name="location_scanning_screen_title" msgid="2346125609614249968">"Wi‑Fi 和藍牙掃瞄"</string>
    <string name="location_scanning_wifi_always_scanning_title" msgid="5004781272733434794">"Wi-Fi 掃瞄"</string>
    <string name="location_scanning_wifi_always_scanning_description" msgid="6236055656376931306">"允許應用程式和服務隨時掃瞄 Wi-Fi 網絡 (即使 Wi-Fi 已關閉)。此操作可用來改善適地性功能和服務。"</string>
    <string name="location_scanning_bluetooth_always_scanning_title" msgid="1809309545730215891">"藍牙掃瞄"</string>
    <string name="location_scanning_bluetooth_always_scanning_description" msgid="5362988856388462841">"允許應用程式和服務隨時掃瞄附近的裝置 (即使藍牙功能已關閉)。此操作可用來改善適地性功能和服務。"</string>
    <string name="managed_profile_location_services" msgid="8172092734138341880">"工作用定位服務"</string>
    <string name="location_network_based" msgid="5247042890080021887">"Wi-Fi 和流動網絡位置"</string>
    <string name="location_neighborhood_level" msgid="3668890550358558267">"允許應用程式使用 Google 的定位服務，藉此更快確定您的約略位置。系統會收集匿名的位置資料傳送給 Google。"</string>
    <string name="location_neighborhood_level_wifi" msgid="6227393490651891977">"根據 Wi-Fi 確定位置"</string>
    <string name="location_gps" msgid="8783616672454701134">"GPS 衛星"</string>
    <string name="location_street_level" product="tablet" msgid="865953107414742784">"允許應用程式使用平板電腦的 GPS 找出您的精確位置"</string>
    <string name="location_street_level" product="default" msgid="3813836654645896185">"允許應用程式使用手機的 GPS 找出您的精確位置"</string>
    <string name="assisted_gps" msgid="1714546606018821498">"使用輔助 GPS"</string>
    <string name="assisted_gps_enabled" msgid="6220188450779319248">"使用伺服器輔助 GPS (取消勾選即可降低網絡使用量)"</string>
    <string name="assisted_gps_disabled" msgid="1062496503892849">"使用伺服器輔助 GPS (取消勾選即可提升 GPS 效能)"</string>
    <string name="use_location_title" msgid="1345594777162897654">"位置和 Google 搜尋"</string>
    <string name="use_location_summary" msgid="377322574549729921">"允許 Google 使用位置資訊來改善搜尋結果和其他服務。"</string>
    <string name="location_access_title" msgid="4052667453826272040">"存取我的位置資訊"</string>
    <string name="location_access_summary" msgid="8634100005481578143">"允許提出權限要求的應用程式使用您的位置資訊"</string>
    <string name="location_sources_heading" msgid="6126965815860570524">"位置資訊來源"</string>
    <string name="about_settings" product="tablet" msgid="2888705054709289693">"關於平板電腦"</string>
    <string name="about_settings" product="default" msgid="4038626127378127613">"關於手機"</string>
    <string name="about_settings" product="device" msgid="9012888717090302815">"關於裝置"</string>
    <string name="about_settings" product="emulator" msgid="2516560858771320366">"關於模擬裝置"</string>
    <string name="about_settings_summary" msgid="4831942939227432513">"查看法律資訊、狀態、軟件版本"</string>
    <string name="legal_information" msgid="7509900979811934843">"法律資訊"</string>
    <string name="contributors_title" msgid="7965640251547037965">"作者"</string>
    <string name="manual" msgid="3651593989906084868">"手動"</string>
    <string name="regulatory_labels" msgid="5960251403367154270">"監管標籤"</string>
    <string name="safety_and_regulatory_info" msgid="8285048080439298528">"安全及監管手冊"</string>
    <string name="copyright_title" msgid="83245306827757857">"版權"</string>
    <string name="license_title" msgid="8745742085916617540">"授權"</string>
    <string name="module_license_title" msgid="8705484239826702828">"Google Play 系統更新授權資料"</string>
    <string name="terms_title" msgid="2071742973672326073">"條款及細則"</string>
    <string name="webview_license_title" msgid="5832692241345780517">"System WebView License"</string>
    <string name="wallpaper_attributions" msgid="3080339190260272255">"桌布"</string>
    <string name="wallpaper_attributions_values" msgid="987277439026021925">"衛星影像供應商：\n©2014 CNES / Astrium, DigitalGlobe, Bluesky"</string>
    <string name="settings_manual_activity_title" msgid="1682978148920788484">"手動"</string>
    <string name="settings_manual_activity_unavailable" msgid="2514549851682321576">"載入指南時發生問題。"</string>
    <string name="settings_license_activity_title" msgid="7832071619364734914">"第三方授權"</string>
    <string name="settings_license_activity_unavailable" msgid="9014803774391134570">"載入授權時發生問題。"</string>
    <string name="settings_license_activity_loading" msgid="1653151990366578827">"正在載入..."</string>
    <string name="settings_safetylegal_title" msgid="1334501164265709288">"安全資訊"</string>
    <string name="settings_safetylegal_activity_title" msgid="2218587051061093358">"安全資訊"</string>
    <string name="settings_safetylegal_activity_unreachable" msgid="6571695168138207587">"您沒有數據連線，如要立即查看這項資訊，請使用任何已連接互聯網的電腦前往 %s。"</string>
    <string name="settings_safetylegal_activity_loading" msgid="1757860124583063395">"載入中…"</string>
    <string name="lockpassword_choose_your_screen_lock_header" msgid="7587198092214670356">"設定螢幕鎖定"</string>
    <string name="lockpassword_choose_your_password_message" msgid="4474728476383676731">"為安全起見，請設定密碼"</string>
    <string name="lockpassword_choose_your_password_header_for_fingerprint" msgid="3167261267229254090">"如要使用指紋，請設定密碼"</string>
    <string name="lockpassword_choose_your_pattern_header_for_fingerprint" msgid="4707788269512303400">"如要使用指紋，請設定上鎖圖案"</string>
    <string name="lockpassword_choose_your_pin_message" msgid="7230665212172041837">"為安全起見，請設定 PIN"</string>
    <string name="lockpassword_choose_your_pin_header_for_fingerprint" msgid="2783879743691792556">"如要使用指紋，請設定 PIN"</string>
    <string name="lockpassword_choose_your_pattern_message" msgid="5815780503576680412">"為安全起見，請設定圖案"</string>
    <string name="lockpassword_confirm_your_password_header" msgid="6132312814563023990">"請重新輸入密碼"</string>
    <string name="lockpassword_confirm_your_work_password_header" msgid="4647071231702288305">"輸入工作設定檔密碼"</string>
    <string name="lockpassword_confirm_your_pattern_header" msgid="4037701363240138651">"確認圖形"</string>
    <string name="lockpassword_confirm_your_work_pattern_header" msgid="2668883108969165844">"畫出工作設定檔上鎖圖案"</string>
    <string name="lockpassword_confirm_your_pin_header" msgid="2241722970567131308">"請重新輸入 PIN"</string>
    <string name="lockpassword_confirm_your_work_pin_header" msgid="4229765521391960255">"輸入工作設定檔 PIN 碼"</string>
    <string name="lockpassword_confirm_passwords_dont_match" msgid="2100071354970605232">"密碼不符"</string>
    <string name="lockpassword_confirm_pins_dont_match" msgid="1103699575489401030">"PIN 不符"</string>
    <string name="lockpassword_draw_your_pattern_again_header" msgid="1045638030120803622">"再次畫出圖案"</string>
    <string name="lockpassword_choose_lock_generic_header" msgid="5669348379247148696">"選擇解鎖方式"</string>
    <string name="lockpassword_password_set_toast" msgid="6615759749393973795">"已設定密碼"</string>
    <string name="lockpassword_pin_set_toast" msgid="5415783847198570890">"已設定 PIN"</string>
    <string name="lockpassword_pattern_set_toast" msgid="3090582314362416762">"已設定圖形"</string>
    <string name="lockpassword_choose_your_password_header_for_face" msgid="5359649947642749079">"要使用「臉孔解鎖」，請設定密碼"</string>
    <string name="lockpassword_choose_your_pattern_header_for_face" msgid="9220480399170764760">"要使用「臉孔解鎖」，請設定圖案"</string>
    <string name="lockpassword_choose_your_pin_header_for_face" msgid="2285401208117502869">"要使用「臉孔解鎖」，請設定 PIN"</string>
    <string name="lockpassword_forgot_password" msgid="5730587692489737223">"忘記密碼嗎？"</string>
    <string name="lockpassword_forgot_pattern" msgid="1196116549051927516">"忘記圖案嗎？"</string>
    <string name="lockpassword_forgot_pin" msgid="7164232234705747672">"忘記 PIN 嗎？"</string>
    <string name="lockpassword_confirm_your_pattern_generic" msgid="7692794426682501482">"畫出裝置上鎖圖形以繼續操作"</string>
    <string name="lockpassword_confirm_your_pin_generic" msgid="9206928587904701094">"請輸入裝置 PIN 碼，然後繼續操作"</string>
    <string name="lockpassword_confirm_your_password_generic" msgid="2616127423884477152">"輸入裝置密碼即可繼續"</string>
    <string name="lockpassword_confirm_your_pattern_generic_profile" msgid="9110305410672321714">"畫出工作設定檔上鎖圖案即可繼續"</string>
    <string name="lockpassword_confirm_your_pin_generic_profile" msgid="6524208128570235127">"輸入工作設定檔 PIN 碼即可繼續"</string>
    <string name="lockpassword_confirm_your_password_generic_profile" msgid="5918738487760814147">"輸入工作設定檔密碼即可繼續"</string>
    <string name="lockpassword_strong_auth_required_device_pattern" msgid="113817518413715557">"為提升安全性，請畫出您的裝置上鎖圖案"</string>
    <string name="lockpassword_strong_auth_required_device_pin" msgid="9163822166411129815">"為提升安全性，請輸入您的裝置 PIN"</string>
    <string name="lockpassword_strong_auth_required_device_password" msgid="8310047427464299337">"為提升安全性，請輸入您的裝置密碼"</string>
    <string name="lockpassword_strong_auth_required_work_pattern" msgid="6803652050512161140">"為提升安全性，請畫出您的工作設定檔上鎖圖案"</string>
    <string name="lockpassword_strong_auth_required_work_pin" msgid="4208510396448713500">"為提升安全性，請輸入您的工作設定檔 PIN"</string>
    <string name="lockpassword_strong_auth_required_work_password" msgid="6119482061429323090">"為提升安全性，請輸入您的工作設定檔密碼"</string>
    <string name="lockpassword_confirm_your_pattern_details_frp" msgid="6351784282865851482">"您的手機已回復原廠設定。如要使用這部手機，請畫出先前的上鎖圖案。"</string>
    <string name="lockpassword_confirm_your_pin_details_frp" msgid="2128795640346033349">"您的手機已回復原廠設定。如要使用這部手機，請輸入先前的 PIN。"</string>
    <string name="lockpassword_confirm_your_password_details_frp" msgid="4031863562975125016">"您的手機已回復原廠設定。如要使用這部手機，請輸入先前的密碼。"</string>
    <string name="lockpassword_confirm_your_pattern_header_frp" msgid="5641858015891896427">"驗證上鎖圖案"</string>
    <string name="lockpassword_confirm_your_pin_header_frp" msgid="8285647793164729982">"驗證 PIN"</string>
    <string name="lockpassword_confirm_your_password_header_frp" msgid="7932240547542564033">"驗證密碼"</string>
    <string name="lockpassword_invalid_pin" msgid="7530854476819820600">"PIN 碼錯誤"</string>
    <string name="lockpassword_invalid_password" msgid="1588184930542221687">"密碼錯誤"</string>
    <string name="lockpattern_need_to_unlock_wrong" msgid="8109305107409924083">"圖形不對"</string>
    <string name="lock_settings_title" msgid="665707559508132349">"裝置安全"</string>
    <string name="lockpattern_change_lock_pattern_label" msgid="5853706275279878879">"更改解鎖圖形"</string>
    <string name="lockpattern_change_lock_pin_label" msgid="7327409886587802756">"變更解鎖 PIN"</string>
    <string name="lockpattern_recording_intro_header" msgid="8325736706877916560">"畫出解鎖圖形"</string>
    <string name="lockpattern_recording_intro_footer" msgid="2656868858594487197">"按選單鍵可開啟說明。"</string>
    <string name="lockpattern_recording_inprogress" msgid="7268008332694009191">"完成時請移開手指"</string>
    <string name="lockpattern_recording_incorrect_too_short" msgid="3351522018450593723">"圖案至少要連接 <xliff:g id="NUMBER">%d</xliff:g> 點，請再試一次。"</string>
    <string name="lockpattern_pattern_entered_header" msgid="7709618312713127249">"已記錄圖形"</string>
    <string name="lockpattern_need_to_confirm" msgid="6489499109451714360">"請再次畫出圖案以確認"</string>
    <string name="lockpattern_pattern_confirmed_header" msgid="2969990617475456153">"新解鎖圖形"</string>
    <string name="lockpattern_confirm_button_text" msgid="6122815520373044089">"確認"</string>
    <string name="lockpattern_restart_button_text" msgid="255339375151895998">"再畫一次"</string>
    <string name="lockpattern_retry_button_text" msgid="4229668933251849760">"清除"</string>
    <string name="lockpattern_continue_button_text" msgid="5253269556259503537">"繼續"</string>
    <string name="lockpattern_settings_title" msgid="9223165804553269083">"解鎖圖形"</string>
    <string name="lockpattern_settings_enable_title" msgid="7401197111303283723">"需要解鎖圖形"</string>
    <string name="lockpattern_settings_enable_summary" msgid="1116467204475387886">"必須畫出圖形來為螢幕解鎖"</string>
    <string name="lockpattern_settings_enable_visible_pattern_title" msgid="3340969054395584754">"顯示解鎖圖形"</string>
    <string name="lockpattern_settings_enable_visible_pattern_title_profile" msgid="5138189101808127489">"顯示設定檔的解鎖圖案"</string>
    <string name="lockpattern_settings_enable_tactile_feedback_title" msgid="2273374883831956787">"輕按時震動"</string>
    <string name="lockpattern_settings_enable_power_button_instantly_locks" msgid="1638619728773344099">"按開關按鈕立即上鎖"</string>
    <string name="lockpattern_settings_power_button_instantly_locks_summary" msgid="2202430156268094229">"<xliff:g id="TRUST_AGENT_NAME">%1$s</xliff:g> 保持解鎖狀態時除外"</string>
    <string name="lockpattern_settings_choose_lock_pattern" msgid="2193588309557281466">"設定解鎖圖形"</string>
    <string name="lockpattern_settings_change_lock_pattern" msgid="7614155083815661347">"更改解鎖圖形"</string>
    <string name="lockpattern_settings_help_how_to_record" msgid="2093801939046625774">"如何畫出解鎖圖形"</string>
    <string name="lockpattern_too_many_failed_confirmation_attempts" msgid="7891484005551794824">"太多錯誤嘗試。請於 <xliff:g id="NUMBER">%d</xliff:g> 秒後再試。"</string>
    <string name="activity_not_found" msgid="5464331414465894254">"您的手機未安裝應用程式。"</string>
    <string name="lock_settings_profile_title" msgid="103605580492566086">"工作設定檔安全性"</string>
    <string name="lock_settings_profile_screen_lock_title" msgid="3776275029218681815">"工作設定檔螢幕鎖定"</string>
    <string name="lock_settings_profile_unification_title" msgid="5777961097706546513">"使用同一個鎖定方式"</string>
    <string name="lock_settings_profile_unification_summary" msgid="1317553536289481654">"在工作設定檔和裝置螢幕上使用同一個鎖定方式"</string>
    <string name="lock_settings_profile_unification_dialog_title" msgid="5163178097464820825">"要使用同一個鎖定方式嗎？"</string>
    <string name="lock_settings_profile_unification_dialog_body" msgid="1222905637428672355">"您的裝置將會使用工作設定檔螢幕鎖定功能。工作政策會套用兩種螢幕鎖定功能。"</string>
    <string name="lock_settings_profile_unification_dialog_uncompliant_body" msgid="8844682343443755895">"您的工作設定檔鎖定方式未能符合您機構的安全性要求。您可以在裝置螢幕和工作設定檔上使用相同鎖定方式，但工作鎖定政策亦將會應用到螢幕鎖定。"</string>
    <string name="lock_settings_profile_unification_dialog_confirm" msgid="6276915393736137843">"使用同一個鎖定方式"</string>
    <string name="lock_settings_profile_unification_dialog_uncompliant_confirm" msgid="8509287115116369677">"使用同一個鎖定方式"</string>
    <string name="lock_settings_profile_unified_summary" msgid="777095092175037385">"與裝置的螢幕鎖定相同"</string>
    <string name="manageapplications_settings_title" msgid="9198876415524237657">"管理應用程式"</string>
    <string name="manageapplications_settings_summary" msgid="848586372489062357">"管理及移除已安裝的應用程式"</string>
    <string name="applications_settings" msgid="1941993743933425622">"應用程式資料"</string>
    <string name="applications_settings_summary" msgid="8206066893744768531">"管理應用程式，設定快速啟動鍵"</string>
    <string name="applications_settings_header" msgid="3154670675856048015">"應用程式設定"</string>
    <string name="install_applications" msgid="3921609656584369901">"不明來源"</string>
    <string name="install_applications_title" msgid="7890233747559108106">"允許安裝所有來源的應用程式"</string>
    <string name="recent_app_category_title" msgid="189758417804427533">"最近開啟的應用程式"</string>
    <string name="see_all_apps_title" msgid="8363320482315507386">"查看全部 <xliff:g id="COUNT">%1$d</xliff:g> 個應用程式"</string>
    <string name="forgot_password_title" msgid="3967873480875239885">"請聯絡您的 IT 管理員"</string>
    <string name="forgot_password_text" msgid="2583194470767613163">"他們可協助您重設 PIN、圖案或密碼"</string>
    <string name="install_all_warning" product="tablet" msgid="7010749217925069520">"來源不明的應用程式可能會侵害您的平板電腦和個人資料。安裝來自此來源的應用程式，即表示您同意承擔因使用這些應用程式而導致平板電腦損壞或資料遺失的責任。"</string>
    <string name="install_all_warning" product="default" msgid="652516435709047343">"來源不明的應用程式可能會侵害您的手機和個人資料。安裝來自此來源的應用程式，即表示您同意承擔因使用這些應用程式而導致手機損壞或資料遺失的責任。"</string>
    <string name="install_all_warning" product="device" msgid="2348262609815354500">"來源不明的應用程式可能會侵害您的裝置和個人資料。安裝來自此來源的應用程式，即表示您同意承擔因使用這些應用程式而導致裝置損壞或資料遺失的責任。"</string>
    <string name="advanced_settings" msgid="2368905204839169094">"進階設定"</string>
    <string name="advanced_settings_summary" msgid="1823765348195530035">"啟用更多設定選項"</string>
    <string name="application_info_label" msgid="1015706497694165866">"應用程式資料"</string>
    <string name="storage_label" msgid="2522307545547515733">"儲存空間"</string>
    <string name="auto_launch_label" msgid="4069860409309364872">"預設開啟"</string>
    <string name="auto_launch_label_generic" msgid="5033137408273064599">"預設設定"</string>
    <string name="screen_compatibility_label" msgid="7549658546078613431">"螢幕兼容性"</string>
    <string name="permissions_label" msgid="1708927634370314404">"權限"</string>
    <string name="cache_header_label" msgid="2441967971921741047">"快取"</string>
    <string name="clear_cache_btn_text" msgid="8597272828928143723">"清除快取"</string>
    <string name="cache_size_label" msgid="313456088966822757">"快取"</string>
    <plurals name="uri_permissions_text" formatted="false" msgid="8212425823423508096">
      <item quantity="other">%d 個項目</item>
      <item quantity="one">1 個項目</item>
    </plurals>
    <string name="clear_uri_btn_text" msgid="4828117421162495134">"取消存取權"</string>
    <string name="controls_label" msgid="8671492254263626383">"控制按鈕"</string>
    <string name="force_stop" msgid="2681771622136916280">"強制停止"</string>
    <string name="total_size_label" msgid="2052185048749658866">"總數"</string>
    <string name="application_size_label" msgid="6407051020651716729">"應用程式大小"</string>
    <string name="external_code_size_label" msgid="7375146402660973743">"USB 儲存裝置應用程式"</string>
    <string name="data_size_label" msgid="7814478940141255234">"使用者資料"</string>
    <string name="external_data_size_label" product="nosdcard" msgid="1054860423004751290">"USB 儲存裝置資料"</string>
    <string name="external_data_size_label" product="default" msgid="3370825186202856353">"SD 卡"</string>
    <string name="uninstall_text" msgid="315764653029060126">"解除安裝"</string>
    <string name="uninstall_all_users_text" msgid="5924715251087176474">"為所有使用者解除安裝"</string>
    <string name="install_text" msgid="4558333621516996473">"安裝"</string>
    <string name="disable_text" msgid="5146002260857428005">"停用"</string>
    <string name="enable_text" msgid="8570798764647110430">"啟用"</string>
    <string name="clear_user_data_text" msgid="6773186434260397947">"清除儲存空間"</string>
    <string name="app_factory_reset" msgid="8974044931667015201">"解除安裝更新"</string>
    <string name="auto_launch_enable_text" msgid="286244432074382294">"您已設定在某些操作下啟動這個應用程式。"</string>
    <string name="always_allow_bind_appwidgets_text" msgid="2069415023986858324">"您已選擇允許這應用程式建立小工具並存取其資料。"</string>
    <string name="auto_launch_disable_text" msgid="502648841250936209">"未設定預設值。"</string>
    <string name="clear_activities" msgid="341345438786077236">"清除預設值"</string>
    <string name="screen_compatibility_text" msgid="5915767835411020274">"這個應用程式的設計可能與您的螢幕不兼容；您可以在這裡進行設定，將應用程式調整成與您的螢幕兼容。"</string>
    <string name="ask_compatibility" msgid="8388397595148476565">"啓動時詢問"</string>
    <string name="enable_compatibility" msgid="1163387233622859712">"調整應用程式比例"</string>
    <string name="unknown" msgid="8192160131923461175">"未知"</string>
    <string name="sort_order_alpha" msgid="3400680865280266582">"按名稱排序"</string>
    <string name="sort_order_size" msgid="7731928486199737223">"按大小排序"</string>
    <string name="sort_order_recent_notification" msgid="1496198895330443073">"最近"</string>
    <string name="sort_order_frequent_notification" msgid="4063700985742284794">"最常傳送通知"</string>
    <string name="show_running_services" msgid="8666008279959853318">"顯示執行中的服務"</string>
    <string name="show_background_processes" msgid="5682856012453562151">"顯示快取處理程序"</string>
    <string name="default_emergency_app" msgid="1929974800666613803">"緊急應用程式"</string>
    <string name="reset_app_preferences" msgid="8861758340732716573">"重設應用程式偏好設定"</string>
    <string name="reset_app_preferences_title" msgid="8935136792316050759">"重設應用程式偏好設定？"</string>
    <string name="reset_app_preferences_desc" msgid="6509978724602405805">"此操作將會重設下列所有偏好設定：\n\n"<li>"已停用的應用程式"</li>\n<li>"已停用的應用程式通知"</li>\n<li>"執行操作的預設應用程式"</li>\n<li>"應用程式的背景數據限制"</li>\n<li>"任何權限限制"</li>\n\n"您將不會失去任何應用程式資料。"</string>
    <string name="reset_app_preferences_button" msgid="2591318711372850058">"重設應用程式"</string>
    <string name="manage_space_text" msgid="9013414693633572277">"管理空間"</string>
    <string name="filter" msgid="9039576690686251462">"篩選"</string>
    <string name="filter_dlg_title" msgid="3086282431958601338">"選擇篩選選項"</string>
    <string name="filter_apps_all" msgid="5705421199299914620">"所有應用程式"</string>
    <string name="filter_apps_disabled" msgid="5068011814871004105">"已停用的應用程式"</string>
    <string name="filter_apps_third_party" msgid="9049447784849114843">"已下載"</string>
    <string name="filter_apps_running" msgid="535465683273284141">"執行中"</string>
    <string name="filter_apps_onsdcard" product="nosdcard" msgid="5140211657134608469">"USB 儲存裝置"</string>
    <string name="filter_apps_onsdcard" product="default" msgid="1774499644768369891">"於 SD 卡"</string>
    <string name="not_installed" msgid="5074606858798519449">"沒有為此使用者安裝"</string>
    <string name="installed" msgid="2837449358488825884">"已安裝"</string>
    <string name="no_applications" msgid="985069304755391640">"沒有應用程式。"</string>
    <string name="internal_storage" msgid="999496851424448809">"內部儲存空間"</string>
    <string name="recompute_size" msgid="1098091228370999128">"正在重新計算大小..."</string>
    <string name="clear_data_dlg_title" msgid="180446967743732410">"您要刪除應用程式資料嗎？"</string>
    <string name="clear_data_dlg_text" msgid="7870723948123690332">"這個應用程式的所有資料都將被永久刪除，包含所有檔案、設定、帳戶、資料庫等。"</string>
    <string name="dlg_ok" msgid="1421350367857960997">"確定"</string>
    <string name="dlg_cancel" msgid="5164705061530774899">"取消"</string>
    <string name="app_not_found_dlg_title" msgid="7122106240981109930"></string>
    <string name="app_not_found_dlg_text" msgid="8634675268730513704">"在已安裝的應用程式清單中找不到這個應用程式。"</string>
    <string name="clear_failed_dlg_text" msgid="6866741916836125732">"無法清除應用程式的儲存空間。"</string>
    <string name="join_two_items" msgid="7893073836681382429">"<xliff:g id="FIRST_ITEM">%1$s</xliff:g>及<xliff:g id="SECOND_ITEM">%2$s</xliff:g>"</string>
    <string name="join_two_unrelated_items" msgid="5301233410730513655">"<xliff:g id="FIRST_ITEM">%1$s</xliff:g>、<xliff:g id="SECOND_ITEM">%2$s</xliff:g>"</string>
    <string name="computing_size" msgid="4915310659841174866">"正在計算..."</string>
    <string name="invalid_size_value" msgid="7017371543563259201">"無法計算套件大小。"</string>
    <string name="version_text" msgid="7628938665256107608">"版本 <xliff:g id="VERSION_NUM">%1$s</xliff:g>"</string>
    <string name="move_app" msgid="5421158479447276791">"移動"</string>
    <string name="move_app_to_internal" product="tablet" msgid="5799782476959541144">"移至平板電腦"</string>
    <string name="move_app_to_internal" product="default" msgid="7395498801589544372">"移至手機"</string>
    <string name="move_app_to_sdcard" product="nosdcard" msgid="1145367822171576972">"移至 USB 儲存裝置"</string>
    <string name="move_app_to_sdcard" product="default" msgid="7161667212614143767">"移至 SD 卡"</string>
    <string name="another_migration_already_in_progress" msgid="6550546307856052261">"另一個轉移正在進行中。"</string>
    <string name="insufficient_storage" msgid="8115088042669030558">"儲存空間不足。"</string>
    <string name="does_not_exist" msgid="6499163879348776120">"應用程式不存在。"</string>
    <string name="invalid_location" msgid="8013853455355520557">"安裝位置無效。"</string>
    <string name="system_package" msgid="7559476279008519360">"無法在外部媒體上安裝系統更新。"</string>
    <string name="move_error_device_admin" msgid="1561502976834303626">"無法在外部媒體上安裝裝置管理應用程式"</string>
    <string name="force_stop_dlg_title" msgid="86745852555490146">"您要強制停止嗎？"</string>
    <string name="force_stop_dlg_text" msgid="1527286468544457368">"強制停止應用程式，可能會導致操作不正常。"</string>
    <string name="app_install_location_title" msgid="8932938164156303191">"偏好的安裝位置"</string>
    <string name="app_install_location_summary" msgid="4948270795544357021">"更改新應用程式在安裝時的喜好位置。"</string>
    <string name="app_disable_dlg_positive" msgid="1414218905322009505">"停用應用程式"</string>
    <string name="app_disable_dlg_text" msgid="2449382902751908916">"如果您停用此應用程式，Android 和其他應用程式可能無法正常運作。請謹記，由於此應用程式已預先安裝至您的裝置，因此無法將之刪除。停用後，您便可關閉此應用程式並在裝置上隱藏它。"</string>
    <string name="app_disable_notifications_dlg_title" msgid="6686569904059411780">"關閉通知？"</string>
    <string name="app_install_details_group_title" msgid="1172114479073704677">"商店"</string>
    <string name="app_install_details_title" msgid="7783556181897142187">"應用程式詳細資料"</string>
    <string name="app_install_details_summary" msgid="2013043219249992373">"從「<xliff:g id="APP_STORE">%1$s</xliff:g>」安裝的應用程式"</string>
    <string name="instant_app_details_summary" msgid="417197491598208216">"前往「<xliff:g id="APP_STORE">%1$s</xliff:g>」查看詳情"</string>
    <string name="app_ops_running" msgid="6127474473137428721">"執行中"</string>
    <string name="app_ops_never_used" msgid="9038133162371204506">"(從未使用)"</string>
    <string name="no_default_apps" msgid="8966319676910104570">"沒有預設應用程式。"</string>
    <string name="storageuse_settings_title" msgid="3125650750657988194">"儲存空間使用量"</string>
    <string name="storageuse_settings_summary" msgid="5001621552305431831">"查看應用程式所使用的儲存空間"</string>
    <string name="service_restarting" msgid="5104563288155809226">"重新啟動中"</string>
    <string name="cached" msgid="5379485147573438201">"已快取的背景處理程序"</string>
    <string name="no_running_services" msgid="9079738069349859373">"沒有執行中的服務。"</string>
    <string name="service_started_by_app" msgid="6845028506417670179">"由應用程式啟動。"</string>
    <!-- no translation found for service_client_name (2210898622981598861) -->
    <skip />
    <string name="service_background_processes" msgid="2800539421534521948">"<xliff:g id="MEMORY">%1$s</xliff:g> 可用"</string>
    <string name="service_foreground_processes" msgid="6380905887193621704">"<xliff:g id="MEMORY">%1$s</xliff:g> 已使用"</string>
    <string name="memory" msgid="5253757199926592074">"RAM"</string>
    <!-- no translation found for service_process_name (7827318358399776412) -->
    <skip />
    <string name="running_process_item_user_label" msgid="1444898861984132133">"使用者：<xliff:g id="USER_NAME">%1$s</xliff:g>"</string>
    <string name="running_process_item_removed_user_label" msgid="4812732296696662613">"已移除的使用者"</string>
    <string name="running_processes_item_description_s_s" msgid="6835918861352501671">"<xliff:g id="NUMPROCESS">%1$d</xliff:g> 項處理程序和 <xliff:g id="NUMSERVICES">%2$d</xliff:g> 項服務"</string>
    <string name="running_processes_item_description_s_p" msgid="1209371773353932361">"<xliff:g id="NUMPROCESS">%1$d</xliff:g> 項處理程序和 <xliff:g id="NUMSERVICES">%2$d</xliff:g> 項服務"</string>
    <string name="running_processes_item_description_p_s" msgid="8957061449107822282">"<xliff:g id="NUMPROCESS">%1$d</xliff:g> 項處理程序和 <xliff:g id="NUMSERVICES">%2$d</xliff:g> 項服務"</string>
    <string name="running_processes_item_description_p_p" msgid="3292999232897469679">"<xliff:g id="NUMPROCESS">%1$d</xliff:g> 項處理程序和 <xliff:g id="NUMSERVICES">%2$d</xliff:g> 項服務"</string>
    <string name="running_processes_header_title" msgid="558961782589967366">"裝置記憶體"</string>
    <string name="running_processes_header_footer" msgid="2726092156680487584">"應用程式記憶體用量"</string>
    <string name="running_processes_header_system_prefix" msgid="8819527769608555124">"系統"</string>
    <string name="running_processes_header_apps_prefix" msgid="4151874328324238133">"應用程式"</string>
    <string name="running_processes_header_free_prefix" msgid="4271100378295864738">"可用"</string>
    <string name="running_processes_header_used_prefix" msgid="5205762402234243007">"已使用"</string>
    <string name="running_processes_header_cached_prefix" msgid="839132595831993521">"快取"</string>
    <string name="running_processes_header_ram" msgid="3014991380467004685">"記憶體用量：<xliff:g id="RAM_0">%1$s</xliff:g>"</string>
    <string name="runningservicedetails_settings_title" msgid="1057845389092757121">"正在執行的應用程式"</string>
    <string name="no_services" msgid="3898812785511572899">"未啟用"</string>
    <string name="runningservicedetails_services_title" msgid="11853795112787355">"服務"</string>
    <string name="runningservicedetails_processes_title" msgid="5292271587797234038">"處理程序"</string>
    <string name="service_stop" msgid="5712522600201308795">"停止"</string>
    <string name="service_manage" msgid="3896322986828332075">"設定"</string>
    <string name="service_stop_description" msgid="6327742632400026677">"這項服務是由其所屬應用程式啟動。停止服務可能會造成應用程式執行失敗。"</string>
    <string name="heavy_weight_stop_description" msgid="3086419998820881290">"無法安全停止這個應用程式。如果強制停止，可能會喪失目前作業的一部分。"</string>
    <string name="background_process_stop_description" msgid="4792038933517438037">"這項舊有的應用程式處理程序仍在執行是為了加快處理速度，以防日後需要再次使用，通常不會無故停止這項處理程序。"</string>
    <string name="service_manage_description" msgid="6615788996428486121">"<xliff:g id="CLIENT_NAME">%1$s</xliff:g>：目前正在使用中。輕按 [設定] 即可管理。"</string>
    <string name="main_running_process_description" msgid="6685973937935027773">"使用中的主要處理程序。"</string>
    <string name="process_service_in_use_description" msgid="4210957264507014878">"服務 <xliff:g id="COMP_NAME">%1$s</xliff:g> 正在使用中。"</string>
    <string name="process_provider_in_use_description" msgid="6730020083976048028">"供應商 <xliff:g id="COMP_NAME">%1$s</xliff:g> 正在使用中。"</string>
    <string name="runningservicedetails_stop_dlg_title" msgid="6201041461740445113">"停止系統服務？"</string>
    <string name="runningservicedetails_stop_dlg_text" product="tablet" msgid="2076922609580490122">"如果您停用這項服務，您平板電腦上的某些功能可能會停止正常運作，待您重新開機後才會恢復正常。"</string>
    <string name="runningservicedetails_stop_dlg_text" product="default" msgid="2625863973434309085">"如果您停用這項服務，您手機上的某些功能可能會停止正常運作，待您重新開機後才會恢復正常。"</string>
    <string name="language_input_gesture_title" msgid="3292455685728572960">"語言、輸入和手勢"</string>
    <string name="language_input_gesture_summary_on_with_assist" msgid="8670153838520237089"></string>
    <string name="language_input_gesture_summary_on_non_assist" msgid="2738661322747920463"></string>
    <string name="language_input_gesture_summary_off" msgid="1604575860215661606"></string>
    <string name="language_settings" msgid="8700174277543875046">"語言及輸入"</string>
    <string name="language_empty_list_user_restricted" msgid="8050367405839231863">"您沒有變更裝置語言的權限。"</string>
    <string name="language_keyboard_settings_title" msgid="7934844313233544557">"語言及輸入"</string>
    <string name="input_assistance" msgid="3437568284144952104">"工具"</string>
    <string name="keyboard_settings_category" msgid="5392847229300117064">"鍵盤與輸入法"</string>
    <string name="phone_language" msgid="5986939176239963826">"語言"</string>
    <string name="phone_language_summary" msgid="863041222809685325"></string>
    <string name="auto_replace" msgid="4830732960264447043">"自動取代"</string>
    <string name="auto_replace_summary" msgid="1285443414597153423">"修正拼字錯誤"</string>
    <string name="auto_caps" msgid="5573583581288305355">"自動大寫"</string>
    <string name="auto_caps_summary" msgid="3144141933426846665">"句首字母大寫"</string>
    <string name="auto_punctuate" msgid="2838809477621809507">"自動標點"</string>
    <string name="hardkeyboard_category" msgid="8729780593378161071">"實體鍵盤設定"</string>
    <string name="auto_punctuate_summary" msgid="3549190848611386748">"按兩下空格鍵即可插入「.」"</string>
    <string name="show_password" msgid="7101900779571040117">"顯示密碼"</string>
    <string name="show_password_summary" msgid="9025960283785111619">"輸入時短暫顯示字元"</string>
    <string name="spellchecker_security_warning" msgid="2016059050608271820">"這個拼字檢查程式可能會收集您輸入的所有文字，包括密碼和信用卡號碼等個人資料。程式是由應用程式「<xliff:g id="SPELLCHECKER_APPLICATION_NAME">%1$s</xliff:g>」提供，您要使用嗎？"</string>
    <string name="spellchecker_quick_settings" msgid="6449414356743946577">"設定"</string>
    <string name="spellchecker_language" msgid="8905487366580285282">"語言"</string>
    <string name="keyboard_and_input_methods_category" msgid="5296847777802891649">"鍵盤"</string>
    <string name="virtual_keyboard_category" msgid="2339505603075527212">"屏幕鍵盤"</string>
    <string name="available_virtual_keyboard_category" msgid="2191399236305207950">"可用的虛擬鍵盤"</string>
    <string name="add_virtual_keyboard" msgid="2515850206289352606">"管理屏幕鍵盤"</string>
    <string name="keyboard_assistance_category" msgid="7320599809770932032">"鍵盤協助工具"</string>
    <string name="physical_keyboard_title" msgid="3328134097512350958">"實體鍵盤"</string>
    <string name="show_ime" msgid="4334255501724746849">"使用屏幕鍵盤"</string>
    <string name="show_ime_summary" msgid="7293345791727205975">"保持顯示處於連接狀態的實體鍵盤"</string>
    <string name="keyboard_shortcuts_helper" msgid="2553221039203165344">"鍵盤快速鍵"</string>
    <string name="keyboard_shortcuts_helper_summary" msgid="8649760728213630156">"顯示可用的快速鍵"</string>
    <string name="language_and_input_for_work_category_title" msgid="2546950919124199743">"工作設定檔鍵盤與工具"</string>
    <string name="virtual_keyboards_for_work_title" msgid="3423496805741863134">"工作用虛擬鍵盤"</string>
    <string name="default_keyboard_layout" msgid="8690689331289452201">"預設"</string>
    <string name="pointer_speed" msgid="7398649279282675718">"游標速度"</string>
    <string name="game_controller_settings_category" msgid="8557472715034961918">"遊戲控制器"</string>
    <string name="vibrate_input_devices" msgid="5192591087864449142">"產生震動"</string>
    <string name="vibrate_input_devices_summary" msgid="8791680891376689823">"連接時令遊戲控制器產生震動"</string>
    <string name="keyboard_layout_dialog_title" msgid="8770130364048089954">"選擇鍵盤配置"</string>
    <string name="keyboard_layout_dialog_setup_button" msgid="6546245862744626706">"設定鍵盤配置"</string>
    <string name="keyboard_layout_dialog_switch_hint" msgid="3303564123674979354">"如要切換，請按下 Ctrl+空白鍵"</string>
    <string name="keyboard_layout_default_label" msgid="6078569989261528039">"預設"</string>
    <string name="keyboard_layout_picker_title" msgid="240504762718562906">"鍵盤配置"</string>
    <string name="user_dict_settings_title" msgid="680410651924276991">"個人字典"</string>
    <string name="user_dict_settings_for_work_title" msgid="1245315720684961770">"工作用個人字典"</string>
    <string name="user_dict_settings_summary" msgid="262228126041933459"></string>
    <string name="user_dict_settings_add_menu_title" msgid="8046882347281382968">"加入"</string>
    <string name="user_dict_settings_add_dialog_title" msgid="3485845465134083084">"新增到字典"</string>
    <string name="user_dict_settings_add_screen_title" msgid="1866408024073475379">"詞組"</string>
    <string name="user_dict_settings_add_dialog_more_options" msgid="2642928746425808108">"更多選項"</string>
    <string name="user_dict_settings_add_dialog_less_options" msgid="100432503633458156">"較少選項"</string>
    <string name="user_dict_settings_add_dialog_confirm" msgid="1866751313790655088">"確定"</string>
    <string name="user_dict_settings_add_word_option_name" msgid="2686051785623698231">"字詞："</string>
    <string name="user_dict_settings_add_shortcut_option_name" msgid="5722204336242646866">"捷徑："</string>
    <string name="user_dict_settings_add_locale_option_name" msgid="2117468247460253346">"語言："</string>
    <string name="user_dict_settings_add_word_hint" msgid="4560494723256242785">"輸入字詞"</string>
    <string name="user_dict_settings_add_shortcut_hint" msgid="6209624157217434640">"自選快速鍵"</string>
    <string name="user_dict_settings_edit_dialog_title" msgid="316493656442362284">"編輯文字"</string>
    <string name="user_dict_settings_context_menu_edit_title" msgid="4909198741914531509">"編輯"</string>
    <string name="user_dict_settings_context_menu_delete_title" msgid="651550824433043545">"刪除"</string>
    <string name="user_dict_settings_empty_text" msgid="86562873609647919">"您的用戶字典中沒有任何字詞。如要新增字詞，請輕按 [新增] (+) 按鈕。"</string>
    <string name="user_dict_settings_all_languages" msgid="8563387437755363526">"所有語言"</string>
    <string name="user_dict_settings_more_languages" msgid="5378870726809672319">"更多語言..."</string>
    <string name="testing" msgid="6294172343766732037">"測試"</string>
    <string name="testing_phone_info" product="tablet" msgid="1910768200608214456">"平板電腦資訊"</string>
    <string name="testing_phone_info" product="default" msgid="1150527695827743906">"手機資訊"</string>
    <string name="input_methods_settings_title" msgid="7796027458321225550">"文字輸入"</string>
    <string name="input_method" msgid="2982805181425436775">"輸入法"</string>
    <string name="current_input_method" msgid="3471068842881330883">"目前的鍵盤輸入法"</string>
    <string name="input_method_selector" msgid="8463209725824763600">"輸入法選取工具"</string>
    <string name="input_method_selector_show_automatically_title" msgid="6483428482089875034">"自動"</string>
    <string name="input_method_selector_always_show_title" msgid="2479533500357556146">"永遠顯示"</string>
    <string name="input_method_selector_always_hide_title" msgid="807424180027384849">"永遠隱藏"</string>
    <string name="configure_input_method" msgid="8831343065130376880">"設定輸入法"</string>
    <string name="input_method_settings" msgid="4177883733022569830">"設定"</string>
    <string name="input_method_settings_button" msgid="5145039044301426311">"設定"</string>
    <string name="input_methods_settings_label_format" msgid="5809693308957109022">"<xliff:g id="IME_NAME">%1$s</xliff:g> 設定"</string>
    <string name="input_methods_and_subtype_enabler_title" msgid="8940326108334307057">"選擇啟用的輸入法"</string>
    <string name="onscreen_keyboard_settings_summary" msgid="3975358507879701606">"螢幕鍵盤設定"</string>
    <string name="builtin_keyboard_settings_title" msgid="5096171620714179661">"實體鍵盤"</string>
    <string name="builtin_keyboard_settings_summary" msgid="4332792334499933856">"實體鍵盤設定"</string>
    <string name="gadget_picker_title" msgid="7615902510050731400">"選擇小工具"</string>
    <string name="widget_picker_title" msgid="7641298325488989676">"選擇小工具"</string>
    <string name="allow_bind_app_widget_activity_allow_bind_title" msgid="3537968409832846255">"是否要建立小工具並允許存取？"</string>
    <string name="allow_bind_app_widget_activity_allow_bind" msgid="5694218981358874429">"建立小工具後，「<xliff:g id="WIDGET_HOST_NAME">%1$s</xliff:g>」便可以存取所顯示的所有資料。"</string>
    <string name="allow_bind_app_widget_activity_always_allow_bind" msgid="7268758525344468364">"永遠允許「<xliff:g id="WIDGET_HOST_NAME">%1$s</xliff:g>」建立小工具並存取其資料"</string>
    <string name="usage_stats_label" msgid="6523644917803320085">"用量統計資料"</string>
    <string name="testing_usage_stats" msgid="4660643799010906365">"用量統計資料"</string>
    <string name="display_order_text" msgid="7120394778684605892">"排序依據："</string>
    <string name="app_name_label" msgid="3809910527680143673">"應用程式"</string>
    <string name="last_time_used_label" msgid="2639712813493534074">"上次使用時間"</string>
    <string name="usage_time_label" msgid="9105343335151559883">"使用時間"</string>
    <string name="accessibility_settings" msgid="4713215774904704682">"無障礙設定"</string>
    <string name="accessibility_settings_title" msgid="6739115703615065716">"無障礙設定"</string>
    <string name="accessibility_settings_summary" msgid="2195085206729325737">"螢幕閱讀器、顯示畫面、互動控制項"</string>
    <string name="vision_settings_title" msgid="8919983801864103069">"視覺輔助設定"</string>
    <string name="vision_settings_description" msgid="7614894785054441991">"您可視乎個人需要自訂此裝置。這些無障礙功能可在 [設定] 中變更。"</string>
    <string name="vision_settings_suggestion_title" msgid="4689275412658803919">"變更字型大小"</string>
    <string name="screen_reader_category_title" msgid="6195867428854871553">"螢幕閱讀器"</string>
    <string name="audio_and_captions_category_title" msgid="5049122378290004050">"音訊和螢幕上的文字"</string>
    <string name="display_category_title" msgid="6638191682294461408">"螢幕"</string>
    <string name="interaction_control_category_title" msgid="2696474616743882372">"互動控制項"</string>
    <string name="user_installed_services_category_title" msgid="2639470729311439731">"已下載的應用程式"</string>
    <string name="experimental_category_title" msgid="898904396646344152">"實驗性"</string>
    <string name="feature_flags_dashboard_title" msgid="348990373716658289">"功能標示"</string>
    <string name="talkback_title" msgid="8756080454514251327">"Talkback"</string>
    <string name="talkback_summary" msgid="5820927220378864281">"主要為失明和弱視人士而設的螢幕閱讀器"</string>
    <string name="select_to_speak_summary" msgid="1995285446766920925">"輕按畫面上的項目即可收聽系統朗讀項目"</string>
    <string name="accessibility_captioning_title" msgid="4561871958958925225">"字幕偏好設定"</string>
    <string name="accessibility_screen_magnification_title" msgid="1211169976144629087">"放大"</string>
    <string name="accessibility_magnification_mode_title" msgid="879250866604403721">"放大範圍"</string>
    <string name="accessibility_magnification_enable_mode_title" msgid="4390488034396824276">"放大啟用"</string>
    <string name="accessibility_magnification_area_settings_message" msgid="4821458740248772054">"選擇在放大螢幕時要使用的放大範圍"</string>
    <string name="accessibility_magnification_area_settings_full_screen_summary" msgid="2728962784113713010">"全螢幕"</string>
    <string name="accessibility_magnification_area_settings_window_screen_summary" msgid="5630032596384610913">"部分螢幕畫面"</string>
    <string name="accessibility_magnification_area_settings_all_summary" msgid="5139954486886669293">"全螢幕及部分螢幕"</string>
    <string name="accessibility_magnification_area_settings_full_screen" msgid="4189574224079433280">"放大整個螢幕畫面"</string>
    <string name="accessibility_magnification_area_settings_window_screen" msgid="7431401975447232976">"放大部分螢幕畫面"</string>
    <string name="accessibility_magnification_service_settings_title" msgid="3531350704632316017">"放大設定"</string>
    <string name="accessibility_screen_magnification_gestures_title" msgid="3121714118381882167">"輕按三下來放大"</string>
    <string name="accessibility_screen_magnification_navbar_title" msgid="480853328665484528">"使用快速鍵來放大"</string>
    <string name="accessibility_screen_magnification_state_navbar_gesture" msgid="8067042663897802231">"使用快速鍵和輕按三下來放大"</string>
    <string name="accessibility_introduction_title" msgid="8834950581512452348">"關於「<xliff:g id="SERVICE">%1$s</xliff:g>」"</string>
    <string name="accessibility_screen_option" msgid="8465307075278878145">"選項"</string>
    <string name="accessibility_preference_magnification_summary" msgid="2875518904115896888">"放大螢幕"</string>
    <string name="accessibility_screen_magnification_short_summary" msgid="2207048420669939150">"輕按 3 次即可縮放畫面"</string>
    <string name="accessibility_screen_magnification_navbar_short_summary" msgid="4885018322430052037">"輕按按鈕即可縮放"</string>
    <string name="accessibility_screen_magnification_summary" msgid="2023126829553044999">"快速放大螢幕畫面，就可以更加清楚顯示內容。&lt;br/&gt;&lt;br/&gt;&lt;b&gt;如果要放大螢幕畫面，請跟住以下步驟操作：1. 用快速鍵啟用放大功能&lt;br/&amp;gt 2. 㩒一下螢幕&lt;br/&gt; 3. 拖曳兩指就可以在畫面上移動&lt;br/&gt; 4. 用兩指縮放就可以調整縮放程度&lt;br/&gt; 5. 用快速鍵就可以停用放大功能&lt;br/&gt;&lt;br/&gt;&lt;b&gt;如果要暫時放大螢幕畫面，請跟住以下步驟操作：&lt;/b&gt;&lt;br/&gt; 1. 用快速鍵啟用放大功能&lt;br/&amp;gt 2. 㩒住畫面上任何地方&lt;br/&gt; 3. 拖曳手指就可以在畫面上移動&lt;br/&gt; 4. 提起手指就可以停止放大螢幕畫面"</string>
    <string name="accessibility_screen_magnification_navbar_summary" msgid="807985499898802296">"開啟放大功能後，您可放大畫面。\n\n"<b>"如要縮放"</b>"，請開啟放大功能，然後輕按螢幕任何地方。\n"<ul><li>"用 2 隻或多隻手指拖曳，即可捲動螢幕"</li>\n<li>"用 2 隻或多隻手指縮放，即可調整縮放程度"</li></ul>\n\n<b>"如要暫時縮放"</b>"，請開啟放大功能，再按住螢幕任何地方。\n"<ul><li>"拖曳即可在螢幕上移動"</li>\n<li>"提起手指即可縮小至原大"</li></ul>\n\n"您無法在鍵盤或導覽列上使用放大功能。"</string>
    <string name="accessibility_tutorial_dialog_title_button" msgid="4681164949716215131">"使用無障礙功能按鈕即可開啟"</string>
    <string name="accessibility_tutorial_dialog_title_volume" msgid="2435863802351001840">"㩒住音量鍵就可以開"</string>
    <string name="accessibility_tutorial_dialog_title_triple" msgid="7089562919284464400">"㩒螢幕 3 下就可以開"</string>
    <string name="accessibility_tutorial_dialog_title_gesture" msgid="4965810097646659332">"使用手勢即可開啟"</string>
    <string name="accessibility_tutorial_dialog_title_gesture_settings" msgid="8485448068531147828">"使用新的無障礙手勢"</string>
    <string name="accessibility_tutorial_dialog_message_button" msgid="8864982210828939255">"如果要開啟或者關閉呢項功能，請輕按畫面底部的無障礙功能按鈕 <xliff:g id="ACCESSIBILITY_ICON">%s</xliff:g>。\n\n如果要切換唔同功能，請㩒住無障礙功能按鈕。"</string>
    <string name="accessibility_tutorial_dialog_message_volume" msgid="5751656938657156707">"如果要開啟或者關閉呢項功能，請同時㩒住兩個音量鍵。"</string>
    <string name="accessibility_tutorial_dialog_message_triple" msgid="5219991116201165146">"如果要啟用同停用放大功能，請喺螢幕上面嘅任何一個地方㩒三下。"</string>
    <string name="accessibility_tutorial_dialog_message_gesture" msgid="5214148968046642385">"如果要開啟或者關閉呢項功能，請用 2 隻手指由螢幕底部向上掃。\n\n如果要切換唔同功能，請用 2 隻手指向上掃然後㩒住。"</string>
    <string name="accessibility_tutorial_dialog_message_gesture_talkback" msgid="6325915885330338011">"如果要開啟或者關閉呢項功能，請用 3 隻手指由螢幕底部向上掃。\n\n如果要切換唔同功能，請用 3 隻手指向上掃然後㩒住。"</string>
    <string name="accessibility_tutorial_dialog_message_gesture_settings" msgid="4374642468168411402">"如果要開啟或者關閉無障礙功能，請用 2 隻手指由螢幕底部向上掃。\n\n如果要切換唔同功能，請用 2 隻手指向上掃然後㩒住。"</string>
    <string name="accessibility_tutorial_dialog_message_gesture_settings_talkback" msgid="3416963434378747529">"如果要開啟或者關閉無障礙功能，請用 3 隻手指由螢幕底部向上掃。\n\n如果要切換唔同功能，請用 3 隻手指向上掃然後㩒住。"</string>
    <string name="accessibility_tutorial_dialog_button" msgid="2031773187678948436">"知道了"</string>
    <string name="accessibility_shortcut_title" msgid="8125867833704517463">"「<xliff:g id="SERVICE">%1$s</xliff:g>」快速鍵"</string>
    <string name="accessibility_shortcut_edit_summary_software" msgid="2820923641553461297">"無障礙功能按鈕"</string>
    <string name="accessibility_shortcut_edit_dialog_title_software_gesture" msgid="8078659880723370597">"用 2 隻手指向上掃"</string>
    <string name="accessibility_shortcut_edit_dialog_title_software_gesture_talkback" msgid="7422753388389160524">"用 3 隻手指向上掃"</string>
    <string name="accessibility_shortcut_edit_dialog_title_software" msgid="4796192466943479849">"㩒一下無障礙功能按鈕"</string>
    <!-- no translation found for accessibility_shortcut_edit_dialog_summary_software (5606196352833449600) -->
    <skip />
    <!-- no translation found for accessibility_shortcut_edit_dialog_summary_software_gesture (8292555254353761635) -->
    <skip />
    <!-- no translation found for accessibility_shortcut_edit_dialog_summary_software_gesture_talkback (84483464524360845) -->
    <skip />
    <string name="accessibility_shortcut_edit_dialog_title_hardware" msgid="2356853121810443026">"按住音量鍵"</string>
    <string name="accessibility_shortcut_edit_dialog_summary_hardware" msgid="2503134386397991634">"同時按住兩個音量鍵"</string>
    <string name="accessibility_shortcut_edit_dialog_title_triple_tap" msgid="6672798007229795841">"㩒螢幕 3 下"</string>
    <string name="accessibility_shortcut_edit_dialog_summary_triple_tap" msgid="3081710523998838305">"快速㩒螢幕 3 下。呢個快速鍵可能會減慢裝置運作速度。"</string>
    <string name="accessibility_shortcut_edit_dialog_title_advance" msgid="4567868630655591506">"進階"</string>
    <string name="accessibility_screen_magnification_navbar_configuration_warning" msgid="266736851606791552">"「無障礙功能」按鈕已設定為「<xliff:g id="SERVICE">%1$s</xliff:g>」。如要使用放大功能，請按住「無障礙功能」按鈕，然後選擇「放大功能」。"</string>
    <string name="accessibility_screen_magnification_gesture_navigation_warning" msgid="991017769735632046">"無障礙手勢已設為「<xliff:g id="SERVICE">%1$s</xliff:g>」。如要使用放大功能，請使用兩隻手指從螢幕底部向上滑動並長按，然後選取放大功能。"</string>
    <string name="accessibility_global_gesture_preference_title" msgid="3713636732641882959">"音量快速鍵"</string>
    <string name="accessibility_shortcut_service_title" msgid="6842883700702723355">"快速鍵服務"</string>
    <string name="accessibility_shortcut_settings" msgid="836783442658447995">"快速鍵設定"</string>
    <string name="accessibility_shortcut_service_on_lock_screen_title" msgid="3923122834058574478">"上鎖畫面快速鍵"</string>
    <string name="accessibility_shortcut_description" msgid="2184693606202133549">"允許在上鎖畫面開啟功能捷徑。同時按住兩個音量鍵幾秒。"</string>
    <string name="accessibility_toggle_high_text_contrast_preference_title" msgid="1830189632458752698">"高對比文字"</string>
    <string name="accessibility_toggle_screen_magnification_auto_update_preference_title" msgid="4987009529235165664">"自動更新螢幕放大設定"</string>
    <string name="accessibility_toggle_screen_magnification_auto_update_preference_summary" msgid="9034532513972547720">"在應用程式轉場時更新螢幕放大設定"</string>
    <string name="accessibility_power_button_ends_call_prerefence_title" msgid="8187306131979612144">"按開關按鈕結束通話"</string>
    <string name="accessibility_toggle_large_pointer_icon_title" msgid="5508351959249876801">"大型滑鼠游標"</string>
    <string name="accessibility_disable_animations" msgid="2993529829457179058">"移除動畫"</string>
    <string name="accessibility_toggle_master_mono_title" msgid="6692439394171709557">"單聲道音訊"</string>
    <string name="accessibility_toggle_master_mono_summary" msgid="6043673439531673935">"播放音訊時合併聲道"</string>
    <string name="accessibility_toggle_master_balance_title" msgid="895584329613310279">"音效平衡"</string>
    <string name="accessibility_toggle_master_balance_left_label" msgid="147010366022601825">"左"</string>
    <string name="accessibility_toggle_master_balance_right_label" msgid="5028519887058073990">"右"</string>
    <string name="accessibility_timeout_default" msgid="1033702739376842824">"預設"</string>
    <string name="accessibility_timeout_10secs" msgid="5072577454521239794">"10 秒"</string>
    <string name="accessibility_timeout_30secs" msgid="7814673496724760684">"30 秒"</string>
    <string name="accessibility_timeout_1min" msgid="4804644263166961262">"1 分鐘"</string>
    <string name="accessibility_timeout_2mins" msgid="7901692984522708679">"2 分鐘"</string>
    <string name="accessibility_setting_item_control_timeout_title" msgid="1600516937989217899">"操作執行時間 (無障礙功能逾時)"</string>
    <string name="accessibility_control_timeout_preference_title" msgid="1443940538597464758">"處理時間"</string>
    <string name="accessibility_control_timeout_preference_summary" msgid="5283566580551714506">"對於您要處理的訊息，選擇顯示時間 (只會暫時顯示)。\n\n只有部分應用程式支援此設定。"</string>
    <string name="accessibility_long_press_timeout_preference_title" msgid="5237764682976688855">"輕觸並按住延遲"</string>
    <string name="accessibility_display_inversion_preference_title" msgid="5476133104746207952">"色彩反轉"</string>
    <string name="accessibility_display_inversion_switch_title" msgid="7458595722552743503">"用色彩反轉"</string>
    <!-- syntax error in translation for accessibility_display_inversion_preference_subtitle (6955835010409034745) org.xmlpull.v1.XmlPullParserException: expected: /li read: string (position:END_TAG </string>@1:292 in     <string name="accessibility_display_inversion_preference_subtitle" msgid="6955835010409034745">"色彩反轉可以將光嘅螢幕畫面校暗。<br/><br/> 注意：<ol> <li> 呢項功能亦都會將深色畫面轉為淺色畫面。</li> <li> 用咗呢項功能之後，媒體同圖片入面嘅顏色會有啲唔同。</li> <li> 你可以用深色主題背景顯示深色背景。深色主題背景可以用喺支援嘅應用程式，而色彩反轉就可以喺所有應用程式度用。&lt;/li&gt; &lt;/ol&gt;"</string>
)  -->
    <string name="accessibility_autoclick_preference_title" msgid="2703143361605555752">"自動點擊 (停留時間)"</string>
    <string name="accessibility_autoclick_description" msgid="6827042379062255307">"自動點擊可配合已連線的滑鼠使用。您可以將滑鼠游標設為在停止移動一段時間後自動點擊。"</string>
    <string name="accessibility_autoclick_default_title" msgid="752429113115293087">"關閉"</string>
    <string name="accessibility_autoclick_short_title" msgid="7938302504358912984">"短"</string>
    <string name="accessibility_autoclick_short_summary" msgid="4106953930081213514">"0.2 秒"</string>
    <string name="accessibility_autoclick_medium_title" msgid="3134175117576834320">"中"</string>
    <string name="accessibility_autoclick_medium_summary" msgid="1343390686514222871">"0.6 秒"</string>
    <string name="accessibility_autoclick_long_title" msgid="6799311820641687735">"長"</string>
    <string name="accessibility_autoclick_long_summary" msgid="3747153151313563637">"1 秒"</string>
    <string name="accessibility_autoclick_custom_title" msgid="4597792235546232038">"自訂"</string>
    <string name="accessibility_autoclick_shorter_desc" msgid="7631013255724544348">"較短"</string>
    <string name="accessibility_autoclick_longer_desc" msgid="2566025502981487443">"較長"</string>
    <string name="accessibility_autoclick_seekbar_desc" msgid="8363959277814621118">"自動點擊時間"</string>
    <string name="accessibility_vibration_settings_title" msgid="5198184603753129450">"震動和觸感強度"</string>
    <string name="accessibility_notification_vibration_title" msgid="6205679908785776478">"通知震動"</string>
    <string name="accessibility_ring_vibration_title" msgid="4689811297654320885">"鈴聲震動"</string>
    <string name="accessibility_touch_vibration_title" msgid="533931451319110741">"輕觸反應"</string>
    <string name="accessibility_service_master_switch_title" msgid="3001666897585097640">"使用「<xliff:g id="ACCESSIBILITY_APP_NAME">%1$s</xliff:g>」"</string>
    <string name="accessibility_service_master_open_title" msgid="7437956750557583681">"開啟「<xliff:g id="ACCESSIBILITY_APP_NAME">%1$s</xliff:g>」"</string>
    <string name="accessibility_daltonizer_master_switch_title" msgid="3580563017377754890">"使用色彩校正"</string>
    <string name="accessibility_caption_master_switch_title" msgid="3821125170899547375">"顯示字幕"</string>
    <string name="accessibility_caption_master_switch_summary" msgid="4908774362453838764">"僅限支援的應用程式"</string>
    <string name="captioning_caption_appearance_title" msgid="4501313548541670063">"字幕大小和樣式"</string>
    <string name="captioning_caption_appearance_summary" msgid="7340741178479381312">"<xliff:g id="ACCESSIBILITY_FONT_SIZE">%1$s</xliff:g>文字尺寸"</string>
    <string name="captioning_more_options_title" msgid="3484496882942539652">"更多選項"</string>
    <string name="accessibility_caption_preference_summary" msgid="1191356970836416954">"只有部分應用程式支援這些字幕偏好設定"</string>
    <string name="accessibility_shortcut_type_software" msgid="2552732582767687515">"無障礙功能按鈕"</string>
    <string name="accessibility_shortcut_type_software_gesture" msgid="5608959693931019059">"兩指從底部向上輕掃"</string>
    <string name="accessibility_shortcut_type_hardware" msgid="4834144210432451916">"按住音量鍵"</string>
    <string name="accessibility_shortcut_type_triple_tap" msgid="7717524216825494543">"輕按三下螢幕"</string>
    <string name="accessibility_hearingaid_instruction_continue_button" msgid="3367260988024430722">"繼續"</string>
    <string name="accessibility_hearingaid_title" msgid="427173678199203191">"助聽器"</string>
    <string name="accessibility_hearingaid_not_connected_summary" msgid="3371427366765435743">"冇連接任何助聽器"</string>
    <string name="accessibility_hearingaid_adding_summary" msgid="999051610528600783">"新增助聽器"</string>
    <string name="accessibility_hearingaid_pair_instructions_message" msgid="8913409742121315657">"如要配對助聽器，請於下一個畫面找出您的裝置，然後輕按一下。請確定您的助聽器已處於配對模式。"</string>
    <string name="accessibility_hearingaid_active_device_summary" msgid="509703438222873967">"「<xliff:g id="DEVICE_NAME">%1$s</xliff:g>」已啟用"</string>
    <plurals name="show_number_hearingaid_count" formatted="false" msgid="776000580683647556">
      <item quantity="other">儲存咗 <xliff:g id="NUMBER_DEVICE_COUNT_1">%1$d</xliff:g> 個助聽器</item>
      <item quantity="one">儲存咗 <xliff:g id="NUMBER_DEVICE_COUNT_0">%1$d</xliff:g> 個助聽器</item>
    </plurals>
    <string name="accessibility_summary_shortcut_enabled" msgid="4030427268146752644">"開啟快速鍵"</string>
    <string name="accessibility_summary_shortcut_disabled" msgid="564005462092499068">"關閉"</string>
    <string name="accessibility_summary_state_enabled" msgid="1065431632216039369">"開啟"</string>
    <string name="accessibility_summary_state_disabled" msgid="9173234532752799694">"關閉"</string>
    <string name="accessibility_summary_state_stopped" msgid="2343602489802623424">"運作唔到。㩒一下就可以睇到相關資料。"</string>
    <string name="accessibility_description_state_stopped" msgid="5364752492861199133">"呢個服務出現故障。"</string>
    <string name="enable_quick_setting" msgid="6648073323202243604">"在「快速設定」中顯示"</string>
    <string name="daltonizer_type" msgid="1715154680803795947">"校正模式"</string>
    <string name="daltonizer_mode_deuteranomaly_title" msgid="3811397143576433035">"綠色弱視"</string>
    <string name="daltonizer_mode_protanomaly_title" msgid="6787594316700223938">"紅色弱視"</string>
    <string name="daltonizer_mode_tritanomaly_title" msgid="1869867447813349033">"藍色弱視"</string>
    <string name="daltonizer_mode_deuteranomaly_summary" msgid="791173297742998942">"紅綠不分"</string>
    <string name="daltonizer_mode_protanomaly_summary" msgid="482834207025141433">"紅綠不分"</string>
    <string name="daltonizer_mode_tritanomaly_summary" msgid="2837137091067433059">"藍黃不分"</string>
    <plurals name="accessibilty_autoclick_preference_subtitle_short_delay" formatted="false" msgid="5354221071353645263">
      <item quantity="other">短 (<xliff:g id="CLICK_DELAY_LABEL_1">%1$s</xliff:g> 秒)</item>
      <item quantity="one">短 (<xliff:g id="CLICK_DELAY_LABEL_0">%1$s</xliff:g> 秒)</item>
    </plurals>
    <plurals name="accessibilty_autoclick_preference_subtitle_medium_delay" formatted="false" msgid="1550891909800510628">
      <item quantity="other">中 (<xliff:g id="CLICK_DELAY_LABEL_1">%1$s</xliff:g> 秒)</item>
      <item quantity="one">中 (<xliff:g id="CLICK_DELAY_LABEL_0">%1$s</xliff:g> 秒)</item>
    </plurals>
    <plurals name="accessibilty_autoclick_preference_subtitle_long_delay" formatted="false" msgid="2230755548820485984">
      <item quantity="other">長 (<xliff:g id="CLICK_DELAY_LABEL_1">%1$s</xliff:g> 秒)</item>
      <item quantity="one">長 (<xliff:g id="CLICK_DELAY_LABEL_0">%1$s</xliff:g> 秒)</item>
    </plurals>
    <plurals name="accessibilty_autoclick_delay_unit_second" formatted="false" msgid="8132935106204075064">
      <item quantity="other"><xliff:g id="CLICK_DELAY_LABEL_1">%1$s</xliff:g> 秒</item>
      <item quantity="one"><xliff:g id="CLICK_DELAY_LABEL_0">%1$s</xliff:g> 秒</item>
    </plurals>
    <string name="accessibility_vibration_summary" msgid="27904038683405084">"鈴聲：<xliff:g id="SUMMARY_RING">%1$s</xliff:g>，通知：<xliff:g id="SUMMARY_NOTIFICATION">%2$s</xliff:g>，觸控：<xliff:g id="SUMMARY_TOUCH">%3$s</xliff:g>"</string>
    <string name="accessibility_vibration_summary_off" msgid="7776105450117095736">"將鈴聲和通知震動設為「關閉」"</string>
    <string name="accessibility_vibration_summary_low" msgid="6482721005400340317">"將鈴聲和通知震動設為「低」"</string>
    <string name="accessibility_vibration_summary_medium" msgid="2348889320548746469">"將鈴聲和通知震動設為「中」"</string>
    <string name="accessibility_vibration_summary_high" msgid="1764693979030913712">"將鈴聲和通知震動設為「高」"</string>
    <string name="accessibility_vibration_intensity_off" msgid="972159695404061944">"關閉"</string>
    <string name="accessibility_vibration_intensity_low" msgid="6311161118835287335">"低"</string>
    <string name="accessibility_vibration_intensity_medium" msgid="1734058611879392797">"中"</string>
    <string name="accessibility_vibration_intensity_high" msgid="5982896399775212514">"高"</string>
    <string name="accessibility_menu_item_settings" msgid="2652637954865389271">"設定"</string>
    <string name="accessibility_feature_state_on" msgid="1777344331063467511">"開啟"</string>
    <string name="accessibility_feature_state_off" msgid="169119895905460512">"關閉"</string>
    <string name="captioning_preview_title" msgid="2888561631323180535">"預覽"</string>
    <string name="captioning_standard_options_title" msgid="5360264497750980205">"標準選項"</string>
    <string name="captioning_locale" msgid="5533303294290661590">"語言"</string>
    <string name="captioning_text_size" msgid="8039448543171463017">"文字大小"</string>
    <string name="captioning_preset" msgid="4174276086501638524">"字幕樣式"</string>
    <string name="captioning_custom_options_title" msgid="3858866498893566351">"自訂選項"</string>
    <string name="captioning_background_color" msgid="5231412761368883107">"背景顏色"</string>
    <string name="captioning_background_opacity" msgid="6453738649182382614">"背景透明度"</string>
    <string name="captioning_window_color" msgid="1406167274530183119">"字幕視窗顏色"</string>
    <string name="captioning_window_opacity" msgid="4031752812991199525">"字幕視窗透明度"</string>
    <string name="captioning_foreground_color" msgid="9057327228286129232">"文字顏色"</string>
    <string name="captioning_foreground_opacity" msgid="1395843080697567189">"文字透明度"</string>
    <string name="captioning_edge_color" msgid="6035818279902597518">"邊緣顏色"</string>
    <string name="captioning_edge_type" msgid="5281259280060811506">"邊緣類型"</string>
    <string name="captioning_typeface" msgid="285325623518361407">"字型系列"</string>
    <string name="captioning_preview_text" msgid="4973475065545995704">"字幕將會是這樣"</string>
    <string name="captioning_preview_characters" msgid="7854812443613580460">"Aa"</string>
    <string name="locale_default" msgid="8948077172250925164">"預設"</string>
    <string name="color_title" msgid="2511586788643787427">"顏色"</string>
    <string name="color_unspecified" msgid="4102176222255378320">"預設"</string>
    <string name="color_none" msgid="3703632796520710651">"無"</string>
    <string name="color_white" msgid="1896703263492828323">"白色"</string>
    <string name="color_gray" msgid="8554077329905747877">"灰色"</string>
    <string name="color_black" msgid="9006830401670410387">"黑色"</string>
    <string name="color_red" msgid="5210756997426500693">"紅色"</string>
    <string name="color_green" msgid="4400462091250882271">"綠色"</string>
    <string name="color_blue" msgid="4997784644979140261">"藍色"</string>
    <string name="color_cyan" msgid="4341758639597035927">"洋青色"</string>
    <string name="color_yellow" msgid="5957551912912679058">"黃色"</string>
    <string name="color_magenta" msgid="8943538189219528423">"洋紅色"</string>
    <string name="enable_service_title" msgid="7231533866953706788">"要允許 <xliff:g id="SERVICE">%1$s</xliff:g> 完全控制您的裝置嗎？"</string>
    <string name="capabilities_list_title" msgid="1225853611983394386">"「<xliff:g id="SERVICE">%1$s</xliff:g>」需要："</string>
    <string name="touch_filtered_warning" msgid="4225815157460318241">"由於有應用程式阻礙權限請求，「設定」無法驗證您的回覆。"</string>
    <string name="enable_service_encryption_warning" msgid="931082737770453755">"如果您開啟<xliff:g id="SERVICE">%1$s</xliff:g>，您的裝置將不能透過螢幕鎖定加強資料加密。"</string>
    <string name="secure_lock_encryption_warning" msgid="669152607190123579">"因為您已開啟無障礙功能，您的裝置將不能透過螢幕鎖定加強資料加密。"</string>
    <string name="enable_service_pattern_reason" msgid="6832846117817938536">"開啟 <xliff:g id="SERVICE">%1$s</xliff:g> 將影響您的資料加密強度，因此您需要確認解鎖圖案。"</string>
    <string name="enable_service_pin_reason" msgid="6040417014360237703">"開啟 <xliff:g id="SERVICE">%1$s</xliff:g> 將影響您的資料加密強度，因此您需要確認 PIN。"</string>
    <string name="enable_service_password_reason" msgid="6962544350351734238">"開啟 <xliff:g id="SERVICE">%1$s</xliff:g> 將影響您的資料加密強度，因此您需要確認密碼。"</string>
    <string name="accessibility_service_warning" msgid="6779187188736432618">"<xliff:g id="SERVICE">%1$s</xliff:g>正在要求完全控制此裝置。此服務可以讀取畫面，並代表需要使用無障礙功能的使用者執行動作。這種程度的控制不適用於大部分應用程式。"</string>
    <string name="accessibility_service_warning_description" msgid="6573203795976134751">"為您提供所需無障礙功能的應用程式有權完全控制您的裝置，但大部分應用程式均沒有此權限。"</string>
    <string name="accessibility_service_screen_control_title" msgid="324795030658109870">"查看和控制螢幕"</string>
    <string name="accessibility_service_screen_control_description" msgid="8431940515157990426">"這項功能可以讀出螢幕上的所有內容，並透過其他應用程式顯示內容。"</string>
    <string name="accessibility_service_action_perform_title" msgid="1449360056585337833">"查看和執行動作"</string>
    <string name="accessibility_service_action_perform_description" msgid="7807832069800034738">"這項功能會追蹤您與應用程式或硬件感應器的互動，並代表您直接與應用程式互動。"</string>
    <string name="accessibility_dialog_button_allow" msgid="8274918676473216697">"允許"</string>
    <string name="accessibility_dialog_button_deny" msgid="2037249860078259284">"拒絕"</string>
    <string name="accessibility_dialog_button_stop" msgid="7295448112784528196">"停止"</string>
    <string name="accessibility_dialog_button_cancel" msgid="4813234247237851121">"取消"</string>
    <string name="disable_service_title" msgid="2909108731776956167">"停止「<xliff:g id="SERVICE">%1$s</xliff:g>」？"</string>
    <string name="disable_service_message" msgid="4814173941688548016">"輕按 [<xliff:g id="STOP">%1$s</xliff:g>] 將會停止 <xliff:g id="SERVICE">%2$s</xliff:g>。"</string>
    <string name="accessibility_no_services_installed" msgid="3725569493860028593">"未安裝任何服務"</string>
    <string name="accessibility_no_service_selected" msgid="1310596127128379897">"未選取任何服務"</string>
    <string name="accessibility_service_default_description" msgid="7801435825448138526">"未提供說明。"</string>
    <string name="settings_button" msgid="2195468788019730377">"設定"</string>
    <string name="print_settings" msgid="8519810615863882491">"列印"</string>
    <string name="print_settings_summary_no_service" msgid="6721731154917653862">"關閉"</string>
    <plurals name="print_settings_summary" formatted="false" msgid="1034273609054146099">
      <item quantity="other">已啟用 <xliff:g id="COUNT">%1$d</xliff:g> 項列印服務</item>
      <item quantity="one">已啟用 1 項列印服務</item>
    </plurals>
    <plurals name="print_jobs_summary" formatted="false" msgid="3933688846338306536">
      <item quantity="other"><xliff:g id="COUNT">%1$d</xliff:g> 項列印工作</item>
      <item quantity="one"> 1 項列印工作</item>
    </plurals>
    <string name="print_settings_title" msgid="7680498284751129935">"列印服務"</string>
    <string name="print_no_services_installed" msgid="7554057966540602692">"未安裝任何服務"</string>
    <string name="print_no_printers_found" msgid="4833082484646109486">"找不到打印機"</string>
    <string name="print_menu_item_settings" msgid="8202755044784599740">"設定"</string>
    <string name="print_menu_item_add_printers" msgid="7958192149202584039">"新增打印機"</string>
    <string name="print_feature_state_on" msgid="7132063461008624685">"開啟"</string>
    <string name="print_feature_state_off" msgid="1466195699995209446">"關閉"</string>
    <string name="print_menu_item_add_service" msgid="1549091062463044676">"新增服務"</string>
    <string name="print_menu_item_add_printer" msgid="8711630848324870892">"新增打印機"</string>
    <string name="print_menu_item_search" msgid="5989979785203603169">"搜尋"</string>
    <string name="print_searching_for_printers" msgid="5401413178028348800">"正在搜尋打印機"</string>
    <string name="print_service_disabled" msgid="9185935228930987786">"服務已停用"</string>
    <string name="print_print_jobs" msgid="2605944855933091183">"列印工作"</string>
    <string name="print_print_job" msgid="8477859161886726608">"列印工作"</string>
    <string name="print_restart" msgid="4424096106141083945">"重新開始"</string>
    <string name="print_cancel" msgid="7611266511967568501">"取消"</string>
    <string name="print_job_summary" msgid="277210060872032969">"<xliff:g id="PRINTER">%1$s</xliff:g>\n<xliff:g id="TIME">%2$s</xliff:g>"</string>
    <string name="print_configuring_state_title_template" msgid="2887013172492183045">"正在設定 <xliff:g id="PRINT_JOB_NAME">%1$s</xliff:g>"</string>
    <string name="print_printing_state_title_template" msgid="7367513245156603431">"正在列印 <xliff:g id="PRINT_JOB_NAME">%1$s</xliff:g>"</string>
    <string name="print_cancelling_state_title_template" msgid="9094795458159980190">"正在取消 <xliff:g id="PRINT_JOB_NAME">%1$s</xliff:g>"</string>
    <string name="print_failed_state_title_template" msgid="4751695809935404505">"打印機錯誤：<xliff:g id="PRINT_JOB_NAME">%1$s</xliff:g>"</string>
    <string name="print_blocked_state_title_template" msgid="3134100215188411074">"打印機已封鎖 <xliff:g id="PRINT_JOB_NAME">%1$s</xliff:g>"</string>
    <string name="print_search_box_shown_utterance" msgid="6215002365360341961">"搜尋框已顯示"</string>
    <string name="print_search_box_hidden_utterance" msgid="5355387966141712567">"搜尋框已隱藏"</string>
    <string name="printer_info_desc" msgid="1206872325746154206">"此打印機詳情"</string>
    <string name="power_usage_summary_title" msgid="4198312848584882113">"電池"</string>
    <string name="power_usage_summary" msgid="6857382582534984531">"查看正在消耗電力的功能"</string>
    <string name="power_usage_not_available" msgid="3425302437465106036">"沒有電池用量資料。"</string>
    <string name="power_usage_level_and_status" msgid="821521456989429593">"<xliff:g id="LEVEL">%1$s</xliff:g> - <xliff:g id="STATUS">%2$s</xliff:g>"</string>
    <string name="power_discharge_remaining" msgid="6997529817917076536">"剩餘 <xliff:g id="REMAIN">%1$s</xliff:g>"</string>
    <string name="power_charge_remaining" msgid="7046064326172265116">"<xliff:g id="UNTIL_CHARGED">%1$s</xliff:g>後完成充電"</string>
    <string name="background_activity_title" msgid="8214332017349791380">"背景限制"</string>
    <string name="background_activity_summary" msgid="3817376868497046016">"允許應用程式在背景中執行"</string>
    <string name="background_activity_summary_disabled" msgid="32459916080651444">"不允許應用程式在背景中執行"</string>
    <string name="background_activity_summary_whitelisted" msgid="6808917852577742965">"無法限制背景使用方式"</string>
    <string name="background_activity_warning_dialog_title" msgid="3449566823290744823">"要限制背景活動嗎？"</string>
    <string name="background_activity_warning_dialog_text" msgid="8202776985767701095">"如果您限制應用程式的背景活動，應用程式可能無法正常運作"</string>
    <string name="background_activity_disabled_dialog_text" msgid="4053170297325882494">"由於此應用程式並未設定為優化電池，您無法限制其使用。\n\n如要限制應用程式，請先開啟電池優化功能。"</string>
    <string name="device_screen_usage" msgid="1011630249648289909">"充滿電後的螢幕使用時間"</string>
    <string name="power_usage_list_summary" msgid="3237540201918492925">"完全充電後的電池用量"</string>
    <string name="screen_usage_summary" msgid="1393184943010909471">"充滿電後的螢幕開啟時間"</string>
    <string name="device_usage_list_summary" msgid="242243537371697285">"充滿電後的裝置用量"</string>
    <string name="battery_since_unplugged" msgid="6991509383429936921">"拔除插頭後的電池使用狀況"</string>
    <string name="battery_since_reset" msgid="2930376112877476562">"重設後的電池使用狀況"</string>
    <string name="battery_stats_on_battery" msgid="1553011980384645514">"電池電力剩餘時間：<xliff:g id="TIME">%1$s</xliff:g>"</string>
    <string name="battery_stats_duration" msgid="6918768703070999743">"拔除插頭後已耗電 <xliff:g id="TIME">%1$s</xliff:g>"</string>
    <string name="battery_stats_charging_label" msgid="6204814386861342145">"充電中"</string>
    <string name="battery_stats_screen_on_label" msgid="8989312180491200138">"螢幕開啟"</string>
    <string name="battery_stats_gps_on_label" msgid="5626424078405382686">"開啟 GPS"</string>
    <string name="battery_stats_camera_on_label" msgid="555635201416769359">"相機已開啟"</string>
    <string name="battery_stats_flashlight_on_label" msgid="1621027969559427783">"閃光燈已開啟"</string>
    <string name="battery_stats_wifi_running_label" msgid="6461551370010379049">"Wi‑Fi"</string>
    <string name="battery_stats_wake_lock_label" msgid="8115041205778441548">"啟用"</string>
    <string name="battery_stats_phone_signal_label" msgid="679649411998679555">"流動網絡訊號"</string>
    <!-- no translation found for battery_stats_last_duration (3088100394725340600) -->
    <skip />
    <string name="awake" msgid="5405871714019268978">"裝置啟用時間"</string>
    <string name="wifi_on_time" msgid="3880778525760926066">"Wi-Fi 開啟時間"</string>
    <string name="bluetooth_on_time" msgid="8424625554628450028">"Wi-Fi 開啟時間"</string>
    <string name="advanced_battery_title" msgid="3005993394776555079">"電池用量"</string>
    <string name="history_details_title" msgid="8628584613889559355">"詳細記錄"</string>
    <string name="battery_details_title" msgid="4531369291819754178">"電池用量"</string>
    <string name="details_subtitle" msgid="2550872569652785527">"詳細使用狀況"</string>
    <string name="controls_subtitle" msgid="3759606830916441564">"調整電力使用"</string>
    <string name="packages_subtitle" msgid="8687690644931499428">"已包含套件"</string>
    <string name="battery_tip_summary_title" msgid="321127485145626939">"應用程式正常運作中"</string>
    <string name="battery_tip_summary_summary" product="default" msgid="6077959765904507849">"手機的背景耗電量正常"</string>
    <string name="battery_tip_summary_summary" product="tablet" msgid="5063158368808711973">"平板電腦的背景耗電量正常"</string>
    <string name="battery_tip_summary_summary" product="device" msgid="4242899844618910548">"裝置的背景耗電量正常"</string>
    <string name="battery_tip_low_battery_title" msgid="7789690720316830767">"電池電量不足"</string>
    <string name="battery_tip_low_battery_summary" msgid="357649681960300945">"電池耗電過快"</string>
    <string name="battery_tip_smart_battery_title" product="default" msgid="2903272443772298636">"延長手機的電池壽命"</string>
    <string name="battery_tip_smart_battery_title" product="tablet" msgid="6813017377960004819">"延長平板電腦的電池壽命"</string>
    <string name="battery_tip_smart_battery_title" product="device" msgid="4805599360437606335">"延長裝置的電池壽命"</string>
    <string name="battery_tip_smart_battery_summary" msgid="3592965553502362965">"開啟「電池管理工具」"</string>
    <string name="battery_tip_early_heads_up_title" msgid="4411387863476629452">"開啟省電模式"</string>
    <string name="battery_tip_early_heads_up_summary" msgid="578523794827443977">"電池電量可能會比平常更快耗盡"</string>
    <string name="battery_tip_early_heads_up_done_title" msgid="4413270905575486715">"省電模式已開啟"</string>
    <string name="battery_tip_early_heads_up_done_summary" msgid="7858923105760361208">"部分功能可能受到限制"</string>
    <string name="battery_tip_high_usage_title" product="default" msgid="2375953293196088319">"手機使用率比平常高"</string>
    <string name="battery_tip_high_usage_title" product="tablet" msgid="8515903411746145740">"平板電腦使用率比平常高"</string>
    <string name="battery_tip_high_usage_title" product="device" msgid="6577086402173910457">"裝置使用率比平常高"</string>
    <string name="battery_tip_high_usage_summary" msgid="5356399389711499862">"電池電量可能會比平常更快耗盡"</string>
    <string name="battery_tip_dialog_message" product="default" msgid="4681734836472195966">"您的手機使用率比平常高，電池電量可能會比預期更快耗盡。\n\n電池用量最高的應用程式："</string>
    <string name="battery_tip_dialog_message" product="tablet" msgid="3934298305232120382">"您的平板電腦使用率比平常高，電池電量可能會比預期更快耗盡。\n\n電池用量最高的應用程式："</string>
    <string name="battery_tip_dialog_message" product="device" msgid="2620789680336796054">"您的裝置使用率比平常高，電池電量可能會比預期更快耗盡。\n\n電池用量最高的應用程式："</string>
    <string name="battery_tip_dialog_message_footer" msgid="986542164372177504">"包括高耗電背景活動"</string>
    <plurals name="battery_tip_restrict_title" formatted="false" msgid="3108195491484891588">
      <item quantity="other">限制 %1$d 個應用程式</item>
      <item quantity="one">限制 %1$d 個應用程式</item>
    </plurals>
    <plurals name="battery_tip_restrict_handled_title" formatted="false" msgid="5862649927574803958">
      <item quantity="other">%2$d 個應用程式最近受限制</item>
      <item quantity="one">%1$s 個應用程式最近受限制</item>
    </plurals>
    <plurals name="battery_tip_restrict_summary" formatted="false" msgid="3328499737453686910">
      <item quantity="other">%2$d 個應用程式的背景耗電量高</item>
      <item quantity="one">%1$s 個應用程式的背景耗電量高</item>
    </plurals>
    <plurals name="battery_tip_restrict_handled_summary" formatted="false" msgid="3036853535034350991">
      <item quantity="other">這些應用程式無法在背景執行</item>
      <item quantity="one">這個應用程式無法在背景執行</item>
    </plurals>
    <plurals name="battery_tip_restrict_app_dialog_title" formatted="false" msgid="7897944678619251740">
      <item quantity="other">要限制 %1$d 個應用程式嗎？</item>
      <item quantity="one">要限制應用程式嗎？</item>
    </plurals>
    <string name="battery_tip_restrict_app_dialog_message" msgid="137856003724730751">"為節省電量，請將「<xliff:g id="APP">%1$s</xliff:g>」設為停止在背景中耗電。受限制的應用程式可能會因此無法正常運作，且相關通知可能會延遲。"</string>
    <string name="battery_tip_restrict_apps_less_than_5_dialog_message" msgid="5894648804112181324">"為節省電量，請將這些應用程式設為停止在背景中耗電。受限制的應用程式可能會因此無法正常運作，且相關通知可能會延遲。\n\n應用程式："</string>
    <string name="battery_tip_restrict_apps_more_than_5_dialog_message" msgid="4546838397423565138">"為節省電量，請將這些應用程式設為停止在背景中耗電。受限制的應用程式可能會因此無法正常運作，且相關通知可能會延遲。\n\n應用程式：\n<xliff:g id="APP_LIST">%1$s</xliff:g>。"</string>
    <string name="battery_tip_restrict_app_dialog_ok" msgid="7025027696689301916">"限制"</string>
    <string name="battery_tip_unrestrict_app_dialog_title" msgid="5501997201160532301">"要移除限制嗎？"</string>
    <string name="battery_tip_unrestrict_app_dialog_message" msgid="215449637818582819">"此應用程式會在背景使用電量。您的電池電量可能會比預期更快耗盡。"</string>
    <string name="battery_tip_unrestrict_app_dialog_ok" msgid="7940183167721998470">"移除"</string>
    <string name="battery_tip_unrestrict_app_dialog_cancel" msgid="4968135709160207507">"取消"</string>
    <string name="battery_tip_dialog_summary_message" product="default" msgid="6097167058237891756">"您的應用程式目前的耗電量正常。如果應用程式耗電過多，手機會建議您進行一些操作。\n\n如果電量不足，您隨時都可以開啟「省電模式」。"</string>
    <string name="battery_tip_dialog_summary_message" product="tablet" msgid="573297655597451123">"您的應用程式目前的耗電量正常。如果應用程式耗電過多，平板電腦將會為您提供操作建議。\n\n如果電量較低，您可以隨時開啟省電模式。"</string>
    <string name="battery_tip_dialog_summary_message" product="device" msgid="8222461068860745749">"您的應用程式目前的耗電量正常。如果應用程式耗電過多，裝置將會為您提供操作建議。\n\n如果電量較低，您可以隨時開啟省電模式。"</string>
    <string name="smart_battery_manager_title" msgid="3677620516657920364">"電池管理工具"</string>
    <string name="smart_battery_title" msgid="9095903608520254254">"自動管理應用程式"</string>
    <string name="smart_battery_summary" product="default" msgid="1492277404000064998">"限制不常用應用程式的耗電量"</string>
    <string name="smart_battery_footer" msgid="8407121907452993645">"當「電池管理工具」偵測到應用程式正在耗電時，您可選擇限制這些應用程式。受限制的應用程式可能會因此無法正常運作，且相關通知可能會延遲。"</string>
    <string name="restricted_app_title" msgid="6585080822121007436">"受限制的應用程式"</string>
    <plurals name="restricted_app_summary" formatted="false" msgid="6059772951505411003">
      <item quantity="other">限制 %1$d 個應用程式的用電量</item>
      <item quantity="one">限制 %1$d 個應用程式的用電量</item>
    </plurals>
    <string name="restricted_app_time_summary" msgid="3097721884155913252">"受限時間：<xliff:g id="TIME">%1$s</xliff:g>"</string>
    <string name="restricted_app_detail_footer" msgid="3683577206409650564">"這些應用程式會在背景中耗電。受限制的應用程式可能會無法正常運作，且相關通知可能會延遲。"</string>
    <string name="battery_auto_restriction_title" msgid="827206218118093357">"使用電池管理工具"</string>
    <string name="battery_auto_restriction_summary" msgid="2140896101984815711">"偵測應用程式何時耗電"</string>
    <string name="battery_manager_on" product="default" msgid="3197525907390349054">"已開啟/正在偵測應用程式何時耗電"</string>
    <string name="battery_manager_off" msgid="673547668722420924">"已關閉"</string>
    <plurals name="battery_manager_app_restricted" formatted="false" msgid="6714534362166394848">
      <item quantity="other">%1$d 個應用程式受限制</item>
      <item quantity="one">%1$d 個應用程式受限制</item>
    </plurals>
    <string name="battery_header_title_alternate" msgid="8371821625994616659">"<xliff:g id="NUMBER">^1</xliff:g>"<small>" "<font size="20">"<xliff:g id="UNIT">%</xliff:g>"</font></small>""</string>
    <string name="dialog_stop_title" msgid="5972757101865665655">"要停止應用程式嗎？"</string>
    <string name="dialog_stop_message" product="default" msgid="2063536418875183799">"由於「<xliff:g id="APP">%1$s</xliff:g>」一直讓您的手機處於喚醒狀態，因此手機無法正常管理電池。\n\n如要解決此問題，您可以停止該應用程式。\n\n如果問題持續，您可能需要解除安裝應用程式，才能改善電池效能。"</string>
    <string name="dialog_stop_message" product="tablet" msgid="426862716783569739">"由於「<xliff:g id="APP">%1$s</xliff:g>」一直讓您的平板電腦處於喚醒狀態，因此平板電腦無法正常管理電池。\n\n如要解決此問題，您可以停止該應用程式。\n\n如果問題持續，您可能需要解除安裝應用程式，才能改善電池效能。"</string>
    <string name="dialog_stop_message" product="device" msgid="4252335402634772603">"由於「<xliff:g id="APP">%1$s</xliff:g>」一直讓您的裝置處於喚醒狀態，因此裝置無法正常管理電池。\n\n如要解決此問題，您可以停止該應用程式。\n\n如果問題持續，您可能需要解除安裝應用程式，才能改善電池效能。"</string>
    <string name="dialog_stop_message_wakeup_alarm" product="default" msgid="604462000476810125">"由於「<xliff:g id="APP_0">%1$s</xliff:g>」一直讓您的手機處於喚醒狀態，因此手機無法正常管理電池。\n\n如要解決此問題，您可以停止「<xliff:g id="APP_1">%1$s</xliff:g>」。\n\n如果問題持續，您可能需要解除安裝應用程式，才能改善電池效能。"</string>
    <string name="dialog_stop_message_wakeup_alarm" product="tablet" msgid="7737426241260791605">"由於「<xliff:g id="APP_0">%1$s</xliff:g>」一直讓您的平板電腦處於喚醒狀態，因此平板電腦無法正常管理電池。\n\n如要解決此問題，您可以停止「<xliff:g id="APP_1">%1$s</xliff:g>」。\n\n如果問題持續，您可能需要解除安裝應用程式，才能改善電池效能。"</string>
    <string name="dialog_stop_message_wakeup_alarm" product="device" msgid="1820679795932901383">"由於「<xliff:g id="APP_0">%1$s</xliff:g>」一直讓您的裝置處於喚醒狀態，因此裝置無法正常管理電池。\n\n如要解決此問題，您可以停止「<xliff:g id="APP_1">%1$s</xliff:g>」。\n\n如果問題持續，您可能需要解除安裝應用程式，才能改善電池效能。"</string>
    <string name="dialog_stop_ok" msgid="1171516542217183180">"停止應用程式"</string>
    <string name="dialog_background_check_title" msgid="8571605969100408762">"要關閉背景使用功能並停用應用程式嗎？"</string>
    <string name="dialog_background_check_message" product="default" msgid="6203374578970183277">"由於「<xliff:g id="APP_0">%1$s</xliff:g>」一直讓您的手機處於喚醒狀態，因此手機無法正常管理電池。\n\n如要解決此問題，請將手機設定為禁止「<xliff:g id="APP_1">%1$s</xliff:g>」在背景中執行。"</string>
    <string name="dialog_background_check_message" product="tablet" msgid="1282389215667916176">"由於「<xliff:g id="APP_0">%1$s</xliff:g>」一直讓您的平板電腦處於喚醒狀態，因此平板電腦無法正常管理電池。\n\n如要解決此問題，請將平板電腦設定為禁止「<xliff:g id="APP_1">%1$s</xliff:g>」在背景中執行。"</string>
    <string name="dialog_background_check_message" product="device" msgid="8005524265739819577">"由於「<xliff:g id="APP_0">%1$s</xliff:g>」一直讓您的裝置處於喚醒狀態，因此裝置無法正常管理電池。\n\n如要解決此問題，請將裝置設定為禁止「<xliff:g id="APP_1">%1$s</xliff:g>」在背景中執行。"</string>
    <string name="dialog_background_check_ok" msgid="5792934035264144797">"關閉"</string>
    <string name="dialog_location_title" msgid="1323400468370901875">"要關閉位置資訊功能嗎？"</string>
    <string name="dialog_location_message" product="default" msgid="5597959072209122057">"由於「<xliff:g id="APP">%1$s</xliff:g>」在您未使用時持續要求獲取您的位置資訊，因此手機無法正常管理電池。\n\n如要解決此問題，請關閉此應用程式的位置資訊功能。"</string>
    <string name="dialog_location_message" product="tablet" msgid="7165269165194599595">"由於「<xliff:g id="APP">%1$s</xliff:g>」在您未使用時持續要求獲取您的位置資訊，因此平板電腦無法正常管理電池。\n\n如要解決此問題，請關閉此應用程式的位置資訊功能。"</string>
    <string name="dialog_location_message" product="device" msgid="4606829479989940464">"由於「<xliff:g id="APP">%1$s</xliff:g>」在您未使用時持續要求獲取您的位置資訊，因此裝置無法正常管理電池。\n\n如要解決此問題，請關閉此應用程式的位置資訊功能。"</string>
    <string name="dialog_location_ok" msgid="6338680851382069716">"關閉"</string>
    <string name="power_screen" msgid="4596900105850963806">"螢幕"</string>
    <string name="power_flashlight" msgid="8993388636332573202">"閃光燈"</string>
    <string name="power_camera" msgid="4778315081581293923">"相機"</string>
    <string name="power_wifi" msgid="4614007837288250325">"Wi‑Fi"</string>
    <string name="power_bluetooth" msgid="5085900180846238196">"藍牙"</string>
    <string name="power_cell" msgid="5507921058696341513">"流動網絡備用中"</string>
    <string name="power_phone" msgid="2768396619208561670">"語音通話"</string>
    <string name="power_idle" product="tablet" msgid="4689321599298911021">"平板電腦閒置"</string>
    <string name="power_idle" product="default" msgid="9132502722499465252">"手機閒置"</string>
    <string name="power_unaccounted" msgid="2160811497426475703">"其他"</string>
    <string name="power_overcounted" msgid="3681101460287472876">"計算過高"</string>
    <string name="usage_type_cpu" msgid="8544148642836549011">"CPU 總使用時間"</string>
    <string name="usage_type_cpu_foreground" msgid="6120871498122604239">"CPU 前端使用狀況"</string>
    <string name="usage_type_wake_lock" msgid="3442487584173668904">"保持啟用"</string>
    <string name="usage_type_gps" msgid="4118035982288964651">"全球衛星定位系統 (GPS)"</string>
    <string name="usage_type_wifi_running" msgid="5573404832197356206">"Wi-Fi 執行中"</string>
    <string name="usage_type_phone" product="tablet" msgid="4527092861928972130">"平板電腦"</string>
    <string name="usage_type_phone" product="default" msgid="4149330237181984782">"電話"</string>
    <string name="usage_type_data_send" msgid="4375755152437282184">"已傳送的流動數據包"</string>
    <string name="usage_type_data_recv" msgid="7821924049621005218">"已接收的流動數據包"</string>
    <string name="usage_type_radio_active" msgid="1876069445855950097">"手機無線電運作時間"</string>
    <string name="usage_type_data_wifi_send" msgid="6154038607322769558">"已傳送的 Wi-Fi 數據包"</string>
    <string name="usage_type_data_wifi_recv" msgid="4821128213012023100">"已接收的 Wi-Fi 數據包"</string>
    <string name="usage_type_audio" msgid="1100651355357912864">"音效"</string>
    <string name="usage_type_video" msgid="1068481638906679035">"影片"</string>
    <string name="usage_type_camera" msgid="3999579307204257822">"相機"</string>
    <string name="usage_type_flashlight" msgid="5629235220169383309">"閃光燈"</string>
    <string name="usage_type_on_time" msgid="104642441471272535">"開啟時間"</string>
    <string name="usage_type_no_coverage" msgid="1385712176630900103">"無訊號的時間"</string>
    <string name="usage_type_total_battery_capacity" msgid="3878234027503885998">"總電池容量"</string>
    <string name="usage_type_computed_power" msgid="5191902025833668752">"經計算的用電量"</string>
    <string name="usage_type_actual_power" msgid="1221358930299037926">"監測到的用電量"</string>
    <string name="battery_action_stop" msgid="6998228610098034316">"強制停止"</string>
    <string name="battery_action_app_details" msgid="7201369216798227707">"應用程式資料"</string>
    <string name="battery_action_app_settings" msgid="2437124469335488464">"應用程式設定"</string>
    <string name="battery_action_display" msgid="6515712081248863749">"螢幕設定"</string>
    <string name="battery_action_wifi" msgid="1829212604573932607">"Wi-Fi 設定"</string>
    <string name="battery_action_bluetooth" msgid="4723692623358386789">"藍牙設定"</string>
    <string name="battery_desc_voice" msgid="6900799826084022585">"語音通話耗電量"</string>
    <string name="battery_desc_standby" product="tablet" msgid="5818742458684767043">"平板電腦閒置時的耗電量"</string>
    <string name="battery_desc_standby" product="default" msgid="2543075041964578103">"手機閒置時的耗電量"</string>
    <string name="battery_desc_radio" msgid="454677140485133914">"手機無線電耗電量"</string>
    <string name="battery_sugg_radio" msgid="5476234634503535270">"切換到飛行模式，讓裝置處於服務覆蓋範圍外時能節省電力"</string>
    <string name="battery_desc_flashlight" msgid="6694895513133361404">"閃光燈耗電量"</string>
    <string name="battery_desc_camera" msgid="6152712271731518018">"相機的電池用量"</string>
    <string name="battery_desc_display" msgid="7175017688954602685">"顯示與背光啟動時的耗電量"</string>
    <string name="battery_sugg_display" msgid="3102137296547788111">"減低螢幕亮度和/或螢幕逾時時間"</string>
    <string name="battery_desc_wifi" msgid="5276669172548928768">"Wi-Fi 耗電量"</string>
    <string name="battery_sugg_wifi" msgid="359757575108350109">"不使用或無法使用時即關閉 Wi-Fi"</string>
    <string name="battery_desc_bluetooth" msgid="2237947137783306282">"藍牙耗電量"</string>
    <string name="battery_sugg_bluetooth_basic" msgid="8943564578546832037">"不使用時即關閉藍牙"</string>
    <string name="battery_sugg_bluetooth_headset" msgid="6495519793211758353">"嘗試連接另一部藍牙裝置"</string>
    <string name="battery_desc_apps" msgid="4187483940383266017">"應用程式耗電量"</string>
    <string name="battery_sugg_apps_info" msgid="4796917242296658454">"停止或解除安裝應用程式"</string>
    <string name="battery_sugg_apps_gps" msgid="7221335088647925110">"選取省電模式"</string>
    <string name="battery_sugg_apps_settings" msgid="6527223370162382166">"應用程式可能有提供節省電力的設定"</string>
    <string name="battery_desc_users" msgid="1959428568888686847">"使用者用電量"</string>
    <string name="battery_desc_unaccounted" msgid="1649497860893660763">"其他用電量"</string>
    <string name="battery_msg_unaccounted" msgid="5647345548624995064">"電池用量是估計的用電量，並非所有耗電來源均計算在內。其他用電量是指估計耗電量與實際電池用量的差額。"</string>
    <string name="battery_desc_overcounted" msgid="5982079150027267539">"計算過高的用電量"</string>
    <string name="mah" msgid="3604527474433227780">"<xliff:g id="NUMBER">%d</xliff:g> mAh"</string>
    <string name="battery_used_for" msgid="6401552215008504483">"使用時間：<xliff:g id="TIME">^1</xliff:g>"</string>
    <string name="battery_active_for" msgid="4416277218863232476">"使用時間：<xliff:g id="TIME">^1</xliff:g>"</string>
    <string name="battery_screen_usage" msgid="90008745183187461">"螢幕使用時間：<xliff:g id="TIME">^1</xliff:g>"</string>
    <string name="battery_used_by" msgid="6457305178016189330">"<xliff:g id="APP">%2$s</xliff:g>用量佔 <xliff:g id="PERCENT">%1$s</xliff:g>"</string>
    <string name="battery_overall_usage" msgid="8940140259734182014">"整體電量的 <xliff:g id="PERCENT">%1$s</xliff:g>"</string>
    <string name="battery_detail_since_full_charge" msgid="5650946565524184582">"上次充滿電後的詳細用量"</string>
    <string name="battery_last_full_charge" msgid="8308424441475063956">"上次充滿電"</string>
    <string name="battery_full_charge_last" msgid="465146408601016923">"電池在充滿電後的預計使用時間"</string>
    <string name="battery_footer_summary" msgid="9125397752380281832">"電池用量資料只屬約數，將視乎使用情況而變動"</string>
    <string name="battery_detail_foreground" msgid="3312280147931093967">"在前景中執行"</string>
    <string name="battery_detail_background" msgid="3333915023706228000">"在背景中執行"</string>
    <string name="battery_detail_power_usage" msgid="1492926471397355477">"電池用量"</string>
    <string name="battery_detail_info_title" msgid="5896661833554333683">"上次充滿電後"</string>
    <string name="battery_detail_manage_title" msgid="7910805419446927887">"管理電池用量"</string>
    <string name="advanced_battery_graph_subtext" msgid="6816737986172678550">"根據裝置的使用情況估計剩餘電量"</string>
    <string name="estimated_time_left" msgid="948717045180211777">"估計剩餘時間"</string>
    <string name="estimated_charging_time_left" msgid="2287135413363961246">"剩餘充電時間"</string>
    <string name="estimated_time_description" msgid="211058785418596009">"估計時間視乎使用情況而定"</string>
    <string name="menu_stats_unplugged" msgid="7125297366200634285">"拔除插頭後已耗電 <xliff:g id="UNPLUGGED">%1$s</xliff:g>"</string>
    <string name="menu_stats_last_unplugged" msgid="230678127178268655">"<xliff:g id="UNPLUGGED">%1$s</xliff:g> 前拔除電源"</string>
    <string name="menu_stats_total" msgid="2713445396954503670">"整體使用狀況"</string>
    <string name="menu_stats_refresh" msgid="6727628139586938835">"重新整理"</string>
    <string name="process_mediaserver_label" msgid="6135260215912215092">"媒體伺服器"</string>
    <string name="process_dex2oat_label" msgid="1190208677726583153">"應用程式優化"</string>
    <string name="battery_saver" msgid="7737147344510595864">"省電模式"</string>
    <string name="battery_saver_auto_title" msgid="6789753787070176144">"自動開啟"</string>
    <string name="battery_saver_auto_no_schedule" msgid="5123639867350138893">"不設定時間"</string>
    <string name="battery_saver_auto_routine" msgid="4656495097900848608">"根據慣常充電時間"</string>
    <string name="battery_saver_auto_percentage" msgid="558533724806281980">"根據百分比"</string>
    <string name="battery_saver_auto_routine_summary" msgid="3913145448299472628">"如果電量很可能在下次慣常充電時間之前耗盡，「省電模式」就會自動開啟"</string>
    <string name="battery_saver_auto_percentage_summary" msgid="6190884450723824287">"將會在電量剩餘 <xliff:g id="PERCENT">%1$s</xliff:g> 時開啟"</string>
    <string name="battery_saver_schedule_settings_title" msgid="3688019979950082237">"設定時間"</string>
    <string name="battery_saver_turn_on_summary" msgid="1433919417587171160">"延長電池壽命"</string>
    <string name="battery_saver_sticky_title_new" msgid="5942813274115684599">"充電時關閉"</string>
    <string name="battery_saver_sticky_description_new" product="default" msgid="6862168106613838677">"當您的手機電量達到 <xliff:g id="PERCENT">%1$s</xliff:g> 時，省電模式會關閉"</string>
    <string name="battery_saver_sticky_description_new" product="tablet" msgid="6740553373344759992">"當您的平板電腦電量達到 <xliff:g id="PERCENT">%1$s</xliff:g> 時，省電模式會關閉"</string>
    <string name="battery_saver_sticky_description_new" product="device" msgid="8512106347424406909">"當您的裝置電量達到 <xliff:g id="PERCENT">%1$s</xliff:g> 時，省電模式會關閉"</string>
    <!-- no translation found for battery_saver_seekbar_title (3712266470054006641) -->
    <skip />
    <string name="battery_saver_seekbar_title_placeholder" msgid="7141264642540687540">"開啟"</string>
    <string name="battery_saver_master_switch_title" msgid="3474312070095834915">"使用省電模式"</string>
    <string name="battery_saver_turn_on_automatically_title" msgid="7857393318205740864">"自動開啟"</string>
    <string name="battery_saver_turn_on_automatically_never" msgid="6194649389871448663">"永不"</string>
    <string name="battery_saver_turn_on_automatically_pct" msgid="4294335680892392449">"<xliff:g id="PERCENT">%1$s</xliff:g> 電量"</string>
    <string name="battery_percentage" msgid="1779934245963043490">"電量百分比"</string>
    <string name="battery_percentage_description" msgid="2321465139126125541">"在狀態列中顯示電量百分比"</string>
    <string name="process_stats_summary_title" msgid="502683176231281732">"程序統計資料"</string>
    <string name="process_stats_summary" msgid="522842188571764699">"執行中程序的技術統計資料"</string>
    <string name="app_memory_use" msgid="7559666138324410666">"記憶體用量"</string>
    <string name="process_stats_total_duration" msgid="3898635541254636618">"在過去 <xliff:g id="TIMEDURATION">%3$s</xliff:g>內使用了 <xliff:g id="TOTALRAM">%2$s</xliff:g> 中的 <xliff:g id="USEDRAM">%1$s</xliff:g>"</string>
    <string name="process_stats_total_duration_percentage" msgid="4391502694312709148">"<xliff:g id="TIMEDURATION">%2$s</xliff:g>內使用了 RAM 中的 <xliff:g id="PERCENT">%1$s</xliff:g>"</string>
    <string name="process_stats_type_background" msgid="4094034441562453522">"背景"</string>
    <string name="process_stats_type_foreground" msgid="5043049335546793803">"前景"</string>
    <string name="process_stats_type_cached" msgid="129788969589599563">"快取"</string>
    <string name="process_stats_os_label" msgid="2096501347732184886">"Android 作業系統"</string>
    <string name="process_stats_os_native" msgid="794547105037548539">"本機"</string>
    <string name="process_stats_os_kernel" msgid="5626269994512354996">"核心"</string>
    <string name="process_stats_os_zram" msgid="3067278664868354143">"Z-Ram"</string>
    <string name="process_stats_os_cache" msgid="4753163023524305711">"快取"</string>
    <string name="process_stats_ram_use" msgid="5966645638783509937">"記憶體用量"</string>
    <string name="process_stats_bg_ram_use" msgid="3572439697306771461">"記憶體用量 (背景)"</string>
    <string name="process_stats_run_time" msgid="8631920944819076418">"執行時間"</string>
    <string name="processes_subtitle" msgid="5791138718719605724">"流程"</string>
    <string name="services_subtitle" msgid="9136741140730524046">"服務"</string>
    <string name="menu_proc_stats_duration" msgid="1249684566371309908">"持續時間"</string>
    <string name="mem_details_title" msgid="8064756349669711949">"記憶體詳情"</string>
    <string name="menu_duration_3h" msgid="9202635114831885878">"3 小時"</string>
    <string name="menu_duration_6h" msgid="2843895006519153126">"6 小時"</string>
    <string name="menu_duration_12h" msgid="9206922888181602565">"12 小時"</string>
    <string name="menu_duration_1d" msgid="8538390358158862330">"1 天"</string>
    <string name="menu_show_system" msgid="3780310384799907818">"顯示系統"</string>
    <string name="menu_hide_system" msgid="5197937451381420622">"隱藏系統"</string>
    <string name="menu_show_percentage" msgid="6143205879027928330">"顯示百分比"</string>
    <string name="menu_use_uss" msgid="1663914348353623749">"使用 Uss"</string>
    <string name="menu_proc_stats_type" msgid="5048575824389855689">"統計資料類型"</string>
    <string name="menu_proc_stats_type_background" msgid="6796434633192284607">"背景"</string>
    <string name="menu_proc_stats_type_foreground" msgid="9011432748521890803">"前景"</string>
    <string name="menu_proc_stats_type_cached" msgid="1351321959600144622">"快取"</string>
    <string name="voice_input_output_settings" msgid="1055497319048272051">"語音輸入裝置與輸出裝置"</string>
    <string name="voice_input_output_settings_title" msgid="6449454483955543064">"語音輸入與輸出裝置設定"</string>
    <string name="voice_search_settings_title" msgid="228743187532160069">"語音搜尋"</string>
    <string name="keyboard_settings_title" msgid="2199286020368890114">"Android 鍵盤"</string>
    <string name="voice_input_settings" msgid="105821652985768064">"語音輸入設定"</string>
    <string name="voice_input_settings_title" msgid="3708147270767296322">"語音輸入"</string>
    <string name="voice_service_preference_section_title" msgid="4807795449147187497">"語音輸入服務"</string>
    <string name="voice_interactor_preference_summary" msgid="3942881638813452880">"完全啟動字詞與互動"</string>
    <string name="voice_recognizer_preference_summary" msgid="9195427725367463336">"簡易語音轉文字"</string>
    <string name="voice_interaction_security_warning" msgid="7962884055885987671">"這項語音輸入服務由 <xliff:g id="VOICE_INPUT_SERVICE_APP_NAME">%s</xliff:g> 提供，可隨時監控語言輸入，並代您控制具備語音操控功能的應用程式。您要啟用這項服務嗎？"</string>
    <string name="tts_engine_preference_title" msgid="7808775764174571132">"首選引擎"</string>
    <string name="tts_engine_settings_title" msgid="1298093555056321577">"引擎設定"</string>
    <string name="tts_sliders_title" msgid="6901146958648426181">"語音速率和音調"</string>
    <string name="tts_engine_section_title" msgid="5115035218089228451">"引擎"</string>
    <string name="tts_install_voice_title" msgid="5133545696447933812">"語音"</string>
    <string name="tts_spoken_language" msgid="4652894245474520872">"使用的語言"</string>
    <string name="tts_install_voices_title" msgid="6505257816336165782">"安裝語音"</string>
    <string name="tts_install_voices_text" msgid="902408506519246362">"繼續使用「<xliff:g id="TTS_APP_NAME">%s</xliff:g>」應用程式安裝語音"</string>
    <string name="tts_install_voices_open" msgid="919034855418197668">"開啟應用程式"</string>
    <string name="tts_install_voices_cancel" msgid="5179154684379560628">"取消"</string>
    <string name="tts_reset" msgid="9047681050813970031">"重設"</string>
    <string name="tts_play" msgid="2945513377250757221">"播放"</string>
    <string name="vpn_settings_title" msgid="9131315656202257272">"VPN"</string>
    <string name="credentials_title" msgid="7535942196886123656">"憑證儲存空間"</string>
    <string name="credentials_install" msgid="3933218407598415827">"安裝憑證"</string>
    <string name="credentials_install_summary" product="nosdcard" msgid="6644116499934553975">"從儲存裝置安裝憑證"</string>
    <string name="credentials_install_summary" product="default" msgid="8161351950524166012">"從 SD 記憶卡安裝憑證"</string>
    <string name="credentials_reset" msgid="4246628389366452655">"清除憑證"</string>
    <string name="credentials_reset_summary" msgid="5400585520572874255">"移除所有憑證"</string>
    <string name="trusted_credentials" msgid="2522784976058244683">"可信的憑證"</string>
    <string name="trusted_credentials_summary" msgid="345822338358409468">"顯示可信的 CA 憑證"</string>
    <string name="user_credentials" msgid="4044405430790970775">"使用者憑證"</string>
    <string name="user_credentials_summary" msgid="686471637627271856">"查看和修改已儲存的憑證"</string>
    <string name="advanced_security_title" msgid="7117581975877192652">"進階"</string>
    <string name="credential_storage_type" msgid="930861336971619888">"儲存空間類型"</string>
    <string name="credential_storage_type_hardware" msgid="2630040425119817220">"硬件支援"</string>
    <string name="credential_storage_type_software" msgid="4786996040468294626">"只限軟件"</string>
    <string name="credentials_settings_not_available" msgid="7433088409177429600">"這位使用者無法存取憑證"</string>
    <string name="credential_for_vpn_and_apps" msgid="2208229692860871136">"已針對 VPN 和應用程式安裝憑證"</string>
    <string name="credential_for_wifi" msgid="1963335263280604998">"已針對 Wi-Fi 安裝憑證"</string>
    <string name="credentials_reset_hint" msgid="4054601857203464867">"要移除所有內容嗎？"</string>
    <string name="credentials_erased" msgid="9121052044566053345">"憑證儲存空間已清除。"</string>
    <string name="credentials_not_erased" msgid="3611058412683184031">"無法清除憑證儲存空間。"</string>
    <string name="usage_access_title" msgid="1580006124578134850">"可存取使用狀況的應用程式"</string>
    <string name="ca_certificate" msgid="3076484307693855611">"CA 憑證"</string>
    <string name="user_certificate" msgid="6897024598058566466">"VPN 及應用程式使用者憑證"</string>
    <string name="wifi_certificate" msgid="8461905432409380387">"Wi‑Fi 憑證"</string>
    <string name="ca_certificate_warning_title" msgid="7951148441028692619">"您的資料並非保密"</string>
    <string name="ca_certificate_warning_description" msgid="3386740654961466569">"網站、應用程式和 VPN 會使用 CA 憑證進行加密，請只安裝由您信任的機構提供的 CA 憑證。\n\n如果您安裝 CA 憑證，憑證擁有者便可以從您瀏覽的網站或使用的應用程式存取您的資料 (例如密碼或信用卡詳情)，即使有關資料已加密亦不例外。"</string>
    <string name="certificate_warning_dont_install" msgid="3794366420884560605">"不要安裝"</string>
    <string name="certificate_warning_install_anyway" msgid="4633118283407228740">"仍要安裝"</string>
    <string name="cert_not_installed" msgid="6725137773549974522">"未安裝憑證"</string>
    <string name="emergency_tone_title" msgid="6673118505206685168">"緊急撥號訊號"</string>
    <string name="emergency_tone_summary" msgid="2519776254708767388">"設定撥打緊急電話時的運作方式"</string>
    <string name="privacy_settings_title" msgid="6437057228255974577">"備份"</string>
    <string name="backup_summary_state_on" msgid="9018954639693085240">"已開啟"</string>
    <string name="backup_summary_state_off" msgid="5341339397224835909">"已關閉"</string>
    <string name="backup_section_title" msgid="6539706829848457794">"備份與還原"</string>
    <string name="personal_data_section_title" msgid="6368610168625722682">"個人資料"</string>
    <string name="backup_data_title" msgid="507663517227498525">"備份我的資料"</string>
    <string name="backup_data_summary" msgid="8054551085241427531">"將應用程式資料、Wi-Fi 密碼及其他設定備份到 Google 伺服器"</string>
    <string name="backup_configure_account_title" msgid="8574055186903658842">"備份帳戶"</string>
    <string name="backup_data_management_title" msgid="6596830198441939702">"管理備份帳戶"</string>
    <string name="include_app_data_title" msgid="2969603876620594523">"包括應用程式數據"</string>
    <string name="auto_restore_title" msgid="4124345897936637561">"自動還原"</string>
    <string name="auto_restore_summary" msgid="6830198851045584001">"當重新安裝應用程式時，還原已備份的設定和資料"</string>
    <string name="backup_inactive_title" msgid="6753265378043349277">"備份服務尚未啟用"</string>
    <string name="backup_configure_account_default_summary" msgid="5323225330966306690">"目前沒有任何帳戶儲存備份資料"</string>
    <string name="backup_erase_dialog_title" msgid="5892431263348766484"></string>
    <string name="backup_erase_dialog_message" msgid="2250872501409574331">"要停止備份您的 Wi-Fi 密碼、書籤、其他設定以及應用程式資料，並清除 Google 伺服器上儲存的所有副本嗎？"</string>
    <string name="fullbackup_erase_dialog_message" msgid="2379053988557486162">"停止備份裝置資料 (例如 Wi-Fi 密碼和通話記錄) 和應用程式資料 (例如由應用程式儲存的設定和檔案)，並清除遠端伺服器內的所有副本？"</string>
    <string name="fullbackup_data_summary" msgid="971587401251601473">"自動遙距備份裝置資料 (例如 Wi-Fi 密碼和通話記錄) 和應用程式資料 (例如由應用程式儲存的設定和檔案)。\n\n啟用自動備份功能後，裝置和應用程式資料會定時以遙距方式儲存。應用程式資料可以是由應用程式儲存的任何資料 (視乎開發設定而定)，包括可能視為敏感的資料，如通訊錄、訊息及相片。"</string>
    <string name="device_admin_settings_title" msgid="31392408594557070">"裝置管理設定"</string>
    <string name="active_device_admin_msg" msgid="7744106305636543184">"裝置管理應用程式"</string>
    <string name="remove_device_admin" msgid="3143059558744287259">"停用此裝置管理應用程式"</string>
    <string name="uninstall_device_admin" msgid="4481095209503956916">"解除安裝應用程式"</string>
    <string name="remove_and_uninstall_device_admin" msgid="707912012681691559">"停用並解除安裝"</string>
    <string name="select_device_admin_msg" msgid="5501360309040114486">"裝置管理應用程式"</string>
    <string name="no_device_admins" msgid="8888779888103079854">"沒有可用的裝置管理應用程式"</string>
    <string name="no_trust_agents" msgid="8659098725864191600">"沒有信任的代理程式可供使用"</string>
    <string name="add_device_admin_msg" msgid="7730006568970042119">"要啟動裝置管理應用程式嗎？"</string>
    <string name="add_device_admin" msgid="6252128813507932519">"啟動此裝置管理應用程式"</string>
    <string name="device_admin_add_title" msgid="6087481040932322289">"裝置管理員"</string>
    <string name="device_admin_warning" msgid="1889160106787280321">"啟動此管理應用程式將允許「<xliff:g id="APP_NAME">%1$s</xliff:g>」應用程式執行以下操作："</string>
    <string name="device_admin_warning_simplified" msgid="2715756519899116115">"此裝置將由「<xliff:g id="APP_NAME">%1$s</xliff:g>」管理及監控。"</string>
    <string name="device_admin_status" msgid="6332571781623084064">"此管理應用程式已啟用，並允許「<xliff:g id="APP_NAME">%1$s</xliff:g>」應用程式執行以下操作："</string>
    <string name="profile_owner_add_title" msgid="2774489881662331549">"要啟用設定檔管理員嗎？"</string>
    <string name="profile_owner_add_title_simplified" msgid="2320828996993774182">"要允許監控嗎？"</string>
    <string name="adding_profile_owner_warning" msgid="6868275476058020513">"如繼續操作，管理員將會管理您的使用者。除了您的個人資料，管理員亦可能會儲存其他相關的資料。\n\n您的管理員可以監控及管理與此使用者相關的設定、存取權、應用程式和資料，包括網絡活動和裝置的位置資料。"</string>
    <string name="admin_disabled_other_options" msgid="8122039047419172139">"您的管理員已停用其他選項"</string>
    <string name="admin_more_details" msgid="6698424974827333973">"更多詳細資料"</string>
    <string name="notification_log_title" msgid="2812594935014664891">"通知記錄"</string>
    <string name="notification_history_title" msgid="8821060912502593309">"通知記錄"</string>
    <string name="notification_history_today" msgid="5828496957208237230">"過去 24 小時"</string>
    <string name="notification_history_snooze" msgid="3980568893290512257">"已延後"</string>
    <string name="notification_history_dismiss" msgid="6180321217375722918">"最近已關閉"</string>
    <plurals name="notification_history_count" formatted="false" msgid="1859304685071321991">
      <item quantity="other"><xliff:g id="NUMBER_1">%d</xliff:g> 則通知</item>
      <item quantity="one"><xliff:g id="NUMBER_0">%d</xliff:g> 則通知</item>
    </plurals>
    <string name="sound_category_call_ringtone_vibrate_title" msgid="9090693401915654528">"來電鈴聲及震動"</string>
    <string name="wifi_setup_detail" msgid="2012898800571616422">"網絡詳細資料"</string>
    <string name="accessibility_sync_enabled" msgid="5308864640407050209">"同步已啟用"</string>
    <string name="accessibility_sync_disabled" msgid="5507600126380593611">"同步已停用"</string>
    <string name="accessibility_sync_in_progress" msgid="3229428197779196660">"目前正在同步處理"</string>
    <string name="accessibility_sync_error" msgid="7248490045013170437">"同步處理錯誤"</string>
    <string name="sync_failed" msgid="3806495232114684984">"同步失敗"</string>
    <string name="sync_active" msgid="5787407579281739975">"同步啟用中"</string>
    <string name="account_sync_settings_title" msgid="2684888109902800966">"同步"</string>
    <string name="sync_is_failing" msgid="6738004111400633331">"同步處理目前發生問題。將於短時間內恢復。"</string>
    <string name="add_account_label" msgid="7134707140831385869">"新增帳戶"</string>
    <string name="managed_profile_not_available_label" msgid="7500578232182547365">"公司檔案未能使用"</string>
    <string name="work_mode_label" msgid="1001415270126064436">"工作設定檔"</string>
    <string name="work_mode_on_summary" msgid="2042885311126239961">"由您的機構管理"</string>
    <string name="work_mode_off_summary" msgid="4044568753909036134">"應用程式和通知已關閉"</string>
    <string name="remove_managed_profile_label" msgid="1294933737673830431">"移除公司檔案"</string>
    <string name="background_data" msgid="321903213000101158">"背景資料"</string>
    <string name="background_data_summary" msgid="6572245922513522466">"應用程式隨時可以同步處理、傳送和接收資料"</string>
    <string name="background_data_dialog_title" msgid="1692005302993229867">"您要停用背景資料嗎？"</string>
    <string name="background_data_dialog_message" msgid="7760280837612824670">"停用背景資料可延長電池壽命，並減少數據用量，但某些應用程式可能仍會使用背景數據連線。"</string>
    <string name="sync_automatically" msgid="4874122892765430304">"自動同步處理應用程式資料"</string>
    <string name="sync_enabled" msgid="5794103781356455043">"同步處理功能已開啟"</string>
    <string name="sync_disabled" msgid="1636223106968593391">"同步處理功能已關閉"</string>
    <string name="sync_error" msgid="846923369794727644">"同步處理錯誤"</string>
    <string name="last_synced" msgid="1527008461298110443">"上次同步時間：<xliff:g id="LAST_SYNC_TIME">%1$s</xliff:g>"</string>
    <string name="sync_in_progress" msgid="6200093151211458977">"目前正在保持同步..."</string>
    <string name="settings_backup" msgid="5357973563989458049">"備份設定"</string>
    <string name="settings_backup_summary" msgid="6803046376335724034">"備份我的設定"</string>
    <string name="sync_menu_sync_now" msgid="3948443642329221882">"立即同步處理"</string>
    <string name="sync_menu_sync_cancel" msgid="2422994461106269813">"取消同步處理"</string>
    <string name="sync_one_time_sync" msgid="8114337154112057462">"輕按即可立即同步 (<xliff:g id="LAST_SYNC_TIME">
%1$s</xliff:g>)"</string>
    <string name="sync_gmail" msgid="228561698646018808">"Gmail"</string>
    <string name="sync_calendar" msgid="4603704438090387251">"日曆"</string>
    <string name="sync_contacts" msgid="2376465611511325472">"通訊錄"</string>
    <string name="sync_plug" msgid="7956982719077985381"><font fgcolor="#ffffffff">"歡迎使用 Google Sync！"</font>\n"這是 Google 提供的資料同步處理工具，可讓您隨時隨地存取通訊錄、約會等資料。"</string>
    <string name="header_application_sync_settings" msgid="7427706834875419243">"應用程式同步設定"</string>
    <string name="header_data_and_synchronization" msgid="453920312552838939">"資料及同步處理"</string>
    <string name="preference_change_password_title" msgid="5465821666939825972">"更改密碼"</string>
    <string name="header_account_settings" msgid="1189339410278750008">"帳戶設定"</string>
    <string name="remove_account_label" msgid="4169490568375358010">"移除帳戶"</string>
    <string name="header_add_an_account" msgid="3919151542338822661">"新增帳戶"</string>
    <string name="really_remove_account_title" msgid="253097435885652310">"要移除帳戶嗎？"</string>
    <string name="really_remove_account_message" product="tablet" msgid="8893801622174947887">"移除帳戶後，平板電腦上的訊息、通訊錄和其他資料將被一併刪除！"</string>
    <string name="really_remove_account_message" product="default" msgid="1217810840427479274">"移除帳戶後，手機上的訊息、通訊錄和其他資料將全被刪除！"</string>
    <string name="really_remove_account_message" product="device" msgid="5241756807386611084">"移除此帳戶後，裝置上的訊息、聯絡人和其他資料將全部刪除！"</string>
    <string name="remove_account_failed" msgid="3709502163548900644">"您的管理員不允許這項變更"</string>
    <string name="cant_sync_dialog_title" msgid="2613000568881139517">"無法手動同步處理"</string>
    <string name="cant_sync_dialog_message" msgid="7612557105054568581">"這個項目的同步處理功能已停用。如要更改此設定，請暫時開啟背景資料與自動同步處理功能。"</string>
    <string name="enter_password" msgid="6327051330258595331">"如要啟動 Android，請輸入密碼"</string>
    <string name="enter_pin" msgid="1029287617551232681">"如要啟動 Android，請輸入您的 PIN"</string>
    <string name="enter_pattern" msgid="1747316785866742960">"如要啟動 Android，請畫出解鎖圖案"</string>
    <string name="cryptkeeper_wrong_pattern" msgid="340747269176120242">"圖形不對"</string>
    <string name="cryptkeeper_wrong_password" msgid="7295607881887114486">"密碼錯誤"</string>
    <string name="cryptkeeper_wrong_pin" msgid="2347961593970714201">"PIN 錯誤"</string>
    <string name="checking_decryption" msgid="6111642972615688237">"正在檢查…"</string>
    <string name="starting_android" msgid="6694154070215356186">"正在啟動 Android…"</string>
    <string name="delete" msgid="8330605554706263775">"刪除"</string>
    <string name="misc_files" msgid="6598066985800749585">"其他檔案"</string>
    <string name="misc_files_selected_count" msgid="5597802791672749532">"已選取 <xliff:g id="NUMBER">%1$d</xliff:g> 個，共 <xliff:g id="TOTAL">%2$d</xliff:g> 個"</string>
    <string name="misc_files_selected_count_bytes" msgid="7622766714974500289">"<xliff:g id="NUMBER">%1$s</xliff:g>，總共 <xliff:g id="TOTAL">%2$s</xliff:g>"</string>
    <string name="select_all" msgid="7898929601615536401">"全部選取"</string>
    <string name="data_usage_summary_title" msgid="394067070764360142">"數據用量"</string>
    <string name="data_usage_app_summary_title" msgid="4933742247928064178">"流動數據與 Wi-Fi"</string>
    <string name="data_usage_accounting" msgid="6832015632699116754">"流動網絡供應商的數據計算方式可能與裝置有所不同。"</string>
    <string name="data_usage_app" msgid="6367974637783240699">"應用程式使用情況"</string>
    <string name="data_usage_app_info_label" msgid="3542220416056122841">"應用程式資料"</string>
    <string name="data_usage_cellular_data" msgid="1917226172511825849">"流動數據"</string>
    <string name="data_usage_data_limit" msgid="1120291692444009289">"設定數據上限"</string>
    <string name="data_usage_cycle" msgid="6875568429140150029">"資料用量週期"</string>
    <string name="data_usage_app_items_header_text" msgid="7513812163443595033">"應用程式數據用量"</string>
    <string name="data_usage_menu_roaming" msgid="6864561338842056939">"數據漫遊"</string>
    <string name="data_usage_menu_restrict_background" msgid="1414574366645086133">"限制背景資料"</string>
    <string name="data_usage_menu_allow_background" msgid="6242931073390680432">"允許背景數據"</string>
    <string name="data_usage_menu_split_4g" msgid="3391899816926640583">"分開顯示 4G 用量"</string>
    <string name="data_usage_menu_show_wifi" msgid="6380926350184939975">"顯示 Wi‑Fi 用量"</string>
    <string name="data_usage_menu_hide_wifi" msgid="4694889089278302691">"隱藏 Wi-Fi"</string>
    <string name="data_usage_menu_show_ethernet" msgid="4401026240876938859">"顯示以太網使用量"</string>
    <string name="data_usage_menu_hide_ethernet" msgid="7792365022467586772">"隱藏以太網數據用量"</string>
    <string name="data_usage_menu_metered" msgid="4279260736172851951">"網絡限制"</string>
    <string name="data_usage_menu_auto_sync" msgid="2632694000068175025">"資料自動同步"</string>
    <string name="data_usage_menu_sim_cards" msgid="8966135605336735887">"SIM 卡"</string>
    <string name="data_usage_cellular_data_summary" msgid="8139993171126153316">"已在上限暫停"</string>
    <string name="account_settings_menu_auto_sync" msgid="1660484779001900562">"自動同步處理資料"</string>
    <string name="account_settings_menu_auto_sync_personal" msgid="2905595464540145671">"自動同步處理個人資料"</string>
    <string name="account_settings_menu_auto_sync_work" msgid="8561102487795657789">"自動同步處理工作資料"</string>
    <string name="data_usage_change_cycle" msgid="4501026427365283899">"變更週期…"</string>
    <string name="data_usage_pick_cycle_day" msgid="3548922497494790123">"資料用量週期的重設日期："</string>
    <string name="data_usage_empty" msgid="5619908658853726866">"這段期間沒有應用程式使用數據。"</string>
    <string name="data_usage_label_foreground" msgid="8782117644558473624">"前景"</string>
    <string name="data_usage_label_background" msgid="8862781660427421859">"背景"</string>
    <string name="data_usage_app_restricted" msgid="312065316274378518">"受限制"</string>
    <string name="data_usage_disable_mobile" msgid="6183809500102606801">"要關閉流動數據嗎？"</string>
    <string name="data_usage_disable_mobile_limit" msgid="1370147078938479538">"設定流動數據上限"</string>
    <string name="data_usage_disable_4g_limit" msgid="3084868504051520840">"設定 4G 數據上限"</string>
    <string name="data_usage_disable_3g_limit" msgid="8867555130268898044">"設定 2G 至 3G 的數據上限"</string>
    <string name="data_usage_disable_wifi_limit" msgid="7222459951785404241">"設定 Wi-Fi 數據上限"</string>
    <string name="data_usage_tab_wifi" msgid="801667863336456787">"Wi‑Fi"</string>
    <string name="data_usage_tab_ethernet" msgid="2951873059375493878">"以太網"</string>
    <string name="data_usage_tab_mobile" msgid="952231704205870928">"流動數據"</string>
    <string name="data_usage_tab_4g" msgid="3265237821331861756">"4G"</string>
    <string name="data_usage_tab_3g" msgid="6111070409752123049">"2G - 3G"</string>
    <string name="data_usage_list_mobile" msgid="3738130489722964291">"流動網絡"</string>
    <string name="data_usage_list_none" msgid="2091924522549134855">"無"</string>
    <string name="data_usage_enable_mobile" msgid="1996943748103310201">"流動數據"</string>
    <string name="data_usage_enable_3g" msgid="2818189799905446932">"2G-3G 數據"</string>
    <string name="data_usage_enable_4g" msgid="1526584080251993023">"4G 數據"</string>
    <string name="data_roaming_enable_mobile" msgid="5745287603577995977">"漫遊"</string>
    <string name="data_usage_forground_label" msgid="5762048187044975428">"前景："</string>
    <string name="data_usage_background_label" msgid="5363718469293175279">"背景："</string>
    <string name="data_usage_app_settings" msgid="5693524672522122485">"應用程式設定"</string>
    <string name="data_usage_app_restrict_background" msgid="5728840276368097276">"背景數據"</string>
    <string name="data_usage_app_restrict_background_summary" msgid="2997942775999602794">"允許在背景使用流動數據"</string>
    <string name="data_usage_app_restrict_background_summary_disabled" msgid="8213268097024597864">"如要限制這個應用程式的背景資料，請先設定流動數據上限。"</string>
    <string name="data_usage_app_restrict_dialog_title" msgid="5383874438677899255">"限制背景資料？"</string>
    <string name="data_usage_app_restrict_dialog" msgid="5534272311979978297">"如果採用這項功能，當只可以連接流動網絡時，需要使用背景資料的應用程式可能會停止運作。\n\n您可以前往應用程式內的設定，找出更多適合的數據用量控制。"</string>
    <string name="data_usage_restrict_denied_dialog" msgid="8599940395497268584">"您必須先設定流動數據上限，才能限制背景數據。"</string>
    <string name="data_usage_auto_sync_on_dialog_title" msgid="2048411447974361181">"開啟資料自動同步功能？"</string>
    <string name="data_usage_auto_sync_on_dialog" product="tablet" msgid="6387714350903085918">"您在網絡上對帳戶作出的任何變更都會自動複製到您的平板電腦。\n\n部分帳戶也可能自動將您在平板電腦上作出的變更複製到網絡上。Google 帳戶會按照這種方式運作。"</string>
    <string name="data_usage_auto_sync_on_dialog" product="default" msgid="6457107552266187107">"您在網絡上對帳戶作出的任何變更都會自動複製到您的手機。\n\n部分帳戶也可能自動將您在手機上作出的變更複製到網絡上。Google 帳戶會按照這種方式運作。"</string>
    <string name="data_usage_auto_sync_off_dialog_title" msgid="1783917145440587470">"關閉資料自動同步功能？"</string>
    <string name="data_usage_auto_sync_off_dialog" msgid="6523112583569674837">"這樣可以節省數據用量和電池用量，但您必須手動同步每個帳戶才能獲得最新資料，而且在有更新時不會收到通知。"</string>
    <string name="data_usage_cycle_editor_title" msgid="2019035830921480941">"用量週期重設日期"</string>
    <string name="data_usage_cycle_editor_subtitle" msgid="1026234456777365545">"每月固定日期："</string>
    <string name="data_usage_cycle_editor_positive" msgid="6110165528024717527">"設定"</string>
    <string name="data_usage_warning_editor_title" msgid="5252748452973120016">"設定數據用量警告"</string>
    <string name="data_usage_limit_editor_title" msgid="8826855902435008518">"設定數據用量上限"</string>
    <string name="data_usage_limit_dialog_title" msgid="2053134451707801439">"限制數據用量"</string>
    <string name="data_usage_limit_dialog_mobile" product="tablet" msgid="6000062970083379466">"平板電腦的流動數據用量一達到設定的上限，便會關閉流動數據功能。\n\n由於此數據用量由您的平板電腦計算，而流動網絡供應商的用量計算方式可能不同，因此建議您設定較保守的上限。"</string>
    <string name="data_usage_limit_dialog_mobile" product="default" msgid="4942895670789168024">"手機的流動數據用量一達到設定的上限，便會關閉流動數據功能。\n\n由於此數據用量由您的手機計算，而流動網絡供應商的用量計算方式可能不同，因此建議您設定較保守的上限。"</string>
    <string name="data_usage_restrict_background_title" msgid="2745551538820692821">"限制背景資料？"</string>
    <string name="data_usage_restrict_background" msgid="1893102079135282794">"如果您限制背景流動數據用量，部分應用程式和服務必須在連線至 Wi-Fi 後才能運作。"</string>
    <string name="data_usage_restrict_background_multiuser" product="tablet" msgid="5588623586867665419">"如果您限制背景流動數據用量，部分應用程式和服務必須在連線至 Wi-Fi 後才能運作。\n\n此設定會影響這部平板電腦的所有使用者。"</string>
    <string name="data_usage_restrict_background_multiuser" product="default" msgid="6402714504088590463">"如果您限制背景流動數據用量，部分應用程式和服務必須在連線至 Wi-Fi 後才能運作。\n\n此設定會影響這部手機的所有使用者。"</string>
    <string name="data_usage_sweep_warning" msgid="2072854703184614828"><font size="18">"<xliff:g id="NUMBER">^1</xliff:g>"</font>" "<font size="9">"<xliff:g id="UNIT">^2</xliff:g>"</font>\n<font size="12">"警告"</font></string>
    <string name="data_usage_sweep_limit" msgid="6947019190890086284"><font size="18">"<xliff:g id="NUMBER">^1</xliff:g>"</font><font size="9">"<xliff:g id="UNIT">^2</xliff:g>"</font>\n<font size="12">"限制"</font></string>
    <string name="data_usage_uninstalled_apps" msgid="9065885396147675694">"已移除的應用程式"</string>
    <string name="data_usage_uninstalled_apps_users" msgid="1262228664057122983">"已移除的應用程式和使用者"</string>
    <string name="data_usage_received_sent" msgid="1486740779864806124">"已接收 <xliff:g id="RECEIVED">%1$s</xliff:g>，已傳送 <xliff:g id="SENT">%2$s</xliff:g>"</string>
    <string name="data_usage_total_during_range" msgid="2695893609573024612">"<xliff:g id="RANGE">%2$s</xliff:g>：已使用約 <xliff:g id="TOTAL">%1$s</xliff:g>。"</string>
    <string name="data_usage_total_during_range_mobile" product="tablet" msgid="45300375132284265">"<xliff:g id="RANGE">%2$s</xliff:g>：根據平板電腦計算，已使用約 <xliff:g id="TOTAL">%1$s</xliff:g>。您的流動網絡供應商可能採用不同的方法計算數據用量。"</string>
    <string name="data_usage_total_during_range_mobile" product="default" msgid="3183594094081558193">"<xliff:g id="RANGE">%2$s</xliff:g>：根據手機計算，已使用約 <xliff:g id="TOTAL">%1$s</xliff:g>。您的流動網絡供應商可能採用不同的方法計算數據用量。"</string>
    <string name="data_usage_metered_title" msgid="6421347352444253058">"網絡限制"</string>
    <string name="data_usage_metered_body" msgid="1206840367501998582">"背景數據受限制時，系統會將按用量收費的網絡視為流動網絡。使用這類網絡下載大量數據前，應用程式可能會顯示警告訊息。"</string>
    <string name="data_usage_metered_mobile" msgid="3514227339274396401">"流動網絡"</string>
    <string name="data_usage_metered_wifi" msgid="4807465959110473407">"按用量收費的 Wi-Fi 網絡"</string>
    <string name="data_usage_metered_wifi_disabled" msgid="4664158157415362613">"如要選取按用量收費的網絡，請開啟 Wi-Fi。"</string>
    <string name="data_usage_metered_auto" msgid="1560514082131687116">"自動"</string>
    <string name="wifi_metered_title" msgid="6623732965268033931">"網絡用量"</string>
    <string name="data_usage_metered_yes" msgid="4262598072030135223">"按用量收費"</string>
    <string name="data_usage_metered_no" msgid="1685828958417926268">"非按用量收費"</string>
    <string name="data_usage_disclaimer" msgid="3271450299386176770">"流動網絡供應商的數據計算方式可能與裝置有所不同。"</string>
    <string name="cryptkeeper_emergency_call" msgid="8369322820475703306">"緊急電話"</string>
    <string name="cryptkeeper_return_to_call" msgid="3857250752781151232">"返回通話"</string>
    <string name="vpn_name" msgid="3806456074909253262">"名稱"</string>
    <string name="vpn_type" msgid="5533202873260826663">"類型"</string>
    <string name="vpn_server" msgid="2908816134941973935">"伺服器位址"</string>
    <string name="vpn_mppe" msgid="7366657055055114239">"PPP 加密 (MPPE)"</string>
    <string name="vpn_l2tp_secret" msgid="2356744369959140121">"L2TP 密碼"</string>
    <string name="vpn_ipsec_identifier" msgid="8511842694369254801">"IPSec 識別碼"</string>
    <string name="vpn_ipsec_secret" msgid="532007567355505963">"IPSec 預先共用金鑰"</string>
    <string name="vpn_ipsec_user_cert" msgid="2714372103705048405">"IPSec 使用者憑證"</string>
    <string name="vpn_ipsec_ca_cert" msgid="5558498943577474987">"IPSec CA 憑證"</string>
    <string name="vpn_ipsec_server_cert" msgid="1411390470454731396">"IPSec 伺服器憑證"</string>
    <string name="vpn_show_options" msgid="6105437733943318667">"顯示進階選項"</string>
    <string name="vpn_search_domains" msgid="1973799969613962440">"DNS 搜尋網域"</string>
    <string name="vpn_dns_servers" msgid="6505263074417737107">"DNS 伺服器 (如 8.8.8.8)"</string>
    <string name="vpn_routes" msgid="1218707725375594862">"轉寄路徑 (如 10.0.0.0/8)"</string>
    <string name="vpn_username" msgid="8671768183475960068">"使用者名稱"</string>
    <string name="vpn_password" msgid="1183746907642628127">"密碼"</string>
    <string name="vpn_save_login" msgid="5986762519977472618">"儲存帳戶資訊"</string>
    <string name="vpn_not_used" msgid="7229312881336083354">"(未使用)"</string>
    <string name="vpn_no_ca_cert" msgid="3687379414088677735">"(不要驗證伺服器)"</string>
    <string name="vpn_no_server_cert" msgid="8106540968643125407">"(從伺服器接收)"</string>
    <string name="vpn_always_on_invalid_reason_type" msgid="4699113710248872972">"此 VPN 類型無法隨時保持連線"</string>
    <string name="vpn_always_on_invalid_reason_server" msgid="2635347740046212693">"永久連線的 VPN 只支援數字格式的伺服器位址"</string>
    <string name="vpn_always_on_invalid_reason_no_dns" msgid="3980357762395272467">"必須為永久連線的 VPN 指定網域名稱系統 (DNS) 伺服器"</string>
    <string name="vpn_always_on_invalid_reason_dns" msgid="3934369594591801587">"網域名稱系統 (DNS) 伺服器位址必須為數字，才能使用永久連線的 VPN"</string>
    <string name="vpn_always_on_invalid_reason_other" msgid="4571905303713233321">"輸入的資料不支援永久連線的 VPN"</string>
    <string name="vpn_cancel" msgid="5929410618112404383">"取消"</string>
    <string name="vpn_done" msgid="5137858784289564985">"關閉"</string>
    <string name="vpn_save" msgid="683868204634860888">"儲存"</string>
    <string name="vpn_connect" msgid="7102335248484045354">"連線"</string>
    <string name="vpn_replace" msgid="1533147558671640341">"取代"</string>
    <string name="vpn_edit" msgid="5862301148429324911">"編輯 VPN 設定檔"</string>
    <string name="vpn_forget" msgid="2913950864877236737">"忘記"</string>
    <string name="vpn_connect_to" msgid="216709261691085594">"連接「<xliff:g id="PROFILE">%s</xliff:g>」"</string>
    <string name="vpn_disconnect_confirm" msgid="6356789348816854539">"要解除連結此 VPN 嗎？"</string>
    <string name="vpn_disconnect" msgid="7753808961085867345">"中斷連線"</string>
    <string name="vpn_version" msgid="41856553718304367">"版本為：<xliff:g id="VERSION">%s</xliff:g>"</string>
    <string name="vpn_forget_long" msgid="729132269203870205">"刪除 VPN"</string>
    <string name="vpn_replace_vpn_title" msgid="3994226561866340280">"要取代目前的 VPN 嗎？"</string>
    <string name="vpn_set_vpn_title" msgid="1667539483005810682">"要設定保持開啟的 VPN 嗎？"</string>
    <string name="vpn_first_always_on_vpn_message" msgid="2769478310633047870">"開啟此設定後，您將無法在 VPN 成功連線前連接至互聯網"</string>
    <string name="vpn_replace_always_on_vpn_enable_message" msgid="9154843462740876652">"目前的 VPN 會被取代，且您將無法在 VPN 成功連線前連接至互聯網"</string>
    <string name="vpn_replace_always_on_vpn_disable_message" msgid="4299175336198481106">"您已連線至保持開啟的 VPN。如果您連線至另一個 VPN，目前的 VPN 將會被取代，而保持開啟模式亦將會關閉。"</string>
    <string name="vpn_replace_vpn_message" msgid="1094297700371463386">"您已連線至 VPN。如果您連線至另一個 VPN，目前的 VPN 將會被取代。"</string>
    <string name="vpn_turn_on" msgid="3568307071295211187">"開啟"</string>
    <string name="vpn_cant_connect_title" msgid="5670787575925519386">"無法連接 <xliff:g id="VPN_NAME">%1$s</xliff:g>"</string>
    <string name="vpn_cant_connect_message" msgid="2139148820719163694">"此應用程式不支援永久連線的 VPN"</string>
    <string name="vpn_title" msgid="3068868814145870274">"VPN"</string>
    <string name="vpn_create" msgid="7546073242936894638">"新增 VPN 設定檔"</string>
    <string name="vpn_menu_edit" msgid="5100387853773792379">"編輯設定檔"</string>
    <string name="vpn_menu_delete" msgid="4455966182219039928">"刪除設定檔"</string>
    <string name="vpn_menu_lockdown" msgid="5284041663859541007">"保持開啟 VPN"</string>
    <string name="vpn_no_vpns_added" msgid="7387080769821533728">"尚未新增任何 VPN"</string>
    <string name="vpn_always_on_summary" msgid="2171252372476858166">"隨時與 VPN 保持連線"</string>
    <string name="vpn_always_on_summary_not_supported" msgid="9084872130449368437">"此應用程式不支援此功能"</string>
    <string name="vpn_always_on_summary_active" msgid="2532123735674813569">"保持開啟"</string>
    <string name="vpn_require_connection" msgid="1027347404470060998">"封鎖沒有使用 VPN 的所有連線"</string>
    <string name="vpn_require_connection_title" msgid="4186758487822779039">"需要 VPN 連線嗎？"</string>
    <string name="vpn_lockdown_summary" msgid="4700625960550559029">"選取要永久保持連線的 VPN 設定檔。只在連線至這個 VPN 時才允許網絡流量。"</string>
    <string name="vpn_lockdown_none" msgid="455915403560910517">"無"</string>
    <string name="vpn_lockdown_config_error" msgid="1992071316416371316">"永久連線的 VPN 需要同時具備伺服器和 DNS 的 IP 位址。"</string>
    <string name="vpn_no_network" msgid="7187593680049843763">"沒有網絡連線，請稍後再試。"</string>
    <string name="vpn_disconnected" msgid="7694522069957717501">"已與 VPN 解除連線"</string>
    <string name="vpn_disconnected_summary" msgid="721699709491697712">"無"</string>
    <string name="vpn_missing_cert" msgid="5397309964971068272">"找不到憑證，請嘗試編輯設定檔。"</string>
    <string name="trusted_credentials_system_tab" msgid="675362923690364722">"系統"</string>
    <string name="trusted_credentials_user_tab" msgid="4978365619630094339">"使用者"</string>
    <string name="trusted_credentials_disable_label" msgid="6649583220519447947">"停用"</string>
    <string name="trusted_credentials_enable_label" msgid="5551204878588237991">"啟用"</string>
    <string name="trusted_credentials_remove_label" msgid="8975881053042174913">"移除"</string>
    <string name="trusted_credentials_trust_label" msgid="4841047312274452474">"信任"</string>
    <string name="trusted_credentials_enable_confirmation" msgid="6686528499458144754">"啟用系統 CA 憑證嗎？"</string>
    <string name="trusted_credentials_disable_confirmation" msgid="5131642563381656676">"停用系統 CA 憑證嗎？"</string>
    <string name="trusted_credentials_remove_confirmation" msgid="3420345440353248381">"永久移除使用者 CA 憑證嗎？"</string>
    <string name="credential_contains" msgid="407972262032275476">"此項目包含："</string>
    <string name="one_userkey" msgid="4417212932385103517">"一個使用者金鑰"</string>
    <string name="one_usercrt" msgid="1865069301105101370">"一個使用者憑證"</string>
    <string name="one_cacrt" msgid="7467796501404158399">"1 個 CA 憑證"</string>
    <string name="n_cacrts" msgid="5886462550192731627">"%d 個 CA 憑證"</string>
    <string name="user_credential_title" msgid="4686178602575567298">"憑證詳細資料"</string>
    <string name="user_credential_removed" msgid="4087675887725394743">"已移除憑證：<xliff:g id="CREDENTIAL_NAME">%s</xliff:g>"</string>
    <string name="user_credential_none_installed" msgid="918620912366836994">"沒有安裝使用者憑證"</string>
    <string name="spellcheckers_settings_title" msgid="2799021700580591443">"拼字檢查"</string>
    <string name="spellcheckers_settings_for_work_title" msgid="6471603934176062893">"工作用拼字檢查工具"</string>
    <string name="current_backup_pw_prompt" msgid="4962276598546381140">"輸入目前的完整備份密碼"</string>
    <string name="new_backup_pw_prompt" msgid="4884439230209419503">"輸入完整備份的新密碼"</string>
    <string name="confirm_new_backup_pw_prompt" msgid="5753796799743881356">"重新輸入完整備份的新密碼"</string>
    <string name="backup_pw_set_button_text" msgid="8892357974661340070">"設定備份密碼"</string>
    <string name="backup_pw_cancel_button_text" msgid="2244399819018756323">"取消"</string>
    <string name="additional_system_update_settings_list_item_title" msgid="7230385345152138051">"其他系統更新"</string>
    <string name="ssl_ca_cert_warning" msgid="3898387588657346106">"網絡可能會受到監管"</string>
    <string name="done_button" msgid="6269449526248267">"完成"</string>
    <plurals name="ssl_ca_cert_dialog_title" formatted="false" msgid="5491460811755938449">
      <item quantity="other">信任或移除憑證</item>
      <item quantity="one">信任或移除憑證</item>
    </plurals>
    <plurals name="ssl_ca_cert_info_message_device_owner" formatted="false" msgid="2788832560436163252">
      <item quantity="other"><xliff:g id="MANAGING_DOMAIN_1">%s</xliff:g> 已在您的裝置上安裝憑證，這可能允許憑證核發當局監察您裝置的電郵、應用程式和安全網站等網絡活動。\n\n如需進一步瞭解這些憑證，請聯絡您的管理員。</item>
      <item quantity="one"><xliff:g id="MANAGING_DOMAIN_0">%s</xliff:g> 已在您的裝置上安裝憑證，這可能允許憑證核發當局監察您裝置的電郵、應用程式和安全網站等網絡活動。\n\n如需進一步瞭解此憑證，請聯絡您的管理員。</item>
    </plurals>
    <plurals name="ssl_ca_cert_info_message" formatted="false" msgid="3989916958347169622">
      <item quantity="other"><xliff:g id="MANAGING_DOMAIN_1">%s</xliff:g> 已為您的工作設定檔安裝憑證，這可能允許憑證核發當局監察電郵、應用程式和安全網站等工作網絡活動。\n\n如需進一步瞭解此憑證，請聯絡您的管理員。</item>
      <item quantity="one"><xliff:g id="MANAGING_DOMAIN_0">%s</xliff:g> 已為您的工作設定檔安裝憑證，這可能允許憑證核發當局監察電郵、應用程式和安全網站等工作網絡活動。\n\n如需進一步瞭解此憑證，請聯絡您的管理員。</item>
    </plurals>
    <string name="ssl_ca_cert_warning_message" msgid="4374052724815563051">"第三方可以監察您的網絡活動，包括收發電郵、使用應用程式及瀏覽安全網站。\n\n裝置安裝了信任的憑證後，便可能會出現這種情況。"</string>
    <plurals name="ssl_ca_cert_settings_button" formatted="false" msgid="125941406175485894">
      <item quantity="other">檢查憑證</item>
      <item quantity="one">檢查憑證</item>
    </plurals>
    <string name="user_settings_title" msgid="6550866465409807877">"多個使用者"</string>
    <string name="user_settings_footer_text" product="device" msgid="7523914344521302179">"新增使用者即可分享您的裝置。每位使用者在您的裝置上都有個人空間，以自訂主畫面、帳戶、應用程式、設定等。"</string>
    <string name="user_settings_footer_text" product="tablet" msgid="3730074318510244552">"新增使用者即可分享您的平板電腦。每位使用者在您的平板電腦上都有個人空間，以自訂主畫面、帳戶、應用程式、設定等。"</string>
    <string name="user_settings_footer_text" product="default" msgid="4420915712050349125">"您可以新增使用者來分享這部手機。每位使用者在您的手機上都有個人空間，可以自訂主畫面、帳戶、應用程式、設定等等。"</string>
    <string name="user_list_title" msgid="1387379079186123404">"使用者和個人檔案"</string>
    <string name="user_add_user_or_profile_menu" msgid="305851380425838287">"新增使用者或個人檔案"</string>
    <string name="user_add_user_menu" msgid="6395904234221724625">"新增使用者"</string>
    <string name="user_summary_restricted_profile" msgid="451650609582185813">"限制存取的個人檔案"</string>
    <string name="user_summary_not_set_up" msgid="4602868481732886115">"未設定"</string>
    <string name="user_summary_restricted_not_set_up" msgid="1658946988920104613">"未設定 - 限制存取的個人檔案"</string>
    <string name="user_summary_managed_profile_not_set_up" msgid="5739207307082458746">"尚未設定 - 公司檔案"</string>
    <string name="user_admin" msgid="4024553191395768119">"管理員"</string>
    <string name="user_you" msgid="3070562015202859996">"您 (<xliff:g id="NAME">%s</xliff:g>)"</string>
    <string name="user_nickname" msgid="3763630194459958977">"暱稱"</string>
    <string name="user_add_max_count" msgid="5739771048517070983">"您可以加入多達 <xliff:g id="USER_COUNT">%1$d</xliff:g> 個用戶"</string>
    <string name="user_cannot_manage_message" product="tablet" msgid="3405022988077682357">"只有平板電腦的擁有者可以管理使用者。"</string>
    <string name="user_cannot_manage_message" product="default" msgid="6434662649769855494">"只有手機的擁有者可以管理使用者。"</string>
    <string name="user_cannot_add_accounts_message" msgid="2351326078338805337">"限制存取的個人檔案無法新增帳戶"</string>
    <string name="user_remove_user_menu" msgid="2183714948094429367">"將 <xliff:g id="USER_NAME">%1$s</xliff:g> 從這部裝置中刪除"</string>
    <string name="user_lockscreen_settings" msgid="4596612658981942092">"上鎖畫面設定"</string>
    <string name="user_add_on_lockscreen_menu" msgid="2539059062034644966">"在上鎖畫面上新增使用者"</string>
    <string name="user_confirm_remove_self_title" msgid="926265330805361832">"您要刪除自己嗎？"</string>
    <string name="user_confirm_remove_title" msgid="3626559103278006002">"要刪除這名使用者嗎？"</string>
    <string name="user_profile_confirm_remove_title" msgid="3131574314149375354">"移除這個設定檔？"</string>
    <string name="work_profile_confirm_remove_title" msgid="6229618888167176036">"要移除公司檔案嗎？"</string>
    <string name="user_confirm_remove_self_message" product="tablet" msgid="439222554798995592">"您將會失去在這部平板電腦上的空間和資料。此操作將無法復原。"</string>
    <string name="user_confirm_remove_self_message" product="default" msgid="5991495192044543230">"您將會失去在這部手機上的空間和資料。此操作將無法復原。"</string>
    <string name="user_confirm_remove_message" msgid="362545924965977597">"所有應用程式和資料都會被刪除。"</string>
    <string name="work_profile_confirm_remove_message" msgid="1037294114103024478">"如果繼續操作，此設定檔中的所有應用程式和資料將被刪除。"</string>
    <string name="user_profile_confirm_remove_message" msgid="3641289528179850718">"所有應用程式和資料都會被刪除。"</string>
    <string name="user_adding_new_user" msgid="7439602720177181412">"正在新增使用者…"</string>
    <string name="user_delete_user_description" msgid="7764153465503821011">"刪除使用者"</string>
    <string name="user_delete_button" msgid="3833498650182594653">"刪除"</string>
    <string name="user_guest" msgid="4545590092001460388">"訪客"</string>
    <string name="user_exit_guest_title" msgid="2653103120908427236">"移除訪客"</string>
    <string name="user_exit_guest_confirm_title" msgid="1284823459630164754">"移除訪客？"</string>
    <string name="user_exit_guest_confirm_message" msgid="8995296853928816554">"這個工作階段中的所有應用程式和資料都會被刪除。"</string>
    <string name="user_exit_guest_dialog_remove" msgid="7067727314172605181">"移除"</string>
    <string name="user_enable_calling" msgid="264875360626905535">"開啟通話功能"</string>
    <string name="user_enable_calling_sms" msgid="8546430559552381324">"開啟通話和短訊功能"</string>
    <string name="user_remove_user" msgid="8468203789739693845">"刪除使用者"</string>
    <string name="user_enable_calling_confirm_title" msgid="7868894792723368364">"開啟通話功能？"</string>
    <string name="user_enable_calling_confirm_message" msgid="4924965198409050155">"通話記錄將與這位使用者分享。"</string>
    <string name="user_enable_calling_and_sms_confirm_title" msgid="4041510268838725520">"開啟通話和短訊功能？"</string>
    <string name="user_enable_calling_and_sms_confirm_message" msgid="367792286597449922">"通話和短訊記錄都會與這位使用者分享。"</string>
    <string name="emergency_info_title" msgid="8233682750953695582">"緊急資料"</string>
    <string name="emergency_info_summary" msgid="8463622253016757697">"<xliff:g id="USER_NAME">%1$s</xliff:g>的相關資訊和聯絡資料"</string>
    <string name="application_restrictions" msgid="276179173572729205">"允許應用程式和內容"</string>
    <string name="apps_with_restrictions_header" msgid="5277698582872267931">"受到限制的應用程式"</string>
    <string name="apps_with_restrictions_settings_button" msgid="2648355133416902221">"展開應用程式設定"</string>
    <string name="nfc_payment_settings_title" msgid="2043139180030485500">"感應式付款"</string>
    <string name="nfc_payment_how_it_works" msgid="3658253265242662010">"運作方式"</string>
    <string name="nfc_payment_no_apps" msgid="6840001883471438798">"在商店使用手機付款"</string>
    <string name="nfc_payment_default" msgid="3769788268378614608">"預設付款"</string>
    <string name="nfc_payment_default_not_set" msgid="6471905683119084622">"未設定"</string>
    <string name="nfc_payment_app_and_desc" msgid="2607417639227030398">"<xliff:g id="APP">%1$s</xliff:g> - <xliff:g id="DESCRIPTION">%2$s</xliff:g>"</string>
    <string name="nfc_payment_use_default" msgid="788899906312142803">"使用預設應用程式"</string>
    <string name="nfc_payment_favor_default" msgid="4508491832174644772">"永遠"</string>
    <string name="nfc_payment_favor_open" msgid="8554643344050373346">"其他付款應用程式已開啟除外"</string>
    <string name="nfc_payment_pay_with" msgid="3001320460566523453">"於感應式終端機使用以下應用程式付款："</string>
    <string name="nfc_how_it_works_title" msgid="1363791241625771084">"在收款機付款"</string>
    <string name="nfc_how_it_works_content" msgid="1141382684788210772">"設定付款應用程式，然後將機背對準任何終端機的非接觸式符號。"</string>
    <string name="nfc_how_it_works_got_it" msgid="4717868843368296630">"知道了"</string>
    <string name="nfc_more_title" msgid="4202405349433865488">"更多…"</string>
    <string name="nfc_payment_set_default_label" msgid="7395939287766230293">"設定預設付款應用程式"</string>
    <string name="nfc_payment_update_default_label" msgid="8201975914337221246">"更新預設付款應用程式"</string>
    <string name="nfc_payment_set_default" msgid="4101484767872365195">"於感應式終端機使用「<xliff:g id="APP">%1$s</xliff:g>」付款"</string>
    <string name="nfc_payment_set_default_instead_of" msgid="565237441045013280">"於感應式終端機使用「<xliff:g id="APP_0">%1$s</xliff:g>」付款。\n\n此應用程式會取代預設付款應用程式「<xliff:g id="APP_1">%2$s</xliff:g>」。"</string>
    <string name="nfc_payment_btn_text_set_deault" msgid="1821065137209590196">"設為預設"</string>
    <string name="nfc_payment_btn_text_update" msgid="5159700960497443832">"更新"</string>
    <string name="restriction_settings_title" msgid="4293731103465972557">"限制"</string>
    <string name="restriction_menu_reset" msgid="92859464456364092">"移除限制"</string>
    <string name="restriction_menu_change_pin" msgid="2505923323199003718">"更改 PIN 碼"</string>
    <string name="help_label" msgid="2896538416436125883">"說明和意見反映"</string>
    <string name="support_summary" msgid="1034146931237148885">"說明文章、電話和即時通訊、開始使用"</string>
    <string name="user_account_title" msgid="6389636876210834864">"內容帳戶"</string>
    <string name="user_picture_title" msgid="7176437495107563321">"相片 ID"</string>
    <string name="extreme_threats_title" msgid="1098958631519213856">"極嚴重威脅"</string>
    <string name="extreme_threats_summary" msgid="3560742429496902008">"接收極嚴重的生命財產威脅警示"</string>
    <string name="severe_threats_title" msgid="8962959394373974324">"嚴重威脅"</string>
    <string name="severe_threats_summary" msgid="4982256198071601484">"接收嚴重的生命財產威脅警示"</string>
    <string name="amber_alerts_title" msgid="5238275758191804575">"AMBER 安珀警報"</string>
    <string name="amber_alerts_summary" msgid="5755221775246075883">"接收兒童綁架相關公告"</string>
    <string name="repeat_title" msgid="8676570486899483606">"重複"</string>
    <string name="call_manager_enable_title" msgid="1214301265395158720">"啟用通話管理員"</string>
    <string name="call_manager_enable_summary" msgid="7362506369604163030">"允許此服務管理您的通話方式。"</string>
    <string name="call_manager_title" msgid="3397433159509629466">"通話管理員"</string>
    <!-- no translation found for call_manager_summary (2558839230880919191) -->
    <skip />
    <string name="cell_broadcast_settings" msgid="6414938308090183446">"緊急警示"</string>
    <string name="network_operators_settings" msgid="5105453353329748954">"網絡供應商"</string>
    <string name="access_point_names" msgid="5768430498022188057">"接入點名稱"</string>
    <string name="enhanced_4g_lte_mode_title" msgid="6624700245232361149">"VoLTE"</string>
    <string name="enhanced_4g_lte_mode_title_advanced_calling" msgid="7066009898031465265">"進階通話"</string>
    <string name="enhanced_4g_lte_mode_title_4g_calling" msgid="7445853566718786195">"4G 通話"</string>
    <string name="enhanced_4g_lte_mode_summary" msgid="6776190202179584104">"使用 LTE 服務改善語音及其他通訊 (建議)"</string>
    <string name="enhanced_4g_lte_mode_summary_4g_calling" msgid="7814006095552641136">"使用 4G 服務改善語音及其他通訊 (建議)"</string>
    <string name="contact_discovery_opt_in_title" msgid="4076990635900099116">"聯絡人探索"</string>
    <string name="contact_discovery_opt_in_summary" msgid="4104310593310967300">"允許流動網絡供應商找出聯絡人支援的通話功能。"</string>
    <string name="contact_discovery_opt_in_dialog_title" msgid="6278407286820554079">"要啟用聯絡人探索嗎？"</string>
    <string name="contact_discovery_opt_in_dialog_message" msgid="4989532058109978769">"聯絡人中的所有電話號碼都會定期傳送到您的流動網絡供應商，以便找出號碼支援的通話功能。"</string>
    <string name="preferred_network_type_title" msgid="812509938714590857">"偏好的網絡類型"</string>
    <string name="preferred_network_type_summary" msgid="8786291927331323061">"LTE (建議)"</string>
    <string name="mms_message_title" msgid="6624505196063391964">"MMS 訊息"</string>
    <string name="mms_message_summary" msgid="2855847140141698341">"停用流動數據時收發短訊"</string>
    <string name="data_during_calls_title" msgid="3940276893360429144">"通話時使用數據"</string>
    <string name="data_during_calls_summary" msgid="2289050189544214759">"允許使用此 SIM 卡的流動數據 (只在通話時)"</string>
    <string name="work_sim_title" msgid="8999872928646924429">"啟用 SIM 卡"</string>
    <string name="user_restrictions_title" msgid="4068914244980335993">"應用程式和內容存取權"</string>
    <string name="user_rename" msgid="8735940847878484249">"重新命名"</string>
    <string name="app_restrictions_custom_label" msgid="6949268049087435132">"設定應用程式限制"</string>
    <string name="user_restrictions_controlled_by" msgid="2821526006742851624">"受到「<xliff:g id="APP">%1$s</xliff:g>」控制"</string>
    <string name="app_sees_restricted_accounts" msgid="3526008344222566318">"這個應用程式可以存取您的帳戶"</string>
    <string name="app_sees_restricted_accounts_and_controlled_by" msgid="8338520379923447143">"這個應用程式可以存取您的帳戶。由 <xliff:g id="APP">%1$s</xliff:g> 控制"</string>
    <string name="restriction_wifi_config_title" msgid="2630656989926554685">"Wi‑Fi 與流動網絡"</string>
    <string name="restriction_wifi_config_summary" msgid="920419010472168694">"允許修改 Wi‑Fi 和流動網絡設定"</string>
    <string name="restriction_bluetooth_config_title" msgid="220586273589093821">"藍牙"</string>
    <string name="restriction_bluetooth_config_summary" msgid="7558879931011271603">"允許修改藍牙配對和設定"</string>
    <string name="restriction_nfc_enable_title" msgid="525512312298242911">"NFC"</string>
    <string name="restriction_nfc_enable_summary_config" msgid="8065688740509581028">"允許這部 <xliff:g id="DEVICE_NAME">%1$s</xliff:g> 透過與另一部 NFC 裝置輕觸來傳輸數據"</string>
    <string name="restriction_nfc_enable_summary" product="tablet" msgid="6397567147629410131">"允許平板電腦在與其他裝置接觸時交換資料"</string>
    <string name="restriction_nfc_enable_summary" product="default" msgid="3331800894734678808">"允許手機在與其他裝置接觸時交換資料"</string>
    <string name="restriction_location_enable_title" msgid="4872281754836538066">"位置"</string>
    <string name="restriction_location_enable_summary" msgid="7139292323897390221">"允許應用程式使用您的位置資訊"</string>
    <string name="wizard_back" msgid="8257697435061870191">"返回"</string>
    <string name="wizard_next" msgid="3884832431439072471">"下一步"</string>
    <string name="wizard_finish" msgid="4220258401946825946">"完成"</string>
    <string name="user_image_take_photo" msgid="2601691481533190924">"拍攝相片"</string>
    <string name="user_image_choose_photo" msgid="5904586923236027350">"選擇圖片"</string>
    <string name="user_image_photo_selector" msgid="7727851029781491727">"選取相片"</string>
    <string name="regulatory_info_text" msgid="1154461023369976667"></string>
    <string name="sim_setup_wizard_title" msgid="3945520353564138219">"SIM 卡"</string>
    <string name="sim_settings_title" msgid="8392862852842113531">"SIM 卡"</string>
    <string name="sim_settings_summary" msgid="5777472623476930332">"<xliff:g id="SIM_NAME">%1$s</xliff:g> - <xliff:g id="SIM_NUMBER">%2$s</xliff:g>"</string>
    <string name="sim_cards_changed_message" msgid="7726897488921853655">"已更換 SIM 卡"</string>
    <string name="sim_cards_changed_message_summary" msgid="7338082681445213621">"輕按即可設定活動"</string>
    <string name="sim_cellular_data_unavailable" msgid="4653591727755387534">"無法使用流動數據"</string>
    <string name="sim_cellular_data_unavailable_summary" msgid="6505871722911347881">"輕按即可選取數據連線 SIM 卡"</string>
    <string name="sim_calls_always_use" msgid="967857230039768111">"永遠使用這張 SIM 卡通話"</string>
    <string name="select_sim_for_data" msgid="1577092784244587369">"選取用於流動數據的 SIM 卡"</string>
    <string name="select_sim_for_sms" msgid="5335510076282673497">"選取用於短訊的 SIM 卡"</string>
    <string name="data_switch_started" msgid="6205259094233452188">"正在切換數據 SIM，過程最多可能需要 1 分鐘…"</string>
    <string name="select_sim_for_calls" msgid="7843107015635189868">"選取用於撥號的 SIM 卡："</string>
    <string name="sim_select_card" msgid="1226182454109919045">"選取 SIM 卡"</string>
    <string name="sim_card_number_title" msgid="4728780444646439845">"SIM <xliff:g id="CARD_NUMBER">%1$d</xliff:g>"</string>
    <string name="sim_editor_name" msgid="5900178038499314621">"SIM 卡名稱"</string>
    <string name="sim_name_hint" msgid="8231524869124193119">"輸入 SIM 名稱"</string>
    <string name="sim_editor_title" msgid="918655391915256859">"SIM 卡插槽 %1$d"</string>
    <string name="sim_editor_carrier" msgid="2424593350691002557">"流動網絡供應商"</string>
    <string name="sim_editor_number" msgid="3209002966895156006">"電話號碼"</string>
    <string name="sim_editor_color" msgid="9067029630083892961">"SIM 卡顏色"</string>
    <string name="sim_card_select_title" msgid="8146523005929848793">"選取 SIM 卡"</string>
    <string name="color_orange" msgid="216547825489739010">"橙色"</string>
    <string name="color_purple" msgid="6603701972079904843">"紫色"</string>
    <string name="sim_no_inserted_msg" msgid="7272710974813741735">"尚未插入 SIM 卡"</string>
    <string name="sim_status_title" msgid="6188770698037109774">"SIM 卡狀態"</string>
    <string name="sim_status_title_sim_slot" msgid="4932996839194493313">"SIM 卡狀態 (SIM 卡插槽 %1$d)"</string>
    <string name="sim_call_back_title" msgid="4274099761123657464">"使用預設 SIM 卡回撥"</string>
    <string name="sim_outgoing_call_title" msgid="7759080345748128897">"用於撥出電話的 SIM 卡"</string>
    <string name="sim_other_call_settings" msgid="5956308869284958883">"其他通話設定"</string>
    <string name="preferred_network_offload_title" msgid="6453199586512609557">"偏好的網絡卸載"</string>
    <string name="preferred_network_offload_header" msgid="4842188794016376899">"停用網絡名稱廣播"</string>
    <string name="preferred_network_offload_footer" msgid="374984523082849648">"停用網絡名稱廣播以防止第三方取得您的網絡資料。"</string>
    <string name="preferred_network_offload_popup" msgid="3949937898807213370">"停用網絡名稱廣播將無法自動連線至隱藏的網絡。"</string>
    <string name="sim_signal_strength" msgid="6351052821700294501">"<xliff:g id="DBM">%1$d</xliff:g> dBm <xliff:g id="ASU">%2$d</xliff:g> asu"</string>
    <string name="sim_notification_title" msgid="584752983048661108">"SIM 卡已變更。"</string>
    <string name="sim_notification_summary" msgid="5593339846307029991">"輕按即可設定"</string>
    <string name="sim_calls_ask_first_prefs_title" msgid="3077694594349657933">"每次都詢問"</string>
    <string name="sim_selection_required_pref" msgid="231437651041498359">"請選取偏好設定"</string>
    <string name="sim_selection_channel_title" msgid="3193666315607572484">"SIM 卡選擇"</string>
    <string name="dashboard_title" msgid="5660733037244683387">"設定"</string>
    <plurals name="settings_suggestion_header_summary_hidden_items" formatted="false" msgid="6585075562837786847">
      <item quantity="other">顯示 %d 個隱藏項目</item>
      <item quantity="one">顯示 %d 個隱藏項目</item>
    </plurals>
    <string name="network_dashboard_title" msgid="788543070557731240">"網絡和互聯網"</string>
    <string name="network_dashboard_summary_mobile" msgid="4020746665765996480">"流動網絡"</string>
    <string name="network_dashboard_summary_data_usage" msgid="2531133412846140766">"數據用量"</string>
    <string name="network_dashboard_summary_hotspot" msgid="3798394197274240682">"熱點"</string>
    <string name="connected_devices_dashboard_title" msgid="19868275519754895">"已連接的裝置"</string>
    <string name="connected_devices_dashboard_summary" msgid="6927727617078296491">"藍牙、駕駛模式、NFC"</string>
    <string name="connected_devices_dashboard_no_nfc_summary" msgid="8424794257586524040">"藍牙、駕駛模式"</string>
    <string name="connected_devices_dashboard_no_driving_mode_summary" msgid="7155882619333726331">"藍牙、NFC"</string>
    <string name="connected_devices_dashboard_no_driving_mode_no_nfc_summary" msgid="1175254057213044560">"藍牙"</string>
    <string name="nfc_and_payment_settings_payment_off_nfc_off_summary" msgid="7132040463607801625">"由於 NFC 已關閉，因此無法使用"</string>
    <string name="app_and_notification_dashboard_title" msgid="2861781687031832943">"應用程式和通知"</string>
    <string name="app_and_notification_dashboard_summary" msgid="8047683010984186106">"最近使用的應用程式、預設應用程式"</string>
    <string name="notification_settings_work_profile" msgid="6076211850526353975">"工作設定檔中的應用程式無法存取通知設定。"</string>
    <string name="account_dashboard_title" msgid="2735150283267749852">"帳戶"</string>
    <string name="account_dashboard_default_summary" msgid="2025250151574540063">"未新增任何帳戶"</string>
    <string name="app_default_dashboard_title" msgid="4071015747629103216">"預設應用程式"</string>
    <string name="system_dashboard_summary" msgid="7400745270362833832">"語言、手勢、時間、備份"</string>
    <string name="search_results_title" msgid="3360639917793022533">"設定"</string>
    <string name="keywords_wifi" msgid="8156528242318351490">"Wifi, Wi-Fi, 網絡連線, 互聯網, 無線, 數據, Wifi"</string>
    <string name="keywords_wifi_notify_open_networks" msgid="6580896556389306636">"Wi‑Fi 通知, wifi 通知"</string>
    <string name="keywords_wifi_data_usage" msgid="4718555409695862085">"數據用量"</string>
    <string name="keywords_vibrate_on_touch" msgid="8379369786860641429">"停止震動, 輕按, 鍵盤"</string>
    <string name="keywords_time_format" msgid="5384803098766166820">"使用 24 小時制"</string>
    <string name="keywords_storage_files" msgid="4509695858659705198">"下載"</string>
    <string name="keywords_app_default" msgid="8977706259156428770">"開啟方式"</string>
    <string name="keywords_applications_settings" msgid="999926810912037792">"應用程式"</string>
    <string name="keywords_time_zone" msgid="6402919157244589055">"時區"</string>
    <string name="keywords_draw_overlay" msgid="3170036145197260392">"即時通訊大頭貼, 系統, 通知, 視窗, 對話框, 顯示屏, 在其他應用程式上面, 繪圖"</string>
    <string name="keywords_flashlight" msgid="2133079265697578183">"閃光燈, 燈, 電筒"</string>
    <string name="keywords_change_wifi_state" msgid="7573039644328488165">"WiFi, Wi-Fi, 切換, 控制"</string>
    <string name="keywords_more_mobile_networks" msgid="5041272719326831744">"流動網絡, 流動裝置, 流動網絡供應商, 無線, 數據, 4G, 3G, 2G, LTE"</string>
    <string name="keywords_wifi_calling" msgid="4319184318421027136">"WiFi, Wi-Fi, 通話, 撥號中"</string>
    <string name="keywords_display" msgid="874738809280751745">"螢幕, 觸控螢幕"</string>
    <string name="keywords_display_brightness_level" msgid="850742707616318056">"畫面昏暗, 觸控螢幕, 電池, 明亮"</string>
    <string name="keywords_display_night_display" msgid="4711054330804250058">"畫面昏暗, 夜間, 色調, 夜更, 亮度, 螢幕色彩, 顏色, 色彩"</string>
    <string name="keywords_display_wallpaper" msgid="8478137541939526564">"背景, 個人化, 自訂顯示"</string>
    <string name="keywords_display_font_size" msgid="3593317215149813183">"文字大小"</string>
    <string name="keywords_display_cast_screen" msgid="2572331770299149370">"投影, 投放, 螢幕鏡像, 分享螢幕畫面, 鏡像, 螢幕畫面分享, 螢幕投放"</string>
    <string name="keywords_storage" msgid="3004667910133021783">"空間, 磁碟, 硬碟, 裝置用量"</string>
    <string name="keywords_battery" msgid="7040323668283600530">"電源使用, 充電"</string>
    <string name="keywords_spell_checker" msgid="5148906820603481657">"拼寫, 字典, 拼字檢查, 自動修正"</string>
    <string name="keywords_voice_input" msgid="7534900094659358971">"辨識器, 輸入, 語音, 說話, 語言, 免提耳機, 免提, 辨識, 令人反感, 字詞, 音效, 記錄, 藍牙耳機"</string>
    <string name="keywords_text_to_speech_output" msgid="6728080502619011668">"速度, 語言, 預設, 說話, 語音, 文字轉語音, 無障礙功能, 螢幕閱讀器, 失明"</string>
    <string name="keywords_date_and_time" msgid="4402136313104901312">"時鐘, 軍用"</string>
    <string name="keywords_network_reset" msgid="4075670452112218042">"重設, 還原, 原廠設定"</string>
    <string name="keywords_factory_data_reset" msgid="4979623326958976773">"抹除, 刪除, 還原, 清除, 移除, 回復原廠設定"</string>
    <string name="keywords_printing" msgid="3528250034669909466">"打印機"</string>
    <string name="keywords_sounds" msgid="1850691834585575875">"喇叭提示音, 喇叭, 音量, 靜音, 靜音, 音效, 音樂"</string>
    <string name="keywords_sounds_and_notifications_interruptions" msgid="1500312884808362467">"不得干擾, 騷擾, 干擾, 中斷"</string>
    <string name="keywords_app" msgid="7983814237980258061">"RAM"</string>
    <string name="keywords_location" msgid="8016374808099706213">"附近, 位置, 記錄, 報告, GPS"</string>
    <string name="keywords_accounts" msgid="3482052586502133909">"帳戶, 新增帳戶, 工作設定檔, 加入帳戶"</string>
    <string name="keywords_users" msgid="3497517660077620843">"規限, 限制, 受限"</string>
    <string name="keywords_keyboard_and_ime" msgid="4741098648730042570">"文字更正, 修正, 聲音, 震動, 自動, 語言, 手勢, 建議, 提議, 主題背景, 令人反感, 文字, 輸入, 表情圖案, 國際"</string>
    <string name="keywords_reset_apps" msgid="8254315757754930862">"重設, 偏好, 預設"</string>
    <string name="keywords_all_apps" msgid="9016323378609007166">"應用程式, 下載, 應用程式, 系統"</string>
    <string name="keywords_app_permissions" msgid="2061773665663541610">"應用程式, 權限, 安全性"</string>
    <string name="keywords_default_apps" msgid="4601664230800605416">"應用程式, 預設"</string>
    <string name="keywords_ignore_optimizations" msgid="8967142288569785145">"略過, 優化, 休息模式, 備用應用程式"</string>
    <string name="keywords_color_mode" msgid="1193896024705705826">"生動, RGB, sRGB, 顏色, 自然, 標準"</string>
    <string name="keywords_color_temperature" msgid="8159539138837118453">"色彩, 色溫, D65, D73, 白色, 黃色, 藍色, 暖色, 冷色"</string>
    <string name="keywords_lockscreen" msgid="3656926961043485797">"滑動解鎖、密碼、上鎖圖形、PIN"</string>
    <string name="keywords_profile_challenge" msgid="5135555521652143612">"工作挑戰, 工作, 設定檔"</string>
    <string name="keywords_unification" msgid="2677472004971453468">"工作設定檔, 受管理的設定檔, 整合, 整合, 工作, 設定檔"</string>
    <string name="keywords_gesture" msgid="3456930847450080520">"手勢"</string>
    <string name="keywords_payment_settings" msgid="6268791289277000043">"支付, 輕按, 付款"</string>
    <string name="keywords_backup" msgid="707735920706667685">"備份內容, 備份"</string>
    <string name="keywords_assist_gesture_launch" msgid="7710762655355161924">"手勢"</string>
    <string name="keywords_face_unlock" msgid="545338452730885392">"臉容, 解鎖, 驗證, 登入"</string>
    <string name="keywords_imei_info" msgid="8848791606402333514">"MEI, MEID, MIN, PRL 版本, IMEI SV"</string>
    <string name="keywords_sim_status" msgid="8784456547742075508">"網絡, 流動網絡狀態, 服務狀態, 訊號強度, 流動網絡類型, 漫遊, ICCID, EID"</string>
    <string name="keywords_model_and_hardware" msgid="4723665865709965044">"序號, 硬件版本"</string>
    <string name="keywords_android_version" msgid="1629882125290323070">"Android 安全性修補程式等級, 基頻版本, 核心版本"</string>
    <string name="keywords_dark_ui_mode" msgid="6465231409128452489">"主題背景, 淺色, 深色, 模式"</string>
    <string name="keywords_systemui_theme" msgid="6341194275296707801">"深色主題背景"</string>
    <string name="keywords_device_feedback" msgid="5489930491636300027">"錯誤"</string>
    <string name="keywords_ambient_display_screen" msgid="661492302323274647">"微光螢幕, 上鎖畫面"</string>
    <string name="keywords_lock_screen_notif" msgid="6363144436467429932">"上鎖畫面通知, 通知"</string>
    <string name="keywords_face_settings" msgid="1360447094486865058">"臉孔"</string>
    <string name="keywords_fingerprint_settings" msgid="7345121109302813358">"指紋, 新增指紋"</string>
    <string name="keywords_display_auto_brightness" msgid="7162942396941827998">"調暗螢幕, 觸控螢幕, 電池, 智能亮度, 動態亮度, 自動調整亮度"</string>
    <string name="keywords_display_adaptive_sleep" msgid="8003895686008403685">"調暗螢幕, 休眠, 電池, 逾時, 注意, 顯示屏, 螢幕, 閒置"</string>
    <string name="keywords_auto_rotate" msgid="7914655570000378975">"旋轉, 翻轉, 旋轉, 直向, 橫向, 屏幕定向, 垂直, 水平"</string>
    <string name="keywords_system_update_settings" msgid="5769003488814164931">"升級, Android"</string>
    <string name="keywords_zen_mode_settings" msgid="7810203406522669584">"請勿騷擾, 時間表, 通知, 封鎖, 靜音, 震動, 休眠, 工作, 焦點, 音效, 忽略, 天, 平日, 週末, 平日晚上, 活動"</string>
    <string name="keywords_screen_timeout" msgid="8921857020437540572">"螢幕, 鎖定時間, 逾時, 鎖定螢幕"</string>
    <string name="keywords_storage_settings" msgid="6018856193950281898">"記憶體, 快取, 資料, 刪除, 清除, 釋出, 空間"</string>
    <string name="keywords_bluetooth_settings" msgid="2588159530959868188">"已連線, 裝置, 耳機, 耳機, 喇叭, 無線, 配對, 耳塞, 音樂, 媒體"</string>
    <string name="keywords_wallpaper" msgid="6712776876474488023">"背景, 螢幕, 鎖定螢幕, 主題"</string>
    <string name="keywords_styles" msgid="6312134005271042434">"圖示形狀、強調色、字型"</string>
    <string name="keywords_assist_input" msgid="3086289530227075593">"預設, 助理"</string>
    <string name="keywords_default_payment_app" msgid="5162298193637362104">"付款, 預設"</string>
    <string name="keywords_ambient_display" msgid="3149287105145443697">"收到的通知"</string>
    <string name="keywords_hotspot_tethering" msgid="3688439689671232627">"USB 網絡共享, 藍牙網絡共享, Wi-Fi 熱點"</string>
    <string name="keywords_touch_vibration" msgid="1125291201902251273">"觸覺回饋, 震動, 螢幕, 敏感度"</string>
    <string name="keywords_ring_vibration" msgid="1736301626537417541">"觸感反應, 震動, 手機, 來電, 敏感度, 鈴聲"</string>
    <string name="keywords_notification_vibration" msgid="9162262178415439951">"觸感反應, 震動, 敏感度"</string>
    <string name="keywords_battery_saver_sticky" msgid="1646191718840975110">"省電模式, 固定, 持續, 節電模式, 電池"</string>
    <string name="keywords_battery_saver_schedule" msgid="8240483934368455930">"日常用電情況, 用電安排, 省電模式, 節能模式, 電池, 自動, 百分比"</string>
    <string name="keywords_enhance_4g_lte" msgid="658889360486800978">"VoLTE、進階通話、4G 通話"</string>
    <string name="keywords_add_language" msgid="1882751300359939436">"新增語言、加入語言"</string>
    <string name="default_sound" msgid="6604374495015245195">"預設音效"</string>
    <string name="sound_settings_summary" msgid="944761906531715109">"鈴聲和通知音量已設為 <xliff:g id="PERCENTAGE">%1$s</xliff:g>"</string>
    <string name="sound_dashboard_summary" msgid="6574444810552643312">"音量、震動、請勿騷擾"</string>
    <string name="sound_settings_summary_vibrate" msgid="7192223433295988890">"響鈴設定為震動"</string>
    <string name="sound_settings_summary_silent" msgid="746662794579344761">"響鈴設定為靜音"</string>
    <string name="sound_settings_example_summary" msgid="8125110691864707925">"鈴聲和通知音量已設為 80%"</string>
    <string name="media_volume_option_title" msgid="5966569685119475630">"媒體音量"</string>
    <string name="remote_media_volume_option_title" msgid="8760846743943305764">"投放音量"</string>
    <string name="call_volume_option_title" msgid="1461105986437268924">"通話音量"</string>
    <string name="alarm_volume_option_title" msgid="6398641749273697140">"鬧鐘音量"</string>
    <string name="ring_volume_option_title" msgid="1520802026403038560">"鈴聲和通知音量"</string>
    <string name="notification_volume_option_title" msgid="4838818791683615978">"通知音量"</string>
    <string name="ringtone_title" msgid="3271453110387368088">"電話鈴聲"</string>
    <string name="notification_ringtone_title" msgid="6924501621312095512">"預設通知音效"</string>
    <string name="notification_unknown_sound_title" msgid="1319708450698738980">"應用程式提供的音效"</string>
    <string name="notification_sound_default" msgid="8630353701915294299">"預設通知音效"</string>
    <string name="alarm_ringtone_title" msgid="6680761007731764726">"預設鬧鐘音效"</string>
    <string name="vibrate_when_ringing_title" msgid="3436203665622843196">"來電時震動"</string>
    <string name="vibrate_when_ringing_option_never_vibrate" msgid="6518980907289156517">"永不震動"</string>
    <string name="vibrate_when_ringing_option_always_vibrate" msgid="968652667232075466">"保持震動"</string>
    <string name="vibrate_when_ringing_option_ramping_ringer" msgid="2798848945803840348">"先震動，然後逐漸發出鈴聲"</string>
    <string name="other_sound_settings" msgid="5468360269346162072">"其他音效"</string>
    <string name="dial_pad_tones_title" msgid="3536945335367914892">"撥號鍵盤音效"</string>
    <string name="screen_locking_sounds_title" msgid="5695030983872787321">"螢幕鎖定音效"</string>
    <string name="charging_sounds_title" msgid="5261683808537783668">"充電音效及震動"</string>
    <string name="docking_sounds_title" msgid="5341616179210436159">"座架插入音效"</string>
    <string name="touch_sounds_title" msgid="2200734041857425078">"觸控音效"</string>
    <string name="vibrate_on_touch_title" msgid="9105544449810547716">"觸控震動"</string>
    <string name="vibrate_on_touch_summary" msgid="664831333409399440">"輕按、鍵盤等操作的觸感反應"</string>
    <string name="dock_audio_media_title" msgid="6474579339356398330">"插座喇叭播放音效"</string>
    <string name="dock_audio_media_disabled" msgid="8499927008999532341">"所有音效"</string>
    <string name="dock_audio_media_enabled" msgid="4039126523653131281">"只限媒體音效"</string>
    <string name="emergency_tone_silent" msgid="5048069815418450902">"靜音"</string>
    <string name="emergency_tone_alert" msgid="1977698889522966589">"音效"</string>
    <string name="emergency_tone_vibrate" msgid="6282296789406984698">"震動"</string>
    <string name="boot_sounds_title" msgid="5033062848948884111">"開機聲音"</string>
    <string name="live_caption_title" msgid="8617086825712756983">"即時字幕"</string>
    <string name="live_caption_summary" msgid="2898451867595161809">"自動為媒體加入字幕"</string>
    <string name="zen_mode_settings_summary_off" msgid="3604559081434571933">"無"</string>
    <plurals name="zen_mode_settings_summary_on" formatted="false" msgid="1460413335725340350">
      <item quantity="other">已設定 <xliff:g id="ON_COUNT">%d</xliff:g> 個時間表</item>
      <item quantity="one">已設定 1 個時間表</item>
    </plurals>
    <string name="zen_mode_settings_title" msgid="682676757791334259">"請勿騷擾"</string>
    <string name="zen_mode_settings_summary" msgid="6040862775514495191">"只接收重要聯絡人和應用程式的通知"</string>
    <string name="zen_mode_slice_subtitle" msgid="6849372107272604160">"減少干擾"</string>
    <string name="zen_mode_settings_turn_on_dialog_title" msgid="7500702838426404527">"開啟「請勿騷擾」模式"</string>
    <string name="zen_mode_behavior_alarms_only" msgid="2956938533859578315">"鬧鐘和媒體音效可中斷"</string>
    <string name="zen_mode_automation_settings_title" msgid="3709324184191870926">"預定時間"</string>
    <string name="zen_mode_delete_automatic_rules" msgid="5020468289267191765">"刪除日程表"</string>
    <string name="zen_mode_schedule_delete" msgid="5383420576833765114">"刪除"</string>
    <string name="zen_mode_rule_name_edit" msgid="1053237022416700481">"編輯"</string>
    <string name="zen_mode_automation_settings_page_title" msgid="6217433860514433311">"預定時間"</string>
    <string name="zen_mode_automatic_rule_settings_page_title" msgid="5264835276518295033">"預定時間"</string>
    <string name="zen_mode_schedule_category_title" msgid="1381879916197350988">"預定時間"</string>
    <string name="zen_mode_automation_suggestion_title" msgid="7776129050500707960">"在特定時間將手機設為靜音"</string>
    <string name="zen_mode_automation_suggestion_summary" msgid="1946750790084170826">"設定「請勿騷擾」規則"</string>
    <string name="zen_mode_schedule_title" msgid="7064866561892906613">"預定時間"</string>
    <string name="zen_mode_use_automatic_rule" msgid="733850322530002484">"使用日程表"</string>
    <string name="zen_mode_summary_combination" msgid="5944689309915947828">"<xliff:g id="MODE">%1$s</xliff:g>：<xliff:g id="EXIT_CONDITION">%2$s</xliff:g>"</string>
    <string name="zen_mode_settings_category" msgid="3794956668816783447">"允許發出音效的干擾"</string>
    <string name="zen_mode_visual_interruptions_settings_title" msgid="7806181124566937214">"封鎖視覺干擾"</string>
    <string name="zen_mode_visual_signals_settings_subtitle" msgid="7433077540895876672">"允許視覺訊號"</string>
    <string name="zen_mode_restrict_notifications_title" msgid="4169952466106040297">"顯示隱藏通知選項"</string>
    <string name="zen_mode_restrict_notifications_category" msgid="5870944770935394566">"開啟「請勿騷擾」模式時"</string>
    <string name="zen_mode_restrict_notifications_mute" msgid="6692072837485018287">"無音效通知"</string>
    <string name="zen_mode_restrict_notifications_mute_summary" msgid="966597459849580949">"您會在螢幕上看到通知"</string>
    <string name="zen_mode_restrict_notifications_mute_footer" msgid="2152115038156049608">"手機收到通知時不會發出音效或震動。"</string>
    <string name="zen_mode_restrict_notifications_hide" msgid="5997930361607752541">"無顯示或音效通知"</string>
    <string name="zen_mode_restrict_notifications_hide_summary" msgid="6005445725686969583">"您不會看到或聽到通知"</string>
    <string name="zen_mode_restrict_notifications_hide_footer" msgid="4314772315731485747">"您的手機不會顯示新通知或現有通知，亦不會為此震動或發出音效。請記住，有關手機活動和狀態的重要通知仍會顯示。\n\n關閉「請勿騷擾」後，您可以從螢幕頂部向下滑動以查看錯過的通知。"</string>
    <string name="zen_mode_restrict_notifications_custom" msgid="5469078057954463796">"自訂"</string>
    <string name="zen_mode_restrict_notifications_enable_custom" msgid="4303255634151330401">"啟用自訂設定"</string>
    <string name="zen_mode_restrict_notifications_disable_custom" msgid="5062332754972217218">"移除自訂設定"</string>
    <string name="zen_mode_restrict_notifications_summary_muted" msgid="4750213316794189968">"無音效通知"</string>
    <string name="zen_mode_restrict_notifications_summary_custom" msgid="3918461289557316364">"隱藏部分通知"</string>
    <string name="zen_mode_restrict_notifications_summary_hidden" msgid="636494600775773296">"無顯示或音效通知"</string>
    <string name="zen_mode_what_to_block_title" msgid="5692710098205334164">"自訂限制"</string>
    <string name="zen_mode_block_effects_screen_on" msgid="8780668375194500987">"螢幕開啟時"</string>
    <string name="zen_mode_block_effects_screen_off" msgid="2291988790355612826">"螢幕關閉時"</string>
    <string name="zen_mode_block_effect_sound" msgid="7929909410442858327">"關閉音效和震動"</string>
    <string name="zen_mode_block_effect_intent" msgid="7621578645742903531">"不要開啟螢幕"</string>
    <string name="zen_mode_block_effect_light" msgid="1997222991427784993">"不要閃燈"</string>
    <string name="zen_mode_block_effect_peek" msgid="2525844009475266022">"不要在畫面上彈出通知"</string>
    <string name="zen_mode_block_effect_status" msgid="5765965061064691918">"隱藏螢幕頂部的狀態列圖示"</string>
    <string name="zen_mode_block_effect_badge" msgid="332151258515152429">"隱藏應用程式圖示上的通知圓點"</string>
    <string name="zen_mode_block_effect_ambient" msgid="1247740599476031543">"不要在收到通知時喚醒裝置"</string>
    <string name="zen_mode_block_effect_list" msgid="7549367848660137118">"從下拉式面板中隱藏"</string>
    <string name="zen_mode_block_effect_summary_none" msgid="6688519142395714659">"永不"</string>
    <string name="zen_mode_block_effect_summary_screen_off" msgid="6989818116297061488">"螢幕關閉時"</string>
    <string name="zen_mode_block_effect_summary_screen_on" msgid="4876016548834916087">"螢幕開啟時"</string>
    <string name="zen_mode_block_effect_summary_sound" msgid="1559968890497946901">"音效和震動"</string>
    <string name="zen_mode_block_effect_summary_some" msgid="2730383453754229650">"通知的音效、震動和個別視像訊號"</string>
    <string name="zen_mode_block_effect_summary_all" msgid="3131918059492425222">"通知的音效、震動和視像訊號"</string>
    <string name="zen_mode_blocked_effects_footer" msgid="1115914818435434668">"基本手機活動及狀態所需的通知一律不會隱藏。"</string>
    <string name="zen_mode_no_exceptions" msgid="1580136061336585873">"無"</string>
    <string name="zen_mode_other_options" msgid="3399967231522580421">"其他選項"</string>
    <string name="zen_mode_add" msgid="8789024026733232566">"新增"</string>
    <string name="zen_mode_enable_dialog_turn_on" msgid="1971034397501675078">"開啟"</string>
    <string name="zen_mode_button_turn_on" msgid="6583862599681052347">"立即開啟"</string>
    <string name="zen_mode_button_turn_off" msgid="2060862413234857296">"立即關閉"</string>
    <string name="zen_mode_settings_dnd_manual_end_time" msgid="8251503918238985549">"「請勿騷擾」功能結束時間：<xliff:g id="FORMATTED_TIME">%s</xliff:g>"</string>
    <string name="zen_mode_settings_dnd_manual_indefinite" msgid="1436568478062106132">"「請勿騷擾」功能會保持開啟，直至您關閉為止"</string>
    <string name="zen_mode_settings_dnd_automatic_rule" msgid="1958092329238152236">"時段 (<xliff:g id="RULE_NAME">%s</xliff:g>) 已自動開啟「請勿騷擾」功能"</string>
    <string name="zen_mode_settings_dnd_automatic_rule_app" msgid="3401685760954156067">"應用程式 (<xliff:g id="APP_NAME">%s</xliff:g>) 已自動開啟「請勿騷擾」功能"</string>
    <string name="zen_mode_settings_dnd_custom_settings_footer" msgid="6566115866660865385">"使用自訂設定，為<xliff:g id="RULE_NAMES">%s</xliff:g>開啟「請勿騷擾」。"</string>
    <string name="zen_mode_settings_dnd_custom_settings_footer_link" msgid="2310353944697868606"><annotation id="link">" 查看自訂設定"</annotation></string>
    <string name="zen_interruption_level_priority" msgid="4854123502362861192">"只限優先"</string>
    <string name="zen_mode_and_condition" msgid="8580896862841920031">"<xliff:g id="ZEN_MODE">%1$s</xliff:g>。<xliff:g id="EXIT_CONDITION">%2$s</xliff:g>"</string>
    <string name="zen_mode_sound_summary_on_with_info" msgid="4803606180235742003">"開啟/<xliff:g id="ID_1">%1$s</xliff:g>"</string>
    <string name="zen_mode_sound_summary_off_with_info" msgid="2032265904095185048">"關閉/<xliff:g id="ID_1">%1$s</xliff:g>"</string>
    <string name="zen_mode_sound_summary_off" msgid="2102424480808968673">"關閉"</string>
    <string name="zen_mode_sound_summary_on" msgid="9077659040104989899">"開啟"</string>
    <string name="zen_mode_duration_summary_always_prompt" msgid="7658172853423383037">"每次都詢問"</string>
    <string name="zen_mode_duration_summary_forever" msgid="5551992961329998606">"直至您關閉為止"</string>
    <plurals name="zen_mode_duration_summary_time_hours" formatted="false" msgid="3601160794696489864">
      <item quantity="other"><xliff:g id="NUM_HOURS">%d</xliff:g> 小時</item>
      <item quantity="one">1 小時</item>
    </plurals>
    <string name="zen_mode_duration_summary_time_minutes" msgid="3187122993179039992">"<xliff:g id="NUM_MINUTES">%d</xliff:g> 分鐘"</string>
    <plurals name="zen_mode_sound_summary_summary_off_info" formatted="false" msgid="3812633366476034740">
      <item quantity="other">系統已自動啟用 <xliff:g id="ON_COUNT">%d</xliff:g> 個日程表</item>
      <item quantity="one">系統已自動啟用 1 個日程表</item>
    </plurals>
    <string name="zen_category_behavior" msgid="3214056473947178507">"可中斷「請勿騷擾」的功能"</string>
    <string name="zen_category_people" msgid="8252926021894933047">"人物"</string>
    <string name="zen_category_apps" msgid="1167374545618451925">"應用程式"</string>
    <string name="zen_category_exceptions" msgid="1316097981052752811">"鬧鐘和其他干擾"</string>
    <string name="zen_category_schedule" msgid="2003707171924226212">"時間表"</string>
    <string name="zen_category_duration" msgid="9087097798798014653">"設定「快速設定」持續時間"</string>
    <string name="zen_sound_footer" msgid="4090291351903631977">"開啟「請勿騷擾」模式時，除了您在上方允許的項目外，所有音效和震動會設為靜音。"</string>
    <string name="zen_custom_settings_dialog_title" msgid="4613603772432720380">"自訂設定"</string>
    <string name="zen_custom_settings_dialog_review_schedule" msgid="4674671820584759928">"查看時段"</string>
    <string name="zen_custom_settings_dialog_ok" msgid="8842373418878278246">"知道了"</string>
    <string name="zen_custom_settings_notifications_header" msgid="7635280645171095398">"通知"</string>
    <string name="zen_custom_settings_duration_header" msgid="5065987827522064943">"持續時間"</string>
    <string name="zen_msg_event_reminder_title" msgid="5362025129007417554">"訊息、活動和提醒"</string>
    <string name="zen_msg_event_reminder_footer" msgid="2700459146293750387">"開啟「請勿騷擾」模式時，除了您在上方允許的項目外，所有訊息、提醒和活動均會設為靜音。您可以調整訊息設定，讓好友、家人或其他聯絡人可以聯絡您。"</string>
    <string name="zen_onboarding_ok" msgid="8764248406533833392">"完成"</string>
    <string name="zen_onboarding_settings" msgid="2815839576245114342">"設定"</string>
    <string name="zen_onboarding_new_setting_title" msgid="8813308612916316657">"無顯示或音效通知"</string>
    <string name="zen_onboarding_current_setting_title" msgid="5024603685220407195">"無音效通知"</string>
    <string name="zen_onboarding_new_setting_summary" msgid="7695808354942143707">"您不會看到或聽到通知，但允許顯示已加星號的聯絡人和重複來電者的來電。"</string>
    <string name="zen_onboarding_current_setting_summary" msgid="8864567406905990095">"(目前設定)"</string>
    <string name="zen_onboarding_dnd_visual_disturbances_header" msgid="8639698336231314609">"要變更「請勿騷擾」通知設定嗎？"</string>
    <string name="sound_work_settings" msgid="752627453846309092">"工作設定檔聲音"</string>
    <string name="work_use_personal_sounds_title" msgid="7729428677919173609">"使用個人設定檔聲音"</string>
    <string name="work_use_personal_sounds_summary" msgid="4482832555278975008">"在工作和個人設定檔中使用相同音效"</string>
    <string name="work_ringtone_title" msgid="4810802758746102589">"工作手機鈴聲"</string>
    <string name="work_notification_ringtone_title" msgid="2955312017013255515">"預設工作通知音效"</string>
    <string name="work_alarm_ringtone_title" msgid="3369293796769537392">"預設工作鬧鐘音效"</string>
    <string name="work_sound_same_as_personal" msgid="1836913235401642334">"與個人設定檔相同"</string>
    <string name="work_sync_dialog_title" msgid="2359563902332046231">"要取代音效嗎？"</string>
    <string name="work_sync_dialog_yes" msgid="9161415252411868574">"取代"</string>
    <string name="work_sync_dialog_message" msgid="1328692374812258546">"系統將會在您的工作設定檔中使用個人設定檔音效"</string>
    <string name="ringtones_install_custom_sound_title" msgid="3885712267015760638">"要新增自訂音效嗎？"</string>
    <string name="ringtones_install_custom_sound_content" msgid="5844996763705884979">"此檔案將會複製至「<xliff:g id="FOLDER_NAME">%s</xliff:g>」資料夾"</string>
    <string name="ringtones_category_preference_title" msgid="26680768777533727">"鈴聲"</string>
    <string name="other_sound_category_preference_title" msgid="8182757473602586634">"其他音效和震動"</string>
    <string name="configure_notification_settings" msgid="1492820231694314376">"通知"</string>
    <string name="recent_notifications" msgid="1105631022180160436">"最近傳送通知的應用程式"</string>
    <string name="recent_notifications_see_all_title" msgid="3087299996651692987">"查看過去 7 天的所有應用程式"</string>
    <string name="advanced_section_header" msgid="6003255455888626056">"進階"</string>
    <string name="profile_section_header" msgid="4970209372372610799">"工作通知"</string>
    <string name="smart_notifications_title" msgid="8995288376897952015">"自動調節通知"</string>
    <string name="asst_capability_prioritizer_title" msgid="1181272430009156556">"自動調節通知優先次序"</string>
    <string name="asst_capability_prioritizer_summary" msgid="954988212366568737">"自動將優先度較低的通知設為低重要性"</string>
    <string name="asst_capability_ranking_title" msgid="312998580233257581">"自動調整通知排序"</string>
    <string name="asst_capability_ranking_summary" msgid="2293524677144599450">"自動按相關性為通知排序"</string>
    <string name="asst_capabilities_actions_replies_title" msgid="4392470465646394289">"建議操作和回覆"</string>
    <string name="asst_capabilities_actions_replies_summary" msgid="416234323365645871">"自動顯示建議操作和回覆"</string>
    <string name="notification_history_summary" msgid="5434741516307706892">"顯示近期和已延後的通知"</string>
    <string name="notification_history" msgid="8663811361243456201">"通知記錄"</string>
    <string name="notification_history_toggle" msgid="9093762294928569030">"使用通知記錄"</string>
    <string name="notification_history_off_title_extended" msgid="853807652537281601">"通知記錄已關閉"</string>
    <string name="notification_history_off_summary" msgid="671359587084797617">"開啟通知記錄便可查看近期和已延後的通知"</string>
    <!-- no translation found for history_toggled_on_title (4518001110492652830) -->
    <skip />
    <!-- no translation found for history_toggled_on_summary (9034278971358282728) -->
    <skip />
    <string name="notification_history_view_settings" msgid="5269317798670449002">"查看通知設定"</string>
    <string name="notification_history_open_notification" msgid="2655071846911258371">"開啟通知"</string>
    <string name="snooze_options_title" msgid="2109795569568344617">"允許通知延後"</string>
    <string name="hide_silent_icons_title" msgid="5951392023601167577">"隱藏低重要性通知圖示"</string>
    <string name="hide_silent_icons_summary" msgid="623763437631637232">"低重要性的通知圖示不會顯示在狀態列"</string>
    <string name="notification_badging_title" msgid="5469616894819568917">"應用程式圖示上的通知圓點"</string>
    <string name="notification_people_strip_title" msgid="1185857822541001139">"顯示最近的對話列"</string>
    <string name="notification_bubbles_title" msgid="5681506665322329301">"小視窗"</string>
    <string name="notification_bubbles_developer_setting_summary" msgid="3675697756601760093">"部分通知可在螢幕上以小視窗形式顯示"</string>
    <string name="bubbles_feature_education" msgid="4088275802688887634">"部分通知和其他內容可在螢幕中以小視窗形式顯示。輕按小視窗即可開啟。如要關閉小視窗，只需將之拖至螢幕下方。"</string>
    <string name="bubbles_app_toggle_title" msgid="5319021259954576150">"小視窗"</string>
    <string name="bubbles_conversation_toggle_summary" msgid="7518341992582158610">"螢幕上會顯示新訊息"</string>
    <string name="bubbles_app_toggle_summary" msgid="1574515698567947948">"允許「<xliff:g id="APP_NAME">%1$s</xliff:g>」以小視窗形式顯示部分通知"</string>
    <string name="bubbles_feature_disabled_dialog_title" msgid="1794193899792284007">"要開啟裝置的小視窗功能嗎？"</string>
    <string name="bubbles_feature_disabled_dialog_text" msgid="5275666953364031055">"如開啟此應用程式的小視窗功能，裝置的小視窗功能也會開啟。\n\n此操作會影響其他允許以小視窗顯示的應用程式或對話。"</string>
    <string name="bubbles_feature_disabled_button_approve" msgid="2042628067101419871">"開啟"</string>
    <string name="bubbles_feature_disabled_button_cancel" msgid="8963409459448350600">"取消"</string>
    <string name="notifications_bubble_setting_on_summary" msgid="4641572377430901196">"開啟 / 對話可以浮動圖示顯示"</string>
    <string name="notifications_bubble_setting_title" msgid="8287649393774855268">"允許應用程式顯示小視窗"</string>
    <string name="notifications_bubble_setting_description" msgid="7336770088735025981">"部分對話會在其他應用程式上以浮動圖示顯示"</string>
    <string name="bubble_app_setting_all" msgid="312524752846978277">"所有對話均可以小視窗顯示"</string>
    <string name="bubble_app_setting_selected" msgid="4324386074198040675">"所選對話可以小視窗顯示"</string>
    <string name="bubble_app_setting_none" msgid="8643594711863996418">"全部均不可以小視窗顯示"</string>
    <string name="bubble_app_setting_selected_conversation_title" msgid="3060958976857529933">"對話"</string>
    <string name="bubble_app_setting_excluded_conversation_title" msgid="324818960338773945">"所有對話均可以小視窗顯示，以下除外："</string>
    <string name="swipe_direction_title" msgid="4260320464727178413">"滑動操作"</string>
    <string name="swipe_direction_ltr" msgid="5137180130142633085">"向右滑動關閉選單，向左滑動顯示選單"</string>
    <string name="swipe_direction_rtl" msgid="1707391213940663992">"向左滑動關閉選單，向右滑動顯示選單"</string>
    <string name="gentle_notifications_title" msgid="2793492905132530991">"低重要性通知"</string>
    <string name="gentle_notifications_also_display" msgid="8617545395880297691">"同時顯示於："</string>
    <string name="gentle_notifications_display_status" msgid="7410244447768694856">"狀態列"</string>
    <string name="gentle_notifications_display_lock" msgid="1914245082527924144">"上鎖畫面"</string>
    <string name="gentle_notifications_education" msgid="5957509621826384362">"低重要性通知一律靜音並在下拉式面板中顯示"</string>
    <string name="gentle_notifications_display_summary_shade" msgid="7616926954719310445">"只在下拉式面板中顯示"</string>
    <string name="gentle_notifications_display_summary_shade_lock" msgid="3936088046873705625">"在下拉式面板和上鎖畫面中顯示"</string>
    <string name="gentle_notifications_display_summary_shade_status" msgid="3363137853729359907">"在下拉式面板和狀態列中顯示"</string>
    <string name="gentle_notifications_display_summary_shade_status_lock" msgid="2068738866725616212">"在下拉式面板、狀態列和上鎖畫面中顯示"</string>
    <string name="silent_notifications_status_bar" msgid="6113307620588767516">"隱藏狀態列的靜音通知"</string>
    <string name="notification_pulse_title" msgid="8013178454646671529">"閃燈"</string>
    <string name="lock_screen_notifications_title" msgid="3063951257121435570">"上鎖畫面上的通知"</string>
    <string name="lockscreen_bypass_title" msgid="6519964196744088573">"略過上鎖畫面"</string>
    <string name="lockscreen_bypass_summary" msgid="6688592486830491144">"完成「臉孔解鎖」後，直接前往上次使用的畫面"</string>
    <string name="keywords_lockscreen_bypass" msgid="41035425468915498">"上鎖畫面, 鎖定螢幕, 略過, 繞過"</string>
    <string name="locked_work_profile_notification_title" msgid="279367321791301499">"當工作設定檔被鎖定時"</string>
    <string name="lock_screen_notifs_title" msgid="4936392753621150992">"上鎖畫面上的通知"</string>
    <string name="lock_screen_notifs_show_all" msgid="4558869576369331619">"顯示提醒和靜音通知"</string>
    <string name="lock_screen_notifs_show_alerting" msgid="6209541068503094236">"只顯示提醒通知"</string>
    <string name="lock_screen_notifs_show_none" msgid="1324270762051331273">"不要顯示通知"</string>
    <string name="lock_screen_notifs_redact" msgid="9024158855454642296">"敏感通知"</string>
    <string name="lock_screen_notifs_redact_summary" msgid="1395483766035470612">"在螢幕鎖定時顯示敏感內容"</string>
    <string name="lock_screen_notifs_redact_work" msgid="3833920196569208430">"敏感工作設定檔通知"</string>
    <string name="lock_screen_notifs_redact_work_summary" msgid="3238238380405430156">"在螢幕鎖定時顯示敏感工作設定檔內容"</string>
    <string name="lock_screen_notifications_summary_show" msgid="6540443483088311328">"顯示所有通知內容"</string>
    <string name="lock_screen_notifications_summary_hide" msgid="7837303171531166789">"僅在解鎖時顯示敏感內容"</string>
    <string name="lock_screen_notifications_summary_disable" msgid="3388290397947365744">"完全不顯示通知"</string>
    <string name="lock_screen_notifications_interstitial_message" msgid="4688399629301178487">"您希望如何顯示上鎖畫面？"</string>
    <string name="lock_screen_notifications_interstitial_title" msgid="1360388192096354315">"上鎖畫面"</string>
    <string name="lock_screen_notifications_summary_show_profile" msgid="8373401288962523946">"顯示所有工作通知內容"</string>
    <string name="lock_screen_notifications_summary_hide_profile" msgid="2183455323048921579">"隱藏敏感的工作內容"</string>
    <string name="lock_screen_notifications_interstitial_message_profile" msgid="1456262034599029028">"裝置鎖定時，應如何顯示個人檔案通知？"</string>
    <string name="lock_screen_notifications_interstitial_title_profile" msgid="6950124772255324448">"個人檔案通知"</string>
    <string name="notifications_title" msgid="4221655533193721131">"通知"</string>
    <string name="app_notifications_title" msgid="248374669037385148">"應用程式通知"</string>
    <string name="notification_channel_title" msgid="8859880871692797611">"通知類別"</string>
    <string name="notification_group_title" msgid="7525666535695631538">"通知類別群組"</string>
    <string name="notification_importance_title" msgid="1545158655988342703">"行為"</string>
    <string name="notification_importance_unspecified" msgid="1543165530748339700">"允許發出音效"</string>
    <string name="notification_importance_blocked" msgid="4933285639639899394">"永不顯示通知"</string>
    <string name="conversations_category_title" msgid="5586541340846847798">"對話"</string>
    <string name="conversation_category_title" msgid="6777135786004214149">"對話"</string>
    <string name="demote_conversation_title" msgid="6355383023376508485">"並非對話"</string>
    <string name="demote_conversation_summary" msgid="4319929331165604112">"從對話部分中移除"</string>
    <string name="promote_conversation_title" msgid="4731148769888238722">"這是對話"</string>
    <string name="promote_conversation_summary" msgid="3890724115743515035">"新增至對話部分"</string>
    <string name="manage_conversations" msgid="4440289604887824337">"管理對話"</string>
    <string name="important_conversations" msgid="1233893707189659401">"優先對話"</string>
    <string name="other_conversations" msgid="7218658664423361043">"其他對話"</string>
    <string name="important_bubble" msgid="3820813960404079472">"以小視窗顯示重要對話"</string>
    <string name="important_conversation_behavior_summary" msgid="3813751382595404403">"在下拉式面板頂部顯示重要對話。您亦可設定為以小視窗顯示，並中斷「請勿騷擾」。"</string>
    <string name="notification_importance_min" msgid="4609688642942787774">"無聲顯示並將重要性級別最小化"</string>
    <string name="notification_importance_low" msgid="7562535765919565273">"顯示通知但不發出音效"</string>
    <string name="notification_importance_default" msgid="7483906490369073043">"發出音效"</string>
    <string name="notification_importance_high" msgid="8453789143477210550">"發出音效並在螢幕上彈出通知"</string>
    <string name="notification_importance_high_silent" msgid="8977232884004607985">"在螢幕上彈出"</string>
    <string name="notification_importance_min_title" msgid="7676541266705442501">"最小化"</string>
    <string name="notification_importance_low_title" msgid="658158049378796947">"中"</string>
    <string name="notification_importance_default_title" msgid="8875198696330289686">"高"</string>
    <string name="notification_importance_high_title" msgid="394129291760607808">"在螢幕上彈出"</string>
    <string name="notification_block_title" msgid="7392909527700971673">"封鎖"</string>
    <string name="notification_silence_title" msgid="4085829874452944989">"靜音"</string>
    <string name="notification_alert_title" msgid="5605374030042727533">"發出提醒"</string>
    <string name="allow_interruption" msgid="5237201780159482716">"允許打擾"</string>
    <string name="allow_interruption_summary" msgid="9044131663518112543">"允許應用程式發出音效、震動以及/或在螢幕上彈出通知"</string>
    <string name="notification_priority_title" msgid="5554834239080425229">"優先次序"</string>
    <string name="notification_channel_summary_priority" msgid="6688477880223319982">"在對話部分的頂部以小視窗顯示。"</string>
    <string name="notification_channel_summary_min" msgid="8823399508450176842">"在下拉式面板中，將通知收合為一行"</string>
    <string name="notification_channel_summary_low" msgid="4842529455460294865">"助您保持專注，不會發出聲音或震動"</string>
    <string name="notification_channel_summary_default" msgid="2919219975379032181">"發出聲音或震動來吸引您的注意"</string>
    <string name="notification_channel_summary_high" msgid="3411637309360617621">"裝置處於解鎖狀態時，系統會在螢幕頂部以橫額形式顯示通知"</string>
    <string name="notification_channel_summary_low_status" msgid="7866565328564018007">"顯示不重要的通知。一律靜音。"</string>
    <string name="notification_channel_summary_low_lock" msgid="4009247523075328235">"顯示不重要的通知。一律靜音。"</string>
    <string name="notification_channel_summary_low_status_lock" msgid="3668028634045057230">"顯示不重要的通知。一律靜音。"</string>
    <string name="notification_switch_label" msgid="6022236996552304892">"「<xliff:g id="APP_NAME">%1$s</xliff:g>」的所有通知"</string>
    <string name="default_notification_assistant" msgid="243718059890346442">"自動調節通知"</string>
    <plurals name="notifications_sent_daily" formatted="false" msgid="1479283620504341566">
      <item quantity="other">~每天 <xliff:g id="NUMBER_1">%d</xliff:g> 個通知</item>
      <item quantity="one">~每天 <xliff:g id="NUMBER_0">%d</xliff:g> 個通知</item>
    </plurals>
    <plurals name="notifications_sent_weekly" formatted="false" msgid="4913443431857170519">
      <item quantity="other">~每星期 <xliff:g id="NUMBER_1">%d</xliff:g> 個通知</item>
      <item quantity="one">~每星期 <xliff:g id="NUMBER_0">%d</xliff:g> 個通知</item>
    </plurals>
    <string name="notifications_sent_never" msgid="9081278709126812062">"永不"</string>
    <string name="manage_notification_access_title" msgid="4714320299084782521">"通知權限"</string>
    <string name="work_profile_notification_access_blocked_summary" msgid="8643809206612366067">"管理員已禁止存取工作設定檔通知"</string>
    <string name="manage_notification_access_summary_zero" msgid="7528633634628627431">"應用程式無法讀取通知"</string>
    <plurals name="manage_notification_access_summary_nonzero" formatted="false" msgid="3703008881487586312">
      <item quantity="other">%d 個應用程式可讀取通知</item>
      <item quantity="one">%d 個應用程式可讀取通知</item>
    </plurals>
    <string name="notification_assistant_title" msgid="6983941403582134437">"自動調節通知"</string>
    <string name="no_notification_assistant" msgid="2533323397091834096">"無"</string>
    <string name="no_notification_listeners" msgid="2839354157349636000">"沒有已安裝的應用程式要求通知存取權。"</string>
    <string name="notification_access_detail_switch" msgid="46386786409608330">"允許存取通知"</string>
    <string name="notification_assistant_security_warning_title" msgid="2972346436050925276">"要允許<xliff:g id="SERVICE">%1$s</xliff:g>存取通知嗎？"</string>
    <string name="notification_assistant_security_warning_summary" msgid="7362924206925040510">"「<xliff:g id="NOTIFICATION_ASSISTANT_NAME">%1$s</xliff:g>」將可讀取所有通知 (包括聯絡人姓名和您收到的訊息內容等個人資料)，以及關閉通知或針對通知中的按鈕採取行動，包括接聽來電。\n\n此外，該應用程式還能開啟或關閉「請勿騷擾」模式及變更相關設定。"</string>
    <string name="notification_listener_security_warning_title" msgid="5791700876622858363">"授權 <xliff:g id="SERVICE">%1$s</xliff:g> 存取通知 ？"</string>
    <string name="notification_listener_security_warning_summary" msgid="1658213659262173405">"「<xliff:g id="NOTIFICATION_LISTENER_NAME">%1$s</xliff:g>」將可讀取所有通知 (包括聯絡人姓名和您收到的訊息內容等個人資料)，以及關閉通知或針對通知中的按鈕採取行動，包括接聽來電。\n\n此外，該應用程式還能開啟或關閉「請勿騷擾」模式及變更相關設定。"</string>
    <string name="notification_listener_disable_warning_summary" msgid="8373396293802088961">"如果您關閉「<xliff:g id="NOTIFICATION_LISTENER_NAME">%1$s</xliff:g>」的通知存取權，「請勿騷擾」的存取權亦可能會關閉。"</string>
    <string name="notification_listener_disable_warning_confirm" msgid="841492108402184976">"關閉"</string>
    <string name="notification_listener_disable_warning_cancel" msgid="8802784105045594324">"取消"</string>
    <string name="vr_listeners_title" msgid="4960357292472540964">"VR 助手服務"</string>
    <string name="no_vr_listeners" msgid="8442646085375949755">"沒有已安裝的應用程式要求提供 VR 助手服務。"</string>
    <string name="vr_listener_security_warning_title" msgid="7026351795627615177">"允許 VR 服務存取 <xliff:g id="SERVICE">%1$s</xliff:g> 嗎？"</string>
    <string name="vr_listener_security_warning_summary" msgid="1888843557687017791">"在虛擬實境模式下使用應用程式時，方可使用「<xliff:g id="VR_LISTENER_NAME">%1$s</xliff:g>」。"</string>
    <string name="display_vr_pref_title" msgid="4850474436291113569">"裝置在 VR 模式時"</string>
    <string name="display_vr_pref_low_persistence" msgid="7039841277157739871">"減少模糊 (建議)"</string>
    <string name="display_vr_pref_off" msgid="4008841566387432721">"減少閃爍"</string>
    <string name="picture_in_picture_title" msgid="9001594281840542493">"畫中畫"</string>
    <string name="picture_in_picture_empty_text" msgid="9123600661268731579">"沒有已安裝的應用程式支援畫中畫"</string>
    <string name="picture_in_picture_keywords" msgid="3605379820551656253">"pip 畫中畫"</string>
    <string name="picture_in_picture_app_detail_title" msgid="4442235098255164650">"畫中畫"</string>
    <string name="picture_in_picture_app_detail_switch" msgid="8544190716075624017">"允許畫中畫"</string>
    <string name="picture_in_picture_app_detail_summary" msgid="2503211101305358849">"當您離開正運作中的應用程式時，允許該應用程式建立畫中畫視窗 (例如方便您繼續觀看影片)。該視窗會顯示在您目前使用的其他應用程式上層。"</string>
    <string name="interact_across_profiles_title" msgid="7285906999927669971">"已連結的工作和個人應用程式"</string>
    <string name="interact_across_profiles_summary_allowed" msgid="1365881452153799092">"已連結"</string>
    <string name="interact_across_profiles_summary_not_allowed" msgid="5802674212788171790">"未連結"</string>
    <string name="interact_across_profiles_empty_text" msgid="419061031064397168">"沒有已連結的應用程式"</string>
    <string name="interact_across_profiles_keywords" msgid="5996472773111665049">"跨設定檔, 已連結的應用程式, 應用程式, 工作和個人"</string>
    <string name="interact_across_profiles_app_detail_title" msgid="7776184211173575648">"已連結的工作和個人應用程式"</string>
    <string name="interact_across_profiles_switch_enabled" msgid="7294719120282287495">"已連結"</string>
    <string name="interact_across_profiles_switch_disabled" msgid="4312196170211463988">"連結這些應用程式"</string>
    <string name="interact_across_profiles_summary_1" msgid="6093976896137600231">"已連結的應用程式會共用權限，並且可存取對方的資料。"</string>
    <string name="interact_across_profiles_summary_2" msgid="3519987216379855865">"僅連結您信任其不會公開您個人資料的應用程式。工作應用程式可能會向 IT 管理員提供您的資料。"</string>
    <string name="interact_across_profiles_consent_dialog_title" msgid="8530621211216508681">"是否信任「<xliff:g id="NAME">%1$s</xliff:g>」工作應用程式使用您的個人資料？"</string>
    <string name="interact_across_profiles_consent_dialog_summary" msgid="1683419794750100336">"「<xliff:g id="NAME">%1$s</xliff:g>」可能會向 IT 管理員提供您的個人資料。"</string>
    <string name="interact_across_profiles_consent_dialog_app_data_title" msgid="8436318876213958940">"應用程式資料"</string>
    <string name="interact_across_profiles_consent_dialog_app_data_summary" msgid="6057019384328088311">"此應用程式可存取「<xliff:g id="NAME">%1$s</xliff:g>」個人應用程式中的資料。"</string>
    <string name="interact_across_profiles_consent_dialog_permissions_title" msgid="2316852600280487055">"權限"</string>
    <string name="interact_across_profiles_consent_dialog_permissions_summary" msgid="995051542847604039">"此應用程式可使用「<xliff:g id="NAME">%1$s</xliff:g>」個人應用程式的權限，例如存取位置、儲存空間或聯絡人。"</string>
    <string name="interact_across_profiles_number_of_connected_apps_none" msgid="8573289199942092964">"沒有已連結的應用程式"</string>
    <plurals name="interact_across_profiles_number_of_connected_apps" formatted="false" msgid="6991750455661974772">
      <item quantity="other">已連結 <xliff:g id="COUNT_1">%d</xliff:g> 個應用程式</item>
      <item quantity="one">已連結 <xliff:g id="COUNT_0">%d</xliff:g> 個應用程式</item>
    </plurals>
    <string name="interact_across_profiles_install_work_app_title" msgid="4901842246952439197">"必須在工作設定檔中下載「<xliff:g id="NAME">%1$s</xliff:g>」才可連結這些應用程式"</string>
    <string name="interact_across_profiles_install_personal_app_title" msgid="5888651450930541550">"必須在個人設定檔中下載「<xliff:g id="NAME">%1$s</xliff:g>」才可連結這些應用程式"</string>
    <string name="interact_across_profiles_install_app_summary" msgid="7715324358034968657">"輕按以下載應用程式"</string>
    <string name="manage_zen_access_title" msgid="1562322900340107269">"「請勿騷擾」權限"</string>
    <string name="zen_access_detail_switch" msgid="4183681772666138993">"允許請勿騷擾權限"</string>
    <string name="zen_access_empty_text" msgid="3779921853282293080">"沒有已安裝的應用程式要求存取「請勿騷擾」。"</string>
    <string name="loading_notification_apps" msgid="1458413761470945269">"正在載入應用程式…"</string>
    <string name="app_notifications_off_desc" msgid="6691342160980435901">"Android 目前按您的要求防止這個應用程式的通知在此裝置上顯示"</string>
    <string name="channel_notifications_off_desc" msgid="6202042207121633488">"Android 目前按您的要求防止這類通知在此裝置上顯示"</string>
    <string name="channel_group_notifications_off_desc" msgid="9096417708500595424">"Android 目前按您的要求防止這類通知在此裝置上顯示"</string>
    <string name="notification_channels" msgid="1502969522886493799">"類別"</string>
    <string name="notification_channels_other" msgid="18159805343647908">"其他"</string>
    <plurals name="notification_group_summary" formatted="false" msgid="483490958130993160">
      <item quantity="other"><xliff:g id="COUNT_1">%d</xliff:g> 個類別</item>
      <item quantity="one"><xliff:g id="COUNT_0">%d</xliff:g> 個類別</item>
    </plurals>
    <string name="no_channels" msgid="4716199078612071915">"此應用程式未發佈任何通知"</string>
    <string name="app_settings_link" msgid="6725453466705333311">"應用程式中的其他設定"</string>
    <string name="app_notification_listing_summary_zero" msgid="2988400013221120744">"已開啟所有應用程式的通知功能"</string>
    <plurals name="app_notification_listing_summary_others" formatted="false" msgid="1506127395400503717">
      <item quantity="other">已停用 <xliff:g id="COUNT_1">%d</xliff:g> 個應用程式的通知功能</item>
      <item quantity="one">已停用 <xliff:g id="COUNT_0">%d</xliff:g> 個應用程式的通知功能</item>
    </plurals>
    <plurals name="deleted_channels" formatted="false" msgid="5963473421547029532">
      <item quantity="other">已刪除 <xliff:g id="COUNT_1">%d</xliff:g> 個類別</item>
      <item quantity="one">已刪除 <xliff:g id="COUNT_0">%d</xliff:g> 個類別</item>
    </plurals>
    <string name="notification_toggle_on" msgid="1624283327379059003">"開啟"</string>
    <string name="notification_toggle_off" msgid="3295373308338024844">"關閉"</string>
    <string name="app_notification_block_title" msgid="3880322745749900296">"全部封鎖"</string>
    <string name="app_notification_block_summary" msgid="1804611676339341551">"永不顯示這些通知"</string>
    <string name="notification_content_block_title" msgid="6689085826061361351">"顯示通知"</string>
    <string name="notification_content_block_summary" msgid="329171999992248925">"永不在通知欄或周邊裝置上顯示通知"</string>
    <string name="notification_badge_title" msgid="6854537463548411313">"允許通知點示"</string>
    <string name="notification_channel_badge_title" msgid="6505542437385640049">"顯示通知圓點"</string>
    <string name="app_notification_override_dnd_title" msgid="3769539356442226691">"蓋過「請勿騷擾」設定"</string>
    <string name="app_notification_override_dnd_summary" msgid="4894641191397562920">"「請勿騷擾」模式開啟時繼續接收這些通知"</string>
    <string name="app_notification_visibility_override_title" msgid="7778628150022065920">"上鎖畫面"</string>
    <string name="app_notification_row_banned" msgid="4513523107019706924">"已封鎖"</string>
    <string name="app_notification_row_priority" msgid="8100777138078316446">"重要"</string>
    <string name="app_notification_row_sensitive" msgid="7374688948587174964">"敏感"</string>
    <string name="app_notifications_dialog_done" msgid="573716608705273004">"完成"</string>
    <string name="app_notification_importance_title" msgid="8293193440040799998">"重要性"</string>
    <string name="notification_show_lights_title" msgid="5564315979007438583">"閃燈"</string>
    <string name="notification_vibrate_title" msgid="1422330728336623351">"震動"</string>
    <string name="notification_channel_sound_title" msgid="9018031231387273476">"音效"</string>
    <string name="notification_conversation_important" msgid="3502749563429704283">"重要"</string>
    <string name="notification_conversation_add_to_home" msgid="8136269431130231389">"新增至主畫面"</string>
    <string name="zen_mode_rule_delete_button" msgid="7642063606919058862">"刪除"</string>
    <string name="zen_mode_rule_rename_button" msgid="4158377587795511144">"重新命名"</string>
    <string name="zen_mode_rule_name" msgid="7303080427006917702">"日程表名稱"</string>
    <string name="zen_mode_rule_name_hint" msgid="7029432803855827697">"輸入日程表名稱"</string>
    <string name="zen_mode_rule_name_warning" msgid="1244435780807634954">"日程表名稱已使用"</string>
    <string name="zen_mode_add_rule" msgid="4217731747959400770">"加入更多"</string>
    <string name="zen_mode_add_event_rule" msgid="9179404395950854471">"加入日程表 (活動)"</string>
    <string name="zen_mode_add_time_rule" msgid="2621320450155364432">"加入日程表 (時間)"</string>
    <string name="zen_mode_delete_rule" msgid="5419296431989891130">"刪除日程表"</string>
    <string name="zen_mode_choose_rule_type" msgid="7656308563653982975">"選擇日程表類型"</string>
    <string name="zen_mode_delete_rule_confirmation" msgid="6195069346439736688">"要刪除規則「<xliff:g id="RULE">%1$s</xliff:g>」嗎？"</string>
    <string name="zen_mode_delete_rule_button" msgid="8328729110756882244">"刪除"</string>
    <string name="zen_mode_rule_type_unknown" msgid="7819162569994282316">"未知"</string>
    <string name="zen_mode_app_set_behavior" msgid="4319517270279704677">"目前無法變更這些設定。應用程式 (<xliff:g id="APP_NAME">%1$s</xliff:g>) 已透過自訂行為自動開啟「請勿騷擾」功能。"</string>
    <string name="zen_mode_unknown_app_set_behavior" msgid="8544413884273894104">"目前無法變更這些設定。應用程式已透過自訂行為自動開啟「請勿騷擾」功能。"</string>
    <string name="zen_mode_qs_set_behavior" msgid="3805244555649172848">"目前無法變更這些設定。使用者已透過自訂行為自動開啟「請勿騷擾」功能。"</string>
    <string name="zen_schedule_rule_type_name" msgid="8071428540221112090">"時間"</string>
    <string name="zen_schedule_rule_enabled_toast" msgid="6534402316741678208">"在指定時間內，自動規則設為開啟「請勿騷擾」"</string>
    <string name="zen_event_rule_type_name" msgid="1921166617081971754">"活動"</string>
    <string name="zen_event_rule_enabled_toast" msgid="4943723266121388395">"在指定活動期間，自動規則設為開啟「請勿騷擾」"</string>
    <string name="zen_mode_event_rule_calendar" msgid="6279460374929508907">"在以下日曆的活動期間："</string>
    <string name="zen_mode_event_rule_summary_calendar_template" msgid="3065013489987409864">"在<xliff:g id="CALENDAR">%1$s</xliff:g>內的活動期間"</string>
    <string name="zen_mode_event_rule_summary_any_calendar" msgid="8395450413356855311">"任何日曆"</string>
    <string name="zen_mode_event_rule_summary_reply_template" msgid="7786137431469077008">"如回覆是<xliff:g id="REPLY">%1$s</xliff:g>"</string>
    <string name="zen_mode_event_rule_calendar_any" msgid="5152139705998281205">"任何日曆"</string>
    <string name="zen_mode_event_rule_reply" msgid="6099405414361340225">"如回覆是"</string>
    <string name="zen_mode_event_rule_reply_any_except_no" msgid="4672746760505346596">"參加、可能參加或未回覆"</string>
    <string name="zen_mode_event_rule_reply_yes_or_maybe" msgid="6584448788100186574">"參加或可能參加"</string>
    <string name="zen_mode_event_rule_reply_yes" msgid="7812120982734551236">"參加"</string>
    <string name="zen_mode_rule_not_found_text" msgid="5303667326973891036">"找不到規則"</string>
    <string name="zen_mode_rule_summary_enabled_combination" msgid="1183604368083885789">"開啟/<xliff:g id="MODE">%1$s</xliff:g>"</string>
    <string name="zen_mode_rule_summary_provider_combination" msgid="785343032708491365">"<xliff:g id="PACKAGE">%1$s</xliff:g>\n<xliff:g id="SUMMARY">%2$s</xliff:g>"</string>
    <string name="zen_mode_schedule_rule_days" msgid="8633770815307716351">"星期幾"</string>
    <string name="zen_mode_schedule_rule_days_none" msgid="5636604196262227070">"無"</string>
    <string name="zen_mode_schedule_rule_days_all" msgid="1583884351893245169">"每天"</string>
    <string name="zen_mode_schedule_alarm_title" msgid="305237266064819345">"鬧鐘時間可取代結束時間"</string>
    <string name="zen_mode_schedule_alarm_summary" msgid="9162760856136645133">"鬧鐘響起時，系統會關閉日程表"</string>
    <string name="zen_mode_custom_behavior_title" msgid="92525364576358085">"「請勿騷擾」行為"</string>
    <string name="zen_mode_custom_behavior_summary_default" msgid="3259312823717839148">"使用預設設定"</string>
    <string name="zen_mode_custom_behavior_summary" msgid="5390522750884328843">"為此日程表建立自訂設定"</string>
    <string name="zen_mode_custom_behavior_category_title" msgid="7815612569425733764">"時段：「<xliff:g id="SCHEDULE_NAME">%1$s</xliff:g>」"</string>
    <string name="summary_divider_text" msgid="8836285171484563986">"、 "</string>
    <string name="summary_range_symbol_combination" msgid="8447490077794415525">"<xliff:g id="START">%1$s</xliff:g> - <xliff:g id="END">%2$s</xliff:g>"</string>
    <string name="summary_range_verbal_combination" msgid="6022314482293187463">"<xliff:g id="START">%1$s</xliff:g>至<xliff:g id="END">%2$s</xliff:g>"</string>
    <string name="zen_mode_conversations_title" msgid="5491912973456026379">"對話"</string>
    <string name="zen_mode_conversations_section_title" msgid="666809483050936026">"可中斷的對話"</string>
    <string name="zen_mode_from_all_conversations" msgid="3447000451361857061">"所有對話"</string>
    <string name="zen_mode_from_important_conversations" msgid="7995611445250122407">"重要對話"</string>
    <string name="zen_mode_from_no_conversations" msgid="3924593219855567165">"無"</string>
    <plurals name="zen_mode_conversations_count" formatted="false" msgid="8348944826762075457">
      <item quantity="other"><xliff:g id="CONVERSATIONS">%d</xliff:g> 個對話</item>
      <item quantity="one">1 個對話</item>
    </plurals>
    <string name="zen_mode_conversations_count_none" msgid="4745022470794983983">"無"</string>
    <string name="zen_mode_people_calls_messages_section_title" msgid="6815202112413762206">"誰可以中斷"</string>
    <string name="zen_mode_calls_title" msgid="2078578043677037740">"通話"</string>
    <string name="zen_mode_calls" msgid="7653245854493631095">"通話"</string>
    <string name="zen_mode_calls_list" msgid="5044730950895749093">"通話"</string>
    <string name="zen_mode_calls_header" msgid="8379225445095856726">"可中斷的通話"</string>
    <string name="zen_mode_calls_footer" msgid="4486295365803001814">"如要確保允許的來電發出音效，請檢查您的裝置目前設為發出鈴聲、震動還是靜音。"</string>
    <string name="zen_mode_custom_calls_footer" msgid="6521283204577441053">"系統會封鎖「<xliff:g id="SCHEDULE_NAME">%1$s</xliff:g>」時段接收的來電。您可以調整設定，讓好友、家人或其他聯絡人聯絡您。"</string>
    <string name="zen_mode_starred_contacts_title" msgid="630299631659575589">"已加星號的聯絡人"</string>
    <plurals name="zen_mode_starred_contacts_summary_additional_contacts" formatted="false" msgid="7001724653833724925">
      <item quantity="other">另外 <xliff:g id="NUM_PEOPLE">%d</xliff:g> 人</item>
      <item quantity="one">另外 1 人</item>
    </plurals>
    <string name="zen_mode_messages" msgid="7315084748885170585">"訊息"</string>
    <string name="zen_mode_messages_list" msgid="5431014101342361882">"訊息"</string>
    <string name="zen_mode_messages_title" msgid="1894654645929324997">"短訊、MMS 和短訊應用程式"</string>
    <string name="zen_mode_messages_header" msgid="253721635061451577">"可中斷的訊息"</string>
    <string name="zen_mode_messages_footer" msgid="6996375319078720643">"如要確保允許的訊息發出音效，請檢查您的裝置目前設為發出鈴聲、震動還是靜音。"</string>
    <string name="zen_mode_custom_messages_footer" msgid="7545180036949550830">"在「<xliff:g id="SCHEDULE_NAME">%1$s</xliff:g>」中，收到的訊息會被封鎖。您可以調整設定，讓好友、家人或其他聯絡人聯絡您。"</string>
    <string name="zen_mode_all_senders_summary" msgid="8107956322038861701">"所有「<xliff:g id="SENDER_CATEGORY">%s</xliff:g>」均可聯絡您"</string>
    <string name="zen_mode_contacts_senders_summary" msgid="208881195580433414">"<xliff:g id="NUM_CONTACTS">%d</xliff:g> 位聯絡人"</string>
    <string name="zen_mode_from_anyone" msgid="6027004263046694174">"所有人"</string>
    <string name="zen_mode_from_contacts" msgid="2989933306317064818">"聯絡人"</string>
    <string name="zen_mode_from_starred" msgid="8616516644241652287">"已加星號的聯絡人"</string>
    <string name="zen_mode_from_none" msgid="8456745188276131873">"無"</string>
    <string name="zen_calls_summary_starred_repeat" msgid="8078759939219244001">"已加星號的聯絡人和重複來電者"</string>
    <string name="zen_calls_summary_contacts_repeat" msgid="2276432091940405376">"聯絡人和重複來電者"</string>
    <string name="zen_calls_summary_repeat_only" msgid="7748352153193832632">"僅限重複來電者"</string>
    <string name="zen_mode_from_none_calls" msgid="419514492513274710">"不允許任何通話"</string>
    <string name="zen_mode_from_none_messages" msgid="122458013195428548">"不允許任何訊息"</string>
    <string name="zen_mode_alarms" msgid="5989343060100771099">"鬧鐘"</string>
    <string name="zen_mode_alarms_summary" msgid="3388679177457223967">"來自計時器、鬧鐘、保安系統和其他應用程式"</string>
    <string name="zen_mode_alarms_list" msgid="334782233067365405">"鬧鐘"</string>
    <string name="zen_mode_media" msgid="885017672250984735">"媒體音效"</string>
    <string name="zen_mode_media_summary" msgid="3052407079117545815">"來自影片、遊戲和其他媒體"</string>
    <string name="zen_mode_media_list" msgid="2006413476596092020">"媒體"</string>
    <string name="zen_mode_system" msgid="7301665021634204942">"觸控音效"</string>
    <string name="zen_mode_system_summary" msgid="7905531918458452765">"來自鍵盤和其他按鈕"</string>
    <string name="zen_mode_system_list" msgid="2256218792042306434">"觸控音效"</string>
    <string name="zen_mode_reminders" msgid="1970224691551417906">"提醒"</string>
    <string name="zen_mode_reminders_summary" msgid="3961627037429412382">"來自工作和提醒"</string>
    <string name="zen_mode_reminders_list" msgid="3133513621980999858">"提醒"</string>
    <string name="zen_mode_events" msgid="7455308377739125312">"活動"</string>
    <string name="zen_mode_events_summary" msgid="3241903481309766428">"來自即將開始的日曆活動"</string>
    <string name="zen_mode_events_list" msgid="7191316245742097229">"活動"</string>
    <string name="zen_mode_bypassing_apps" msgid="625309443389126481">"允許應用程式取代「請勿騷擾」"</string>
    <string name="zen_mode_bypassing_apps_header" msgid="60083006963906906">"可中斷的應用程式"</string>
    <string name="zen_mode_bypassing_apps_add_header" msgid="3201829605075172536">"選擇更多應用程式"</string>
    <string name="zen_mode_bypassing_apps_none" msgid="7944221631721778096">"沒有選取任何應用程式"</string>
    <string name="zen_mode_bypassing_apps_subtext_none" msgid="5128770411598722200">"沒有應用程式可中斷"</string>
    <string name="zen_mode_bypassing_apps_add" msgid="5031919618521327102">"新增應用程式"</string>
    <string name="zen_mode_bypassing_apps_summary_all" msgid="4684544706511555744">"所有通知"</string>
    <string name="zen_mode_bypassing_apps_summary_some" msgid="5315750826830358230">"部分通知"</string>
    <string name="zen_mode_bypassing_apps_footer" msgid="1454862989340760124">"即使您不允許應用程式中斷，所選使用者仍可聯絡您"</string>
    <plurals name="zen_mode_bypassing_apps_subtext" formatted="false" msgid="7781990918323204156">
      <item quantity="other">「<xliff:g id="APP_NAMES">%s</xliff:g>」可中斷</item>
      <item quantity="one">「<xliff:g id="APP_NAME_0">%s</xliff:g>」可中斷</item>
    </plurals>
    <string name="zen_mode_apps_bypassing_list_count" msgid="1581384924379825405">"還有 <xliff:g id="NUMBER">%d</xliff:g> 個"</string>
    <string name="zen_mode_bypassing_apps_title" msgid="4142154650779609193">"應用程式例外情況"</string>
    <string name="zen_mode_bypassing_apps_all_summary" msgid="5197566190120503132">"所有通知"</string>
    <string name="zen_mode_bypassing_apps_some_summary" msgid="1514572070650411509">"部分通知"</string>
    <string name="zen_mode_bypassing_app_channels_header" msgid="4011017798712587373">"可中斷的通知"</string>
    <string name="zen_mode_bypassing_app_channels_toggle_all" msgid="1449462656358219116">"允許所有通知"</string>
    <plurals name="zen_mode_other_sounds_summary" formatted="false" msgid="945147615383565311">
      <item quantity="other">「<xliff:g id="SOUND_CATEGORIES">%s</xliff:g>」可中斷</item>
      <item quantity="one">「<xliff:g id="SOUND_CATEGORY">%s</xliff:g>」可中斷</item>
    </plurals>
    <string name="zen_mode_other_sounds_none" msgid="6219663385759635854">"全部均不可中斷"</string>
    <string name="zen_mode_other_sounds_list_count" msgid="1443126333853419582">"還有 <xliff:g id="NUMBER">%d</xliff:g> 個"</string>
    <string name="zen_mode_people_none" msgid="4613147461974255046">"沒有使用者可中斷"</string>
    <string name="zen_mode_people_some" msgid="9101872681298810281">"部分使用者可中斷"</string>
    <string name="zen_mode_people_all" msgid="311036110283015205">"所有使用者均可中斷"</string>
    <string name="zen_mode_repeat_callers" msgid="2270356100287792138">"重複來電"</string>
    <string name="zen_mode_repeat_callers_title" msgid="8016699240338264781">"允許重複來電者"</string>
    <string name="zen_mode_all_callers" msgid="8104755389401941875">"任何人"</string>
    <string name="zen_mode_contacts_callers" msgid="5429267704011896833">"聯絡人"</string>
    <string name="zen_mode_starred_callers" msgid="1002370699564211178">"已加星號的聯絡人"</string>
    <string name="zen_mode_repeat_callers_list" msgid="181819778783743847">"重複來電者"</string>
    <!-- no translation found for zen_mode_calls_summary_one (1928015516061784276) -->
    <skip />
    <string name="zen_mode_calls_summary_two" msgid="6351563496898410742">"<xliff:g id="CALLER_TYPE_0">%1$s</xliff:g>和<xliff:g id="CALLER_TYPE_1">%2$s</xliff:g>"</string>
    <string name="zen_mode_repeat_callers_summary" msgid="2986979589055491521">"如果同一人在 <xliff:g id="MINUTES">%d</xliff:g> 分鐘內第二次來電"</string>
    <string name="zen_mode_behavior_summary_custom" msgid="3126805555852783860">"自訂"</string>
    <string name="zen_mode_when" msgid="5710214762051824755">"自動開啟"</string>
    <string name="zen_mode_when_never" msgid="2537537280091840672">"永不"</string>
    <string name="zen_mode_when_every_night" msgid="9018738747936038166">"每天晚上"</string>
    <string name="zen_mode_when_weeknights" msgid="531342225633264368">"星期一至星期五晚"</string>
    <string name="zen_mode_start_time" msgid="1252665038977523332">"開始時間"</string>
    <string name="zen_mode_end_time" msgid="223502560367331706">"結束時間"</string>
    <string name="zen_mode_end_time_next_day_summary_format" msgid="419683704068360804">"翌日<xliff:g id="FORMATTED_TIME">%s</xliff:g>"</string>
    <string name="zen_mode_summary_alarms_only_indefinite" msgid="910047326128154945">"變更為永遠只允許鬧鐘"</string>
    <plurals name="zen_mode_summary_alarms_only_by_minute" formatted="false" msgid="1900512966361163390">
      <item quantity="other">變更為 <xliff:g id="DURATION">%1$d</xliff:g> 分鐘內只限鬧鐘（直至 <xliff:g id="FORMATTEDTIME_1">%2$s</xliff:g>）</item>
      <item quantity="one">變更為一分鐘內只限鬧鐘，直至 <xliff:g id="FORMATTEDTIME_0">%2$s</xliff:g></item>
    </plurals>
    <plurals name="zen_mode_summary_alarms_only_by_hour" formatted="false" msgid="955991428001659124">
      <item quantity="other">變更為 <xliff:g id="DURATION">%1$d</xliff:g> 小時內只限鬧鐘，直至 <xliff:g id="FORMATTEDTIME_1">%2$s</xliff:g></item>
      <item quantity="one">變更為一小時內只限鬧鐘，直至 <xliff:g id="FORMATTEDTIME_0">%2$s</xliff:g></item>
    </plurals>
    <string name="zen_mode_summary_alarms_only_by_time" msgid="8140619669703968810">"響 <xliff:g id="FORMATTEDTIME">%1$s</xliff:g>前改為只允許鬧鐘"</string>
    <string name="zen_mode_summary_always" msgid="722093064250082317">"變更為永遠允許干擾"</string>
    <string name="zen_mode_screen_on" msgid="7312758100468915319">"螢幕開啟時"</string>
    <string name="zen_mode_screen_on_summary" msgid="510055058460316698">"允許「請勿騷擾」模式設為靜音的通知在畫面上彈出通知，並顯示狀態列圖示"</string>
    <string name="zen_mode_screen_off" msgid="7069798697669366075">"螢幕關閉時"</string>
    <string name="zen_mode_screen_off_summary" msgid="4698018253505406152">"允許「請勿騷擾」模式設為靜音的通知開啟螢幕及閃燈"</string>
    <string name="zen_mode_screen_off_summary_no_led" msgid="1958271859408992636">"允許「請勿騷擾」模式設為靜音的通知開啟螢幕"</string>
    <string name="notification_app_settings_button" msgid="4692549882609342128">"通知設定"</string>
    <string name="suggestion_button_text" msgid="4370673818678692873">"確定"</string>
    <string name="suggestion_button_close" msgid="6865170855573283759">"關閉"</string>
    <string name="device_feedback" msgid="5351614458411688608">"傳送您對這部裝置的意見"</string>
    <string name="restr_pin_enter_admin_pin" msgid="4435410646541671918">"輸入管理員 PIN 碼"</string>
    <string name="switch_on_text" msgid="5664542327776075105">"開啟"</string>
    <string name="switch_off_text" msgid="1315547447393646667">"關閉"</string>
    <string name="screen_pinning_title" msgid="5203530107022449124">"螢幕固定"</string>
    <string name="screen_pinning_description" msgid="5181462036494390860">"開啟此設定時，您可以使用螢幕固定功能來繼續顯示目前的畫面，直到取消固定為止。\n\n如何使用螢幕固定功能：\n\n1. 確認已開啟螢幕固定功能\n\n2. 開啟 [概覽]\n\n3. 輕按螢幕頂部的應用程式圖示，然後輕按 [固定]"</string>
    <string name="screen_pinning_unlock_pattern" msgid="1345877794180829153">"取消固定時必須提供解鎖圖形"</string>
    <string name="screen_pinning_unlock_pin" msgid="8716638956097417023">"取消固定時必須輸入 PIN"</string>
    <string name="screen_pinning_unlock_password" msgid="4957969621904790573">"取消固定時必須輸入密碼"</string>
    <string name="screen_pinning_unlock_none" msgid="2474959642431856316">"取消固定時鎖定裝置"</string>
    <string name="confirm_sim_deletion_title" msgid="9199369003530237871">"確認刪除 SIM 卡"</string>
    <string name="confirm_sim_deletion_description" msgid="8937609409607338516">"如要清除已下載的 SIM 卡，請驗證這是您本人"</string>
    <string name="opening_paragraph_delete_profile_unknown_company" msgid="2951348192319498135">"這個工作設定檔由以下應用程式管理："</string>
    <string name="managing_admin" msgid="2633920317425356619">"由<xliff:g id="ADMIN_APP_LABEL">%s</xliff:g>管理"</string>
    <string name="experimental_preference" msgid="869354050717870055">"(實驗性)"</string>
    <string name="encryption_interstitial_header" msgid="4418014339568737685">"安全啟動"</string>
    <string name="encryption_continue_button" msgid="3591796237625134622">"繼續"</string>
    <string name="encryption_interstitial_message_pin" msgid="1413575143234269985">"為加強保護此裝置，您可以在裝置啟動前要求輸入 PIN 碼。裝置啟動前，您將無法接收來電、訊息或通知 (包括鬧鐘)。\n\n這有助保護遺失或被盜裝置上的資料。要在啟動裝置時要求輸入 PIN 碼嗎？"</string>
    <string name="encryption_interstitial_message_pattern" msgid="726550613252236854">"為加強保護此裝置，您可以在裝置啟動前要求畫出上鎖圖案。裝置啟動前，您將無法接收來電、訊息或通知 (包括鬧鐘)。\n\n這有助保護遺失或被盜裝置上的資料。要在啟動裝置時要求畫出上鎖圖案嗎？"</string>
    <string name="encryption_interstitial_message_password" msgid="6051054565294909975">"為加強保護此裝置，您可以在裝置啟動前要求輸入密碼。裝置啟動前，您將無法接收來電、訊息或通知 (包括鬧鐘)。\n\n這有助保護遺失或被盜裝置上的資料。要在啟動裝置時要求輸入密碼嗎？"</string>
    <string name="encryption_interstitial_message_pin_for_fingerprint" msgid="7152770518093102916">"為加強保護此裝置，除了使用指紋解鎖裝置外，您亦可以在裝置啟動前要求輸入 PIN 碼。裝置啟動前，您將無法接收來電、訊息或通知 (包括鬧鐘)。\n\n這有助保護遺失或被盜裝置上的資料。要在啟動裝置時要求輸入 PIN 碼嗎？"</string>
    <string name="encryption_interstitial_message_pattern_for_fingerprint" msgid="6257856552043740490">"為加強保護此裝置，除了使用指紋解鎖裝置外，您亦可以在裝置啟動前要求畫出上鎖圖案。裝置啟動前，您將無法接收來電、訊息或通知 (包括鬧鐘)。\n\n這有助保護遺失或被盜裝置上的資料。要在啟動裝置時要求畫出上鎖圖案嗎？"</string>
    <string name="encryption_interstitial_message_password_for_fingerprint" msgid="7710804822643612867">"除了使用指紋解鎖外，您亦可以設定裝置必需密碼才能啟動，再加一重保護。裝置必須成功啟動才能接收來電、訊息或通知 (包括鬧鐘)。\n\n即使裝置遺失或遭竊，資料仍會安全無虞。要設定裝置必需密碼才能啟動嗎？"</string>
    <string name="encryption_interstitial_message_pin_for_face" msgid="8577135499926738241">"除了使用臉孔解鎖裝置外，您亦可以設定裝置必需 PIN 才能啟動，再加一重保護。裝置必須成功啟動才能接收來電、訊息或通知 (包括鬧鐘)。\n\n即使裝置遺失或遭竊，資料仍會安全無虞。要設定裝置必需 PIN 才能啟動嗎？"</string>
    <string name="encryption_interstitial_message_pattern_for_face" msgid="5851725964283239644">"除了使用臉孔解鎖裝置外，您亦可以設定裝置必需圖案才能啟動，再加一重保護。裝置必須成功啟動才能接收來電、訊息或通知 (包括鬧鐘)。\n\n即使裝置遺失或遭竊，資料仍會安全無虞。要設定裝置必需圖案才能啟動嗎？"</string>
    <string name="encryption_interstitial_message_password_for_face" msgid="3553329272456428461">"除了使用臉孔解鎖外，您亦可以設定裝置必需密碼才能啟動，再加一重保護。裝置必須成功啟動才能接收來電、訊息或通知 (包括鬧鐘)。\n\n即使裝置遺失或遭竊，資料仍會安全無虞。要設定裝置必需密碼才能啟動嗎？"</string>
    <string name="encryption_interstitial_yes" msgid="1948016725089728181">"是"</string>
    <string name="encryption_interstitial_no" msgid="3352331535473118487">"否"</string>
    <string name="restricted_true_label" msgid="612852292488747564">"受限制"</string>
    <string name="restricted_false_label" msgid="2837053797913490628">"應用程式可在背景使用電量"</string>
    <string name="encrypt_talkback_dialog_require_pin" msgid="8974156384205924887">"要求輸入 PIN 嗎？"</string>
    <string name="encrypt_talkback_dialog_require_pattern" msgid="1587587568721873184">"要求輸入解鎖圖案嗎？"</string>
    <string name="encrypt_talkback_dialog_require_password" msgid="2701793623210531836">"要求輸入密碼嗎？"</string>
    <string name="encrypt_talkback_dialog_message_pin" msgid="4482887117824444481">"輸入您的 PIN 碼以啟動裝置後，您將無法直接使用 <xliff:g id="SERVICE">%1$s</xliff:g> 等協助工具服務。"</string>
    <string name="encrypt_talkback_dialog_message_pattern" msgid="5156321541636018756">"輸入您的解鎖圖案以啟動裝置後，您將無法直接使用 <xliff:g id="SERVICE">%1$s</xliff:g> 等協助工具服務。"</string>
    <string name="encrypt_talkback_dialog_message_password" msgid="1917287751192953034">"輸入您的密碼以啟動裝置後，您將無法直接使用 <xliff:g id="SERVICE">%1$s</xliff:g> 等協助工具服務。"</string>
    <string name="direct_boot_unaware_dialog_message" msgid="5766006106305996844">"請注意：如果您重新啟動手機並設定了螢幕鎖定，就必須先將手機解鎖，才可執行這個應用程式"</string>
    <string name="imei_information_title" msgid="8703564992893669514">"IMEI 資料"</string>
    <string name="imei_information_summary" msgid="4763358372990258786">"IMEI 相對資料"</string>
    <string name="slot_number" msgid="2663789411468530397">"(插槽 <xliff:g id="SLOT_NUM">%1$d</xliff:g>)"</string>
    <string name="launch_by_default" msgid="892824422067985734">"預設開啟"</string>
    <string name="app_launch_domain_links_title" msgid="6702041169676128550">"開啟連結"</string>
    <string name="app_launch_open_domain_urls_title" msgid="4805388403977096285">"開啟支援連結"</string>
    <string name="app_launch_open_domain_urls_summary" msgid="3609156836041234957">"直接開啟，不用再詢問"</string>
    <string name="app_launch_supported_domain_urls_title" msgid="5088779668667217369">"支援連結"</string>
    <string name="app_launch_other_defaults_title" msgid="3296350563585863885">"其他預設值"</string>
    <string name="storage_summary_format" msgid="5721782272185284276">"<xliff:g id="STORAGE_TYPE">%2$s</xliff:g>已使用 <xliff:g id="SIZE">%1$s</xliff:g>"</string>
    <string name="storage_type_internal" msgid="979243131665635278">"內部儲存空間"</string>
    <string name="storage_type_external" msgid="125078274000280821">"外部儲存空間"</string>
    <string name="data_summary_format" msgid="8802057788950096650">"自 <xliff:g id="DATE">%2$s</xliff:g>至今使用了 <xliff:g id="SIZE">%1$s</xliff:g>"</string>
    <string name="storage_used" msgid="2591194906751432725">"已使用的儲存空間"</string>
    <string name="change" msgid="273206077375322595">"變更"</string>
    <string name="change_storage" msgid="8773820275624113401">"改變儲存空間"</string>
    <string name="notifications_label" msgid="8471624476040164538">"通知"</string>
    <string name="notifications_enabled" msgid="7743168481579361019">"開啟"</string>
    <string name="notifications_enabled_with_info" msgid="1808946629277684308">"<xliff:g id="NOTIFICATIONS_SENT">%1$s</xliff:g> / <xliff:g id="NOTIFICATIONS_CATEGORIES_OFF">%2$s</xliff:g>"</string>
    <string name="notifications_disabled" msgid="5603160425378437143">"關閉"</string>
    <string name="notifications_partly_blocked" msgid="5738239705473445725">"已關閉 <xliff:g id="COUNT_0">%1$d</xliff:g> 個 (共 <xliff:g id="COUNT_1">%2$d</xliff:g> 個) 的類別通知"</string>
    <string name="notifications_silenced" msgid="2673798575466545098">"不顯示通知"</string>
    <string name="notifications_redacted" msgid="8820993927920208612">"不會在上鎖畫面上顯示敏感內容"</string>
    <string name="notifications_hidden" msgid="2415415452913806859">"不會在上鎖畫面上顯示通知"</string>
    <string name="notifications_priority" msgid="9068574646650663837">"已取代「請勿騷擾」"</string>
    <string name="notifications_summary_divider" msgid="6877149909390030983">" / "</string>
    <string name="notification_summary_level" msgid="4074326972839105652">"第 %d 級"</string>
    <string name="notification_summary_channel" msgid="8459033623057872803">"<xliff:g id="CHANNEL_NAME">%1$s</xliff:g> • <xliff:g id="GROUP_NAME">%2$s</xliff:g>"</string>
    <plurals name="notifications_categories_off" formatted="false" msgid="1385401442703692986">
      <item quantity="other">已關閉 <xliff:g id="COUNT_1">%d</xliff:g> 個類別</item>
      <item quantity="one">已關閉 <xliff:g id="COUNT_0">%d</xliff:g> 個類別</item>
    </plurals>
    <plurals name="permissions_summary" formatted="false" msgid="5015472550875144481">
      <item quantity="other">已授予 <xliff:g id="COUNT_1">%d</xliff:g> 項權限</item>
      <item quantity="one">已授予 <xliff:g id="COUNT_0">%d</xliff:g> 項權限</item>
    </plurals>
    <plurals name="runtime_permissions_summary" formatted="false" msgid="2091022049141391855">
      <item quantity="other">已授權 <xliff:g id="COUNT_2">%d</xliff:g> 個 (共 <xliff:g id="COUNT_3">%d</xliff:g> 個) 權限</item>
      <item quantity="one">已授權 <xliff:g id="COUNT_0">%d</xliff:g> 個 (共 <xliff:g id="COUNT_1">%d</xliff:g> 個) 權限</item>
    </plurals>
    <plurals name="runtime_permissions_additional_count" formatted="false" msgid="5888624648943937645">
      <item quantity="other"><xliff:g id="COUNT_1">%d</xliff:g> 個其他權限</item>
      <item quantity="one"><xliff:g id="COUNT_0">%d</xliff:g> 個其他權限</item>
    </plurals>
    <string name="runtime_permissions_summary_no_permissions_granted" msgid="7456745929035665029">"沒有授予權限"</string>
    <string name="runtime_permissions_summary_no_permissions_requested" msgid="7174876170116073356">"沒有要求權限"</string>
    <string name="filter_all_apps" msgid="6645539744080251371">"所有應用程式"</string>
    <string name="filter_enabled_apps" msgid="8868356616126759124">"已安裝的應用程式"</string>
    <string name="filter_instant_apps" msgid="2292108467020380068">"免安裝應用程式"</string>
    <string name="filter_notif_all_apps" msgid="2764590815789208306">"應用程式：全部"</string>
    <string name="filter_notif_blocked_apps" msgid="1065653868850012325">"已關閉"</string>
    <string name="filter_notif_urgent_channels" msgid="875381675739324318">"類別：緊急重要性"</string>
    <string name="filter_notif_low_channels" msgid="2163005243095264537">"類別：低重要性"</string>
    <string name="filter_notif_blocked_channels" msgid="1131444963543380495">"類別：已關閉"</string>
    <string name="filter_notif_dnd_channels" msgid="13445325087914932">"類別：取代「請勿騷擾」設定"</string>
    <string name="advanced_apps" msgid="7643010673326578815">"進階"</string>
    <string name="configure_apps" msgid="5468359087126598115">"設定應用程式"</string>
    <string name="unknown_app" msgid="2027248925719898714">"不明應用程式"</string>
    <string name="app_permissions" msgid="8666537659217653626">"權限管理工具"</string>
    <string name="app_permissions_summary" msgid="2709819220672938860">"使用<xliff:g id="APPS">%1$s</xliff:g>的應用程式"</string>
    <string name="app_permissions_summary_more" msgid="6247952473615352350">"有權存取<xliff:g id="APPS">%1$s</xliff:g>和其他項目的應用程式"</string>
    <string name="tap_to_wake" msgid="3313433536261440068">"輕按以喚醒"</string>
    <string name="tap_to_wake_summary" msgid="6641039858241611072">"在螢幕上任何地方連按兩下即可喚醒裝置"</string>
    <string name="domain_urls_title" msgid="7012209752049678876">"開啟連結"</string>
    <string name="domain_urls_summary_none" msgid="1132578967643384733">"不要開啟支援連結"</string>
    <string name="domain_urls_summary_one" msgid="3312008753802762892">"開啟 <xliff:g id="DOMAIN">%s</xliff:g>"</string>
    <string name="domain_urls_summary_some" msgid="1197692164421314523">"開啟 <xliff:g id="DOMAIN">%s</xliff:g> 和其他網址"</string>
    <string name="domain_urls_apps_summary_off" msgid="2534980824850890416">"沒有應用程式可開啟支援的連結"</string>
    <plurals name="domain_urls_apps_summary_on" formatted="false" msgid="7864816862441985323">
      <item quantity="other"><xliff:g id="COUNT">%d</xliff:g> 個應用程式可開啟支援的連結</item>
      <item quantity="one">一個應用程式可開啟支援的連結</item>
    </plurals>
    <string name="app_link_open_always" msgid="9167065494930657503">"允許應用程式開啟支援連結"</string>
    <string name="app_link_open_ask" msgid="2422450109908936371">"每次都詢問"</string>
    <string name="app_link_open_never" msgid="5299808605386052350">"不允許應用程式開啟連結"</string>
    <plurals name="app_link_open_always_summary" formatted="false" msgid="1816161439007251694">
      <item quantity="other">應用程式聲稱可處理 <xliff:g id="COUNT_1">%d</xliff:g> 個連結</item>
      <item quantity="one">應用程式聲稱可處理 <xliff:g id="COUNT_0">%d</xliff:g> 個連結</item>
    </plurals>
    <string name="open_supported_links_footer" msgid="3188808142432787933">"應用程式聲稱可處理以下連結："</string>
    <string name="default_apps_title" msgid="6943471331817718664">"預設"</string>
    <string name="default_for_work" msgid="537558180548617528">"預設工作設定"</string>
    <string name="assist_and_voice_input_title" msgid="6317935163145135914">"小幫手及語音輸入"</string>
    <string name="default_assist_title" msgid="1182435129627493758">"數碼助理應用程式"</string>
    <string name="default_digital_assistant_title" msgid="5654663086385490838">"預設數碼助理應用程式"</string>
    <string name="assistant_security_warning_title" msgid="6444187332360938730">"讓 <xliff:g id="ASSISTANT_APP_NAME">%s</xliff:g> 成為您的小幫手？"</string>
    <string name="assistant_security_warning" msgid="5623237187748811070">"這個小幫手將能讀取系統目前使用的應用程式資料，包括螢幕顯示的資料或可在應用程式中存取的資料。"</string>
    <string name="assistant_security_warning_agree" msgid="9013334158753473359">"同意"</string>
    <string name="assistant_security_warning_disagree" msgid="1539182108068356410">"不同意"</string>
    <string name="choose_voice_input_title" msgid="4855506199101586943">"選擇語音輸入"</string>
    <string name="default_browser_title" msgid="8342074390782390458">"瀏覽器應用程式"</string>
    <string name="default_browser_title_none" msgid="4691907418284764833">"沒有預設瀏覽器"</string>
    <string name="default_phone_title" msgid="7616730756650803827">"電話應用程式"</string>
    <string name="default_app" msgid="445053777504688596">"(預設)"</string>
    <string name="system_app" msgid="1863291702508355041">"(系統)"</string>
    <string name="system_default_app" msgid="2647834628622214931">"(系統預設)"</string>
    <string name="apps_storage" msgid="643866814746927111">"應用程式儲存空間"</string>
    <string name="usage_access" msgid="5487993885373893282">"使用紀錄存取權"</string>
    <string name="permit_usage_access" msgid="179630895262172674">"允許使用記錄存取權"</string>
    <string name="app_usage_preference" msgid="7062447555623339120">"應用程式使用喜好"</string>
    <string name="time_spent_in_app_pref_title" msgid="25327097913383330">"裝置使用時間"</string>
    <string name="usage_access_description" msgid="8547716253713890707">"使用記錄存取權允許應用程式追蹤您正在使用的其他應用程式、使用頻率、流動服務供應商、語言設定和其他詳情。"</string>
    <string name="memory_settings_title" msgid="6582588646363308430">"記憶體"</string>
    <string name="memory_details_title" msgid="3048107441540417799">"記憶體詳情"</string>
    <string name="always_running" msgid="9012705720688200252">"經常執行 (<xliff:g id="PERCENTAGE">%s</xliff:g>)"</string>
    <string name="sometimes_running" msgid="7954947311082655448">"間中執行 (<xliff:g id="PERCENTAGE">%s</xliff:g>)"</string>
    <string name="rarely_running" msgid="2704869567353196798">"甚少執行 (<xliff:g id="PERCENTAGE">%s</xliff:g>)"</string>
    <string name="memory_max_use" msgid="8721866158069974846">"最大"</string>
    <string name="memory_avg_use" msgid="4620476409349875703">"平均"</string>
    <string name="memory_max_desc" msgid="6966923521720393526">"最大 <xliff:g id="MEMORY">%1$s</xliff:g>"</string>
    <string name="memory_avg_desc" msgid="2632995851138152303">"平均 <xliff:g id="MEMORY">%1$s</xliff:g>"</string>
    <string name="memory_use_running_format" msgid="4376086847362492613">"<xliff:g id="MEMORY">%1$s</xliff:g> / <xliff:g id="RUNNING">%2$s</xliff:g>"</string>
    <string name="process_format" msgid="4239069158701023623">"<xliff:g id="APP_NAME">%1$s</xliff:g> (<xliff:g id="COUNT">%2$d</xliff:g>)"</string>
    <string name="high_power_apps" msgid="5623152700992102510">"電池優化"</string>
    <string name="additional_battery_info" msgid="3104208543623068714">"用量警示"</string>
    <string name="show_all_apps" msgid="4490719452453223082">"顯示裝置用電量詳情"</string>
    <string name="hide_extra_apps" msgid="7313907836289865123">"顯示應用程式使用情況"</string>
    <plurals name="power_high_usage_summary" formatted="false" msgid="573433136005336970">
      <item quantity="other"><xliff:g id="NUMBER">%2$d</xliff:g> 個應用程式不正常執行中</item>
      <item quantity="one"><xliff:g id="APP">%1$s</xliff:g> 不正常執行中</item>
    </plurals>
    <plurals name="power_high_usage_title" formatted="false" msgid="8013115866788425817">
      <item quantity="other">應用程式正在大量耗電</item>
      <item quantity="one">「<xliff:g id="APP">%1$s</xliff:g>」正在大量耗電</item>
    </plurals>
    <string name="high_power_filter_on" msgid="447849271630431531">"尚未優化"</string>
    <string name="high_power_on" msgid="8778058701270819268">"尚未優化"</string>
    <string name="high_power_off" msgid="317000444619279018">"優化電池用量"</string>
    <string name="high_power_system" msgid="3966701453644915787">"不支援電池優化"</string>
    <string name="high_power_desc" msgid="2753076899835765338">"不使用電池優化，可能會加速耗電。"</string>
    <string name="high_power_prompt_title" msgid="2574478825228409124">"允許應用程式一律在背景中執行嗎？"</string>
    <string name="high_power_prompt_body" msgid="6460557929559616041">"允許「<xliff:g id="APP_NAME">%1$s</xliff:g>」一律在背景中執行可能會縮短電池壽命。\n\n您日後可以前往「設定」&gt;「應用程式與通知」中變更這項設定。"</string>
    <string name="battery_summary" msgid="2491764359695671207">"上次充滿電後使用了 <xliff:g id="PERCENTAGE">%1$s</xliff:g>"</string>
    <string name="battery_power_management" msgid="7507188088567087384">"電量管理"</string>
    <string name="no_battery_summary" msgid="5769159953384122003">"上次充滿電後沒有耗電"</string>
    <string name="app_notification_preferences" msgid="2004680717999108725">"應用程式設定"</string>
    <string name="system_ui_settings" msgid="936169564323330967">"顯示系統使用者介面調諧器"</string>
    <string name="additional_permissions" msgid="4656871347558988462">"其他權限"</string>
    <string name="additional_permissions_more" msgid="8188145515437525307">"還有 <xliff:g id="COUNT">%1$d</xliff:g> 個"</string>
    <string name="share_remote_bugreport_dialog_title" msgid="1575283098565582433">"要分享錯誤報告嗎？"</string>
    <string name="share_remote_bugreport_dialog_message_finished" msgid="4869053468609007680">"您的 IT 管理員要求您提供錯誤報告，以協助解決此裝置的問題。報告可能包含應用程式和相關資料。"</string>
    <string name="share_remote_bugreport_dialog_message" msgid="8714439220818865391">"您的 IT 管理員要求您提供錯誤報告，以協助解決此裝置的問題。報告可能包含應用程式和相關資料，裝置的運作速度也可能暫時減慢。"</string>
    <string name="sharing_remote_bugreport_dialog_message" msgid="3523877008096439251">"您已向 IT 管理員提供此錯誤報告。請聯絡他們以瞭解詳情。"</string>
    <string name="share_remote_bugreport_action" msgid="7173093464692893276">"分享"</string>
    <string name="decline_remote_bugreport_action" msgid="1276509879613158895">"拒絕"</string>
    <string name="usb_use_charging_only" msgid="1743303747327057947">"不用於資料轉移"</string>
    <string name="usb_use_charging_only_desc" msgid="1234421230461847336">"只為此裝置充電"</string>
    <string name="usb_use_power_only" msgid="3408055485802114621">"為連接的裝置充電"</string>
    <string name="usb_use_file_transfers" msgid="483915710802018503">"檔案轉移"</string>
    <string name="usb_use_file_transfers_desc" msgid="1020257823387107336">"傳送檔案至另一部裝置"</string>
    <string name="usb_use_photo_transfers" msgid="4641181628966036093">"PTP"</string>
    <string name="usb_use_photo_transfers_desc" msgid="7490250033610745765">"如不支援媒體傳輸協定，則使用相片傳輸協定傳送相片或檔案"</string>
    <string name="usb_use_tethering" msgid="2897063414491670531">"USB 網絡共享"</string>
    <string name="usb_use_MIDI" msgid="8621338227628859789">"MIDI"</string>
    <string name="usb_use_MIDI_desc" msgid="6464135515868405143">"在 MIDI 模式下使用此裝置"</string>
    <string name="usb_use" msgid="6783183432648438528">"USB 用途"</string>
    <string name="usb_default_label" msgid="3372838450371060750">"預設 USB 設定"</string>
    <string name="usb_default_info" msgid="167172599497085266">"連接至其他裝置且您的手機處於解鎖狀態時，系統便會套用這些設定。請務必只連接至信任的裝置。"</string>
    <string name="usb_pref" msgid="8521832005703261700">"USB"</string>
    <string name="usb_preference" msgid="5084550082591493765">"USB 偏好設定"</string>
    <string name="usb_control_title" msgid="1946791559052157693">"USB 由以下裝置控制"</string>
    <string name="usb_control_host" msgid="7404215921555021871">"已連接的裝置"</string>
    <string name="usb_control_device" msgid="527916783743021577">"此裝置"</string>
    <string name="usb_switching" msgid="3713602881103295766">"正在切換…"</string>
    <string name="usb_switching_failed" msgid="5721262697715454137">"無法切換"</string>
    <string name="usb_summary_charging_only" msgid="678095599403565146">"為此裝置充電"</string>
    <string name="usb_summary_power_only" msgid="4901734938857822887">"正在為連接的裝置充電"</string>
    <string name="usb_summary_file_transfers" msgid="5498487271972556431">"檔案轉移"</string>
    <string name="usb_summary_tether" msgid="2554569836525075702">"USB 網絡共享"</string>
    <string name="usb_summary_photo_transfers" msgid="7331503733435780492">"PTP"</string>
    <string name="usb_summary_MIDI" msgid="2372443732675899571">"MIDI"</string>
    <string name="usb_summary_file_transfers_power" msgid="2788374660532868630">"檔案轉移和供應電源"</string>
    <string name="usb_summary_tether_power" msgid="4853034392919904792">"USB 網絡共享和供應電源"</string>
    <string name="usb_summary_photo_transfers_power" msgid="9077173567697482239">"PTP 和供應電源"</string>
    <string name="usb_summary_MIDI_power" msgid="1184681982025435815">"MIDI 和供應電源"</string>
    <string name="background_check_pref" msgid="5304564658578987535">"背景檢查"</string>
    <string name="background_check_title" msgid="225170874283229686">"完整背景存取權"</string>
    <string name="assist_access_context_title" msgid="5201495523514096201">"使用螢幕上的文字"</string>
    <string name="assist_access_context_summary" msgid="6951814413185646275">"允許小幫手應用程式存取螢幕的文字內容"</string>
    <string name="assist_access_screenshot_title" msgid="4395902231753643633">"使用螢幕截圖"</string>
    <string name="assist_access_screenshot_summary" msgid="5276593070956201863">"允許小幫手應用程式存取螢幕截圖"</string>
    <string name="assist_flash_title" msgid="5449512572885550108">"閃動畫面"</string>
    <string name="assist_flash_summary" msgid="3032289860177784594">"小幫手應用程式存取螢幕或螢幕截圖上的文字時閃動畫面邊沿"</string>
    <string name="assist_footer" msgid="8248015363806299068">"小幫手應用程式能根據您正在查看的螢幕資訊提供協助，部分應用程式可同時支援啟動器及語音輸入服務，提供更全面的協助。"</string>
    <string name="average_memory_use" msgid="717313706368825388">"平均記憶體用量"</string>
    <string name="maximum_memory_use" msgid="2171779724001152933">"最高記憶體用量"</string>
    <string name="memory_usage" msgid="5594133403819880617">"記憶體用量"</string>
    <string name="app_list_memory_use" msgid="3178720339027577869">"應用程式數據用量"</string>
    <string name="memory_details" msgid="6133226869214421347">"詳細資料"</string>
    <string name="memory_use_summary" msgid="3915964794146424142">"最近 3 小時平均使用 <xliff:g id="SIZE">%1$s</xliff:g> 記憶體"</string>
    <string name="no_memory_use_summary" msgid="6708111974923274436">"最近 3 小時並未使用記憶體"</string>
    <string name="sort_avg_use" msgid="4416841047669186903">"按照平均用量排序"</string>
    <string name="sort_max_use" msgid="3370552820889448484">"按照最高用量排序"</string>
    <string name="memory_performance" msgid="5448274293336927570">"效能"</string>
    <string name="total_memory" msgid="5244174393008910567">"總記憶體"</string>
    <string name="average_used" msgid="690235917394070169">"平均用量 (%)"</string>
    <string name="free_memory" msgid="439783742246854785">"可用"</string>
    <string name="memory_usage_apps" msgid="5776108502569850579">"應用程式的記憶體用量"</string>
    <plurals name="memory_usage_apps_summary" formatted="false" msgid="1355637088533572208">
      <item quantity="other">在過去 <xliff:g id="DURATION_1">%2$s</xliff:g>，<xliff:g id="COUNT">%1$d</xliff:g> 個應用程式使用了記憶體</item>
      <item quantity="one">在過去 <xliff:g id="DURATION_0">%2$s</xliff:g>，1 個應用程式使用了記憶體</item>
    </plurals>
    <string name="running_frequency" msgid="7260225121706316639">"頻率"</string>
    <string name="memory_maximum_usage" msgid="2047013391595835607">"最高用量"</string>
    <string name="no_data_usage" msgid="4665617440434654132">"並未使用數據"</string>
    <string name="zen_access_warning_dialog_title" msgid="6323325813123130154">"允許「<xliff:g id="APP">%1$s</xliff:g>」存取「請勿騷擾」嗎？"</string>
    <string name="zen_access_warning_dialog_summary" msgid="8468714854067428987">"應用程式能開啟或關閉「請勿騷擾」，並變更有關設定。"</string>
    <string name="zen_access_disabled_package_warning" msgid="6565908224294537889">"請啟用功能，通知存取權已開放"</string>
    <string name="zen_access_revoke_warning_dialog_title" msgid="7377261509261811449">"要撤銷「<xliff:g id="APP">%1$s</xliff:g>」存取「請勿騷擾」的權限嗎？"</string>
    <string name="zen_access_revoke_warning_dialog_summary" msgid="8689801842914183595">"此應用程式建立的所有「請勿騷擾」規則將會移除。"</string>
    <string name="ignore_optimizations_on" msgid="6865583039303804932">"不要優化"</string>
    <string name="ignore_optimizations_off" msgid="9186557038453586295">"優化"</string>
    <string name="ignore_optimizations_on_desc" msgid="1280043916460939932">"這可能會加速耗電。系統將不再限制應用程式的背景耗電量。"</string>
    <string name="ignore_optimizations_off_desc" msgid="3324571675983286177">"建議用於延長電池使用時間"</string>
    <string name="ignore_optimizations_title" msgid="3464172726254542889">"允許<xliff:g id="APP">%s</xliff:g>忽略電池優化？"</string>
    <string name="app_list_preference_none" msgid="1635406344616653756">"無"</string>
    <string name="work_profile_usage_access_warning" msgid="3477719910927319122">"關閉這個應用程式的使用記錄存取權，並不會阻止管理員追蹤您工作設定檔中的應用程式數據用量"</string>
    <string name="accessibility_lock_screen_progress" msgid="4597298121698665401">"已使用 <xliff:g id="COUNT_0">%1$d</xliff:g> 個字元 (共 <xliff:g id="COUNT_1">%2$d</xliff:g> 個)"</string>
    <string name="draw_overlay" msgid="7902083260500573027">"在其他應用程式上面顯示"</string>
    <string name="system_alert_window_settings" msgid="6458633954424862521">"在其他應用程式上面顯示"</string>
    <string name="system_alert_window_apps_title" msgid="1537949185175079866">"應用程式"</string>
    <string name="system_alert_window_access_title" msgid="3074573819155116817">"在其他應用程式上面顯示"</string>
    <string name="permit_draw_overlay" msgid="4468994037192804075">"可顯示在其他應用程式上面"</string>
    <string name="allow_overlay_description" msgid="1607235723669496298">"允許此應用程式在您目前使用的其他應用程式上層顯示內容。該應用程式將可知道您輕按的位置或變更畫面上顯示的內容。"</string>
    <string name="manage_external_storage_title" msgid="8024521099838816100">"所有檔案存取權"</string>
    <string name="permit_manage_external_storage" msgid="6928847280689401761">"允許存取以管理所有檔案"</string>
    <string name="allow_manage_external_storage_description" msgid="5707948153603253225">"允許此應用程式讀取、修改和刪除此裝置或任何已連接的儲存空間卷宗上的所有檔案。如獲得權限，應用程式可能會在您不知情的情況下存取檔案。"</string>
    <string name="filter_manage_external_storage" msgid="6751640571715343804">"可存取所有檔案"</string>
    <string name="keywords_vr_listener" msgid="902737490270081131">"VR 虛擬實境 接聽器 立體聲 協助服務"</string>
    <string name="overlay_settings" msgid="2030836934139139469">"在其他應用程式上面顯示"</string>
    <string name="system_alert_window_summary" msgid="1435856750594492891">"<xliff:g id="COUNT_0">%1$d</xliff:g> 個應用程式 (共 <xliff:g id="COUNT_1">%2$d</xliff:g> 個) 可顯示在其他應用程式上面"</string>
    <string name="filter_overlay_apps" msgid="2483998217116789206">"擁有權限的應用程式"</string>
    <string name="app_permission_summary_allowed" msgid="1155115629167757278">"允許"</string>
    <string name="app_permission_summary_not_allowed" msgid="2673793662439097900">"不允許"</string>
    <string name="keywords_install_other_apps" msgid="563895867658775580">"安裝來自不明來源的應用程式"</string>
    <string name="write_settings" msgid="6864794401614425894">"修改系統設定"</string>
    <string name="keywords_write_settings" msgid="6908708078855507813">"寫入修改系統設定"</string>
    <string name="write_settings_summary" msgid="2085800775513476479">"<xliff:g id="COUNT_0">%1$d</xliff:g> 個應用程式 (共 <xliff:g id="COUNT_1">%2$d</xliff:g> 個) 允許修改系統設定"</string>
    <string name="filter_install_sources_apps" msgid="6930762738519588431">"可安裝其他應用程式"</string>
    <string name="filter_write_settings_apps" msgid="4754994984909024093">"可以修改系統設定"</string>
    <string name="write_settings_title" msgid="3011034187823288557">"可以修改系統設定"</string>
    <string name="write_system_settings" msgid="5555707701419757421">"修改系統設定"</string>
    <string name="permit_write_settings" msgid="3113056800709924871">"允許修改系統設定"</string>
    <string name="write_settings_description" msgid="1474881759793261146">"此權限允許應用程式修改系統設定。"</string>
    <string name="write_settings_on" msgid="8533286548451191112">"允許"</string>
    <string name="write_settings_off" msgid="1781103034490679144">"不允許"</string>
    <string name="external_source_switch_title" msgid="101571983954849473">"允許此來源的應用程式"</string>
    <string name="camera_gesture_title" msgid="5559439253128696180">"轉動兩下即可使用相機功能"</string>
    <string name="camera_gesture_desc" msgid="7557645057320805328">"轉動手腕兩下即可開啟相機應用程式"</string>
    <string name="camera_double_tap_power_gesture_title" msgid="8264757967127716261">"連按開關按鈕兩次以啟動相機"</string>
    <string name="camera_double_tap_power_gesture_desc" msgid="1539147023700755155">"快速開啟相機，無需解鎖螢幕"</string>
    <string name="screen_zoom_title" msgid="6928045302654960559">"顯示大小"</string>
    <string name="screen_zoom_short_summary" msgid="2458636490408833800">"放大或縮小畫面上的項目"</string>
    <string name="screen_zoom_keywords" msgid="5964023524422386592">"顯示密度, 螢幕縮放, 比例, 按比例"</string>
    <string name="screen_zoom_summary" msgid="1362984939045594989">"縮小或放大畫面上的項目。畫面上部分應用程式可能會移位。"</string>
    <string name="screen_zoom_preview_title" msgid="5288355628444562735">"預覽"</string>
    <string name="screen_zoom_make_smaller_desc" msgid="2628662648068995971">"縮小"</string>
    <string name="screen_zoom_make_larger_desc" msgid="7268794713428853139">"放大"</string>
    <string name="screen_zoom_conversation_icon_alex" msgid="2896036059049355968">"A"</string>
    <string name="screen_zoom_conversation_icon_pete" msgid="4873109337506890558">"P"</string>
    <string name="screen_zoom_conversation_message_1" msgid="2641317981482545659">"喂，阿 Pete！"</string>
    <string name="screen_zoom_conversation_message_2" msgid="6528272610590915790">"Hey，一陣去飲杯咖啡，傾下偈？"</string>
    <string name="screen_zoom_conversation_message_3" msgid="6930848361702066106">"好啊，我知道附近有間幾好嘅。"</string>
    <string name="screen_zoom_conversation_message_4" msgid="2501043894465807210">"一於咁話！"</string>
    <string name="screen_zoom_conversation_timestamp_1" msgid="512353741016062507">"星期二下午 6:00"</string>
    <string name="screen_zoom_conversation_timestamp_2" msgid="472183807915497199">"星期二下午 6:01"</string>
    <string name="screen_zoom_conversation_timestamp_3" msgid="1659313906250856104">"星期二下午 6:02"</string>
    <string name="screen_zoom_conversation_timestamp_4" msgid="2046797647382623313">"星期二下午 6:03"</string>
    <string name="disconnected" msgid="3469373726996129247">"未連線"</string>
    <string name="keyboard_disconnected" msgid="796053864561894531">"未連接"</string>
    <string name="data_usage_summary_format" msgid="6844301859713164522">"使用了 <xliff:g id="AMOUNT">%1$s</xliff:g> 數據"</string>
    <string name="data_usage_wifi_format" msgid="7644390582649568117">"已使用 <xliff:g id="AMOUNT">^1</xliff:g> (透過 Wi-Fi)"</string>
    <plurals name="notification_summary" formatted="false" msgid="7638388920823212470">
      <item quantity="other">已停用 <xliff:g id="COUNT">%d</xliff:g> 個應用程式的通知</item>
      <item quantity="one">已停用 1 個應用程式的通知</item>
    </plurals>
    <string name="notification_summary_none" msgid="9179312319023988089">"已開啟所有應用程式的通知"</string>
    <string name="apps_summary" msgid="4007416751775414252">"已安裝 <xliff:g id="COUNT">%1$d</xliff:g> 個應用程式"</string>
    <string name="apps_summary_example" msgid="6034002063446955592">"已安裝 24 個應用程式"</string>
    <string name="storage_summary" msgid="5903562203143572768">"已使用：<xliff:g id="PERCENTAGE">%1$s</xliff:g> - 可用空間：<xliff:g id="FREE_SPACE">%2$s</xliff:g>"</string>
    <string name="storage_summary_with_sdcard" msgid="2063780050580228868">"內部儲存空間：已使用 <xliff:g id="PERCENTAGE">%1$s</xliff:g>，剩餘 <xliff:g id="FREE_SPACE">%2$s</xliff:g>"</string>
    <string name="display_summary" msgid="5526061030874717172">"閒置 <xliff:g id="TIMEOUT_DESCRIPTION">%1$s</xliff:g>後進入休眠狀態"</string>
    <string name="display_dashboard_summary" msgid="5102247404958535634">"桌布、休眠、字型大小"</string>
    <string name="display_dashboard_summary_with_style" msgid="2792175367835485163">"樣式、桌布、螢幕逾時、字型大小"</string>
    <string name="display_dashboard_nowallpaper_summary" msgid="6198590533661927162">"休眠、字型大小"</string>
    <string name="display_summary_example" msgid="4275121979039344438">"閒置 10 分鐘後進入休眠狀態"</string>
    <string name="memory_summary" msgid="8221954450951651735">"平均記憶體用量為 <xliff:g id="USED_MEMORY">%1$s</xliff:g> (共 <xliff:g id="TOTAL_MEMORY">%2$s</xliff:g>)"</string>
    <string name="users_summary" msgid="8473589474976307510">"已使用<xliff:g id="USER_NAME">%1$s</xliff:g>的身分登入"</string>
    <string name="payment_summary" msgid="5513009140568552693">"預設使用「<xliff:g id="APP_NAME">%1$s</xliff:g>」"</string>
    <string name="backup_disabled" msgid="4503062265560959320">"已停用備份功能"</string>
    <string name="android_version_summary" msgid="7818952662015042768">"已更新至 Android <xliff:g id="VERSION">%1$s</xliff:g>"</string>
    <string name="android_version_pending_update_summary" msgid="5404532347171027730">"有可用的更新"</string>
    <string name="disabled_by_policy_title" msgid="8296938784202750494">"不允許執行此操作"</string>
    <string name="disabled_by_policy_title_adjust_volume" msgid="1669689058213728099">"無法變更音量"</string>
    <string name="disabled_by_policy_title_outgoing_calls" msgid="2776004460663768982">"不允許撥打電話"</string>
    <string name="disabled_by_policy_title_sms" msgid="6309460145439706922">"不允許傳送短訊"</string>
    <string name="disabled_by_policy_title_camera" msgid="8567781468959299078">"不允許使用相機"</string>
    <string name="disabled_by_policy_title_screen_capture" msgid="6137746705692573992">"不允許擷取螢幕畫面"</string>
    <string name="disabled_by_policy_title_suspend_packages" msgid="4223983156635729793">"無法開啟此應用程式"</string>
    <string name="default_admin_support_msg" msgid="8338570262037182531">"如有任何問題，請與 IT 管理員聯絡"</string>
    <string name="admin_support_more_info" msgid="8407433155725898290">"更多詳細資料"</string>
    <string name="admin_profile_owner_message" msgid="8860709969532649195">"您的管理員可以監控及管理與工作設定檔相關的應用程式和資料，包括設定、權限、公司存取權、網絡活動，以及裝置的位置資料。"</string>
    <string name="admin_profile_owner_user_message" msgid="4929926887231544950">"您的管理員可以監控及管理與此使用者相關的應用程式和資料，包括設定、權限、公司存取權、網絡活動，以及裝置的位置資料。"</string>
    <string name="admin_device_owner_message" msgid="5503131744126520590">"您的管理員可以監控及管理與此裝置相關的應用程式和資料，包括設定、權限、公司存取權、網絡活動，以及裝置的位置資料。"</string>
    <string name="condition_turn_off" msgid="402707350778441939">"關閉"</string>
    <string name="condition_turn_on" msgid="3911077299444314791">"開啟"</string>
    <string name="condition_expand_show" msgid="1501084007540953213">"顯示"</string>
    <string name="condition_expand_hide" msgid="8347564076209121058">"隱藏"</string>
    <string name="condition_hotspot_title" msgid="7903918338790641071">"已啟用熱點"</string>
    <string name="condition_airplane_title" msgid="5847967403687381705">"已開啟飛行模式"</string>
    <string name="condition_airplane_summary" msgid="1964500689287879888">"網絡無法使用"</string>
    <string name="condition_zen_title" msgid="7674761111934567490">"「請勿騷擾」已開啟"</string>
    <string name="condition_zen_summary_phone_muted" msgid="6516753722927681820">"手機已設為靜音"</string>
    <string name="condition_zen_summary_with_exceptions" msgid="9019937492602199663">"允許例外情況"</string>
    <string name="condition_battery_title" msgid="6395113995454385248">"已開啟「省電模式」"</string>
    <string name="condition_battery_summary" msgid="8436806157833107886">"功能受限"</string>
    <string name="condition_cellular_title" msgid="155474690792125747">"流動數據已關閉"</string>
    <string name="condition_cellular_summary" msgid="1678098728303268851">"只能透過連接 Wi-Fi 來使用互聯網"</string>
    <string name="condition_bg_data_title" msgid="2719263664589753094">"數據節省模式"</string>
    <string name="condition_bg_data_summary" msgid="1736255283216193834">"功能受限"</string>
    <string name="condition_work_title" msgid="174326145616998813">"已停用工作設定檔"</string>
    <string name="condition_work_summary" msgid="7113473121312772398">"適用於應用程式及通知"</string>
    <string name="condition_device_muted_action_turn_on_sound" msgid="4078406807327674934">"開啟音效"</string>
    <string name="condition_device_muted_title" msgid="2446306263428466378">"鈴聲已設為靜音"</string>
    <string name="condition_device_muted_summary" msgid="3772178424510397327">"適用於來電及通知"</string>
    <string name="condition_device_vibrate_title" msgid="9058943409545158583">"只會震動"</string>
    <string name="condition_device_vibrate_summary" msgid="7537724181691903202">"適用於來電及通知"</string>
    <string name="night_display_suggestion_title" msgid="5418911386429667704">"設定夜燈模式時間表"</string>
    <string name="night_display_suggestion_summary" msgid="4218017907425509769">"每晚自動調整螢幕色調"</string>
    <string name="condition_night_display_title" msgid="1072880897812554421">"「夜燈模式」已開啟"</string>
    <string name="condition_night_display_summary" msgid="3278349775875166984">"螢幕已調校至琥珀色"</string>
    <string name="condition_grayscale_title" msgid="9029271080007984542">"灰階螢幕"</string>
    <string name="condition_grayscale_summary" msgid="1306034149271251292">"僅以灰色顯示"</string>
    <string name="homepage_condition_footer_content_description" msgid="1568313430995646108">"收合"</string>
    <string name="suggestions_title_v2" msgid="421003737901460147">"為您推薦"</string>
    <string name="suggestions_title" msgid="61841299295602686">"建議"</string>
    <string name="suggestions_summary" msgid="1709710458908440469">"還有 <xliff:g id="ID_1">%1$d</xliff:g> 個建議"</string>
    <string name="suggestions_more_title" msgid="240124526378997009">"另外 <xliff:g id="ID_1">%1$d</xliff:g> 項"</string>
    <plurals name="suggestions_collapsed_title" formatted="false" msgid="5023679825210836444">
      <item quantity="other"><xliff:g id="COUNT">%1$d</xliff:g> 項建議</item>
      <item quantity="one">1 項建議</item>
    </plurals>
    <plurals name="suggestions_collapsed_summary" formatted="false" msgid="3789011332018516832">
      <item quantity="other">另外 <xliff:g id="COUNT">%1$d</xliff:g> 項建議</item>
      <item quantity="one">另外 1 項建議</item>
    </plurals>
    <string name="suggestion_remove" msgid="6753986344585367776">"移除"</string>
    <string name="color_temperature" msgid="8256912135746305176">"冷色色溫"</string>
    <string name="color_temperature_desc" msgid="6713259535885669622">"使用較冷的顯示器顏色"</string>
    <string name="color_temperature_toast" msgid="7611532183532407342">"如要套用色溫變更，請先關閉螢幕"</string>
    <string name="camera_laser_sensor_switch" msgid="7097842750947187671">"相機鐳射感應器"</string>
    <string name="ota_disable_automatic_update" msgid="1953894421412420231">"自動系統更新"</string>
    <string name="ota_disable_automatic_update_summary" msgid="7803279951533276841">"裝置重新啟動後套用更新"</string>
    <string name="usage" msgid="287782903846013936">"用量"</string>
    <string name="cellular_data_usage" msgid="5874156338825285334">"流動數據用量"</string>
    <string name="app_cellular_data_usage" msgid="7603292978956033926">"應用程式數據用量"</string>
    <string name="wifi_data_usage" msgid="6868503699134605707">"Wi-Fi 數據用量"</string>
    <string name="ethernet_data_usage" msgid="4552227880905679761">"以太網數據用量"</string>
    <string name="wifi" msgid="2932584495223243842">"Wi-Fi"</string>
    <string name="ethernet" msgid="4665162609974492983">"以太網"</string>
    <string name="cell_data_template" msgid="6077963976103260821">"<xliff:g id="AMOUNT">^1</xliff:g> 流動數據"</string>
    <string name="wifi_data_template" msgid="935934798340307438">"<xliff:g id="AMOUNT">^1</xliff:g> Wi-Fi 數據"</string>
    <string name="ethernet_data_template" msgid="1429173767445201145">"<xliff:g id="AMOUNT">^1</xliff:g> 以太網數據"</string>
    <string name="billing_cycle" msgid="6618424022653876279">"數據用量警告和限制"</string>
    <string name="app_usage_cycle" msgid="341009528778520583">"流動數據用量週期"</string>
    <string name="cell_data_warning" msgid="5664921950473359634">"<xliff:g id="ID_1">^1</xliff:g> 數據用量警告"</string>
    <string name="cell_data_limit" msgid="256855024790622112">"<xliff:g id="ID_1">^1</xliff:g> 數據用量上限"</string>
    <string name="cell_data_warning_and_limit" msgid="8393200831986035724">"<xliff:g id="ID_1">^1</xliff:g> 數據用量警告/<xliff:g id="ID_2">^2</xliff:g> 數據用量上限"</string>
    <string name="billing_cycle_fragment_summary" msgid="6346655500491631357">"每月第 <xliff:g id="ID_1">%1$s</xliff:g> 日"</string>
    <string name="network_restrictions" msgid="8385824604048229846">"網絡限制"</string>
    <plurals name="network_restrictions_summary" formatted="false" msgid="3875128958788008975">
      <item quantity="other"><xliff:g id="COUNT">%1$d</xliff:g> 個限制</item>
      <item quantity="one">1 個限制</item>
    </plurals>
    <string name="operator_warning" msgid="5672761970087591211">"流動網絡供應商的數據計算方式可能與裝置有所不同"</string>
    <string name="data_used_template" msgid="8229342096562327646">"已用 <xliff:g id="ID_1">%1$s</xliff:g>"</string>
    <string name="set_data_warning" msgid="1685771882794205462">"設定數據用量警告"</string>
    <string name="data_warning" msgid="2925054658166062884">"數據用量警告"</string>
    <string name="data_warning_footnote" msgid="5991901765915710592">"您的裝置會自行計算數據用量警告和數據用量上限。這可能會與流動網絡供應商的計算結果不同。"</string>
    <string name="set_data_limit" msgid="9010326815874642680">"設定數據上限"</string>
    <string name="data_limit" msgid="8731731657513652363">"數據上限"</string>
    <string name="data_usage_template" msgid="3822452362629968010">"<xliff:g id="ID_2">%2$s</xliff:g>期間使用了 <xliff:g id="ID_1">%1$s</xliff:g>"</string>
    <string name="configure" msgid="1499586749829665889">"設定"</string>
    <string name="data_usage_other_apps" msgid="5649047093607329537">"其他使用數據的應用程式"</string>
    <plurals name="data_saver_unrestricted_summary" formatted="false" msgid="3316296488378947221">
      <item quantity="other">「數據節省模式」開啟時，允許 <xliff:g id="COUNT">%1$d</xliff:g> 個應用程式使用無限制數據</item>
      <item quantity="one">「數據節省模式」開啟時，允許 1 個應用程式使用無限制數據</item>
    </plurals>
    <string name="data_usage_title" msgid="4039024073687469094">"主要數據"</string>
    <string name="data_usage_wifi_title" msgid="1060495519280456926">"Wi‑Fi 數據"</string>
    <string name="data_used" msgid="7770571947591789895">"已使用 <xliff:g id="ID_1">^1</xliff:g>"</string>
    <string name="data_used_formatted" msgid="7913920278059077938">"已使用 <xliff:g id="ID_1">^1</xliff:g> <xliff:g id="ID_2">^2</xliff:g>"</string>
    <string name="data_overusage" msgid="3680477320458707259">"超過了 <xliff:g id="ID_1">^1</xliff:g>"</string>
    <string name="data_remaining" msgid="6316251496381922837">"剩餘 <xliff:g id="ID_1">^1</xliff:g>"</string>
    <string name="data_usage_chart_brief_content_description" msgid="5548074070258881530">"顯示 <xliff:g id="START_DATE">%1$s</xliff:g>至 <xliff:g id="END_DATE">%2$s</xliff:g>期間數據用量的圖表。"</string>
    <string name="data_usage_chart_no_data_content_description" msgid="5481968839079467231">"此日期範圍內沒有資料"</string>
    <plurals name="billing_cycle_days_left" formatted="false" msgid="661792524671718753">
      <item quantity="other">尚餘 %d 天</item>
      <item quantity="one">尚餘 %d 天</item>
    </plurals>
    <string name="billing_cycle_none_left" msgid="1694844019159277504">"已沒有剩餘時間"</string>
    <string name="billing_cycle_less_than_one_day_left" msgid="1210202399053992163">"剩餘不到 1 天"</string>
    <string name="carrier_and_update_text" msgid="5363656651921656280">"<xliff:g id="ID_1">^1</xliff:g> 於 <xliff:g id="ID_2">^2</xliff:g>前更新"</string>
    <string name="no_carrier_update_text" msgid="5432798085593055966">"<xliff:g id="ID_1">^2</xliff:g>前更新"</string>
    <string name="carrier_and_update_now_text" msgid="5075861262344398849">"<xliff:g id="ID_1">^1</xliff:g> 於剛剛更新"</string>
    <string name="no_carrier_update_now_text" msgid="7898004907837200752">"剛剛更新"</string>
    <string name="launch_mdp_app_text" msgid="8791816789749304897">"查看數據計劃"</string>
    <string name="launch_wifi_text" msgid="976421974332512894">"查看詳情"</string>
    <string name="data_saver_title" msgid="2593804270788863815">"數據節省模式"</string>
    <string name="unrestricted_data_saver" msgid="7922563266857367495">"無限制數據用量"</string>
    <string name="restrict_background_blacklisted" msgid="7953049316098373715">"背景數據已關閉"</string>
    <string name="data_saver_on" msgid="7848893946018448793">"開啟"</string>
    <string name="data_saver_off" msgid="5891210864117269045">"關閉"</string>
    <string name="data_saver_switch_title" msgid="7111538580123722959">"使用數據節省模式"</string>
    <string name="unrestricted_app_title" msgid="7117585996574329284">"無限制數據用量"</string>
    <string name="unrestricted_app_summary" msgid="282698963532000403">"數據節省模式開啟時，允許存取無限制數據"</string>
    <string name="home_app" msgid="6056850504746902747">"主畫面應用程式"</string>
    <string name="no_default_home" msgid="3588073707316139318">"沒有預設主畫面"</string>
    <string name="lockpattern_settings_require_cred_before_startup" msgid="4098653943835666086">"安全啟動"</string>
    <string name="lockpattern_settings_require_pattern_before_startup_summary" msgid="311325321794497404">"畫出上鎖圖形後，才能啟動裝置。裝置關機時無法接聽來電、訊息、通知或使用鬧鐘。"</string>
    <string name="lockpattern_settings_require_pin_before_startup_summary" msgid="1881271630312222251">"必須輸入 PIN 才能啟動裝置。裝置關機時無法接聽來電、訊息、通知或使用鬧鐘。"</string>
    <string name="lockpattern_settings_require_password_before_startup_summary" msgid="8651761245246411947">"必須輸入密碼才能啟動裝置。裝置關機時無法接聽來電、訊息、通知或使用鬧鐘。"</string>
    <string name="suggestion_additional_fingerprints" msgid="4726777300101156208">"加入其他指紋"</string>
    <string name="suggestion_additional_fingerprints_summary" msgid="2825364645039666674">"使用另一個指紋解鎖"</string>
    <string name="battery_saver_on_summary" msgid="4605146593966255848">"開啟"</string>
    <string name="battery_saver_off_scheduled_summary" msgid="2193875981740829819">"將會在電量為 <xliff:g id="BATTERY_PERCENTAGE">%1$s</xliff:g> 時開啟"</string>
    <string name="battery_saver_off_summary" msgid="4411561435493109261">"關閉"</string>
    <string name="battery_saver_button_turn_on" msgid="2206239048232352476">"立即開啟"</string>
    <string name="battery_saver_button_turn_off" msgid="6371072408072481484">"立即關閉"</string>
    <string name="not_battery_optimizing" msgid="8361294470943376258">"未啟用電池優化功能"</string>
    <string name="lockscreen_remote_input" msgid="6030274311185811503">"裝置處於上鎖狀態時，禁止在通知中輸入回覆內容或其他文字"</string>
    <string name="default_spell_checker" msgid="7108373288347014351">"預設拼字檢查工具"</string>
    <string name="choose_spell_checker" msgid="7402513404783243675">"選擇「拼字檢查工具」"</string>
    <string name="spell_checker_master_switch_title" msgid="1233180004430328851">"使用拼字檢查工具"</string>
    <string name="spell_checker_not_selected" msgid="8818618543474481451">"未選取"</string>
    <string name="notification_log_no_title" msgid="2343315128609978203">"(無)"</string>
    <string name="notification_log_details_delimiter" msgid="2475986465985309821">"： "</string>
    <string name="notification_log_details_package" msgid="3205243985502010202">"pkg"</string>
    <string name="notification_log_details_key" msgid="2690467272328709046">"金鑰"</string>
    <string name="notification_log_details_group" msgid="1765952974599794393">"群組"</string>
    <string name="notification_log_details_group_summary" msgid="4364622087007803822">"(摘要)"</string>
    <string name="notification_log_details_visibility" msgid="6811292866832243357">"顯示設定"</string>
    <string name="notification_log_details_public_version" msgid="3057653571018432759">"publicVersion"</string>
    <string name="notification_log_details_priority" msgid="4772047133062255513">"優先次序"</string>
    <string name="notification_log_details_importance" msgid="8516198274667183446">"重要性"</string>
    <string name="notification_log_details_explanation" msgid="6966274549873070059">"說明"</string>
    <string name="notification_log_details_badge" msgid="648647240928645446">"可顯示徽章"</string>
    <string name="notification_log_details_content_intent" msgid="2768423554375629089">"意圖"</string>
    <string name="notification_log_details_delete_intent" msgid="8296434571041573503">"刪除意圖"</string>
    <string name="notification_log_details_full_screen_intent" msgid="4151243693072002296">"全螢幕意圖"</string>
    <string name="notification_log_details_actions" msgid="2269605330470905236">"操作"</string>
    <string name="notification_log_details_title" msgid="8365761340979164197">"標題"</string>
    <string name="notification_log_details_remoteinput" msgid="264204203044885921">"遠端輸入"</string>
    <string name="notification_log_details_content_view" msgid="7193602999512479112">"自訂檢視"</string>
    <string name="notification_log_details_extras" msgid="8602887256103970989">"其他資訊"</string>
    <string name="notification_log_details_icon" msgid="6728710746466389675">"圖示"</string>
    <string name="notification_log_details_parcel" msgid="2098454650154230531">"包裹大小"</string>
    <string name="notification_log_details_ashmem" msgid="6163312898302809015">"ashmem"</string>
    <string name="notification_log_details_alerted" msgid="5285078967825048406">"已傳送通知"</string>
    <string name="notification_log_channel" msgid="3406738695621767204">"頻道"</string>
    <string name="notification_log_details_none" msgid="1090852853755089991">"無"</string>
    <string name="notification_log_details_ranking_null" msgid="6607596177723101524">"沒有評級物件。"</string>
    <string name="notification_log_details_ranking_none" msgid="2484105338466675261">"評級物件不包含此密鑰。"</string>
    <string name="theme_customization_device_default" msgid="7641813022590999286">"裝置預設設定"</string>
    <string name="display_cutout_emulation" msgid="1421648375408281244">"顯示屏凹口"</string>
    <string name="display_cutout_emulation_keywords" msgid="4506580703807358127">"顯示屏凹口 (缺口)"</string>
    <string name="overlay_option_device_default" msgid="7986355499809313848">"裝置預設設定"</string>
    <string name="overlay_toast_failed_to_apply" msgid="4839587811338164960">"無法套用重疊"</string>
    <string name="special_access" msgid="1767980727423395147">"特別應用程式權限"</string>
    <plurals name="special_access_summary" formatted="false" msgid="4995506406763570815">
      <item quantity="other"><xliff:g id="COUNT">%d</xliff:g> 個應用程式可使用無限數據</item>
      <item quantity="one">1 個應用程式可使用無限數據</item>
    </plurals>
    <string name="special_access_more" msgid="132919514147475846">"查看更多"</string>
    <string name="confirm_convert_to_fbe_warning" msgid="3783325656948378111">"您確定要清除使用者資料並轉換為加密檔案嗎？"</string>
    <string name="button_confirm_convert_fbe" msgid="339648921918438106">"清除並轉換"</string>
    <string name="reset_shortcut_manager_throttling" msgid="2183940254903144298">"重設 ShortcutManager 的速率限制"</string>
    <string name="reset_shortcut_manager_throttling_complete" msgid="8949943009096885470">"已重設 ShortcutManager 的速率限制"</string>
    <string name="notification_suggestion_title" msgid="6309263655965785411">"控制上鎖畫面上顯示的資料"</string>
    <string name="notification_suggestion_summary" msgid="7615611244249276113">"顯示或隱藏通知內容"</string>
    <string name="page_tab_title_summary" msgid="7188875610123234454">"全部"</string>
    <string name="page_tab_title_support" msgid="3235725053332345773">"提示和支援"</string>
    <string name="developer_smallest_width" msgid="632354817870920911">"最小寬度"</string>
    <string name="premium_sms_none" msgid="8737045049886416739">"沒有已安裝的應用程式要求發送付費短訊的權限"</string>
    <string name="premium_sms_warning" msgid="2192300872411073324">"付費短訊的費用可能高昂，並會增加您流動網絡供應商帳單的款項。如果您為應用程式開放權限，將可以透過該應用程式發送付費短訊。"</string>
    <string name="premium_sms_access" msgid="5605970342699013212">"付費短訊權限"</string>
    <string name="bluetooth_disabled" msgid="835838280837359514">"關閉"</string>
    <string name="bluetooth_connected_summary" msgid="8043167194934315712">"已連接至 <xliff:g id="ID_1">%1$s</xliff:g>"</string>
    <string name="bluetooth_connected_multiple_devices_summary" msgid="2294954614327771844">"已連接多部裝置"</string>
    <string name="demo_mode" msgid="6566167465451386728">"系統使用者介面示範模式"</string>
    <string name="dark_ui_mode" msgid="898146394425795281">"深色主題背景"</string>
    <string name="dark_ui_mode_disabled_summary_dark_theme_on" msgid="3936676430482852520">"開啟/由於「省電模式」已開啟，因此切換功能暫時停用"</string>
    <string name="dark_ui_mode_disabled_summary_dark_theme_off" msgid="4154227921313505702">"由於「省電模式」已關閉，因此切換功能暫時啟用"</string>
    <string name="dark_ui_settings_dark_summary" msgid="1214821092462388494">"受支援的應用程式也會切換至深色主題背景"</string>
    <string name="dark_ui_settings_dialog_acknowledge" msgid="250437497729953965">"知道了"</string>
    <string name="dark_theme_slice_title" msgid="4684222119481114062">"試用深色主題背景"</string>
    <string name="dark_theme_slice_subtitle" msgid="5555724345330434268">"有助延長電池壽命"</string>
    <string name="quick_settings_developer_tiles" msgid="7336007844525766623">"快速設定開發人員圖塊"</string>
    <string name="adb_authorization_timeout_title" msgid="6996844506783749754">"停用 adb 授權逾時"</string>
    <string name="adb_authorization_timeout_summary" msgid="409931540424019778">"對在預設時間 (7 天) 或使用者設定的時間 (最少 1 天) 內未重新連接的系統停用自動撤銷 adb 授權。"</string>
    <string name="winscope_trace_quick_settings_title" msgid="4104768565053226689">"Winscope 追蹤"</string>
    <string name="sensors_off_quick_settings_title" msgid="8472151847125917167">"感應器已關閉"</string>
    <string name="managed_profile_settings_title" msgid="3400923723423564217">"工作設定檔設定"</string>
    <string name="managed_profile_contact_search_title" msgid="7685402733942182110">"聯絡人搜尋"</string>
    <string name="managed_profile_contact_search_summary" msgid="2771343453017731940">"允許您的機構搜尋聯絡人，以識別來電者和聯絡人"</string>
    <string name="cross_profile_calendar_title" msgid="7570277841490216947">"跨設定檔日曆"</string>
    <string name="cross_profile_calendar_summary" msgid="8856185206722860069">"在個人日曆中顯示工作活動"</string>
    <plurals name="hours" formatted="false" msgid="1853396353451635458">
      <item quantity="other"><xliff:g id="NUMBER">%s</xliff:g> 小時</item>
      <item quantity="one">1 小時</item>
    </plurals>
    <plurals name="minutes" formatted="false" msgid="6244503272924425418">
      <item quantity="other"><xliff:g id="NUMBER">%s</xliff:g> 分鐘</item>
      <item quantity="one">1 分鐘</item>
    </plurals>
    <plurals name="seconds" formatted="false" msgid="4237020272336995370">
      <item quantity="other"><xliff:g id="NUMBER">%s</xliff:g> 秒</item>
      <item quantity="one">1 秒</item>
    </plurals>
    <string name="automatic_storage_manager_settings" msgid="519158151463974656">"管理儲存空間"</string>
    <string name="automatic_storage_manager_text" msgid="6900593059927987273">"儲存空間管理員會從您的裝置移除備份相片和影片，以釋放儲存空間。"</string>
    <string name="automatic_storage_manager_days_title" msgid="5077286114860539367">"移除相片和影片"</string>
    <string name="automatic_storage_manager_preference_title" msgid="3483357910142595444">"存儲空間管理員"</string>
    <string name="automatic_storage_manager_master_switch_title" msgid="8492707479615609185">"使用儲存空間管理員"</string>
    <string name="deletion_helper_automatic_title" msgid="597196990024769472">"自動"</string>
    <string name="deletion_helper_manual_title" msgid="1068812971600327101">"手動"</string>
    <string name="deletion_helper_preference_title" msgid="6364023246849161274">"立即釋放空間"</string>
    <string name="gesture_preference_title" msgid="8291899281322647187">"手勢"</string>
    <string name="gesture_preference_summary" product="default" msgid="7941981260703379398">"快速手勢讓您控制手機"</string>
    <string name="gesture_preference_summary" product="tablet" msgid="4031666250963488007">"快速手勢讓您控制平板電腦"</string>
    <string name="gesture_preference_summary" product="device" msgid="3520072325356373349">"快速手勢讓您控制裝置"</string>
    <string name="double_tap_power_for_camera_title" msgid="7982364144330923683">"快速開啟相機"</string>
    <string name="double_tap_power_for_camera_summary" msgid="1100926048598415509">"在任何畫面上按開關按鈕兩下，即可快速開啟相機。"</string>
    <string name="double_tap_power_for_camera_suggestion_title" msgid="4299496243418753571">"快速開啟相機"</string>
    <string name="double_twist_for_camera_mode_title" msgid="472455236910935684">"反轉相機即可自拍"</string>
    <string name="double_twist_for_camera_mode_summary" msgid="592503740044744951"></string>
    <string name="double_twist_for_camera_suggestion_title" msgid="8178844037382604158">"自拍更快速"</string>
    <string name="system_navigation_title" msgid="1698862900901417194">"系統導覽"</string>
    <string name="swipe_up_to_switch_apps_title" msgid="6677266952021118342">"雙按鈕導覽"</string>
    <string name="swipe_up_to_switch_apps_summary" msgid="1415457307836359560">"如要切換應用程式，請從主按鈕向上滑動。如要查看所有應用程式，請再次向上滑動。如要返回，請輕按 [返回] 按鈕。"</string>
    <string name="swipe_up_to_switch_apps_suggestion_title" msgid="5754081720589900007">"試按新版主按鈕"</string>
    <string name="swipe_up_to_switch_apps_suggestion_summary" msgid="8885866570559435110">"啟用新手勢即可切換應用程式"</string>
    <string name="edge_to_edge_navigation_title" msgid="714427081306043819">"手勢導覽"</string>
    <string name="edge_to_edge_navigation_summary" msgid="8497033810637690561">"如要前往主畫面，請從螢幕底部向上滑動。如要切換應用程式，請從螢幕底部向上滑動並按住，然後放手。如要返回，請從左側或右側邊緣滑動。"</string>
    <string name="legacy_navigation_title" msgid="7877402855994423727">"3 按鈕導覽"</string>
    <string name="legacy_navigation_summary" msgid="5905301067778326433">"使用畫面底部的按鈕返回上一個畫面、前往主畫面和切換應用程式。"</string>
    <!-- no translation found for keywords_system_navigation (3131782378486554934) -->
    <skip />
    <string name="gesture_not_supported_dialog_message" msgid="5316512246119347889">"您的預設主畫面應用程式「<xliff:g id="DEFAULT_HOME_APP">%s</xliff:g>」不支援此功能"</string>
    <string name="gesture_not_supported_positive_button" msgid="7909969459977021893">"切換預設主畫面應用程式"</string>
    <string name="information_label" msgid="6939310810756569298">"資料"</string>
    <string name="low_label" msgid="6525629096999711220">"低"</string>
    <string name="high_label" msgid="357503396626018487">"高"</string>
    <string name="left_edge" msgid="1513576842959071849">"左側邊緣"</string>
    <string name="right_edge" msgid="1505309103265829121">"右側邊緣"</string>
    <string name="back_sensitivity_dialog_message" msgid="6638367716784103306">"較高的敏感度可能會與任何在螢幕邊緣的應用程式手勢互相衝突。"</string>
    <string name="back_sensitivity_dialog_title" msgid="6153608904168908264">"返回手勢的敏感度"</string>
    <string name="gesture_settings_activity_title" msgid="6047431928567911330">"手勢設定"</string>
    <string name="keywords_gesture_navigation_settings" msgid="667561222717238931">"手勢導覽, 返回手勢的敏感度, 返回手勢"</string>
    <string name="ambient_display_title" product="default" msgid="5885136049497127396">"輕按兩下以查看手機"</string>
    <string name="ambient_display_title" product="tablet" msgid="205744440641466921">"輕按兩下即可查看平板電腦"</string>
    <string name="ambient_display_title" product="device" msgid="4164103424628824786">"輕按兩下即可查看裝置"</string>
    <string name="ambient_display_summary" msgid="2650326740502690434">"輕按螢幕兩下即可查看時間、通知和其他資訊。"</string>
    <string name="ambient_display_pickup_title" product="default" msgid="4418310591912877548">"拿起即可查看手機"</string>
    <string name="ambient_display_pickup_title" product="tablet" msgid="8055486872070888377">"拿起即可查看平板電腦"</string>
    <string name="ambient_display_pickup_title" product="device" msgid="8980156994848721455">"拿起即可查看裝置"</string>
    <string name="ambient_display_wake_screen_title" msgid="7637678749035378085">"喚醒顯示屏"</string>
    <string name="ambient_display_pickup_summary" product="default" msgid="1087355013674109242">"拿起您的手機即可查看時間、通知和其他資訊。"</string>
    <string name="ambient_display_pickup_summary" product="tablet" msgid="2589556997034530529">"拿起您的平板電腦即可查看時間、通知和其他資訊。"</string>
    <string name="ambient_display_pickup_summary" product="device" msgid="1916011370011115627">"拿起您的裝置即可查看時間、通知和其他資訊。"</string>
    <string name="ambient_display_tap_screen_title" product="default" msgid="2811332293938467179">"輕按即可查看手機"</string>
    <string name="ambient_display_tap_screen_title" product="tablet" msgid="6461531447715370632">"輕按即可查看平板電腦"</string>
    <string name="ambient_display_tap_screen_title" product="device" msgid="4423803387551153840">"輕按即可查看裝置"</string>
    <string name="ambient_display_tap_screen_summary" msgid="4480489179996521405">"輕按螢幕即可查看時間、通知和其他資訊。"</string>
    <string name="fingerprint_swipe_for_notifications_title" msgid="2271217256447175017">"在指紋感應器滑動以查看通知"</string>
    <string name="fingerprint_gesture_screen_title" msgid="9086261338232806522">"滑動指紋"</string>
    <string name="fingerprint_swipe_for_notifications_summary" product="default" msgid="286662791588779673">"在手機背面的指紋感應器向下滑動，即可查看通知。"</string>
    <string name="fingerprint_swipe_for_notifications_summary" product="tablet" msgid="8642092907817554454">"向下滑動平板電腦背面的指紋感應器，即可查看通知。"</string>
    <string name="fingerprint_swipe_for_notifications_summary" product="device" msgid="3888927017311372398">"向下滑動裝置背面的指紋感應器，即可查看通知。"</string>
    <string name="fingerprint_swipe_for_notifications_suggestion_title" msgid="2956636269742745449">"快速查看通知"</string>
    <string name="gesture_setting_on" msgid="3223448394997988591">"開啟"</string>
    <string name="gesture_setting_off" msgid="3444029475726294919">"關閉"</string>
    <string name="oem_unlock_enable_disabled_summary_bootloader_unlocked" msgid="65713754674288193">"載入器已解鎖"</string>
    <string name="oem_unlock_enable_disabled_summary_connectivity" msgid="8045017109714463041">"請先連線至互聯網"</string>
    <string name="oem_unlock_enable_disabled_summary_connectivity_or_locked" msgid="7425519481227423860">"連線至互聯網或聯絡您的流動網絡供應商"</string>
    <string name="oem_unlock_enable_disabled_summary_sim_locked_device" msgid="168124660162907358">"無法在已遭流動網絡供應商鎖定的裝置上啟用"</string>
    <string name="oem_lock_info_message" msgid="8843145669619429197">"請重新啟動裝置以啟用裝置保護功能。"</string>
    <string name="automatic_storage_manager_freed_bytes" msgid="706230592123831676">"已釋放共 <xliff:g id="SIZE">%1$s</xliff:g>\n\n上次執行時間：<xliff:g id="DATE">%2$s</xliff:g>"</string>
    <string name="web_action_enable_title" msgid="6654581786741216382">"免安裝應用程式"</string>
    <string name="web_action_enable_summary" msgid="2658930257777545990">"即使您沒有安裝應用程式，亦可在應用程式內開啟連結"</string>
    <string name="web_action_section_title" msgid="994717569424234098">"免安裝應用程式"</string>
    <string name="instant_apps_settings" msgid="4280942494969957858">"免安裝應用程式偏好設定"</string>
    <string name="domain_url_section_title" msgid="9028890472923474958">"已安裝的應用程式"</string>
    <string name="automatic_storage_manager_activation_warning" msgid="170508173207142665">"您的儲存空間即將由儲存空間管理員管理"</string>
    <string name="account_for_section_header" msgid="7466759342105251096">"<xliff:g id="USER_NAME">%1$s</xliff:g>的帳戶"</string>
    <string name="configure_section_header" msgid="3126887329521705210">"設定"</string>
    <string name="auto_sync_account_title" msgid="1070908045600374254">"自動同步處理應用程式資料"</string>
    <string name="auto_sync_personal_account_title" msgid="3544275021920818595">"自動同步處理個人資料"</string>
    <string name="auto_sync_work_account_title" msgid="6060310415978781885">"自動同步處理工作資料"</string>
    <string name="auto_sync_account_summary" msgid="7580352130028957346">"允許應用程式自動重新整理資料"</string>
    <string name="account_sync_title" msgid="7036067017433297574">"帳戶同步"</string>
    <string name="account_sync_summary_some_on" msgid="911460286297968724">"<xliff:g id="ID_1">%1$d</xliff:g> 個項目 (共 <xliff:g id="ID_2">%2$d</xliff:g> 個) 的同步功能已開啟"</string>
    <string name="account_sync_summary_all_on" msgid="2953682111836599841">"所有項目的同步功能已開啟"</string>
    <string name="account_sync_summary_all_off" msgid="6378301874540507884">"所有項目的同步功能已關閉"</string>
    <string name="enterprise_privacy_settings" msgid="786350385374794180">"受管理的裝置資料"</string>
    <string name="enterprise_privacy_settings_summary_generic" msgid="5471858290610344646">"由您的機構管理的變更和設定"</string>
    <string name="enterprise_privacy_settings_summary_with_name" msgid="1315413275836515937">"由「<xliff:g id="ORGANIZATION_NAME">%s</xliff:g>」管理的變更和設定"</string>
    <string name="enterprise_privacy_header" msgid="4626225398848641603">"為讓您存取工作資料，您的機構可能會在裝置上變更設定和安裝軟件。\n\n如要瞭解詳情，請與您機構的管理員聯絡。"</string>
    <string name="enterprise_privacy_exposure_category" msgid="2507761423540037308">"您機構可查看的資訊類型"</string>
    <string name="enterprise_privacy_exposure_changes_category" msgid="5459989751333816587">"您機構管理員作出的變更"</string>
    <string name="enterprise_privacy_device_access_category" msgid="140157499478630004">"您對此裝置的存取權"</string>
    <string name="enterprise_privacy_enterprise_data" msgid="3963070078195245028">"與您工作帳戶相關聯的資料，例如電郵和日曆"</string>
    <string name="enterprise_privacy_installed_packages" msgid="6707006112254572820">"您裝置上的應用程式清單"</string>
    <string name="enterprise_privacy_usage_stats" msgid="6328506963853465534">"每個應用程式的使用時間和數據用量"</string>
    <string name="enterprise_privacy_network_logs" msgid="3081744541193695887">"最近的網絡流量記錄"</string>
    <string name="enterprise_privacy_bug_reports" msgid="2635897583413134123">"最新的錯誤報告"</string>
    <string name="enterprise_privacy_security_logs" msgid="8494681624247959075">"最新的安全性記錄"</string>
    <string name="enterprise_privacy_none" msgid="6026527690979756431">"無"</string>
    <string name="enterprise_privacy_enterprise_installed_packages" msgid="9114143640515900082">"已安裝的應用程式"</string>
    <string name="enterprise_privacy_apps_count_estimation_info" msgid="7959907857710107792">"應用程式數量為估計值，其中可能不包括在「Play 商店」以外安裝的應用程式。"</string>
    <plurals name="enterprise_privacy_number_packages_lower_bound" formatted="false" msgid="5403847001419529018">
      <item quantity="other">最少 <xliff:g id="COUNT_1">%d</xliff:g> 個應用程式</item>
      <item quantity="one">最少 <xliff:g id="COUNT_0">%d</xliff:g> 個應用程式</item>
    </plurals>
    <string name="enterprise_privacy_location_access" msgid="8023838718108456971">"位置資訊權限"</string>
    <string name="enterprise_privacy_microphone_access" msgid="7242958026470143653">"麥克風權限"</string>
    <string name="enterprise_privacy_camera_access" msgid="7685460535880069016">"相機權限"</string>
    <string name="enterprise_privacy_enterprise_set_default_apps" msgid="7498546659083996300">"預設應用程式"</string>
    <plurals name="enterprise_privacy_number_packages" formatted="false" msgid="8568544906431825430">
      <item quantity="other"><xliff:g id="COUNT_1">%d</xliff:g> 個應用程式</item>
      <item quantity="one"><xliff:g id="COUNT_0">%d</xliff:g> 個應用程式</item>
    </plurals>
    <string name="enterprise_privacy_input_method" msgid="3278314982700662246">"預設鍵盤"</string>
    <string name="enterprise_privacy_input_method_name" msgid="2974859490559054584">"已設定為「<xliff:g id="APP_LABEL">%s</xliff:g>」"</string>
    <string name="enterprise_privacy_always_on_vpn_device" msgid="1735829327405126695">"已開啟「永久連線的 VPN」"</string>
    <string name="enterprise_privacy_always_on_vpn_personal" msgid="8395903360175064841">"已開啟您個人設定檔中的「永久連線的 VPN」"</string>
    <string name="enterprise_privacy_always_on_vpn_work" msgid="2496961514592522377">"已開啟您工作設定檔中的「永久連線的 VPN」"</string>
    <string name="enterprise_privacy_global_http_proxy" msgid="4350347418068037051">"已設定全域 HTTP Proxy"</string>
    <string name="enterprise_privacy_ca_certs_device" msgid="1816495877258727663">"信任的憑證"</string>
    <string name="enterprise_privacy_ca_certs_personal" msgid="1516422660828485795">"您個人設定檔中信任的憑證"</string>
    <string name="enterprise_privacy_ca_certs_work" msgid="4318941788592655561">"您工作設定檔中信任的憑證"</string>
    <plurals name="enterprise_privacy_number_ca_certs" formatted="false" msgid="6459725295322004179">
      <item quantity="other">最少 <xliff:g id="COUNT_1">%d</xliff:g> 個 CA 憑證</item>
      <item quantity="one">最少 <xliff:g id="COUNT_0">%d</xliff:g> 個 CA 憑證</item>
    </plurals>
    <string name="enterprise_privacy_lock_device" msgid="464054894363899866">"管理員可以將裝置上鎖和重設密碼"</string>
    <string name="enterprise_privacy_wipe_device" msgid="869589182352244591">"管理員可以刪除所有裝置資料"</string>
    <string name="enterprise_privacy_failed_password_wipe_device" msgid="7045164901334821226">"輸入錯誤密碼的次數上限；如果超出此上限，系統將刪除所有裝置資料"</string>
    <string name="enterprise_privacy_failed_password_wipe_work" msgid="2537582942554484170">"輸入錯誤密碼的次數上限；如果超出此上限，系統將刪除工作設定檔資料"</string>
    <plurals name="enterprise_privacy_number_failed_password_wipe" formatted="false" msgid="8811973918944217791">
      <item quantity="other"><xliff:g id="COUNT_1">%d</xliff:g> 次嘗試</item>
      <item quantity="one"><xliff:g id="COUNT_0">%d</xliff:g> 次嘗試</item>
    </plurals>
    <string name="do_disclosure_generic" msgid="3067459392402324538">"此裝置由您的機構管理。"</string>
    <string name="do_disclosure_with_name" msgid="867544298924410766">"此裝置由 <xliff:g id="ORGANIZATION_NAME">%s</xliff:g> 管理。"</string>
    <string name="do_disclosure_learn_more_separator" msgid="5714364437437041671">" "</string>
    <string name="learn_more" msgid="3534519107947510952">"瞭解詳情"</string>
    <plurals name="default_camera_app_title" formatted="false" msgid="8112432929729136399">
      <item quantity="other">相機應用程式</item>
      <item quantity="one">相機應用程式</item>
    </plurals>
    <string name="default_calendar_app_title" msgid="1870095225089706093">"日曆應用程式"</string>
    <string name="default_contacts_app_title" msgid="7740028900741944569">"通訊錄應用程式"</string>
    <plurals name="default_email_app_title" formatted="false" msgid="8338194872609410234">
      <item quantity="other">電子郵件用戶端應用程式</item>
      <item quantity="one">電子郵件用戶端應用程式</item>
    </plurals>
    <string name="default_map_app_title" msgid="7569231732944853320">"地圖應用程式"</string>
    <plurals name="default_phone_app_title" formatted="false" msgid="4222188821845826493">
      <item quantity="other">手機應用程式</item>
      <item quantity="one">手機應用程式</item>
    </plurals>
    <string name="app_names_concatenation_template_2" msgid="8320181646458855457">"<xliff:g id="FIRST_APP_NAME">%1$s</xliff:g>、<xliff:g id="SECOND_APP_NAME">%2$s</xliff:g>"</string>
    <string name="app_names_concatenation_template_3" msgid="7019703249717854148">"<xliff:g id="FIRST_APP_NAME">%1$s</xliff:g>、<xliff:g id="SECOND_APP_NAME">%2$s</xliff:g>、<xliff:g id="THIRD_APP_NAME">%3$s</xliff:g>"</string>
    <string name="storage_photos_videos" msgid="6926197783745481869">"相片和影片"</string>
    <string name="storage_music_audio" msgid="1185624135490182822">"音樂和音訊"</string>
    <string name="storage_games" msgid="1176568610086802469">"遊戲"</string>
    <string name="storage_other_apps" msgid="5902520888043081176">"其他應用程式"</string>
    <string name="storage_files" msgid="7968460921272772299">"檔案"</string>
    <string name="storage_size_large_alternate" msgid="7555149858858591495">"<xliff:g id="NUMBER">^1</xliff:g>"<small>" "<font size="20">"<xliff:g id="UNIT">^2</xliff:g>"</font></small>""</string>
    <string name="storage_volume_total" msgid="7102720999351050601">"已使用 (共 <xliff:g id="TOTAL">%1$s</xliff:g>)"</string>
    <string name="storage_percent_full" msgid="7211888326013020857">"已使用"</string>
    <string name="clear_instant_app_data" msgid="5951258323364386357">"清除應用程式"</string>
    <string name="clear_instant_app_confirmation" msgid="3964731334459209482">"您要移除此免安裝應用程式嗎？"</string>
    <string name="launch_instant_app" msgid="8503927414339606561">"開啟"</string>
    <string name="game_storage_settings" msgid="2521393115726178837">"遊戲"</string>
    <string name="audio_files_title" msgid="5981409295669041303">"音訊檔案"</string>
    <string name="app_info_storage_title" msgid="4076977173803093808">"佔用的儲存空間"</string>
    <string name="webview_uninstalled_for_user" msgid="627352948986275488">"(已為使用者 (<xliff:g id="USER">%s</xliff:g>) 解除安裝)"</string>
    <string name="webview_disabled_for_user" msgid="5809886172032644498">"(已為使用者<xliff:g id="USER">%s</xliff:g>停用)"</string>
    <string name="autofill_app" msgid="7595308061826307921">"自動填入服務"</string>
    <string name="autofill_keywords" msgid="6260653325195017912">"自動, 填入, 自動填入"</string>
    <string name="autofill_confirmation_message" msgid="4888767934273494272">"&lt;b&gt;請確定您信任此應用程式&lt;/b&gt; &lt;br/&gt; &lt;br/&gt; &lt;xliff:g id=app_name example=Google Autofill&gt;%1$s&lt;/xliff:g&gt; 應用程式會根據您畫面上的內容判斷可自動填入的資料。"</string>
    <string name="debug_autofill_category" msgid="5998163555428196185">"自動填入"</string>
    <string name="autofill_logging_level_title" msgid="3733958845861098307">"記錄等級"</string>
    <string name="autofill_max_partitions" msgid="7342195529574406366">"每個工作階段的要求數量上限"</string>
    <string name="autofill_max_visible_datasets" msgid="4970201981694392229">"數據集顯示上限"</string>
    <string name="autofill_reset_developer_options" msgid="6425613608979498608">"重設為預設值"</string>
    <string name="autofill_reset_developer_options_complete" msgid="1276741935956594965">"自動填入開發人員選項已重設"</string>
    <string name="device_theme" msgid="5027604586494772471">"裝置主題"</string>
    <string name="default_theme" msgid="4815428567082263639">"預設"</string>
    <string name="show_operator_name_title" msgid="3355910331531144028">"網絡名稱"</string>
    <string name="show_operator_name_summary" msgid="5352696579216501773">"在狀態列中顯示網絡名稱"</string>
    <string name="storage_manager_indicator" msgid="6187509172735927297">"儲存空間管理員：<xliff:g id="STATUS">^1</xliff:g>"</string>
    <string name="storage_manager_indicator_off" msgid="2705959642617709265">"關閉"</string>
    <string name="storage_manager_indicator_on" msgid="8380330763647785309">"開啟"</string>
    <string name="install_type_instant" msgid="7685381859060486009">"免安裝應用程式"</string>
    <string name="automatic_storage_manager_deactivation_warning" msgid="4905106133215702099">"要停用儲存空間管理員嗎？"</string>
    <string name="storage_movies_tv" msgid="7897612625450668593">"電影和電視應用程式"</string>
    <string name="carrier_provisioning" msgid="7217868336140325816">"流動網絡供應商佈建資料"</string>
    <string name="trigger_carrier_provisioning" msgid="3288805742683538597">"觸發流動網絡供應商佈建程序"</string>
    <string name="zen_suggestion_title" msgid="4555260320474465668">"更新請勿騷擾模式"</string>
    <string name="zen_suggestion_summary" msgid="1984990920503217">"暫停通知，助您保持專注"</string>
    <string name="disabled_feature" msgid="7151433782819744211">"功能無法使用"</string>
    <string name="disabled_feature_reason_slow_down_phone" msgid="5743569256308510404">"由於這項功能會降低手機運行速度，因此已關閉"</string>
    <string name="enable_gnss_raw_meas_full_tracking" msgid="1206679951510243341">"強制啟用完整的 GNSS 測量資料"</string>
    <string name="enable_gnss_raw_meas_full_tracking_summary" msgid="3841463141138247167">"在停用工作週期的情況下追蹤所有 GNSS 星座圖和頻率"</string>
    <string name="show_first_crash_dialog" msgid="1696584857732637389">"一律顯示當機對話框"</string>
    <string name="show_first_crash_dialog_summary" msgid="4692334286984681111">"在每次應用程式當機時顯示對話框"</string>
    <string name="angle_enabled_app" msgid="6044941043384239076">"選取支援 ANGLE 的應用程式"</string>
    <string name="angle_enabled_app_not_set" msgid="4472572224881726067">"尚未設定支援 ANGLE 的應用程式"</string>
    <string name="angle_enabled_app_set" msgid="7811829383833353021">"支援 ANGLE 的應用程式：<xliff:g id="APP_NAME">%1$s</xliff:g>"</string>
    <string name="graphics_driver_dashboard_title" msgid="5661084817492587796">"顯示卡驅動程式偏好設定"</string>
    <string name="graphics_driver_dashboard_summary" msgid="6348759885315793654">"修改顯示卡驅動程式設定"</string>
    <string name="graphics_driver_footer_text" msgid="5123754522284046790">"若您有多個顯示卡驅動程式，便可為安裝在裝置上的應用程式選擇是否使用更新的顯示卡驅動程式。"</string>
    <string name="graphics_driver_all_apps_preference_title" msgid="1343065382898127360">"為所有應用程式啟用此設定"</string>
    <string name="graphics_driver_app_preference_title" msgid="3133255818657706857">"選取顯示卡驅動程式"</string>
    <string name="graphics_driver_app_preference_default" msgid="764432460281859855">"預設"</string>
    <string name="graphics_driver_app_preference_game_driver" msgid="3115277644656023504">"遊戲驅動程式"</string>
    <string name="graphics_driver_app_preference_prerelease_driver" msgid="7355929161805829480">"開發人員驅動程式"</string>
    <string name="graphics_driver_app_preference_system" msgid="3754748149113184126">"系統顯示卡驅動程式"</string>
    <!-- no translation found for graphics_driver_all_apps_preference_values:0 (8039644515855740879) -->
    <!-- no translation found for graphics_driver_all_apps_preference_values:1 (157748136905839375) -->
    <!-- no translation found for graphics_driver_all_apps_preference_values:2 (8104576549429294026) -->
    <!-- no translation found for graphics_driver_app_preference_values:0 (6403705826179314116) -->
    <!-- no translation found for graphics_driver_app_preference_values:1 (485288770206606512) -->
    <!-- no translation found for graphics_driver_app_preference_values:2 (5391218026495225599) -->
    <!-- no translation found for graphics_driver_app_preference_values:3 (2586045835780389650) -->
    <string name="platform_compat_dashboard_title" msgid="1323980546791790236">"應用程式兼容性變更"</string>
    <string name="platform_compat_dashboard_summary" msgid="4036546607938791337">"切換應用程式兼容性變更"</string>
    <string name="platform_compat_default_enabled_title" msgid="8973137337738388024">"預設為啟用的變更"</string>
    <string name="platform_compat_default_disabled_title" msgid="3975847180953793602">"預設為已停用的變更"</string>
    <string name="unsupported_setting_summary" product="default" msgid="1085229417771470172">"此手機不支援這項設定"</string>
    <string name="unsupported_setting_summary" product="tablet" msgid="7402414129786489664">"此平板電腦不支援這項設定"</string>
    <string name="unsupported_setting_summary" product="device" msgid="3422953459122926833">"此裝置不支援這項設定"</string>
    <string name="disabled_for_user_setting_summary" msgid="9096036019081828639">"目前的使用者無法變更設定"</string>
    <string name="disabled_dependent_setting_summary" msgid="4508635725315852504">"必須一併變更其他設定"</string>
    <string name="unknown_unavailability_setting_summary" msgid="9060213910510360231">"無法變更設定"</string>
    <string name="my_device_info_account_preference_title" msgid="9197139254007133175">"帳戶"</string>
    <string name="my_device_info_device_name_preference_title" msgid="8053298498727237971">"裝置名稱"</string>
    <string name="change_wifi_state_title" msgid="5629648102837821525">"Wi-Fi 控制"</string>
    <string name="change_wifi_state_app_detail_switch" msgid="1385358508267180745">"允許應用程式控制 Wi-Fi"</string>
    <string name="change_wifi_state_app_detail_summary" msgid="8230854855584217111">"允許這個應用程式開啟或關閉 Wi-Fi，掃瞄和連線至 Wi-Fi 網絡、新增或移除網絡，或啟動僅限本機的熱點"</string>
    <string name="media_output_title" msgid="8283629315159510680">"播放媒體的裝置"</string>
    <string name="media_output_default_summary" msgid="4200343059396412376">"此裝置"</string>
    <string name="media_output_summary" product="default" msgid="4760338801715262899">"手機"</string>
    <string name="media_output_summary" product="tablet" msgid="5138101426462250247">"平板電腦"</string>
    <string name="media_output_summary" product="device" msgid="3598300438694764381">"裝置"</string>
    <string name="media_out_summary_ongoing_call_state" msgid="475188726850090363">"通話時無法使用"</string>
    <string name="media_output_summary_unavailable" msgid="2695058965888813093">"無法使用"</string>
    <string name="media_output_group_panel_title" msgid="3086245179062913037">"新增輸出裝置"</string>
    <string name="media_output_group" msgid="7918231774595274396">"群組"</string>
    <string name="media_output_group_panel_single_device_summary" msgid="5027884071572180516">"已選取 1 部裝置"</string>
    <string name="media_output_group_panel_multiple_devices_summary" msgid="4838305763151455248">"已選取 <xliff:g id="COUNT">%1$d</xliff:g> 部裝置"</string>
    <string name="media_output_switching" msgid="7488216595474868546">"正在切換…"</string>
    <string name="take_call_on_title" msgid="1159417893879946757">"接聽來電時使用的裝置"</string>
    <string name="cannot_change_apn_toast" msgid="296540724089240405">"無法變更此 APN。"</string>
    <string name="battery_suggestion_title" product="tablet" msgid="1525940496459255289">"延長平板電腦的電池壽命"</string>
    <string name="battery_suggestion_title" product="device" msgid="2280773774080720377">"延長裝置的電池壽命"</string>
    <string name="battery_suggestion_title" product="default" msgid="4811554469047272537">"延長手機的電池壽命"</string>
    <string name="battery_suggestion_summary" msgid="8186720080540016197"></string>
    <string name="gesture_prevent_ringing_screen_title" msgid="8293094715267769349">"暫停響鈴"</string>
    <string name="gesture_prevent_ringing_title" msgid="5978577898997523581">"同時按下電源和調高音量按鈕來設定"</string>
    <string name="gesture_prevent_ringing_sound_title" msgid="4529077822282099235">"停止鈴聲的捷徑"</string>
    <string name="prevent_ringing_option_vibrate" msgid="5456962289649581737">"震動"</string>
    <string name="prevent_ringing_option_mute" msgid="7446121133560945051">"靜音"</string>
    <string name="prevent_ringing_option_none" msgid="7776676007180834163">"不執行任何操作"</string>
    <string name="prevent_ringing_option_vibrate_summary" msgid="5649569082721304741">"開啟 (震動)"</string>
    <string name="prevent_ringing_option_mute_summary" msgid="4885288334872920616">"開啟 (靜音)"</string>
    <string name="prevent_ringing_option_none_summary" msgid="7004926708584574224">"關閉"</string>
    <string name="pref_title_network_details" msgid="7329759534269363308">"網絡詳細資料"</string>
    <string name="about_phone_device_name_warning" msgid="764557372426153827">"您的裝置名稱會在手機的應用程式上顯示。當您連接藍牙裝置或設定 Wi-Fi 熱點時，其他人亦可能會看到您的裝置名稱。"</string>
    <string name="devices_title" msgid="649715719278562515">"裝置"</string>
    <string name="homepage_all_settings" msgid="1877827279189801035">"所有設定"</string>
    <string name="homepage_personal_settings" msgid="8312279476519359656">"建議"</string>
    <string name="choose_network_title" msgid="5355609223363859430">"選擇網絡"</string>
    <string name="network_disconnected" msgid="8281188173486212661">"連接已中斷"</string>
    <string name="network_connected" msgid="7637745547242487795">"已連接"</string>
    <string name="network_connecting" msgid="6856124847029124041">"連接中…"</string>
    <string name="network_could_not_connect" msgid="676574629319069922">"無法連接"</string>
    <string name="empty_networks_list" msgid="6519489879480673428">"找不到網絡。"</string>
    <string name="network_query_error" msgid="6406348372070035274">"找不到網絡，請再試一次。"</string>
    <string name="forbidden_network" msgid="7404863971282262991">"(禁止)"</string>
    <string name="no_sim_card" msgid="1497407489810953863">"沒有 SIM 卡"</string>
    <string name="preferred_network_mode_wcdma_perf_summary" msgid="230527592752934655">"首選網絡模式：首選 WCDMA"</string>
    <string name="preferred_network_mode_gsm_only_summary" msgid="2936969642076535162">"首選網絡模式：僅限 GSM"</string>
    <string name="preferred_network_mode_wcdma_only_summary" msgid="632816273979433076">"首選網絡模式：僅限 WCDMA"</string>
    <string name="preferred_network_mode_gsm_wcdma_summary" msgid="6419309630040697488">"首選網絡模式：GSM/WCDMA"</string>
    <string name="preferred_network_mode_cdma_summary" msgid="5735467143380764681">"首選網絡模式：CDMA"</string>
    <string name="preferred_network_mode_cdma_evdo_summary" msgid="1667358006735235626">"首選網絡模式：CDMA/EvDo"</string>
    <string name="preferred_network_mode_cdma_only_summary" msgid="6305930965673800101">"首選網絡模式：僅限 CDMA"</string>
    <string name="preferred_network_mode_evdo_only_summary" msgid="613903666107299289">"首選網絡模式：僅限 EvDo"</string>
    <string name="preferred_network_mode_cdma_evdo_gsm_wcdma_summary" msgid="5643603478619124717">"首選網絡模式：CDMA/EvDo/GSM/WCDMA"</string>
    <string name="preferred_network_mode_lte_summary" msgid="4236015557975544307">"首選網絡模式：LTE"</string>
    <string name="preferred_network_mode_lte_gsm_wcdma_summary" msgid="1377100995001285751">"首選網絡模式：GSM/WCDMA/LTE"</string>
    <string name="preferred_network_mode_lte_cdma_evdo_summary" msgid="1221806410911793222">"首選網絡模式：CDMA+LTE/EVDO"</string>
    <string name="preferred_network_mode_lte_cdma_evdo_gsm_wcdma_summary" msgid="8974263692041299883">"首選網絡模式：LTE/CDMA/EvDo/GSM/WCDMA"</string>
    <string name="preferred_network_mode_global_summary" msgid="817118763629102239">"首選網絡模式：全球"</string>
    <string name="preferred_network_mode_lte_wcdma_summary" msgid="7326137039981934928">"首選網絡模式：LTE/WCDMA"</string>
    <string name="preferred_network_mode_lte_gsm_umts_summary" msgid="5105989927899481131">"首選網絡模式：LTE/GSM/UMTS"</string>
    <string name="preferred_network_mode_lte_cdma_summary" msgid="2364210682008525703">"首選網絡模式：LTE/CDMA"</string>
    <string name="preferred_network_mode_tdscdma_summary" msgid="796303916110624922">"首選網絡模式：TDSCDMA"</string>
    <string name="preferred_network_mode_tdscdma_wcdma_summary" msgid="1465990745594594173">"首選網絡模式：TDSCDMA/WCDMA"</string>
    <string name="preferred_network_mode_lte_tdscdma_summary" msgid="3771917510642642724">"首選網絡模式：LTE/TDSCDMA"</string>
    <string name="preferred_network_mode_tdscdma_gsm_summary" msgid="8906951876805688851">"首選網絡模式：TDSCDMA/GSM"</string>
    <string name="preferred_network_mode_lte_tdscdma_gsm_summary" msgid="2264537129425897267">"首選網絡模式：LTE/GSM/TDSCDMA"</string>
    <string name="preferred_network_mode_tdscdma_gsm_wcdma_summary" msgid="2469046704847661521">"首選網絡模式：TDSCDMA/GSM/WCDMA"</string>
    <string name="preferred_network_mode_lte_tdscdma_wcdma_summary" msgid="2276439307637315057">"首選網絡模式：LTE/TDSCDMA/WCDMA"</string>
    <string name="preferred_network_mode_lte_tdscdma_gsm_wcdma_summary" msgid="1640309016390119366">"首選網絡模式：LTE/TDSCDMA/GSM/WCDMA"</string>
    <string name="preferred_network_mode_tdscdma_cdma_evdo_gsm_wcdma_summary" msgid="8918066490624875671">"首選網絡模式：TDSCDMA/CDMA/EvDo/GSM/WCDMA"</string>
    <string name="preferred_network_mode_lte_tdscdma_cdma_evdo_gsm_wcdma_summary" msgid="1059705864131001171">"首選網絡模式：LTE/TDSCDMA/CDMA/EvDo/GSM/WCDMA"</string>
    <string name="preferred_network_mode_nr_only_summary" msgid="9153575102136218656">"首選網絡模式：僅限 NR"</string>
    <string name="preferred_network_mode_nr_lte_summary" msgid="4326679533556458480">"首選網絡模式：NR/LTE"</string>
    <string name="preferred_network_mode_nr_lte_cdma_evdo_summary" msgid="4030662583832600005">"首選網絡模式：NR/LTE/CDMA/EvDo"</string>
    <string name="preferred_network_mode_nr_lte_gsm_wcdma_summary" msgid="8327982533965785835">"首選網絡模式：NR/LTE/GSM/WCDMA"</string>
    <string name="preferred_network_mode_nr_lte_cdma_evdo_gsm_wcdma_summary" msgid="7892233480076496041">"首選網絡模式：NR/LTE/CDMA/EvDo/GSM/WCDMA"</string>
    <string name="preferred_network_mode_nr_lte_wcdma_summary" msgid="5762334298562095421">"首選網絡模式：NR/LTE/WCDMA"</string>
    <string name="preferred_network_mode_nr_lte_tdscdma_summary" msgid="2356681171665091175">"首選網絡模式：NR/LTE/TDSCDMA"</string>
    <string name="preferred_network_mode_nr_lte_tdscdma_gsm_summary" msgid="8889597344872814893">"首選網絡模式：NR/LTE/TDSCDMA/GSM"</string>
    <string name="preferred_network_mode_nr_lte_tdscdma_wcdma_summary" msgid="506057560516483258">"首選網絡模式：NR/LTE/TDSCDMA/WCDMA"</string>
    <string name="preferred_network_mode_nr_lte_tdscdma_gsm_wcdma_summary" msgid="4337061745216872524">"首選網絡模式：NR/LTE/TDSCDMA/GSM/WCDMA"</string>
    <string name="preferred_network_mode_nr_lte_tdscdma_cdma_evdo_gsm_wcdma_summary" msgid="3396717432149544381">"首選網絡模式：NR/LTE/TDSCDMA/CDMA/EvDo/GSM/WCDMA"</string>
    <string name="network_recommended" msgid="4665525658003183348">" (建議)"</string>
    <string name="network_lte" msgid="2449425437381668780">"LTE (建議)"</string>
    <string name="network_4G" msgid="9018841362928321047">"4G (建議)"</string>
    <string name="label_available" msgid="5305726869955838606">"可用的網絡"</string>
    <string name="load_networks_progress" msgid="4717874401621250401">"正在搜尋…"</string>
    <string name="register_on_network" msgid="2169662800750709709">"正在註冊<xliff:g id="NETWORK">%s</xliff:g>…"</string>
    <string name="not_allowed" msgid="5756935665192962915">"您的 SIM 卡無法連接這個網絡。"</string>
    <string name="connect_later" msgid="2330538069949281352">"目前無法連接這個網絡，請稍後再試。"</string>
    <string name="registration_done" msgid="1750434215698850123">"已在網絡上註冊。"</string>
    <string name="select_automatically" msgid="2419752566747259155">"自動選取網絡"</string>
    <string name="carrier_settings_title" msgid="6959295328730560529">"流動網絡供應商設定"</string>
    <string name="cdma_lte_data_service" msgid="6937443423651347345">"設定數據服務"</string>
    <string name="mobile_data_settings_title" msgid="3927524078598009792">"流動數據"</string>
    <string name="mobile_data_settings_summary" msgid="7323978798199919063">"使用流動網絡存取數據"</string>
    <string name="mobile_data_settings_summary_auto_switch" msgid="7851549787645698945">"當進入覆蓋範圍內時，手機便會自動切換至此流動網絡供應商"</string>
    <string name="calls_preference" msgid="2166481296066890129">"通話偏好設定"</string>
    <string name="sms_preference" msgid="7742964962568219351">"短訊偏好設定"</string>
    <string name="calls_and_sms_ask_every_time" msgid="3178743088737726677">"每次都詢問"</string>
    <string name="mobile_network_summary_add_a_network" msgid="9079866102827526779">"新增網絡"</string>
    <plurals name="mobile_network_summary_count" formatted="false" msgid="5173633860800230925">
      <item quantity="other"><xliff:g id="COUNT_1">%1$d</xliff:g> 張 SIM 卡</item>
      <item quantity="one"><xliff:g id="COUNT_0">%1$d</xliff:g> 張 SIM 卡</item>
    </plurals>
    <string name="default_for_calls" msgid="2788950217176988034">"預設用於通話"</string>
    <string name="default_for_sms" msgid="1316988329407434771">"預設用於短訊"</string>
    <string name="default_for_calls_and_sms" msgid="8223971369339958151">"預設用於通話和短訊"</string>
    <string name="default_for_mobile_data" msgid="3725773640392315626">"預設用於流動數據"</string>
    <string name="mobile_data_active" msgid="8683694456401350210">"流動數據已啟用"</string>
    <string name="mobile_data_off" msgid="2702029611959308269">"流動數據已關閉"</string>
    <string name="subscription_available" msgid="2659722770210403365">"可用"</string>
    <string name="mobile_network_in_range" msgid="3528320750936028369">"位於覆蓋範圍內"</string>
    <string name="mobile_network_not_in_range" msgid="5680896182395366584">"不在覆蓋範圍內"</string>
    <string name="mobile_network_list_add_more" msgid="4478586073355236604">"新增更多"</string>
    <string name="mobile_network_active_sim" msgid="6397581267971410039">"已啟用/SIM 卡"</string>
    <string name="mobile_network_inactive_sim" msgid="5829757490580409899">"已停用/SIM 卡"</string>
    <string name="mobile_network_active_esim" msgid="4673190244386572318">"已啟用/已下載的 SIM 卡"</string>
    <string name="mobile_network_inactive_esim" msgid="2901035056727849007">"已停用/已下載的 SIM 卡"</string>
    <string name="mobile_network_sim_name" msgid="3187192894150386537">"SIM 卡名稱和顏色"</string>
    <string name="mobile_network_sim_name_label" msgid="1452440641628369625">"名稱"</string>
    <string name="mobile_network_sim_color_label" msgid="5293944087609632340">"顏色 (由兼容應用程式使用)"</string>
    <string name="mobile_network_sim_name_rename" msgid="5967588549571582924">"儲存"</string>
    <string name="mobile_network_use_sim_on" msgid="7298332437547707908">"使用 SIM 卡"</string>
    <string name="mobile_network_use_sim_off" msgid="6303281166199670639">"關"</string>
    <string name="mobile_network_disable_sim_explanation" msgid="2851862257846773796">"如要停用此 SIM 卡，請將其移除"</string>
    <string name="mobile_network_tap_to_activate" msgid="4139979375717958102">"輕按即可啟用<xliff:g id="CARRIER">%1$s</xliff:g>"</string>
    <string name="mobile_network_esim_swap_confirm_title" msgid="2762744961192218789">"要切換至<xliff:g id="CARRIER">%1$s</xliff:g>？"</string>
    <string name="mobile_network_esim_swap_confirm_body" msgid="8168680839542031781">"每次只可啟用一張已下載的 SIM 卡。\n\n切換至<xliff:g id="CARRIER1">%1$s</xliff:g>將不會取消您的<xliff:g id="CARRIER2">%2$s</xliff:g>服務。"</string>
    <string name="mobile_network_esim_swap_confirm_ok" msgid="8695772737522378095">"切換至<xliff:g id="CARRIER">%1$s</xliff:g>"</string>
    <string name="mobile_network_erase_sim" msgid="4629071168032714930">"清除 SIM 卡"</string>
    <string name="mobile_network_erase_sim_error_dialog_title" msgid="6680959559589234726">"無法清除 SIM 卡"</string>
    <string name="mobile_network_erase_sim_error_dialog_body" msgid="6401922869095572710">"由於發生錯誤，因此無法清除此 SIM 卡。\n\n請重新開機，然後再試一次。"</string>
    <string name="preferred_network_mode_title" msgid="3083431168988535628">"首選網絡類型"</string>
    <string name="preferred_network_mode_summary" msgid="537577807865497546">"更改網絡操作模式"</string>
    <string name="preferred_network_mode_dialogtitle" msgid="4179420486180351631">"首選網絡類型"</string>
    <string name="carrier_settings_euicc" msgid="1541279297111378907">"流動網絡供應商"</string>
    <string name="carrier_settings_version" msgid="4738147451583140935">"設定版本"</string>
    <string name="call_category" msgid="641461844504128789">"通話"</string>
    <string name="video_calling_settings_title" msgid="5490466306783552190">"流動網絡供應商視像通話"</string>
    <string name="cdma_system_select_title" msgid="8261408056382123386">"系統選擇"</string>
    <string name="cdma_system_select_summary" msgid="384128007068464145">"更改 CDMA 漫遊模式"</string>
    <string name="cdma_system_select_dialogtitle" msgid="6143586810486936984">"系統選擇"</string>
    <string name="network_operator_category" msgid="5309383730335681395">"網絡"</string>
    <string name="network_select_title" msgid="4532395144000206685">"網絡"</string>
    <string name="cdma_subscription_title" msgid="3107207913315872336">"CDMA 訂閱"</string>
    <string name="cdma_subscription_summary" msgid="7134032708555561334">"在 RUIM/SIM 和 NV 之間切換"</string>
    <string name="cdma_subscription_dialogtitle" msgid="555971296756231647">"訂閱"</string>
    <string name="register_automatically" msgid="5208258089316657167">"自動註冊…"</string>
    <string name="roaming_alert_title" msgid="9052791521868787985">"要允許數據漫遊嗎？"</string>
    <string name="roaming_check_price_warning" msgid="5876977438036791361">"請聯絡您的網絡供應商查詢定價。"</string>
    <string name="mobile_data_usage_title" msgid="2047864499317759728">"應用程式數據用量"</string>
    <string name="mobile_network_mode_error" msgid="9222056129897416074">"網絡模式 <xliff:g id="NETWORKMODEID">%1$d</xliff:g> 無效。忽略。"</string>
    <string name="mobile_network_apn_title" msgid="5582995550142073054">"接入點名稱 (APN)"</string>
    <string name="manual_mode_disallowed_summary" msgid="4243142645520152175">"無法在連接至<xliff:g id="CARRIER">%1$s</xliff:g>時使用"</string>
    <string name="see_more" msgid="7499355691042812723">"查看更多"</string>
    <string name="see_less" msgid="2642392725363552793">"顯示較少"</string>
    <string name="network_connection_request_dialog_title" msgid="4683049769192109232">"可配合<xliff:g id="APPNAME">%1$s</xliff:g>使用的裝置"</string>
    <string name="network_connection_timeout_dialog_message" msgid="598509083077743772">"找不到任何裝置。請確保裝置已開啟，並可連接網絡。"</string>
    <string name="network_connection_timeout_dialog_ok" msgid="6022675321823723755">"請再試一次"</string>
    <string name="network_connection_errorstate_dialog_message" msgid="3360714322047603239">"發生錯誤。應用程式已取消選擇裝置的要求。"</string>
    <string name="network_connection_connect_successful" msgid="2587314077675642476">"連線成功"</string>
    <string name="network_connection_request_dialog_showall" msgid="6392059758456994944">"顯示全部"</string>
    <string name="network_connection_searching_message" msgid="8521819623516926482">"正在搜尋裝置…"</string>
    <string name="network_connection_connecting_message" msgid="433189540877274889">"正在連接裝置…"</string>
    <string name="bluetooth_left_name" msgid="7440064067910080502">"左耳"</string>
    <string name="bluetooth_right_name" msgid="7588088072444124949">"右耳"</string>
    <string name="bluetooth_middle_name" msgid="3909371955137442319">"耳機盒"</string>
    <string name="settings_panel_title" msgid="346363079938069215">"設定面板"</string>
    <string name="internet_connectivity_panel_title" msgid="2044237561024730108">"互聯網連線"</string>
    <string name="volume_connectivity_panel_title" msgid="8772438444782726321">"音量"</string>
    <string name="mobile_data_ap_mode_disabled" msgid="6067959496888990983">"飛行模式啟用期間無法使用"</string>
    <string name="force_desktop_mode" msgid="1336913605091334238">"強制執行桌面模式"</string>
    <string name="force_desktop_mode_summary" msgid="4587416867846930479">"在次要顯示屏強制執行實驗版桌面模式"</string>
    <string name="enable_sizecompat_freeform" msgid="3799755160777404309">"啟用可自由移動的尺寸兼容應用程式"</string>
    <string name="enable_sizecompat_freeform_summary" msgid="1484050174538201499">"允許尺寸兼容應用程式處於可自由移動狀態"</string>
    <string name="hwui_force_dark_title" msgid="4256904905631994219">"蓋過強制深色模式"</string>
    <string name="hwui_force_dark_summary" msgid="6515748781487952769">"蓋過永遠啟用強制深色模式的設定"</string>
    <string name="enable_blurs_on_windows_title" msgid="4218144213800778872">"啟用模糊效果"</string>
    <string name="enable_blurs_on_windows_summary" msgid="8962906921531490386">"在合成器層級啟用視窗模糊效果。裝置需要重新啟動。"</string>
    <string name="privacy_dashboard_title" msgid="6845403825611829558">"私隱"</string>
    <string name="privacy_dashboard_summary" msgid="5775090172422786808">"權限、帳戶活動、個人資料"</string>
    <string name="contextual_card_dismiss_remove" msgid="8636557343011606722">"移除"</string>
    <string name="contextual_card_dismiss_keep" msgid="440516181066490747">"保留"</string>
    <string name="contextual_card_dismiss_confirm_message" msgid="6434344989238055188">"要移除這項建議嗎？"</string>
    <string name="contextual_card_removed_message" msgid="5755438207494260867">"已移除推薦"</string>
    <string name="contextual_card_undo_dismissal_text" msgid="5200381837316691406">"復原"</string>
    <string name="low_storage_summary" msgid="1979492757417779718">"儲存空間不足。已使用 <xliff:g id="PERCENTAGE">%1$s</xliff:g>，剩餘 <xliff:g id="FREE_SPACE">%2$s</xliff:g>"</string>
    <string name="contextual_card_feedback_send" msgid="7409408664417908922">"傳送意見"</string>
    <string name="contextual_card_feedback_confirm_message" msgid="3186334562157665381">"您願意就這個建議為我們提供意見嗎？"</string>
    <string name="copyable_slice_toast" msgid="1008251852798990606">"「<xliff:g id="COPY_CONTENT">%1$s</xliff:g>」已複製到剪貼簿。"</string>
    <string name="search_bar_account_avatar_content_description" msgid="880523277036898350"></string>
    <string name="permission_bar_chart_empty_text" msgid="4856719891991325077">"沒有應用程式使用過權限"</string>
    <string name="permission_bar_chart_title" msgid="2493212904955611441">"過去 24 小時內的權限使用情況"</string>
    <string name="permission_bar_chart_details" msgid="5816698018592357088">"在「資訊主頁」查看全部"</string>
    <plurals name="permission_bar_chart_label" formatted="false" msgid="4853396794340896078">
      <item quantity="other"><xliff:g id="NUMBER">%s</xliff:g> 個應用程式</item>
      <item quantity="one">1 個應用程式</item>
    </plurals>
    <string name="accessibility_usage_title" msgid="9190967143518779145">"無障礙功能使用情況"</string>
    <plurals name="accessibility_usage_summary" formatted="false" msgid="6910643986958263005">
      <item quantity="other"><xliff:g id="SERVICE_COUNT">%1$d</xliff:g> 個應用程式擁有您裝置的完整存取權</item>
      <item quantity="one">1 個應用程式擁有您裝置的完整存取權</item>
    </plurals>
    <string name="manage_app_notification" msgid="8272999309499332742">"管理<xliff:g id="APP_NAME">%1$s</xliff:g>通知"</string>
    <string name="no_suggested_app" msgid="2482015948111074654">"沒有建議的應用程式"</string>
    <plurals name="notification_few_channel_count_summary" formatted="false" msgid="6610904178351403728">
      <item quantity="other"><xliff:g id="NOTIFICATION_CHANNEL_COUNT_1">%1$d</xliff:g> 個通知渠道。</item>
      <item quantity="one"><xliff:g id="NOTIFICATION_CHANNEL_COUNT_0">%1$d</xliff:g> 個通知渠道。</item>
    </plurals>
    <string name="notification_many_channel_count_summary" msgid="6324166979527102233">"<xliff:g id="NOTIFICATION_CHANNEL_COUNT">%1$d</xliff:g> 個通知渠道。輕按即可管理所有渠道。"</string>
    <string name="recently_installed_app" msgid="2899861390925377564">"您最近安裝過此應用程式。"</string>
    <string name="media_output_panel_title" msgid="5920946795078065159">"切換輸出"</string>
    <string name="media_output_panel_summary_of_playing_device" msgid="6998758947764222915">"目前正在「<xliff:g id="DEVICE_NAME">%1$s</xliff:g>」上播放"</string>
    <string name="media_output_disconnected_status" msgid="5567111639832431865">"<xliff:g id="DEVICE_NAME">%1$s</xliff:g> (連線中斷)"</string>
    <string name="media_output_switch_error_text" msgid="603563475910236831">"無法切換，輕按即可重試。"</string>
    <string name="wfc_disclaimer_title_text" msgid="4617195934203523503">"重要資料"</string>
    <string name="wfc_disclaimer_agree_button_text" msgid="4082872292910770344">"繼續"</string>
    <string name="wfc_disclaimer_disagree_text" msgid="8424457394700137703">"不用了，謝謝"</string>
    <string name="wfc_disclaimer_location_title_text" msgid="7913919887475418423">"位置"</string>
    <string name="wfc_disclaimer_location_desc_text" msgid="2799241640320172899">"服務供應商可能會收集您的位置資訊以提供此項服務。\n\n詳情請查看服務供應商私隱權政策。"</string>
    <string name="forget_passpoint_dialog_message" msgid="2433875063907365760">"您可能會失去所有剩餘時間或資料的存取權。移除前，請聯絡您的供應商尋求指示。"</string>
    <string name="keywords_content_capture" msgid="7802155522681936956">"內容擷取, 應用程式內容"</string>
    <string name="content_capture" msgid="868372905432812238">"應用程式內容"</string>
    <string name="content_capture_summary" msgid="49720773699715531">"允許應用程式向 Android 系統傳送內容"</string>
    <string name="capture_system_heap_dump_title" msgid="9210974110606886455">"擷取系統堆轉儲"</string>
    <string name="capturing_system_heap_dump_message" msgid="8410503247477360622">"正在擷取系統堆轉儲"</string>
    <string name="error_capturing_system_heap_dump_message" msgid="2352983250048200052">"無法擷取系統堆轉儲"</string>
    <string name="automatic_system_heap_dump_title" msgid="4093306504711109479">"自動擷取系統堆轉儲"</string>
    <string name="automatic_system_heap_dump_summary" msgid="4060846186592886986">"當使用過多記憶體時，自動為 Android 系統擷取堆轉儲"</string>
    <string name="wifi_disconnect_button_text" msgid="5698154296678571998">"解除連接"</string>
    <string name="wfc_disclaimer_emergency_limitation_title_text" msgid="8276287227589397162">"緊急通話"</string>
    <string name="wfc_disclaimer_emergency_limitation_desc_text" msgid="5503902001191552196">"您的電訊商目前不支援透過 Wi-Fi 通話撥打緊急電話。\n裝置會自動切換至流動網絡以撥打緊急電話。\n您只可在流動網絡覆蓋的區域撥打緊急電話。"</string>
    <string name="wifi_calling_summary" msgid="8566648389959032967">"使用 Wi‑Fi 撥打電話，以提升通話質素"</string>
    <string name="enable_receiving_mms_notification_title" msgid="6465218559386990248">"收到的 MMS 訊息"</string>
    <string name="enable_sending_mms_notification_title" msgid="7120641300854953375">"無法傳送 MMS 訊息"</string>
    <string name="enable_mms_notification_summary" msgid="6432752438276672500">"輕按即可在流動數據關閉的情況下透過<xliff:g id="OPERATOR_NAME">%1$s</xliff:g>傳送 MMS 訊息"</string>
    <string name="enable_mms_notification_channel_title" msgid="1798206332620642108">"MMS 訊息"</string>
    <string name="sim_combination_warning_notification_title" msgid="1365401631492986487">"SIM 卡組合問題"</string>
    <string name="dual_cdma_sim_warning_notification_summary" msgid="2826474790710586487">"使用<xliff:g id="OPERATOR_NAMES">%1$s</xliff:g>可能會使部分功能受到限制。輕按即可瞭解詳情。"</string>
    <string name="dual_cdma_sim_warning_notification_channel_title" msgid="1049161096896074364">"SIM 卡組合"</string>
    <string name="work_policy_privacy_settings" msgid="2702644843505242596">"您的工作政策資料"</string>
    <string name="work_policy_privacy_settings_summary" msgid="690118670737638405">"由 IT 管理員管理的設定"</string>
    <string name="track_frame_time_keywords" msgid="7885340257945922239">"GPU"</string>
    <string name="bug_report_handler_title" msgid="713439959113250125">"錯誤報告處理常式"</string>
    <string name="bug_report_handler_picker_footer_text" msgid="4935758328366585673">"選擇裝置上負責處理錯誤報告快速鍵的應用程式。"</string>
    <string name="personal_profile_app_subtext" msgid="5586060806997067676">"個人"</string>
    <string name="work_profile_app_subtext" msgid="5043419461440127879">"公司"</string>
    <string name="system_default_app_subtext" msgid="5212055189703164839">"系統預設"</string>
    <string name="select_invalid_bug_report_handler_toast_text" msgid="8857326334015386692">"此選擇已失效，請再試一次。"</string>
    <string name="quick_controls_sentence" msgid="1117027971581616247">"快速控制項"</string>
    <string name="quick_controls_lower" msgid="3122306592747647839">"快速控制項"</string>
    <string name="cards_passes_sentence" msgid="1866311782387946944">"付款卡和票卡"</string>
    <string name="cards_passes_lower" msgid="2429722007109957877">"付款卡和票卡"</string>
    <string name="power_menu_setting_name" msgid="7843519296976254765">"電源選單"</string>
    <string name="power_menu_setting_title" msgid="7716546106215378956">"開關按鈕選單"</string>
    <string name="power_menu_cards_passes" msgid="1707852019651773645">"顯示付款卡和票卡"</string>
    <string name="power_menu_quick_controls" msgid="1177158735026325991">"顯示快速控制項"</string>
    <string name="power_menu_cards_passes_quick_controls" msgid="1697953705587563813">"顯示付款卡、票卡和快速控制項"</string>
    <string name="power_menu_none" msgid="4620640577918731270">"不要顯示任何內容"</string>
    <string name="power_menu_privacy" msgid="5048326557686732700">"私隱"</string>
    <string name="power_menu_privacy_show" msgid="2112741022037054383">"螢幕鎖定時顯示付款卡和控制項"</string>
    <string name="power_menu_privacy_hide" msgid="1617102911157977095">"螢幕鎖定時隱藏付款卡和控制項"</string>
    <string name="quick_controls_setting_toggle" msgid="2286950842335581923">"顯示快速控制項"</string>
    <string name="quick_controls_setting_subtitle" msgid="6802721236627739779">"按住開關按鈕，便可存取已連結裝置的控制項"</string>
    <string name="rtt_settings_title" msgid="7049259598645966354"></string>
    <string name="rtt_settings_no_visible" msgid="7440356831140948382"></string>
    <string name="rtt_settings_visible_during_call" msgid="7866181103286073700"></string>
    <string name="rtt_settings_always_visible" msgid="2364173070088756238"></string>
    <string name="media_output_panel_stop_casting_button" msgid="6094875883164119035">"停止投放"</string>
    <string name="volte_5G_limited_title" msgid="5908052268836750629">"要關閉 VoLTE 嗎？"</string>
    <string name="volte_5G_limited_text" msgid="7150583768725182345">"這樣做也會關閉您的 5G 連線。\n進行語音通話時，您將無法使用互聯網，部分應用程式也可能無法運作。"</string>
<<<<<<< HEAD
    <!-- no translation found for no_5g_in_dsds_text (4190689671789979105) -->
    <skip />
    <!-- no translation found for no_5g_in_dsds_text (4818918108340095381) -->
    <skip />
    <!-- no translation found for no_5g_in_dsds_text (3901515020072229315) -->
    <skip />
    <string name="qtifeedback_settings_title">硬件反饋</string>
    <string name="qtifeedback_settings_subtitle">Qualcomm Technologies, Inc 報告</string>
=======
    <string name="no_5g_in_dsds_text" product="default" msgid="4190689671789979105">"使用 2 張 SIM 卡時，此手機將只能使用 4G。瞭解詳情"</string>
    <string name="no_5g_in_dsds_text" product="tablet" msgid="4818918108340095381">"使用 2 張 SIM 卡時，此平板電腦將只能使用 4G。瞭解詳情"</string>
    <string name="no_5g_in_dsds_text" product="device" msgid="3901515020072229315">"使用 2 張 SIM 卡時，此裝置將只能使用 4G。瞭解詳情"</string>
>>>>>>> 19193034
</resources><|MERGE_RESOLUTION|>--- conflicted
+++ resolved
@@ -4866,18 +4866,9 @@
     <string name="media_output_panel_stop_casting_button" msgid="6094875883164119035">"停止投放"</string>
     <string name="volte_5G_limited_title" msgid="5908052268836750629">"要關閉 VoLTE 嗎？"</string>
     <string name="volte_5G_limited_text" msgid="7150583768725182345">"這樣做也會關閉您的 5G 連線。\n進行語音通話時，您將無法使用互聯網，部分應用程式也可能無法運作。"</string>
-<<<<<<< HEAD
-    <!-- no translation found for no_5g_in_dsds_text (4190689671789979105) -->
-    <skip />
-    <!-- no translation found for no_5g_in_dsds_text (4818918108340095381) -->
-    <skip />
-    <!-- no translation found for no_5g_in_dsds_text (3901515020072229315) -->
-    <skip />
-    <string name="qtifeedback_settings_title">硬件反饋</string>
-    <string name="qtifeedback_settings_subtitle">Qualcomm Technologies, Inc 報告</string>
-=======
     <string name="no_5g_in_dsds_text" product="default" msgid="4190689671789979105">"使用 2 張 SIM 卡時，此手機將只能使用 4G。瞭解詳情"</string>
     <string name="no_5g_in_dsds_text" product="tablet" msgid="4818918108340095381">"使用 2 張 SIM 卡時，此平板電腦將只能使用 4G。瞭解詳情"</string>
     <string name="no_5g_in_dsds_text" product="device" msgid="3901515020072229315">"使用 2 張 SIM 卡時，此裝置將只能使用 4G。瞭解詳情"</string>
->>>>>>> 19193034
+    <string name="qtifeedback_settings_title">硬件反饋</string>
+    <string name="qtifeedback_settings_subtitle">Qualcomm Technologies, Inc 報告</string>
 </resources>