--- conflicted
+++ resolved
@@ -4541,11 +4541,8 @@
     <string name="wifi_disconnect_button_text" msgid="2032651902928903819">"解除連接"</string>
     <string name="wfc_disclaimer_emergency_limitation_title_text" msgid="3354031536141983602">"緊急通話"</string>
     <string name="wfc_disclaimer_emergency_limitation_desc_text" msgid="6068582272230311464">"您的電訊商目前不支援透過 Wi-Fi 通話撥打緊急電話。\n裝置會自動切換至流動網絡以撥打緊急電話。\n您只可在流動網絡覆蓋的區域撥打緊急電話。"</string>
-<<<<<<< HEAD
+    <!-- no translation found for wifi_calling_summary (513599567573172420) -->
+    <skip />
     <string name="qtifeedback_settings_title">硬件反饋</string>
     <string name="qtifeedback_settings_subtitle">Qualcomm Technologies, Inc 報告</string>
-=======
-    <!-- no translation found for wifi_calling_summary (513599567573172420) -->
-    <skip />
->>>>>>> 7289112f
 </resources>