--- conflicted
+++ resolved
@@ -4496,38 +4496,6 @@
     <string name="recently_installed_app" msgid="2877671740090335492">"このアプリを最近インストールしました。"</string>
     <string name="media_output_panel_title" msgid="6197092814295528184">"出力の切り替え"</string>
     <string name="media_output_panel_summary_of_playing_device" msgid="629529380940058789">"現在 <xliff:g id="DEVICE_NAME">%1$s</xliff:g> で再生しています"</string>
-<<<<<<< HEAD
-    <!-- no translation found for wfc_disclaimer_title_text (6164569741719679613) -->
-    <skip />
-    <!-- no translation found for wfc_disclaimer_agree_button_text (1405773141236165542) -->
-    <skip />
-    <!-- no translation found for wfc_disclaimer_disagree_text (2700358281438736674) -->
-    <skip />
-    <!-- no translation found for wfc_disclaimer_location_title_text (6658735446562619865) -->
-    <skip />
-    <!-- no translation found for wfc_disclaimer_location_desc_text (3096546236221656018) -->
-    <skip />
-    <!-- no translation found for forget_passpoint_dialog_message (7331876195857622224) -->
-    <skip />
-    <!-- no translation found for keywords_content_capture (859132453327059493) -->
-    <skip />
-    <!-- no translation found for content_capture (6456873729933463600) -->
-    <skip />
-    <!-- no translation found for content_capture_summary (2117711786457164446) -->
-    <skip />
-    <!-- no translation found for capture_system_heap_dump_title (8043655498113164693) -->
-    <skip />
-    <!-- no translation found for capturing_system_heap_dump_message (8680086369500395131) -->
-    <skip />
-    <!-- no translation found for error_capturing_system_heap_dump_message (6346229989760615103) -->
-    <skip />
-    <!-- no translation found for automatic_system_heap_dump_title (442496436397957988) -->
-    <skip />
-    <!-- no translation found for automatic_system_heap_dump_summary (8253838659009241350) -->
-    <skip />
-    <string name="qtifeedback_settings_title"> ハードウェアに関するフィードバック</string>
-    <string name="qtifeedback_settings_subtitle">Qualcomm Technologies, Incレポート</string>
-=======
     <string name="wfc_disclaimer_title_text" msgid="6164569741719679613">"重要な情報"</string>
     <string name="wfc_disclaimer_agree_button_text" msgid="1405773141236165542">"続行"</string>
     <string name="wfc_disclaimer_disagree_text" msgid="2700358281438736674">"同意しない"</string>
@@ -4545,5 +4513,6 @@
     <string name="wifi_disconnect_button_text" msgid="2032651902928903819">"接続を解除"</string>
     <string name="wfc_disclaimer_emergency_limitation_title_text" msgid="3354031536141983602">"緊急通報"</string>
     <string name="wfc_disclaimer_emergency_limitation_desc_text" msgid="6068582272230311464">"お使いの携帯通信会社は、Wi‑Fi 通話による緊急通報には対応していません。\n緊急通報できるようデバイスはモバイル ネットワークに自動的に切り替わります。\n緊急通報が可能なのは、通信エリア内の地域のみです。"</string>
->>>>>>> 0f71f24c
+    <string name="qtifeedback_settings_title"> ハードウェアに関するフィードバック</string>
+    <string name="qtifeedback_settings_subtitle">Qualcomm Technologies, Incレポート</string>
 </resources>