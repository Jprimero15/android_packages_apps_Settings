--- conflicted
+++ resolved
@@ -4166,10 +4166,6 @@
     <string name="network_query_error" msgid="7487714485362598410">"네트워크를 찾지 못했습니다. 다시 시도해 주세요."</string>
     <string name="forbidden_network" msgid="4626592887509826545">"(금지됨)"</string>
     <string name="no_sim_card" msgid="1360669528113557381">"SIM 카드 없음"</string>
-<<<<<<< HEAD
-    <string name="qtifeedback_settings_title">하드웨어 피드백</string>
-    <string name="qtifeedback_settings_subtitle">Qualcomm Technologies, Inc 보고</string>
-=======
     <string name="enhanced_4g_lte_mode_title_variant" msgid="758804404006513787">"고급 통화"</string>
     <string name="preferred_network_mode_wcdma_perf_summary" msgid="3956515670308744433">"기본 네트워크 모드: WCDMA 선호"</string>
     <string name="preferred_network_mode_gsm_only_summary" msgid="5225727680228194864">"기본 네트워크 모드: GSM 전용"</string>
@@ -4242,5 +4238,6 @@
     <string name="no_connected_devices" msgid="6657176404588389594">"연결된 기기 없음"</string>
     <string name="force_desktop_mode" msgid="4303240595324847998">"데스크톱 모드 강제 사용"</string>
     <string name="force_desktop_mode_summary" msgid="6259798246015387202">"보조 디스플레이에서 실험적 데스크톱 모드 강제 사용"</string>
->>>>>>> cd919b72
+    <string name="qtifeedback_settings_title">하드웨어 피드백</string>
+    <string name="qtifeedback_settings_subtitle">Qualcomm Technologies, Inc 보고</string>
 </resources>