--- conflicted
+++ resolved
@@ -4575,16 +4575,11 @@
     <string name="wifi_disconnect_button_text" msgid="2032651902928903819">"연결 해제"</string>
     <string name="wfc_disclaimer_emergency_limitation_title_text" msgid="3354031536141983602">"긴급 전화"</string>
     <string name="wfc_disclaimer_emergency_limitation_desc_text" msgid="6068582272230311464">"Wi‑Fi 통화를 사용한 긴급 전화가 이용 중인 이동통신사에서 지원되지 않습니다.\n긴급 전화를 걸면 기기에서 모바일 네트워크로 자동 전환합니다.\n긴급 전화는 모바일 데이터가 지원되는 지역에서만 사용할 수 있습니다."</string>
-<<<<<<< HEAD
-    <!-- no translation found for wifi_calling_summary (513599567573172420) -->
-    <skip />
-    <string name="qtifeedback_settings_title">하드웨어 피드백</string>
-    <string name="qtifeedback_settings_subtitle">Qualcomm Technologies, Inc 보고</string>
-=======
     <string name="wifi_calling_summary" msgid="513599567573172420">"통화에 Wi‑Fi를 사용하여 통화 품질을 개선합니다."</string>
     <string name="enable_receiving_mms_notification_title" msgid="8809328429865242752">"MMS 메시지 수신 중"</string>
     <string name="enable_sending_mms_notification_title" msgid="3852773093703966351">"MMS 메시지 전송 불가"</string>
     <string name="enable_mms_notification_summary" msgid="7643379825980866408">"탭하여 모바일 데이터가 꺼져 있을 때 <xliff:g id="OPERATOR_NAME">%1$s</xliff:g>에서 MMS 메시지 허용"</string>
     <string name="enable_mms_notification_channel_title" msgid="4402474709766126987">"MMS 메시지"</string>
->>>>>>> 85f27e61
+    <string name="qtifeedback_settings_title">하드웨어 피드백</string>
+    <string name="qtifeedback_settings_subtitle">Qualcomm Technologies, Inc 보고</string>
 </resources>