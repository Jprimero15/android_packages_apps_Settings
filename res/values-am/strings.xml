--- conflicted
+++ resolved
@@ -4399,12 +4399,10 @@
     <string name="contextual_card_feedback_confirm_message" msgid="8115454795160804779">"በዚህ የአስተያየት ጥቆማ ላይ ግብረመልስ ሊሰጡን ይፈልጋሉ?"</string>
     <string name="copyable_slice_toast" msgid="2924110841440836023">"<xliff:g id="COPY_CONTENT">%1$s</xliff:g> ወደ ቅንጥብ ሰሌዳ ተቀድቷል።"</string>
     <string name="search_bar_account_avatar_content_description" msgid="4718261366290530792"></string>
-<<<<<<< HEAD
     <string name="gesture_skip_title" msgid="2092825906479683162">"የጣት ምልክትን ይዝለሉ"</string>
     <string name="gesture_silence_title" msgid="8991427657123202574">"ጸጥታ የጣት ምልክትን ያነቃል"</string>
     <string name="qtifeedback_settings_title"> ስለ ሃርድዌር ግብረ-መልስ</string>
     <string name="qtifeedback_settings_subtitle">Qualcomm Technologies, Inc ሪፖርት</string>
-=======
     <!-- no translation found for permission_bar_chart_empty_text (4380731551728553852) -->
     <skip />
     <!-- no translation found for permission_bar_chart_title (7748942699610196566) -->
@@ -4420,5 +4418,4 @@
     <skip />
     <!-- no translation found for media_output_panel_summary_of_playing_device (629529380940058789) -->
     <skip />
->>>>>>> 199638dc
 </resources>