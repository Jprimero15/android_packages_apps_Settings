--- conflicted
+++ resolved
@@ -141,32 +141,15 @@
                             android:prompt="@string/wifi_eap_method" />
                 </LinearLayout>
 
-<<<<<<< HEAD
-                <LinearLayout android:id="@+id/l_sim_card"
-                            android:layout_width="match_parent"
-                            android:layout_height="wrap_content"
-                            android:visibility="gone"
-                            style="@style/wifi_item" >
-=======
                 <LinearLayout android:id="@+id/l_sim"
                         android:layout_width="match_parent"
                         android:layout_height="wrap_content"
                         android:visibility="gone"
                         style="@style/wifi_item" >
->>>>>>> 0e05a9c7
-                    <TextView
-                            android:layout_width="wrap_content"
-                            android:layout_height="wrap_content"
-                            style="@style/wifi_item_label"
-<<<<<<< HEAD
-                            android:text="@string/select_sim_card" />
-
-                    <Spinner android:id="@+id/sim_card"
-                            android:layout_width="match_parent"
-                            android:layout_height="wrap_content"
-                            style="@style/wifi_item_content"
-                            android:prompt="@string/select_sim_card" />
-=======
+                    <TextView
+                            android:layout_width="wrap_content"
+                            android:layout_height="wrap_content"
+                            style="@style/wifi_item_label"
                             android:text="@string/sim_card" />
 
                     <Spinner android:id="@+id/sim"
@@ -174,7 +157,6 @@
                             android:layout_height="wrap_content"
                             style="@style/wifi_item_spinner"
                             android:prompt="@string/sim_card" />
->>>>>>> 0e05a9c7
                 </LinearLayout>
 
                 <LinearLayout android:id="@+id/l_phase2"
