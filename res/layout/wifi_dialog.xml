--- conflicted
+++ resolved
@@ -305,36 +305,12 @@
                         style="@style/wifi_item_label"
                         android:text="@string/wifi_password" />
 
-                <androidx.constraintlayout.widget.ConstraintLayout
-                    xmlns:app="http://schemas.android.com/apk/res-auto"
-                    android:layout_width="match_parent"
-                    android:layout_height="wrap_content">
-                    <EditText android:id="@+id/password"
-                              android:layout_width="0dp"
-                              android:layout_height="wrap_content"
-                              app:layout_constraintStart_toStartOf="parent"
-                              app:layout_constraintEnd_toStartOf="@+id/password_scanner_button"
-                              style="@style/wifi_item_edit_content"
-                              android:singleLine="true"
-                              android:password="true"/>
-
-                    <ImageButton
-                        android:id="@+id/password_scanner_button"
-                        android:layout_width="wrap_content"
-                        android:layout_height="wrap_content"
-<<<<<<< HEAD
-                        android:minWidth="@dimen/min_tap_target_size"
-                        android:minHeight="@dimen/min_tap_target_size"
-                        app:layout_constraintEnd_toEndOf="parent"
-                        android:background="?android:attr/selectableItemBackground"
-                        android:src="@drawable/ic_scan_24dp"
-                        android:contentDescription="@string/wifi_dpp_scan_qr_code"/>
-                </androidx.constraintlayout.widget.ConstraintLayout>
-=======
+                <EditText android:id="@+id/password"
+                        android:layout_width="match_parent"
+                        android:layout_height="wrap_content"
                         style="@style/wifi_item_edit_content"
                         android:singleLine="true"
                         android:password="true"/>
->>>>>>> 490ac798
             </LinearLayout>
 
             <LinearLayout android:id="@+id/show_password_layout"
