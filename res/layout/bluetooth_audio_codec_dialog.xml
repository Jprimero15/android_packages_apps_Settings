--- conflicted
+++ resolved
@@ -60,10 +60,6 @@
                 layout="@layout/preference_widget_dialog_radiobutton"/>
 
             <include
-<<<<<<< HEAD
-                android:id="@+id/bluetooth_audio_codec_aptx_twsp"
-                layout="@layout/preference_widget_dialog_radiobutton"/>
-=======
                 android:id="@+id/bluetooth_audio_codec_lc3"
                 layout="@layout/preference_widget_dialog_radiobutton"/>
 
@@ -71,7 +67,10 @@
                 android:id="@+id/bluetooth_audio_codec_opus"
                 layout="@layout/preference_widget_dialog_radiobutton"/>
 
->>>>>>> de2cfb6e
+            <include
+                android:id="@+id/bluetooth_audio_codec_aptx_twsp"
+                layout="@layout/preference_widget_dialog_radiobutton"/>
+
         </RadioGroup>
 
         <include
