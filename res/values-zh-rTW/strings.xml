<?xml version="1.0" encoding="UTF-8"?>
<!--  Copyright (C) 2007 The Android Open Source Project

     Licensed under the Apache License, Version 2.0 (the "License");
     you may not use this file except in compliance with the License.
     You may obtain a copy of the License at

          http://www.apache.org/licenses/LICENSE-2.0

     Unless required by applicable law or agreed to in writing, software
     distributed under the License is distributed on an "AS IS" BASIS,
     WITHOUT WARRANTIES OR CONDITIONS OF ANY KIND, either express or implied.
     See the License for the specific language governing permissions and
     limitations under the License.
 -->

<resources xmlns:android="http://schemas.android.com/apk/res/android"
    xmlns:xliff="urn:oasis:names:tc:xliff:document:1.2">
    <string name="yes" msgid="1999566976857398962">"是"</string>
    <string name="no" msgid="5541738710521607130">"否"</string>
    <string name="create" msgid="986997212165228751">"建立"</string>
    <string name="allow" msgid="3763244945363657722">"允許"</string>
    <string name="deny" msgid="7326117222944479942">"拒絕"</string>
    <string name="confirmation_turn_on" msgid="2979094011928347665">"開啟"</string>
    <string name="device_info_default" msgid="1406619232867343310">"不明"</string>
    <string name="device_info_protected_single_press" msgid="3810785480060743677">"輕觸即可顯示資訊"</string>
    <string name="show_dev_countdown" msgid="2936506773086395069">"{count,plural, =1{再 # 個步驟即可啟用開發人員設定。}other{再 # 個步驟即可啟用開發人員設定。}}"</string>
    <string name="show_dev_on" msgid="2840850085134853754">"開發人員設定已啟用！"</string>
    <string name="show_dev_already" msgid="7041756429707644630">"不需要了，你已經是開發人員。"</string>
    <string name="dev_settings_disabled_warning" msgid="6971867026249671244">"請先啟用開發人員選項。"</string>
    <string name="header_category_system" msgid="1665516346845259058">"系統"</string>
    <string name="radioInfo_service_in" msgid="9088637745836646271">"服務中"</string>
    <string name="radioInfo_service_out" msgid="1868347333892403287">"無服務"</string>
    <string name="radioInfo_service_off" msgid="6184928420860868571">"無線電已關閉"</string>
    <string name="radioInfo_roaming_in" msgid="8892550453644088692">"漫遊"</string>
    <string name="radioInfo_roaming_not" msgid="3137594549464975054">"未使用漫遊服務"</string>
    <string name="radioInfo_data_disconnected" msgid="362604130117666924">"連線中斷"</string>
    <string name="radioInfo_data_connecting" msgid="7280819598028917888">"連線中"</string>
    <string name="radioInfo_data_connected" msgid="8816467971633020141">"已連線"</string>
    <string name="radioInfo_data_suspended" msgid="2001254415431299603">"待命"</string>
    <string name="radioInfo_unknown" msgid="2892562356748600367">"不明"</string>
    <string name="preview_pager_content_description" msgid="3762247188224576303">"預覽"</string>
    <string name="font_size_make_smaller_desc" msgid="4978038055549590140">"縮小"</string>
    <string name="font_size_make_larger_desc" msgid="5583046033381722247">"放大"</string>
    <string name="auto_rotate_settings_primary_switch_title" msgid="3440951924928594520">"使用自動旋轉"</string>
    <string name="smart_rotate_text_headline" msgid="5878008933992951904">"臉部偵測技術會使用前置鏡頭提高「自動旋轉」功能的準確度。系統不會儲存相關圖像，也不會將這類圖像傳送給 Google。"</string>
    <string name="bluetooth" msgid="8898478620943459654">"藍牙"</string>
    <string name="bluetooth_is_discoverable" msgid="4798961627677790935">"向附近所有藍牙裝置顯示 (<xliff:g id="DISCOVERABLE_TIME_PERIOD">%1$s</xliff:g>)"</string>
    <string name="bluetooth_is_discoverable_always" msgid="8122823110652921674">"向附近所有藍牙裝置顯示"</string>
    <string name="bluetooth_not_visible_to_other_devices" msgid="6181960579190879601">"不向其他藍牙裝置顯示"</string>
    <string name="bluetooth_only_visible_to_paired_devices" msgid="3574936359739213455">"只向配對的裝置顯示"</string>
    <string name="bluetooth_devices" msgid="1063177983261608277">"藍牙裝置"</string>
    <string name="bluetooth_device_name" msgid="1294669733490268384">"裝置名稱"</string>
    <string name="bluetooth_rename_device" msgid="4219655243836021443">"重新命名這個裝置"</string>
    <string name="bluetooth_rename_button" msgid="9162500408570289545">"重新命名"</string>
    <string name="bluetooth_disconnect_title" msgid="4581951246357823044">"要取消連結裝置嗎？"</string>
    <string name="bluetooth_pairing_pref_title" msgid="3497193027590444598">"配對新裝置"</string>
    <string name="keywords_add_bt_device" msgid="4533191164203174011">"藍牙"</string>
    <string name="bluetooth_pair_right_ear_button" msgid="3979894494803078852">"配對右耳的裝置"</string>
    <string name="bluetooth_pair_left_ear_button" msgid="1019938875726073791">"配對左耳的裝置"</string>
    <string name="bluetooth_pair_other_ear_dialog_title" msgid="3814943511999984012">"配對另一耳的裝置"</string>
    <string name="bluetooth_pair_other_ear_dialog_left_ear_message" msgid="5711642363615781647">"左耳助聽器連線成功。\n\n如要配對右耳，請確認該耳助聽器已開啟並可開始配對。"</string>
    <string name="bluetooth_pair_other_ear_dialog_right_ear_message" msgid="631521133525979967">"右耳助聽器連線成功。\n\n如要配對左耳，請確認該耳助聽器已開啟並可開始配對。"</string>
    <string name="bluetooth_pair_other_ear_dialog_right_ear_positive_button" msgid="533612082529204078">"配對右耳的裝置"</string>
    <string name="bluetooth_pair_other_ear_dialog_left_ear_positive_button" msgid="6500192653171220257">"配對左耳的裝置"</string>
    <string name="bluetooth_device_controls_general" msgid="1399214835599665488">"適用於所有可用的助聽裝置"</string>
    <string name="bluetooth_device_controls_title" msgid="1895676556354697234">"助聽器設定"</string>
    <!-- no translation found for bluetooth_device_controls_summary (8115767735418425663) -->
    <skip />
    <string name="bluetooth_device_controls_specific" msgid="7706863288754077107">"適用於本裝置"</string>
    <string name="bluetooth_audio_routing_title" msgid="5541729245424856226">"音訊輸出裝置"</string>
    <string name="bluetooth_audio_routing_about_title" msgid="5773336779246891954">"關於音訊輸出"</string>
    <string name="bluetooth_audio_routing_summary" msgid="7180947533985969066">"將聲音轉送至助聽器或手機喇叭"</string>
    <string name="bluetooth_screen_related" msgid="7976543255501825536">"相關工具"</string>
    <string name="bluetooth_ringtone_title" msgid="3177308461256892085">"鈴聲和鬧鐘"</string>
    <string name="bluetooth_call_title" msgid="6851464952021874072">"通話期間的音訊"</string>
    <string name="bluetooth_media_title" msgid="343705257183053699">"媒體"</string>
    <string name="bluetooth_system_sounds_title" msgid="6746938637128763205">"通知和其他系統音效"</string>
    <string name="bluetooth_audio_routing_footer_summary" msgid="410260713589309293">"根據預設，系統會視個別應用程式決定輸出的音訊內容"</string>
    <string name="bluetooth_device" msgid="2217973503732544291">"未命名的藍牙裝置"</string>
    <string name="progress_scanning" msgid="2564746192843011826">"搜尋中"</string>
    <string name="bluetooth_no_devices_found" msgid="7704539337219953182">"找不到附近的藍牙裝置。"</string>
    <string name="bluetooth_notif_ticker" msgid="209515545257862858">"藍牙配對要求"</string>
    <string name="bluetooth_notif_title" msgid="1196532269131348647">"配對要求"</string>
    <string name="bluetooth_notif_message" msgid="5584717784198086653">"輕觸即可與「<xliff:g id="DEVICE_NAME">%1$s</xliff:g>」配對。"</string>
    <string name="bluetooth_devices_card_off_title" msgid="1320149821945129127">"藍牙已關閉"</string>
    <string name="bluetooth_devices_card_off_summary" msgid="2276527382891105858">"輕觸即可開啟"</string>
    <string name="device_picker" msgid="2427027896389445414">"選擇藍牙裝置"</string>
    <string name="bluetooth_ask_enablement" msgid="1529030199895339199">"「<xliff:g id="APP_NAME">%1$s</xliff:g>」要求開啟藍牙功能"</string>
    <string name="bluetooth_ask_disablement" msgid="1879788777942714761">"「<xliff:g id="APP_NAME">%1$s</xliff:g>」要求關閉藍牙功能"</string>
    <string name="bluetooth_ask_enablement_no_name" msgid="5091401961637405417">"某個應用程式要求開啟藍牙功能"</string>
    <string name="bluetooth_ask_disablement_no_name" msgid="382299750909188822">"某個應用程式要求關閉藍牙功能"</string>
    <string name="bluetooth_turning_on" msgid="3842613808709024730">"藍牙開啟中…"</string>
    <string name="bluetooth_turning_off" msgid="7406309124247701148">"正在關閉藍牙…"</string>
    <string name="bluetooth_connection_permission_request" msgid="8793131019383198861">"藍牙連線要求"</string>
    <string name="bluetooth_phonebook_request" msgid="1085102844577089889">"電話簿存取權要求"</string>
    <string name="bluetooth_map_request" msgid="8664081227240707479">"訊息存取權要求"</string>
    <string name="bluetooth_device_name_summary" msgid="8678342689845439583">"向其他裝置顯示為「<xliff:g id="DEVICE_NAME">^1</xliff:g>」"</string>
    <string name="bluetooth_off_footer" msgid="76578735660216295">"開啟藍牙以連線到其他裝置。"</string>
    <string name="bluetooth_paired_device_title" msgid="3240639218362342026">"你的裝置"</string>
    <string name="bluetooth_pairing_page_title" msgid="3403981358823707692">"配對新裝置"</string>
    <string name="bluetooth_disable_a2dp_hw_offload" msgid="5942913792817797541">"停用藍牙 A2DP 硬體卸載"</string>
    <string name="bluetooth_disable_le_audio_hw_offload" msgid="4656853795514691257">"停用藍牙低功耗音訊硬體卸載"</string>
    <string name="bluetooth_disable_hw_offload_dialog_title" msgid="6001142380445276918">"要重新啟動裝置嗎？"</string>
    <string name="bluetooth_disable_hw_offload_dialog_message" msgid="1524373895333698779">"你必須重新啟動裝置才能變更這項設定。"</string>
    <string name="bluetooth_disable_hw_offload_dialog_confirm" msgid="5594859658551707592">"重新啟動"</string>
    <string name="bluetooth_disable_hw_offload_dialog_cancel" msgid="3663690305043973720">"取消"</string>
    <string name="bluetooth_disable_leaudio" msgid="8619410595945155354">"停用藍牙 LE Audio"</string>
    <string name="bluetooth_disable_leaudio_summary" msgid="4756307633476985470">"如果裝置支援 LE Audio 硬體功能，就停用藍牙 LE Audio 功能。"</string>
    <string name="bluetooth_show_leaudio_device_details" msgid="3306637862550475370">"在「裝置詳細資料」中顯示 LE Audio 切換鈕"</string>
    <string name="bluetooth_enable_leaudio_allow_list" msgid="1692999156437357534">"啟用藍牙 LE Audio 許可清單"</string>
    <string name="bluetooth_enable_leaudio_allow_list_summary" msgid="725601205276008525">"啟用藍牙 LE Audio 許可清單功能。"</string>
    <string name="connected_device_media_device_title" msgid="3783388247594566734">"媒體裝置"</string>
    <string name="connected_device_call_device_title" msgid="88732390601723608">"通話裝置"</string>
    <string name="connected_device_other_device_title" msgid="4652120430615729193">"其他裝置"</string>
    <string name="connected_device_saved_title" msgid="5607274378851905959">"已儲存的裝置"</string>
    <string name="connected_device_add_device_summary" msgid="8671009879957120802">"系統將開啟藍牙以配對裝置"</string>
    <string name="connected_device_connections_title" msgid="4164120115341579170">"連線偏好設定"</string>
    <string name="connected_device_previously_connected_screen_title" msgid="8823331744788100605">"先前連線的裝置"</string>
    <string name="connected_device_bluetooth_turned_on_toast" msgid="144664089794199928">"已開啟藍牙"</string>
    <string name="previous_connected_see_all" msgid="7759413145713251328">"查看全部"</string>
    <string name="stylus_device_details_title" msgid="7618295136015480864">"觸控筆"</string>
    <string name="stylus_default_notes_app" msgid="4165657465911764628">"按下按鈕後隨即開啟"</string>
    <string name="stylus_default_notes_summary_work" msgid="4554643411627934223">"<xliff:g id="APP_NAME">%s</xliff:g> (工作資料夾)"</string>
    <string name="stylus_textfield_handwriting" msgid="2363579035338976327">"在文字欄位中書寫"</string>
    <string name="stylus_ignore_button" msgid="7734540973145241391">"忽略所有觸控筆按鈕按壓動作"</string>
    <string name="stylus_connected_devices_title" msgid="2823967577941359812">"觸控筆"</string>
    <string name="date_and_time" msgid="1788358029823431692">"日期和時間"</string>
    <string name="proxy_settings_title" msgid="4201866858226087066">"Proxy"</string>
    <string name="proxy_clear_text" msgid="6529658759984031149">"清除"</string>
    <string name="proxy_port_label" msgid="4647357286461712574">"Proxy 通訊埠"</string>
    <string name="proxy_exclusionlist_label" msgid="2598613986784917542">"略過以下 Proxy："</string>
    <string name="proxy_defaultView_text" msgid="6795150505379688451">"還原預設值"</string>
    <string name="proxy_action_text" msgid="1103328484441449542">"完成"</string>
    <string name="proxy_hostname_label" msgid="5504327742505848063">"Proxy 主機名稱"</string>
    <string name="proxy_error" msgid="3615905975598084126">"注意"</string>
    <string name="proxy_error_dismiss" msgid="4207430265140873078">"確定"</string>
    <string name="proxy_error_invalid_host" msgid="3814412792702059247">"你所輸入的主機名稱無效。"</string>
    <string name="proxy_error_invalid_exclusion_list" msgid="6096353559936226599">"你所輸入的排除清單格式有誤，請輸入以英文逗點分隔的排除網域清單。"</string>
    <string name="proxy_error_empty_port" msgid="4250295137005082992">"你必須填寫通訊埠欄位。"</string>
    <string name="proxy_error_empty_host_set_port" msgid="8886572276450900049">"若主機欄位空白，連接埠欄位也須空白。"</string>
    <string name="proxy_error_invalid_port" msgid="2830054691770209166">"你所輸入的通訊埠無效。"</string>
    <string name="proxy_warning_limited_support" msgid="3277104160797351942">"瀏覽器會使用 HTTP Proxy，但其他應用程式不一定會採用這項設定。"</string>
    <string name="proxy_url_title" msgid="3502625766036404073">"PAC 網址： "</string>
    <string name="radio_info_ping_hostname_v4" msgid="4790577760885127088">"連線偵測 (ping) 主機名稱 (www.google.com) IPv4："</string>
    <string name="radio_info_http_client_test" msgid="5673975677271544085">"HTTP 用戶端測試："</string>
    <string name="ping_test_label" msgid="265427033290391845">"執行連線偵測 (ping) 測試"</string>
    <string name="skip_label" msgid="6380034601349015895">"略過"</string>
    <string name="next_label" msgid="1248293387735652187">"下一步"</string>
    <string name="language_picker_title" msgid="4271307478263345133">"語言"</string>
    <string name="language_picker_category_title" msgid="1792199453060454565">"偏好語言順序"</string>
    <string name="desc_current_default_language" msgid="1901157141663662859">"系統語言"</string>
    <string name="locale_remove_menu" msgid="3521546263421387474">"移除"</string>
    <string name="add_a_language" msgid="2126220398077503271">"新增語言"</string>
    <string name="app_locale_preference_title" msgid="5513627099300360232">"語言"</string>
    <string name="locale_picker_category_title" msgid="6212064706962721255">"偏好語言"</string>
    <string name="app_locales_picker_menu_title" msgid="7617427959223831373">"應用程式語言"</string>
    <string name="app_locale_picker_summary" msgid="6742557329924446252">"設定每個應用程式的語言"</string>
    <string name="app_locale_picker_title" msgid="2431448962911301366">"應用程式語言"</string>
    <string name="suggested_app_locales_title" msgid="8898358282377369405">"建議語言"</string>
    <string name="all_supported_app_locales_title" msgid="5479289964316009026">"所有語言"</string>
    <string name="preference_of_system_locale_title" msgid="8067226276038751504">"系統語言"</string>
    <string name="preference_of_system_locale_summary" msgid="5612241394431188535">"系統預設"</string>
    <string name="desc_no_available_supported_locale" msgid="7883271726226947273">"無法從「設定」選取這個應用程式的語言。"</string>
    <string name="desc_app_locale_disclaimer" msgid="5295933110644789052">"可用的語言可能與應用程式支援的語言不同，某些應用程式可能不支援這項設定。"</string>
    <string name="desc_app_locale_selection_supported" msgid="6744909281573556379">"設定每個應用程式的語言。"</string>
    <string name="desc_introduction_of_language_picker" msgid="1038423471887102449">"你的系統、應用程式和網站會使用偏好語言中第一個支援的語言。"</string>
    <string name="desc_notice_of_language_picker" msgid="3449290526457925447">"如要為各應用程式選取語言，請前往應用程式語言設定。"</string>
    <string name="desc_locale_helper_footer_general" msgid="6112153921151780303">"進一步瞭解應用程式的語言"</string>
    <string name="title_change_system_locale" msgid="8589844586256566951">"要將系統語言變更為「%s」嗎？"</string>
    <string name="title_system_locale_addition" msgid="8218683660751479466">"要將「%s」新增為偏好語言嗎？"</string>
    <string name="desc_system_locale_addition" msgid="3409917362651596070">"這麼做可讓應用程式和網站知道這也是你的偏好語言。"</string>
    <string name="desc_notice_device_locale_settings_change" msgid="8311132485850714160">"系統將變更裝置設定和地區偏好設定。"</string>
    <string name="button_label_confirmation_of_system_locale_change" msgid="5593798559604894733">"變更"</string>
    <string name="title_unavailable_locale" msgid="2628898110416542386">"「%s」無法使用"</string>
    <string name="desc_unavailable_locale" msgid="2201756477400935896">"這個語言無法做為系統語言，但你已在應用程式和網站上將此設為偏好語言。"</string>
    <string name="regional_preferences_title" msgid="4304567374498629528">"地區偏好設定"</string>
    <string name="regional_preferences_summary" msgid="1189876997389469650">"設定單位和數字偏好設定"</string>
    <string name="regional_preferences_main_page_sub_title" msgid="4237109940015254725">"讓應用程式取得地區偏好設定，為你提供個人化體驗。"</string>
    <string name="regional_preferences_option_page_sub_title" msgid="8303661099255197036">"應用程式會盡可能採用你的地區偏好設定。"</string>
    <string name="temperature_preferences_title" msgid="5009881556503629058">"溫度"</string>
    <string name="first_day_of_week_preferences_title" msgid="1971850087589599553">"一週的第一天"</string>
    <string name="numbers_preferences_title" msgid="8197418984391195446">"數字顯示方式偏好"</string>
    <string name="default_string_of_regional_preference" msgid="3428899072914884203">"使用預設值"</string>
    <string name="celsius_temperature_unit" msgid="8896459071273084507">"攝氏 (°C)"</string>
    <string name="fahrenheit_temperature_unit" msgid="1118677820614569801">"華氏 (°F)"</string>
    <string name="sunday_first_day_of_week" msgid="7644548348295686051">"星期日"</string>
    <string name="monday_first_day_of_week" msgid="7244698610476506771">"星期一"</string>
    <string name="tuesday_first_day_of_week" msgid="5085370946936582391">"星期二"</string>
    <string name="wednesday_first_day_of_week" msgid="6544537589727042869">"星期三"</string>
    <string name="thursday_first_day_of_week" msgid="3035885630945594833">"星期四"</string>
    <string name="friday_first_day_of_week" msgid="7074795061812083541">"星期五"</string>
    <string name="saturday_first_day_of_week" msgid="3702282590450322727">"星期六"</string>
    <string name="title_regional_pref_footer" msgid="7450438024324794380">"如果應用程式不支援地區偏好設定，就會使用預設的語言代碼設定。"</string>
    <string name="desc_regional_pref_footer_learn_more" msgid="4401708653329230081">"進一步瞭解語言偏好設定"</string>
    <string name="dlg_remove_locales_title" msgid="3170501604483612114">"{count,plural, =1{要移除所選語言嗎？}other{要移除所選語言嗎？}}"</string>
    <string name="dlg_remove_locales_message" msgid="8110560091134252067">"使用介面的文字會切換成另一種語言。"</string>
    <string name="dlg_remove_locales_error_title" msgid="5875503658221562572">"無法移除所有語言"</string>
    <string name="dlg_remove_locales_error_message" msgid="6504279959974675302">"請保留至少一種偏好語言"</string>
    <string name="locale_not_translated" msgid="3071618135527110152">"無法設為系統語言"</string>
    <string name="action_drag_label_move_up" msgid="3392196942330705015">"向上移"</string>
    <string name="action_drag_label_move_down" msgid="9069518740553953426">"向下移"</string>
    <string name="action_drag_label_move_top" msgid="2430471023612171619">"移至頂端"</string>
    <string name="action_drag_label_move_bottom" msgid="6266165197792827003">"移到底端"</string>
    <string name="action_drag_label_remove" msgid="1034900377796780568">"移除語言"</string>
    <string name="activity_picker_label" msgid="351250401590691126">"選擇活動"</string>
    <string name="cancel" msgid="5780102414089664898">"取消"</string>
    <string name="okay" msgid="4827099303045669054">"確定"</string>
    <string name="forget" msgid="3754013654135912783">"清除"</string>
    <string name="save" msgid="3125033126936493822">"儲存"</string>
    <string name="done" msgid="7497982645646431310">"完成"</string>
    <string name="apply" msgid="7834684883190163536">"套用"</string>
    <string name="share" msgid="8502235338607613795">"分享"</string>
    <string name="add" msgid="8335206931421683426">"新增"</string>
    <string name="remove" msgid="1028414219245072102">"移除"</string>
    <string name="settings_label" msgid="943294133671632976">"設定"</string>
    <string name="settings_label_launcher" msgid="820982375501978609">"設定"</string>
    <string name="settings_shortcut" msgid="8548239727871847171">"設定捷徑"</string>
    <string name="airplane_mode" msgid="3196085857882526817">"飛航模式"</string>
    <string name="wireless_networks_settings_title" msgid="8557542379234105369">"無線與網路"</string>
    <string name="roaming" msgid="3055365654530847985">"漫遊"</string>
    <string name="roaming_enable" msgid="7845716016861535340">"漫遊時連線到數據傳輸服務"</string>
    <string name="roaming_disable" msgid="729512894708689604">"漫遊時連線到數據傳輸服務"</string>
    <string name="roaming_warning" msgid="7703647889040229013">"可能要支付漫遊費用。"</string>
    <string name="date_time_auto" msgid="4239202185055225869">"自動設定時間"</string>
    <string name="zone_auto_title" msgid="5141692422373097957">"自動設定"</string>
    <string name="auto_zone_requires_location_summary" msgid="4831038184260596735">"這個切換鈕開啟時，系統會根據位置資訊設定時區"</string>
    <string name="date_time_24hour_auto" msgid="6583078135067804252">"使用地區設定預設值"</string>
    <string name="date_time_24hour" msgid="286679379105653406">"使用 24 小時格式"</string>
    <string name="date_time_set_time_title" msgid="2870083415922991906">"時間"</string>
    <string name="time_format_category_title" msgid="7108616745509689991">"時間格式"</string>
    <string name="date_time_set_timezone_title" msgid="790404320569600222">"時區"</string>
    <string name="date_time_set_timezone" msgid="2915125337941495746">"選取時區"</string>
    <string name="date_time_set_date_title" msgid="7624166157167528407">"日期"</string>
    <string name="date_time_search_region" msgid="1364133854952610919">"搜尋地區"</string>
    <string name="date_time_select_region" msgid="5449345333305056072">"地區"</string>
    <string name="date_time_select_fixed_offset_time_zones" msgid="594848300882055361">"選取世界標準時間時差值"</string>
    <string name="zone_info_exemplar_location_and_offset" msgid="2186042522225153092">"<xliff:g id="EXEMPLAR_LOCATION">%1$s</xliff:g> (<xliff:g id="OFFSET">%2$s</xliff:g>)"</string>
    <string name="zone_info_offset_and_name" msgid="3960192548990990152">"<xliff:g id="TIME_TYPE">%2$s</xliff:g> (<xliff:g id="OFFSET">%1$s</xliff:g>)"</string>
    <string name="zone_info_footer_first_sentence" msgid="1326664252091302458">"使用<xliff:g id="OFFSET_AND_NAME">%1$s</xliff:g>。<xliff:g id="SECOND_SENTENCE">%2$s</xliff:g>"</string>
    <string name="zone_info_footer_second_sentence" msgid="6472889173541729110">"<xliff:g id="DST_TIME_TYPE">%1$s</xliff:g>將從 <xliff:g id="TRANSITION_DATE">%2$s</xliff:g>開始。"</string>
    <string name="zone_info_footer_no_dst" msgid="8399585343328811158">"使用<xliff:g id="OFFSET_AND_NAME">%1$s</xliff:g>。沒有日光節約時間。"</string>
    <string name="zone_time_type_dst" msgid="9189689342265305808">"日光節約時間"</string>
    <string name="zone_time_type_standard" msgid="6865420715430680352">"標準時間"</string>
    <string name="zone_menu_by_region" msgid="2963565278710225652">"依區域選取"</string>
    <string name="zone_menu_by_offset" msgid="1257702747474426745">"依世界標準時間的時差選取"</string>
    <string name="lock_after_timeout" msgid="8682769000437403444">"螢幕自動關閉後鎖定"</string>
    <string name="lock_after_timeout_summary" msgid="4869265514658147304">"螢幕自動關閉 <xliff:g id="TIMEOUT_STRING">%1$s</xliff:g>後"</string>
    <string name="lock_immediately_summary_with_exception" msgid="40819611828339044">"螢幕自動關閉後立即鎖定 (由「<xliff:g id="TRUST_AGENT_NAME">%1$s</xliff:g>」維持解鎖狀態時除外)"</string>
    <string name="lock_after_timeout_summary_with_exception" msgid="3441806647509073124">"螢幕自動關閉 <xliff:g id="TIMEOUT_STRING">%1$s</xliff:g>後 (由「<xliff:g id="TRUST_AGENT_NAME">%2$s</xliff:g>」維持解鎖狀態時除外)"</string>
    <string name="owner_info_settings_title" msgid="3555626140700093017">"在螢幕鎖定畫面上顯示特定文字"</string>
    <string name="owner_info_settings_summary" msgid="347238313388083297">"無"</string>
    <string name="owner_info_settings_edit_text_hint" msgid="841926875876050274">"例如：小明的 Android。"</string>
    <string name="location_settings_title" msgid="8375074508036087178">"位置"</string>
    <string name="location_settings_primary_switch_title" msgid="8849081766644685127">"使用位置資訊"</string>
    <string name="location_settings_summary_location_off" msgid="4797932754681162262">"關閉"</string>
    <string name="location_settings_summary_location_on" msgid="7029728269719893381">"{count,plural, =1{已開啟 - # 個應用程式已取得位置存取權}other{已開啟 - # 個應用程式已取得位置存取權}}"</string>
    <string name="location_settings_loading_app_permission_stats" msgid="6054103701535557342">"載入中…"</string>
    <string name="location_settings_footer_general" msgid="1040507068701188821">"如果應用程式具有鄰近裝置權限，就能判斷已連結裝置的相對位置。"</string>
    <string name="location_settings_footer_location_off" msgid="8568995909147566720">"應用程式和服務的位置存取權已關閉。當你撥打或傳訊息到緊急電話號碼時，系統仍會將你的裝置位置資訊傳送給緊急應變人員。"</string>
    <string name="location_settings_footer_learn_more_content_description" msgid="5329024810729665156">"進一步瞭解位置資訊設定。"</string>
    <string name="account_settings_title" msgid="9138880127246241885">"帳戶"</string>
    <string name="security_settings_title" msgid="6710768415432791970">"安全性"</string>
    <string name="encryption_and_credential_settings_title" msgid="5856216318961482983">"加密和憑證"</string>
    <string name="lockscreen_settings_title" msgid="4086121748092341549">"螢幕鎖定畫面"</string>
    <string name="lockscreen_settings_what_to_show_category" msgid="9205490627927741254">"要顯示的項目"</string>
    <string name="disabled_by_administrator_summary" msgid="5424846182313851124">"無法使用"</string>
    <string name="security_status_title" msgid="6958004275337618656">"安全性狀態"</string>
    <string name="security_dashboard_summary" msgid="7571035662779425918">"螢幕鎖定、尋找我的裝置、應用程式安全性"</string>
    <string name="safety_center_title" msgid="7732397372178774777">"安全性與隱私權"</string>
    <string name="safety_center_summary" msgid="3554867379951053869">"應用程式安全性、裝置鎖定、權限"</string>
    <string name="security_settings_face_preference_summary" msgid="6675126437396914838">"已新增臉孔"</string>
    <string name="security_settings_face_preference_summary_none" msgid="523320857738436024">"必須設定"</string>
    <string name="security_settings_face_preference_title" msgid="2126625155005348417">"人臉解鎖"</string>
    <string name="security_settings_face_profile_preference_title" msgid="7519527436266375005">"工作資料夾的人臉解鎖功能"</string>
    <string name="security_settings_face_enroll_education_title" msgid="6448806884597691208">"如何設定人臉解鎖"</string>
    <string name="security_settings_face_enroll_education_title_accessibility" msgid="3701874093226957891">"設定人臉解鎖功能"</string>
    <string name="security_settings_face_enroll_education_title_unlock_disabled" msgid="8810954233979716906">"使用你的臉孔進行驗證"</string>
    <string name="security_settings_face_enroll_education_message" msgid="4308030157487176799"></string>
    <string name="security_settings_face_enroll_education_start" msgid="8830924400907195590">"開始"</string>
    <string name="security_settings_face_enroll_education_accessibility_dialog_message" msgid="2965952386172202665">"如果關閉人臉解鎖無障礙功能，可能會無法透過 TalkBack 順利完成某些設定步驟。"</string>
    <string name="security_settings_face_enroll_education_accessibility_dialog_negative" msgid="7872647360361245461">"返回"</string>
    <string name="security_settings_face_enroll_education_accessibility_dialog_positive" msgid="3148077647572203458">"繼續設定"</string>
    <string name="security_settings_face_enroll_introduction_accessibility" msgid="5748221179069430975">"使用無障礙設定"</string>
    <string name="security_settings_face_enroll_introduction_accessibility_diversity" msgid="2774962371839179206"></string>
    <string name="security_settings_face_enroll_introduction_accessibility_vision" msgid="7700394302162170363"></string>
    <string name="security_settings_face_enroll_introduction_cancel" msgid="7551159644361639436">"取消"</string>
    <string name="security_settings_face_enroll_introduction_no_thanks" msgid="1820618982738898717">"不用了，謝謝"</string>
    <string name="security_settings_face_enroll_introduction_agree" msgid="6319476573697497750">"我同意"</string>
    <string name="security_settings_face_enroll_introduction_more" msgid="1970820298889710532">"更多"</string>
    <string name="security_settings_face_enroll_introduction_title" msgid="7061610077237098046">"以臉孔解鎖"</string>
    <string name="security_settings_face_enroll_consent_introduction_title" msgid="3942331854413767814">"允許使用人臉解鎖功能"</string>
    <string name="security_settings_face_enroll_introduction_title_unlock_disabled" msgid="5903924766168353113">"使用你的臉孔進行驗證"</string>
    <string name="security_settings_face_enroll_introduction_message_unlock_disabled" msgid="5841976283789481311">"使用人臉解鎖功能解鎖手機或核准購物交易。\n\n注意：你無法使用人臉解鎖功能解鎖這個裝置，詳情請洽貴機構的管理員。"</string>
    <string name="security_settings_face_enroll_introduction_message_setup" msgid="765965418187421753">"使用人臉解鎖功能解鎖手機、授權購物交易或登入應用程式"</string>
    <string name="security_settings_face_enroll_introduction_info_title" msgid="7120796118179406944"></string>
    <string name="security_settings_face_enroll_introduction_info_glasses" msgid="2733870453868907471"></string>
    <string name="security_settings_face_enroll_introduction_info_consent_glasses" msgid="6303917184145586880"></string>
    <string name="security_settings_face_enroll_introduction_how_title" msgid="3680193263037835600"></string>
    <string name="security_settings_face_enroll_introduction_control_title" msgid="4536951089583821051"></string>
    <string name="security_settings_face_enroll_introduction_control_consent_title" msgid="5892729331412694759"></string>
    <string name="security_settings_face_enroll_repeat_title" msgid="4446229670377418717">"請將你的臉孔對準圓圈中心"</string>
    <string name="security_settings_face_enroll_enrolling_skip" msgid="5568617401632528567">"略過"</string>
    <string name="face_intro_error_max" msgid="2474735057709291626">"你新增的臉孔數量已達上限"</string>
    <string name="face_intro_error_unknown" msgid="1626057493054989995">"無法新增其他臉孔"</string>
    <string name="security_settings_face_enroll_error_dialog_title" msgid="2460820099922775936">"未完成註冊"</string>
    <string name="security_settings_face_enroll_dialog_ok" msgid="1674650455786434426">"確定"</string>
    <string name="security_settings_face_enroll_error_timeout_dialog_message" msgid="7768349698547951750">"已達臉孔註冊時間上限，請再試一次。"</string>
    <string name="security_settings_face_enroll_error_generic_dialog_message" msgid="3186810411630091490">"無法註冊臉孔。"</string>
    <string name="security_settings_face_enroll_finish_title" msgid="5882322568359775393">"設定完成，沒有任何問題。"</string>
    <string name="security_settings_face_enroll_done" msgid="3048687969498187442">"完成"</string>
    <string name="security_settings_face_enroll_should_re_enroll_title" msgid="6835778900387289683">"改善人臉解鎖識別效果"</string>
    <string name="security_settings_face_enroll_should_re_enroll_subtitle" msgid="7055780282999744813">"請重新設定人臉解鎖功能"</string>
    <string name="security_settings_face_enroll_must_re_enroll_title" msgid="4421818770682557621">"請重新設定人臉解鎖功能"</string>
    <string name="security_settings_face_enroll_must_re_enroll_subtitle" msgid="3584740139535177961">"提升安全性和效能"</string>
    <string name="security_settings_face_enroll_improve_face_alert_title" msgid="6194184776580066012">"請設定人臉解鎖功能"</string>
    <string name="security_settings_face_enroll_improve_face_alert_body" msgid="2670118180411127323">"請刪除目前的臉部模型，以便重新設定人臉解鎖功能。\n\n系統會安全地將臉部模型永久刪除。\n\n模型刪除後，你必須使用 PIN 碼、解鎖圖案或密碼，才能解鎖手機或在應用程式中驗證身分。"</string>
    <string name="security_settings_face_enroll_improve_face_alert_body_fingerprint" msgid="2469599074650327489">"請刪除目前的臉部模型，以便重新設定人臉解鎖功能。\n\n系統會安全地將臉部模型永久刪除。\n\n模型刪除後，你必須使用指紋、PIN 碼、解鎖圖案或密碼，才能解鎖手機或在應用程式中驗證身分。"</string>
    <string name="security_settings_face_settings_use_face_category" msgid="1638314154119800188">"人臉解鎖功能的用途"</string>
    <string name="security_settings_face_settings_preferences_category" msgid="7628929873407280453">"使用人臉解鎖功能時"</string>
    <string name="security_settings_face_settings_require_attention" msgid="4395309855914391104">"必須睜開雙眼"</string>
    <string name="security_settings_face_settings_require_attention_details" msgid="2546230511769544074">"必須睜開雙眼才能將手機解鎖"</string>
    <string name="security_settings_face_settings_require_confirmation" msgid="6603039421004198334">"一律需要確認"</string>
    <string name="security_settings_face_settings_require_confirmation_details" msgid="3498729789625461914">"在應用程式中使用人臉解鎖功能時，一律必須進行確認"</string>
    <string name="security_settings_face_settings_remove_face_model" msgid="812920481303980846">"刪除臉部模型"</string>
    <string name="security_settings_face_settings_enroll" msgid="3726313826693825029">"設定人臉解鎖功能"</string>
    <string name="security_settings_face_settings_remove_dialog_title" msgid="2899669764446232715">"要刪除臉部模型嗎？"</string>
    <string name="security_settings_face_settings_remove_dialog_details" msgid="916131485988121592">"系統會安全地將臉部模型永久刪除。\n\n模型刪除後，你必須使用 PIN 碼、解鎖圖案或密碼，才能解鎖手機或在應用程式中驗證身分。"</string>
    <string name="security_settings_face_settings_remove_dialog_details_convenience" msgid="475568135197468990">"系統會安全地將臉部模型永久刪除。\n\n模型刪除後，你必須使用 PIN 碼、解鎖圖案或密碼才能解鎖手機。"</string>
    <!-- no translation found for security_settings_face_remove_dialog_details_fingerprint (7609582230650860974) -->
    <skip />
    <!-- no translation found for security_settings_face_remove_dialog_details_fingerprint_conv (2627374706274503259) -->
    <skip />
    <string name="security_settings_face_settings_context_subtitle" msgid="8284262560781442403">"使用人臉解鎖功能解鎖手機"</string>
    <string name="security_settings_fingerprint" msgid="6387775386189204201">"指紋"</string>
    <string name="security_settings_fingerprint_preference_title" msgid="2484965173528415458">"指紋"</string>
    <string name="security_settings_fingerprint_settings_preferences_category" msgid="8975029409126780752">"使用指紋解鎖時"</string>
    <string name="security_settings_work_fingerprint_preference_title" msgid="2076006873519745979">"使用指紋解鎖工作資料夾"</string>
    <string name="fingerprint_add_title" msgid="1837610443487902050">"新增指紋"</string>
    <string name="security_settings_fingerprint_preference_summary" msgid="8486134175759676037">"{count,plural, =1{已新增 1 個指紋}other{已新增 # 個指紋}}"</string>
    <string name="security_settings_fingerprint_preference_summary_none" msgid="1146977379031250790">"需要設定"</string>
    <string name="security_settings_fingerprint_enroll_introduction_title" msgid="7931650601996313070">"設定指紋"</string>
    <string name="security_settings_fingerprint_enroll_consent_introduction_title" msgid="2278592030102282364">"允許使用指紋解鎖功能"</string>
    <string name="security_settings_fingerprint_enroll_introduction_title_unlock_disabled" msgid="1911710308293783998">"使用指紋"</string>
    <string name="security_settings_fingerprint_settings_footer_learn_more" msgid="2508322993726483601">"進一步瞭解指紋解鎖"</string>
    <string name="security_settings_fingerprint_enroll_introduction_footer_title_1" msgid="6808124116419325722">"一切由你掌控"</string>
    <string name="security_settings_fingerprint_enroll_introduction_footer_title_consent_1" msgid="1122676690472680734">"一切由你和孩子做主"</string>
    <string name="security_settings_fingerprint_enroll_introduction_footer_title_2" msgid="5663733424583416266">"注意事項"</string>
    <string name="security_settings_fingerprint_enroll_introduction_message_unlock_disabled" msgid="8957789840251747092">"使用你的指紋將手機解鎖或核准購物交易。\n\n注意：你無法使用指紋將這個裝置解鎖，詳情請洽貴機構的管理員。"</string>
    <string name="security_settings_fingerprint_enroll_introduction_cancel" msgid="6086532316718920562">"取消"</string>
    <string name="security_settings_fingerprint_enroll_introduction_no_thanks" msgid="6104718999323591180">"不用了，謝謝"</string>
    <string name="security_settings_fingerprint_enroll_introduction_agree" msgid="4068276083536421828">"我同意"</string>
    <string name="setup_fingerprint_enroll_skip_title" msgid="2473807887676247264">"要略過指紋設定程序嗎？"</string>
    <string name="setup_fingerprint_enroll_skip_after_adding_lock_text" msgid="2412645723804450304">"指紋設定程序只需一兩分鐘即可完成。如果略過這個程序，稍後可以在設定中自行新增你的指紋。"</string>
    <string name="security_settings_fingerprint_v2_enroll_introduction_message_setup" msgid="6255210343107484206">"看到這個圖示時，請使用你的指紋驗證身分，以便執行特定操作，例如登入應用程式或核准購買交易"</string>
    <string name="security_settings_fingerprint_v2_enroll_introduction_footer_title_1" msgid="4360262371633254407">"注意事項"</string>
    <string name="security_settings_fingerprint_v2_enroll_introduction_footer_title_2" msgid="2580899232734177771">"運作方式"</string>
    <string name="security_settings_fingerprint_v2_enroll_introduction_footer_message_2" msgid="5909924864816776516">"指紋解鎖功能會建立你的專屬指紋模型，用來驗證你的身分。在設定期間，系統必須擷取你指紋上各個部位的圖像，以便建立這個指紋模型。"</string>
    <string name="security_settings_fingerprint_v2_enroll_introduction_footer_message_consent_2" msgid="3493356605815124807">"指紋解鎖功能會建立孩子的專屬指紋模型，用來驗證他們的身分。在設定期間，孩子必須拍攝指紋的各個部位，才能建立這個指紋模型。"</string>
    <string name="security_settings_fingerprint_v2_enroll_introduction_footer_message_6" msgid="5314031490467481499">"為獲得最佳效果，請使用 Made For Google 認證的螢幕保護貼。如果使用其他螢幕保護貼，系統可能無法辨識你的指紋。"</string>
    <string name="security_settings_fingerprint_v2_enroll_introduction_footer_message_consent_6" msgid="3563942520716110478">"為獲得最佳效果，請使用 Made For Google 認證的螢幕保護貼。如果使用其他螢幕保護貼，系統可能無法辨識孩子的指紋。"</string>
    <string name="security_settings_fingerprint_v2_enroll_introduction_message_learn_more" msgid="5856010507790137793"></string>
    <string name="security_settings_activeunlock_preference_title" msgid="4257580421087062228">"智慧手錶解鎖"</string>
    <string name="biometric_settings_intro_with_activeunlock" msgid="6583248094453119314">"設定人臉解鎖和指紋解鎖後，如果你戴口罩或人在光線昏暗的環境，系統會要求你使用指紋解鎖手機。\n\n如果系統無法辨識你的臉或指紋，可以使用智慧手錶解鎖裝置。"</string>
    <string name="biometric_settings_intro_with_fingerprint" msgid="4312041617237493461">"如果系統無法辨識你的指紋，可以使用智慧手錶解鎖裝置。"</string>
    <string name="biometric_settings_intro_with_face" msgid="7658123658803417930">"如果系統無法辨識你的臉，可以使用智慧手錶解鎖裝置。"</string>
    <string name="biometric_settings_use_fingerprint_or_watch_for" msgid="1160830065613858095">"使用指紋或智慧手錶"</string>
    <string name="biometric_settings_use_face_or_watch_for" msgid="1507077107150278532">"使用人臉或智慧手錶"</string>
    <string name="biometric_settings_use_face_fingerprint_or_watch_for" msgid="7495835723072020641">"使用人臉、指紋或智慧手錶"</string>
    <string name="biometric_settings_use_watch_for" msgid="5454545622244040110">"使用智慧手錶"</string>
    <string name="biometric_settings_use_face_or_watch_preference_summary" msgid="4969685200340861744">"使用人臉或智慧手錶"</string>
    <string name="biometric_settings_use_fingerprint_or_watch_preference_summary" msgid="2425628094194828407">"使用指紋或智慧手錶"</string>
    <string name="biometric_settings_use_face_fingerprint_or_watch_preference_summary" msgid="188805113048792007">"使用人臉、指紋或智慧手錶"</string>
    <string name="biometric_settings_use_watch_preference_summary" msgid="2311453276747908475">"使用智慧手錶"</string>
    <string name="security_settings_activeunlock_require_face_fingerprint_setup_title" msgid="8776904312629209685">"先設定人臉或指紋解鎖"</string>
    <string name="security_settings_activeunlock_require_face_fingerprint_setup_message" msgid="1669326067732567911">"如果系統無法辨識你的臉或指紋，可以使用智慧手錶解鎖裝置"</string>
    <string name="security_settings_activeunlock_require_fingerprint_setup_title" msgid="6703703635881050623">"先設定指紋解鎖"</string>
    <string name="security_settings_activeunlock_require_fingerprint_setup_message" msgid="4966813766409918392">"如果系統無法辨識你的指紋，可以使用智慧手錶解鎖裝置"</string>
    <string name="security_settings_activeunlock_require_face_setup_title" msgid="1428795376597739880">"先設定人臉解鎖"</string>
    <string name="security_settings_activeunlock_require_face_setup_message" msgid="8904070645721933399">"如果系統無法辨識你的臉，可以使用智慧手錶解鎖裝置"</string>
    <string name="security_settings_activeunlock_biometric_setup" msgid="8876454457817955475">"設定"</string>
    <string name="security_settings_fingerprint_single_watch_preference_summary" msgid="6464470096384164369">"已新增指紋和「<xliff:g id="WATCH">%s</xliff:g>」"</string>
    <string name="security_settings_fingerprint_multiple_watch_preference_summary" msgid="2259261786932097004">"已新增指紋和「<xliff:g id="WATCH">%s</xliff:g>」"</string>
    <string name="security_settings_face_watch_preference_summary" msgid="5817376447253802793">"已新增臉孔和「<xliff:g id="WATCH">%s</xliff:g>」"</string>
    <string name="security_settings_fingerprint_single_face_watch_preference_summary" msgid="764951912234638192">"已新增臉孔、指紋和「<xliff:g id="WATCH">%s</xliff:g>」"</string>
    <string name="security_settings_fingerprint_multiple_face_watch_preference_summary" msgid="3935500711366489380">"已新增臉孔、指紋和「<xliff:g id="WATCH">%s</xliff:g>」"</string>
    <string name="security_settings_biometric_preference_title" msgid="298146483579539448">"人臉和指紋解鎖"</string>
    <string name="security_settings_work_biometric_preference_title" msgid="3121755615533533585">"用於工作資料夾的人臉和指紋解鎖"</string>
    <string name="security_settings_biometric_preference_summary_none_enrolled" msgid="213377753727694575">"需要設定"</string>
    <string name="security_settings_biometric_preference_summary_both_fp_multiple" msgid="4821859306609955966">"已新增臉孔和指紋"</string>
    <string name="security_settings_biometric_preference_summary_both_fp_single" msgid="684409535278676426">"已新增臉孔和指紋"</string>
    <string name="biometric_settings_intro" msgid="4263069383955676756">"設定人臉解鎖和指紋解鎖功能時，如果你戴著口罩或人在昏暗的地方，手機會要求你提供指紋"</string>
    <string name="biometric_settings_category_ways_to_unlock" msgid="3384767901580915266">"解鎖方式"</string>
    <string name="biometric_settings_category_use_face_fingerprint" msgid="4377659744376863913">"使用臉孔或指紋進行以下操作"</string>
    <string name="biometric_settings_use_biometric_unlock_phone" msgid="8180914579885804358">"解鎖手機"</string>
    <string name="biometric_settings_use_biometric_for_apps" msgid="6201168728906364189">"在應用程式中驗證你的身分"</string>
    <string name="biometric_settings_use_face_preference_summary" msgid="1821648836899408477">"使用人臉解鎖"</string>
    <string name="biometric_settings_use_fingerprint_preference_summary" msgid="6077762097826050165">"使用指紋解鎖"</string>
    <string name="biometric_settings_use_face_or_fingerprint_preference_summary" msgid="3029102492674234728">"使用人臉或指紋解鎖功能"</string>
    <string name="biometric_settings_hand_back_to_guardian_ok" msgid="1763788801883247426">"確定"</string>
    <string name="biometric_settings_add_face_in_split_mode_title" msgid="6041232223862753222">"無法設定人臉解鎖功能"</string>
    <string name="biometric_settings_add_face_in_split_mode_message" msgid="1904738532939614456">"必須退出分割畫面，才能設定「人臉解鎖」"</string>
    <string name="biometric_settings_add_fingerprint_in_split_mode_title" msgid="9194670722730454903">"無法設定指紋"</string>
    <string name="biometric_settings_add_fingerprint_in_split_mode_message" msgid="6960548382076629454">"必須退出分割畫面，才能設定「指紋解鎖」"</string>
    <string name="biometric_settings_add_biometrics_in_split_mode_ok" msgid="564103789097253645">"確定"</string>
    <string name="lock_screen_intro_skip_title" msgid="342553937472568925">"要略過螢幕鎖定設定程序嗎？"</string>
    <string name="skip_anyway_button_label" msgid="3442274117023270068">"仍要略過"</string>
    <string name="go_back_button_label" msgid="6139455414099035594">"返回"</string>
    <string name="skip_lock_screen_dialog_button_label" msgid="641984698150020591">"略過"</string>
    <string name="cancel_lock_screen_dialog_button_label" msgid="1801132985957491690">"取消"</string>
    <string name="security_settings_fingerprint_enroll_find_sensor_title" msgid="886085239313346000">"輕觸感應器"</string>
    <string name="security_settings_sfps_enroll_find_sensor_title" msgid="8327884364635804363">"輕觸電源鍵，但不要按下去"</string>
    <string name="security_settings_udfps_enroll_find_sensor_title" msgid="8077484429913330179">"如何設定指紋"</string>
    <string name="security_settings_fingerprint_enroll_find_sensor_message" msgid="6160543980992596286">"指紋感應器位於手機背面。請用食指輕觸感應器。"</string>
    <string name="security_settings_udfps_enroll_find_sensor_message" msgid="8383106460819519961">"指紋感應器就在螢幕上。系統會在下一個畫面擷取你的指紋。"</string>
    <string name="security_settings_udfps_enroll_find_sensor_start_button" msgid="3172268783620336357">"開始"</string>
    <string name="security_settings_udfps_enroll_a11y" msgid="1899453114050362235">"請用手指在螢幕上移動，找出感應器的位置。找到後，請按住指紋感應器。"</string>
    <string name="security_settings_fingerprint_enroll_find_sensor_content_description" msgid="3065850549419750523">"裝置指紋感應器位置插圖"</string>
    <string name="security_settings_fingerprint_enroll_dialog_name_label" msgid="7298812463228440333">"名稱"</string>
    <string name="security_settings_fingerprint_enroll_dialog_ok" msgid="4074335979239208021">"確定"</string>
    <string name="security_settings_fingerprint_enroll_dialog_try_again" msgid="8117874972945407006">"重試"</string>
    <string name="security_settings_fingerprint_enroll_dialog_delete" msgid="6027141901007342389">"刪除"</string>
    <string name="security_settings_fingerprint_enroll_start_title" msgid="7391368057800077604">"輕觸感應器"</string>
    <string name="security_settings_fingerprint_enroll_start_message" msgid="5010227772754175346">"將你的手指放在感應器上，感到震動即可移開"</string>
    <string name="security_settings_udfps_enroll_start_message" msgid="5032954588171487566">"請將手指平放在指紋感應器上，感覺到震動時再放開"</string>
    <string name="security_settings_sfps_enroll_start_message" msgid="9054672627477685212">"請將手指放在感應器上 (但不要按下按鈕)，直到裝置震動為止。\n\n每一次感覺到震動時，請稍微移動手指，以便擷取更完整的指紋。"</string>
    <string name="security_settings_fingerprint_enroll_udfps_title" msgid="6665610134560896895">"按住指紋感應器"</string>
    <string name="security_settings_fingerprint_enroll_repeat_title" msgid="9172202128243545021">"移開手指，然後再次輕觸感應器"</string>
    <string name="security_settings_udfps_enroll_title_one_more_time" msgid="424937043843482410">"再一次"</string>
    <string name="security_settings_udfps_enroll_repeat_title_touch_icon" msgid="4096344864386190335">"依照指紋圖示重複按下手指"</string>
    <string name="security_settings_fingerprint_enroll_repeat_message" msgid="5382958363770893577">"重覆按壓指紋感應器，以建立完整的指紋檔案"</string>
    <string name="security_settings_udfps_enroll_repeat_message" msgid="2213106975297867798">"請依照指紋圖示的移動方式重複按下手指。這樣做可以擷取到更多指紋。"</string>
    <string name="security_settings_udfps_enroll_fingertip_title" msgid="4123142574168831116">"將指尖放到感應器上"</string>
    <string name="security_settings_udfps_enroll_left_edge_title" msgid="1944076382202470458">"將手指左側邊緣放到感應器上"</string>
    <string name="security_settings_udfps_enroll_right_edge_title" msgid="9036744264606447490">"將手指右側邊緣放到感應器上"</string>
    <string name="security_settings_sfps_enroll_finger_center_title" msgid="1320688855767675739">"將指腹放到感應器上"</string>
    <string name="security_settings_sfps_enroll_fingertip_title" msgid="2737520837684516446">"將指尖放到感應器上"</string>
    <string name="security_settings_sfps_enroll_left_edge_title" msgid="9022963735924413343">"將手指左側邊緣放到感應器上"</string>
    <string name="security_settings_sfps_enroll_right_edge_title" msgid="823106857743394392">"最後將手指右側邊緣放到感應器上"</string>
    <string name="security_settings_udfps_enroll_edge_message" msgid="4455253923746607702">"將指紋的一側放上感應器並按住，然後再換另一側"</string>
    <string name="security_settings_udfps_enroll_repeat_a11y_message" msgid="2785464357615568197">"這樣做可以擷取更完整的指紋"</string>
    <string name="security_settings_sfps_enroll_progress_a11y_message" msgid="6450772721691523736">"指紋註冊進度為百分之 <xliff:g id="PERCENTAGE">%d</xliff:g>"</string>
    <string name="security_settings_sfps_animation_a11y_label" msgid="8808819903730940446">"註冊進度為百分之 <xliff:g id="PERCENTAGE">%d</xliff:g>"</string>
    <string name="security_settings_udfps_enroll_progress_a11y_message" msgid="6183535114682369699">"指紋註冊進度為 <xliff:g id="PERCENTAGE">%d</xliff:g>%%"</string>
    <string name="security_settings_fingerprint_enroll_finish_title" msgid="3606325177406951457">"指紋新增成功"</string>
    <string name="security_settings_require_screen_on_to_auth_title" msgid="1641621458536715518">"隨時輕觸解鎖"</string>
    <string name="security_settings_require_screen_on_to_auth_description" msgid="4158414711168345398">"輕觸感應器進行解鎖，即使螢幕關閉也能解鎖。這樣可能會提高意外解鎖的機率。"</string>
    <string name="security_settings_require_screen_on_to_auth_keywords" msgid="5557869560397089603">"螢幕解鎖"</string>
    <string name="security_settings_fingerprint_enroll_enrolling_skip" msgid="3004786457919122854">"稍後再說"</string>
    <string name="security_settings_udfps_tip_fingerprint_help" msgid="7580784640741217494">"移開手指，然後再次輕觸感應器"</string>
    <string name="security_settings_udfps_side_fingerprint_help" msgid="2567232481013195191">"將指紋的一側放上感應器並按住，然後再換另一側"</string>
    <string name="setup_fingerprint_enroll_enrolling_skip_title" msgid="352947044008973812">"要略過指紋設定程序嗎？"</string>
    <string name="setup_fingerprint_enroll_enrolling_skip_message" msgid="4876965433600560365">"你已選擇使用指紋做為其中一種手機解鎖方式。如果現在略過這項程序，你必須在稍後完成設定。設定程序只需要一分鐘左右。"</string>
    <string name="lock_screen_skip_setup_title" msgid="6979006375138175111">"要略過<xliff:g id="OPTIONS">%s</xliff:g>嗎？"</string>
    <string name="lock_screen_pin_skip_title" msgid="6853866579893458111">"要略過 PIN 碼設定程序嗎？"</string>
    <string name="lock_screen_pin_skip_face_title" msgid="8810770395309512358">"要略過 PIN 碼和人臉解鎖的設定程序嗎？"</string>
    <string name="lock_screen_pin_skip_fingerprint_title" msgid="371214283158750976">"要略過 PIN 碼和指紋解鎖的設定程序嗎？"</string>
    <string name="lock_screen_pin_skip_biometrics_title" msgid="1082066572914073311">"要略過 PIN 碼、人臉解鎖和指紋解鎖的設定程序嗎？"</string>
    <string name="lock_screen_password_skip_title" msgid="8891463713793185768">"要略過密碼設定程序嗎？"</string>
    <string name="lock_screen_password_skip_face_title" msgid="8166210519462164998">"要略過密碼和人臉解鎖的設定程序嗎？"</string>
    <string name="lock_screen_password_skip_fingerprint_title" msgid="2506392546016772170">"要略過密碼和指紋解鎖的設定程序嗎？"</string>
    <string name="lock_screen_password_skip_biometrics_title" msgid="900281322095862009">"要略過密碼、人臉解鎖和指紋解鎖的設定程序嗎？"</string>
    <string name="lock_screen_pattern_skip_title" msgid="7214938393640060932">"要略過解鎖圖案設定程序嗎？"</string>
    <string name="lock_screen_pattern_skip_face_title" msgid="145100333454316334">"要略過解鎖圖案和人臉解鎖的設定程序嗎？"</string>
    <string name="lock_screen_pattern_skip_fingerprint_title" msgid="2513110208722100495">"要略過解鎖圖案和指紋解鎖的設定程序嗎？"</string>
    <string name="lock_screen_pattern_skip_biometrics_title" msgid="2434258106825380187">"要略過解鎖圖案、人臉解鎖和指紋解鎖的設定程序嗎？"</string>
    <string name="security_settings_fingerprint_enroll_setup_screen_lock" msgid="3538784524778508018">"設定螢幕鎖定"</string>
    <string name="security_settings_fingerprint_enroll_done" msgid="9198775984215057337">"完成"</string>
    <string name="security_settings_fingerprint_enroll_touch_dialog_title" msgid="5742429501012827526">"糟糕，這不是感應器"</string>
    <string name="security_settings_fingerprint_enroll_touch_dialog_message" msgid="7172969336386036998">"使用食指輕觸手機背面的感應器。"</string>
    <string name="security_settings_fingerprint_enroll_error_unable_to_process_dialog_title" msgid="6305457126747942642">"無法完成指紋設定"</string>
    <string name="security_settings_fingerprint_enroll_error_unable_to_process_message_setup" msgid="2735739618722623980">"你可以立即重試，也可以稍後再前往「設定」設定指紋。"</string>
    <string name="security_settings_fingerprint_enroll_error_unable_to_process_message" msgid="5858386244898601003">"你可以立即重試，也可以稍後再設定指紋。"</string>
    <string name="security_settings_fingerprint_enroll_error_dialog_title" msgid="8582267776559099046">"指紋設定已逾時"</string>
    <string name="security_settings_fingerprint_enroll_error_timeout_dialog_message_setup" msgid="8521566666541069383">"你可以稍後前往「設定」設定指紋。"</string>
    <string name="security_settings_fingerprint_enroll_error_generic_dialog_message_setup" msgid="8140162986046783546">"發生錯誤，你可以稍後前往「設定」設定指紋。"</string>
    <string name="security_settings_fingerprint_enroll_error_timeout_dialog_message" msgid="3534341971920335247">"你可以稍後再設定指紋。"</string>
    <string name="security_settings_fingerprint_enroll_error_generic_dialog_message" msgid="4344665784935791640">"發生錯誤，你可以稍後再設定指紋。"</string>
    <string name="fingerprint_enroll_button_add" msgid="6652490687672815760">"新增另一個"</string>
    <string name="fingerprint_enroll_button_next" msgid="1034110123277869532">"下一步"</string>
    <string name="security_fingerprint_disclaimer_lockscreen_disabled_1" msgid="294529888220959309">"螢幕鎖定選項已停用。如要瞭解詳情，請與貴機構的管理員聯絡。"</string>
    <string name="security_fingerprint_disclaimer_lockscreen_disabled_2" msgid="8070829069640846543">"你仍可使用指紋授權購物交易及存取應用程式。"</string>
    <string name="security_settings_fingerprint_enroll_lift_touch_again" msgid="2590665137265458789">"移開手指，然後再次輕觸感應器"</string>
    <string name="security_settings_fingerprint_bad_calibration_title" msgid="3073145395701953620">"指紋感應器無法使用"</string>
    <string name="security_settings_fingerprint_bad_calibration" msgid="304585658839584958">"請洽詢維修供應商。"</string>
    <string name="security_advanced_settings" msgid="6260756619837834042">"其他安全性設定"</string>
    <string name="security_advanced_settings_work_profile_settings_summary" msgid="7295451997961973175">"工作資料夾鎖定、加密等等"</string>
    <string name="security_advanced_settings_no_work_profile_settings_summary" msgid="345336447137417638">"加密、憑證等等"</string>
    <string name="security_advanced_settings_keywords" msgid="5294945170370974974">"安全性, 其他安全性設定, 其他設定, 進階安全性設定"</string>
    <string name="privacy_advanced_settings" msgid="8828215456566937719">"其他隱私權設定"</string>
    <string name="more_security_privacy_settings" msgid="123465614090328851">"其他安全性和隱私權設定"</string>
    <string name="security_header" msgid="961514795852103424">"安全性"</string>
    <string name="privacy_header" msgid="5526002421324257007">"隱私權"</string>
    <string name="work_profile_category_header" msgid="85707750968948517">"工作資料夾"</string>
    <string name="fingerprint_add_max" msgid="8639321019299347447">"你最多可以新增 <xliff:g id="COUNT">%d</xliff:g> 個指紋"</string>
    <string name="fingerprint_intro_error_max" msgid="4431784409732135610">"你新增的指紋數量已達上限"</string>
    <string name="fingerprint_intro_error_unknown" msgid="877005321503793963">"無法新增其他指紋"</string>
    <string name="fingerprint_delete_title" msgid="5412123164503407098">"刪除「<xliff:g id="FINGERPRINT_ID">%1$s</xliff:g>」"</string>
    <string name="fingerprint_last_delete_message_profile_challenge" msgid="4104208067277655068">"你將無法使用指紋解鎖工作資料夾、授權購買交易，或是登入工作應用程式。"</string>
    <string name="encryption_settings_title" msgid="2848716008695618360">"加密"</string>
    <string name="encrypted_summary" msgid="545623487587251207">"已加密"</string>
    <string name="no_screen_lock_issue_title" msgid="1814109590692792891">"設定螢幕鎖定"</string>
    <string name="no_screen_lock_issue_summary" msgid="2383217853510608406">"為提升安全性，請在這部裝置上設定 PIN 碼、解鎖圖案或密碼。"</string>
    <string name="no_screen_lock_issue_action_label" msgid="2691229130486382863">"設定螢幕鎖定"</string>
    <string name="no_screen_lock_issue_notification_title" msgid="1214876733592830628">"設定螢幕鎖定"</string>
    <string name="no_screen_lock_issue_notification_text" msgid="8696194459170873345">"為提升安全性，請在這部裝置上設定 PIN 碼、解鎖圖案或密碼。"</string>
    <string name="suggested_lock_settings_title" msgid="7836065447159730217">"保護手機安全"</string>
    <string name="suggested_fingerprint_lock_settings_title" msgid="3140266181874137984">"新增用於解鎖的指紋"</string>
    <string name="lock_settings_picker_title" msgid="9219376327364915334">"選擇螢幕鎖定方式"</string>
    <string name="lock_settings_picker_new_lock_title" msgid="3113042086804290919">"選擇螢幕鎖定方式"</string>
    <string name="lock_settings_picker_update_lock_title" msgid="536853138943415927">"選擇新的螢幕鎖定方式"</string>
    <string name="lock_settings_picker_new_profile_lock_title" msgid="2270462215256413800">"選擇工作應用程式的鎖定方式"</string>
    <string name="lock_settings_picker_update_profile_lock_title" msgid="5929068163516308927">"選擇新的工作應用程式鎖定方式"</string>
    <string name="lock_settings_picker_biometrics_added_security_message" msgid="1105247657304421299">"為提升安全性，請設定備用螢幕鎖定方式"</string>
    <string name="lock_settings_picker_biometric_message" msgid="2609666443527262781">"選擇備用的螢幕鎖定方法"</string>
    <string name="lock_settings_picker_admin_restricted_personal_message" msgid="3532653662159888328">"如果你忘記如何解除螢幕鎖定，IT 管理員也無法重設。"</string>
    <string name="lock_settings_picker_admin_restricted_personal_message_action" msgid="5956615234246626264">"另外為工作應用程式設定螢幕鎖定"</string>
    <string name="lock_settings_picker_profile_message" msgid="9142379549980873478">"如果你忘記這個鎖定方式，必須請 IT 管理員重設"</string>
    <string name="setup_lock_settings_options_button_label" msgid="6098297461618298505">"螢幕鎖定選項"</string>
    <string name="setup_lock_settings_options_dialog_title" msgid="7985107300517468569">"螢幕鎖定選項"</string>
    <string name="lock_screen_auto_pin_confirm_title" msgid="3012128112186088375">"自動確認解鎖"</string>
    <string name="lock_screen_auto_pin_confirm_summary" msgid="9050818870806580819">"輸入正確 PIN 碼 (至少 6 位數)，系統就會自動解鎖。比起輕觸 Enter 鍵確認 PIN 碼，這個做法較不安全。"</string>
    <string name="auto_pin_confirm_user_message" msgid="6194556173488939314">"自動確認正確 PIN 碼"</string>
    <string name="auto_pin_confirm_opt_in_security_message" msgid="580773976736184893">"輕觸 Enter 鍵確認 PIN 碼比使用自動確認功能來得安全"</string>
    <string name="auto_confirm_on_pin_verify_description" msgid="2052240431173223502">"如要啟用自動確認設定，請輸入裝置 PIN 碼"</string>
    <string name="auto_confirm_off_pin_verify_description" msgid="4256219155659760047">"如要停用自動確認設定，請輸入裝置 PIN 碼"</string>
    <string name="unlock_set_unlock_launch_picker_title" msgid="4981063601772605609">"螢幕鎖定"</string>
    <string name="unlock_set_unlock_launch_picker_title_profile" msgid="7631371082326055429">"工作資料夾鎖定方式"</string>
    <string name="unlock_set_unlock_off_title" msgid="2831957685685921667">"無"</string>
    <string name="unlock_set_unlock_none_title" msgid="2844029875174409728">"滑動"</string>
    <string name="unlock_set_unlock_pattern_title" msgid="8224895208452995332">"圖案"</string>
    <string name="unlock_set_unlock_pin_title" msgid="5283636759362880407">"PIN 碼"</string>
    <string name="unlock_set_unlock_password_title" msgid="2559842616268607041">"密碼"</string>
    <string name="unlock_set_do_later_title" msgid="6565575303676064364">"暫時不要"</string>
    <string name="current_screen_lock" msgid="1367883977261098017">"目前的螢幕鎖定方式"</string>
    <string name="fingerprint_unlock_set_unlock_pattern" msgid="2229689425933043901">"圖案 • 指紋"</string>
    <string name="fingerprint_unlock_set_unlock_pin" msgid="7979848492740627674">"PIN 碼 • 指紋"</string>
    <string name="fingerprint_unlock_set_unlock_password" msgid="6207676267295036963">"密碼 • 指紋"</string>
    <string name="fingerprint_unlock_skip_fingerprint" msgid="7631242444064287891">"不使用指紋並繼續"</string>
    <string name="face_unlock_set_unlock_pattern" msgid="4206669838203096608">"圖案 • 人臉解鎖"</string>
    <string name="face_unlock_set_unlock_pin" msgid="9034912683791069602">"PIN 碼 • 人臉解鎖"</string>
    <string name="face_unlock_set_unlock_password" msgid="5874950853246424756">"密碼 • 人臉解鎖"</string>
    <string name="face_unlock_skip_face" msgid="189695556498300008">"繼續但不設定人臉解鎖功能"</string>
    <string name="biometrics_unlock_set_unlock_pattern" msgid="8084495264354847044">"解鎖圖案 • 人臉 • 指紋"</string>
    <string name="biometrics_unlock_set_unlock_pin" msgid="5912980580857825894">"PIN 碼 • 人臉 • 指紋"</string>
    <string name="biometrics_unlock_set_unlock_password" msgid="4612217647465743624">"密碼 • 人臉 • 指紋"</string>
    <string name="biometrics_unlock_skip_biometrics" msgid="7785643433551409223">"繼續但不設定人臉或指紋解鎖"</string>
    <string name="unlock_set_unlock_mode_off" msgid="4632139864722236359">"無"</string>
    <string name="unlock_set_unlock_mode_none" msgid="5596049938457028214">"滑動"</string>
    <string name="unlock_set_unlock_mode_pattern" msgid="1926480143883094896">"圖案"</string>
    <string name="unlock_set_unlock_mode_pin" msgid="9028659554829888373">"PIN 碼"</string>
    <string name="unlock_set_unlock_mode_password" msgid="8810609692771987513">"密碼"</string>
    <string name="unlock_disable_frp_warning_title" msgid="3606280046362811229">"要刪除螢幕鎖定方式嗎？"</string>
    <string name="unlock_disable_frp_warning_title_profile" msgid="1005284289723910461">"要移除設定檔保護功能嗎？"</string>
    <string name="unlock_disable_frp_warning_content_pattern" msgid="6246242612158828147">"手機遺失或遭竊時，解鎖圖案可保護手機中的資料"</string>
    <string name="unlock_disable_frp_warning_content_pattern_fingerprint" msgid="2259825377085781801">"手機遺失或遭竊時，解鎖圖案可保護手機中的資料。<xliff:g id="EMPTY_LINE">

</xliff:g>這麼做也會刪除裝置上儲存的指紋模型。你之後將無法使用指紋在應用程式中驗證身分。"</string>
    <string name="unlock_disable_frp_warning_content_pattern_face" msgid="4699508435412336378">"手機遺失或遭竊時，解鎖圖案可保護手機中的資料。<xliff:g id="EMPTY_LINE">

</xliff:g>系統也會安全地將你的臉部模型永久刪除。你之後將無法使用臉孔在應用程式中驗證身分。"</string>
    <string name="unlock_disable_frp_warning_content_pattern_face_fingerprint" msgid="7049706229344804972">"手機遺失或遭竊時，解鎖圖案可保護手機中的資料。<xliff:g id="EMPTY_LINE">

</xliff:g>這麼做會刪除裝置上儲存的指紋模型。系統也會安全地將你的臉部模型永久刪除。你之後將無法使用臉孔或指紋在應用程式中驗證身分。"</string>
    <string name="unlock_disable_frp_warning_content_pin" msgid="122154942944422284">"手機遺失或遭竊時，PIN 碼可保護手機中的資料"</string>
    <string name="unlock_disable_frp_warning_content_pin_fingerprint" msgid="983373874470746066">"手機遺失或遭竊時，PIN 碼可保護手機中的資料。<xliff:g id="EMPTY_LINE">

</xliff:g>這麼做也會刪除裝置上儲存的指紋模型。你之後將無法使用指紋在應用程式中驗證身分。"</string>
    <string name="unlock_disable_frp_warning_content_pin_face" msgid="5607150515413131761">"手機遺失或遭竊時，PIN 碼可保護手機中的資料。<xliff:g id="EMPTY_LINE">

</xliff:g>系統也會安全地將你的臉部模型永久刪除。你之後將無法使用臉孔在應用程式中驗證身分。"</string>
    <string name="unlock_disable_frp_warning_content_pin_face_fingerprint" msgid="1821792325159866312">"手機遺失或遭竊時，PIN 碼可保護手機中的資料。<xliff:g id="EMPTY_LINE">

</xliff:g>這麼做會刪除裝置上儲存的指紋模型。系統也會安全地將你的臉部模型永久刪除。你之後將無法使用臉孔或指紋在應用程式中驗證身分。"</string>
    <string name="unlock_disable_frp_warning_content_password" msgid="6422723907917376210">"手機遺失或遭竊時，密碼可保護手機中的資料"</string>
    <string name="unlock_disable_frp_warning_content_password_fingerprint" msgid="8899452884016354856">"手機遺失或遭竊時，密碼可保護手機中的資料。<xliff:g id="EMPTY_LINE">

</xliff:g>這麼做也會刪除裝置上儲存的指紋模型。你之後將無法使用指紋在應用程式中驗證身分。"</string>
    <string name="unlock_disable_frp_warning_content_password_face" msgid="1811067332335964495">"手機遺失或遭竊時，密碼可保護手機中的資料。<xliff:g id="EMPTY_LINE">

</xliff:g>系統也會安全地將你的臉部模型永久刪除。你之後將無法使用臉孔在應用程式中驗證身分。"</string>
    <string name="unlock_disable_frp_warning_content_password_face_fingerprint" msgid="7063649456205159491">"手機遺失或遭竊時，密碼可保護手機中的資料。<xliff:g id="EMPTY_LINE">

</xliff:g>這麼做會刪除裝置上儲存的指紋模型。系統也會安全地將你的臉部模型永久刪除。你之後將無法使用臉孔或指紋在應用程式中驗證身分。"</string>
    <string name="unlock_disable_frp_warning_content_unknown" msgid="8903568674104115231">"如果移除你的螢幕鎖定，裝置保護功能將無法運作。"</string>
    <string name="unlock_disable_frp_warning_content_unknown_fingerprint" msgid="6542744110902941189">"如果你刪除螢幕鎖定，裝置保護功能將無法運作。<xliff:g id="EMPTY_LINE">

</xliff:g>這麼做也會刪除裝置上儲存的指紋模型。你之後將無法使用指紋在應用程式中驗證身分。"</string>
    <string name="unlock_disable_frp_warning_content_unknown_face" msgid="4559917661432267841">"如果你刪除螢幕鎖定，裝置保護功能將無法運作。<xliff:g id="EMPTY_LINE">

</xliff:g>系統也會安全地將你的臉部模型永久刪除。你之後將無法使用臉孔在應用程式中驗證身分。"</string>
    <string name="unlock_disable_frp_warning_content_unknown_face_fingerprint" msgid="3779582301453677644">"如果你刪除螢幕鎖定，裝置保護功能將無法運作。<xliff:g id="EMPTY_LINE">

</xliff:g>這麼做會刪除裝置上儲存的指紋模型。系統也會安全地將你的臉部模型永久刪除。你之後將無法使用臉孔或指紋在應用程式中驗證身分。"</string>
    <string name="unlock_disable_frp_warning_ok" msgid="6173427638951230842">"刪除"</string>
    <string name="unlock_footer_high_complexity_requested" msgid="4471274783909915352">"「<xliff:g id="APP_NAME">%1$s</xliff:g>」建議你設定高強度 PIN 碼或密碼。如果未設定上述任一種鎖定方式，該應用程式可能無法正常運作"</string>
    <string name="unlock_footer_medium_complexity_requested" msgid="5515870066751600640">"「<xliff:g id="APP_NAME">%1$s</xliff:g>」建議你設定新的 PIN 碼或密碼。如果未設定上述任一種鎖定方式，該應用程式可能無法正常運作"</string>
    <string name="unlock_footer_low_complexity_requested" msgid="2517656037576567971">"「<xliff:g id="APP_NAME">%1$s</xliff:g>」建議你設定新的解鎖圖案、PIN 碼或密碼。如果未設定上述任一種鎖定方式，該應用程式可能無法正常運作"</string>
    <string name="unlock_footer_none_complexity_requested" msgid="8534900170428140529">"「<xliff:g id="APP_NAME">%1$s</xliff:g>」建議你設定新的螢幕鎖定方式"</string>
    <string name="lock_failed_attempts_before_wipe" msgid="6874652886647631418">"請再試一次。你已嘗試 <xliff:g id="CURRENT_ATTEMPTS">%1$d</xliff:g> 次，最多可試 <xliff:g id="TOTAL_ATTEMPTS">%2$d</xliff:g> 次。"</string>
    <string name="lock_last_attempt_before_wipe_warning_title" msgid="7450322567217745999">"你的資料將遭到刪除"</string>
    <string name="lock_last_pattern_attempt_before_wipe_device" msgid="5816668400104558952">"如果下次輸入的解鎖圖案仍不正確，系統將刪除這個裝置中的資料"</string>
    <string name="lock_last_pin_attempt_before_wipe_device" msgid="2815681042623708775">"如果下次輸入的 PIN 碼仍不正確，系統將刪除這個裝置中的資料"</string>
    <string name="lock_last_password_attempt_before_wipe_device" msgid="985126164175708507">"如果下次輸入的密碼仍不正確，系統將刪除這個裝置中的資料"</string>
    <string name="lock_last_pattern_attempt_before_wipe_user" msgid="8283944727199433440">"如果下次輸入的解鎖圖案仍不正確，系統將刪除這位使用者"</string>
    <string name="lock_last_pin_attempt_before_wipe_user" msgid="972834567684477451">"如果下次輸入的 PIN 碼仍不正確，系統將刪除這位使用者"</string>
    <string name="lock_last_password_attempt_before_wipe_user" msgid="3797239847079686727">"如果下次輸入的密碼仍不正確，系統將刪除這位使用者"</string>
    <string name="lock_last_pattern_attempt_before_wipe_profile" msgid="2479195488386373253">"如果下次輸入的解鎖圖案仍不正確，系統將刪除你的工作資料夾和相關資料"</string>
    <string name="lock_last_pin_attempt_before_wipe_profile" msgid="7086428013814722436">"如果下次輸入的 PIN 碼仍不正確，系統將刪除你的工作資料夾和相關資料"</string>
    <string name="lock_last_password_attempt_before_wipe_profile" msgid="253673907244112643">"如果下次輸入的密碼仍不正確，系統將刪除你的工作資料夾和相關資料"</string>
    <string name="lockpassword_password_too_short" msgid="1938086368137797700">"{count,plural, =1{至少要有 # 個半形字元}other{至少要有 # 個半形字元}}"</string>
    <string name="lockpassword_password_too_short_all_numeric" msgid="4301294924022401502">"{count,plural, =1{如果只使用數字，密碼至少要有 1 個數字}other{如果只使用數字，密碼至少要有 # 個數字}}"</string>
    <string name="lockpassword_pin_too_short" msgid="8910105226463085689">"{count,plural, =1{PIN 碼至少要有 # 位數}other{PIN 碼至少要有 # 位數}}"</string>
    <string name="lockpassword_pin_too_short_autoConfirm_extra_message" msgid="3271351502900762571">"{count,plural, =1{PIN 碼至少要有 # 位數，但建議使用 {minAutoConfirmLen} 位數 PIN 碼以提升安全性}other{PIN 碼至少要有 # 位數，但建議使用 {minAutoConfirmLen} 位數 PIN 碼以提升安全性}}"</string>
    <string name="lockpassword_password_too_long" msgid="1940345313260498308">"{count,plural, =1{必須少於 # 個半形字元}other{必須少於 # 個半形字元}}"</string>
    <string name="lockpassword_pin_too_long" msgid="1678212054564388576">"{count,plural, =1{必須少於 # 位數}other{必須少於 # 位數}}"</string>
    <string name="lockpassword_pin_recently_used" msgid="6650277060998923465">"裝置管理員不允許使用最近用過的 PIN"</string>
    <string name="lockpassword_illegal_character" msgid="3434031212215886433">"密碼不得包含無效字元"</string>
    <string name="lockpassword_password_requires_letters" msgid="7058340182953750553">"{count,plural, =1{至少要有 1 個字母}other{至少要有 # 個字母}}"</string>
    <string name="lockpassword_password_requires_lowercase" msgid="3286121470522077547">"{count,plural, =1{至少要有 1 個小寫字母}other{至少要有 # 個小寫字母}}"</string>
    <string name="lockpassword_password_requires_uppercase" msgid="720312543910397772">"{count,plural, =1{至少要有 1 個大寫字母}other{至少要有 # 個大寫字母}}"</string>
    <string name="lockpassword_password_requires_numeric" msgid="3886918493600507548">"{count,plural, =1{至少要有 1 個數字}other{至少要有 # 個數字}}"</string>
    <string name="lockpassword_password_requires_symbols" msgid="2904870551002210131">"{count,plural, =1{至少要有 1 個特殊符號}other{至少要有 # 個特殊符號}}"</string>
    <string name="lockpassword_password_requires_nonletter" msgid="1185342065898300006">"{count,plural, =1{至少要有 1 個非字母半形字元}other{至少要有 # 個非字母半形字元}}"</string>
    <string name="lockpassword_password_requires_nonnumerical" msgid="389687423482993365">"{count,plural, =1{至少要有 1 個非數值半形字元}other{至少要有 # 個非數值半形字元}}"</string>
    <string name="lockpassword_password_recently_used" msgid="5341218079730167191">"裝置管理員不允許使用最近用過的密碼"</string>
    <string name="lockpassword_pin_no_sequential_digits" msgid="5843639256988031272">"不允許使用依遞增或遞減順序排列或是重複的一串數字"</string>
    <string name="lockpassword_confirm_label" msgid="560897521093566777">"確認"</string>
    <string name="lockpassword_clear_label" msgid="311359833434539894">"清除"</string>
    <string name="lockpassword_credential_changed" msgid="5934778179732392028">"螢幕鎖定設定已變更，請使用新的螢幕鎖定設定再試一次。"</string>
    <string name="lockpattern_tutorial_cancel_label" msgid="775215267818384016">"取消"</string>
    <string name="lockpattern_tutorial_continue_label" msgid="1329049481210689408">"下一步"</string>
    <string name="manage_device_admin" msgid="1044620606203916275">"裝置管理員應用程式"</string>
    <string name="number_of_device_admins_none" msgid="152926922020437312">"沒有使用中的應用程式"</string>
    <string name="number_of_device_admins" msgid="3402909995362162876">"{count,plural, =1{# 個使用中的應用程式}other{# 個使用中的應用程式}}"</string>
    <string name="manage_trust_agents" msgid="6410149930029992356">"信任的代理程式"</string>
    <string name="disabled_because_no_backup_security" msgid="4998095356607488854">"如要使用這個選項，請先設定螢幕鎖定方式"</string>
    <string name="manage_trust_agents_summary" msgid="6423843123607674286">"無"</string>
    <string name="manage_trust_agents_summary_on" msgid="3302574418419446146">"{count,plural, =1{1 個使用中的信任代理程式}other{# 個使用中的信任代理程式}}"</string>
    <string name="bluetooth_settings" msgid="2967239493428695171">"藍牙"</string>
    <string name="bluetooth_settings_title" msgid="2642029095769509647">"藍牙"</string>
    <string name="bluetooth_pairing_request" msgid="7762990650683525640">"要與「<xliff:g id="DEVICE_NAME">%1$s</xliff:g>」配對嗎？"</string>
    <string name="bluetooth_pairing_group_late_bonding" msgid="5310869364570266209">"將新成員新增至現有協同組"</string>
    <string name="bluetooth_pairing_key_msg" msgid="1329835708475701761">"藍牙配對碼"</string>
    <string name="bluetooth_enter_passkey_msg" msgid="5806420933599368592">"輸入配對碼，然後按下返回鍵或 Enter 鍵"</string>
    <string name="bluetooth_enable_alphanumeric_pin" msgid="7256286571636950635">"PIN 碼含有字母或符號"</string>
    <string name="bluetooth_pin_values_hint" msgid="2753202519050044670">"通常為 0000 或 1234"</string>
    <string name="bluetooth_pin_values_hint_16_digits" msgid="5603928271430883558">"必須是 16 位數的數字"</string>
    <string name="bluetooth_enter_pin_other_device" msgid="6737778699899780717">"你可能也必須在另一個裝置上輸入這個 PIN。"</string>
    <string name="bluetooth_enter_passkey_other_device" msgid="8270426446247344709">"你可能也必須在另一個裝置上輸入這個密碼金鑰。"</string>
    <string name="bluetooth_paring_group_msg" msgid="4609515924670823316">"確認與協同組配對"</string>
    <string name="bluetooth_pairing_shares_phonebook" msgid="4329325125260724843">"允許存取你的聯絡人和通話記錄"</string>
    <string name="bluetooth_error_title" msgid="2284738188253690278"></string>
    <string name="bluetooth_connecting_error_message" msgid="3941893154784152112">"無法連線至「<xliff:g id="DEVICE_NAME">%1$s</xliff:g>」。"</string>
    <string name="bluetooth_preference_found_media_devices" msgid="830061195998352840">"可用的裝置"</string>
    <string name="bluetooth_device_context_connect" msgid="4913860372216815855">"連線"</string>
    <string name="bluetooth_device_context_disconnect" msgid="4464167389972513232">"中斷連線"</string>
    <string name="bluetooth_device_context_pair_connect" msgid="2406032703622371826">"配對並連線"</string>
    <string name="bluetooth_empty_list_bluetooth_off" msgid="316627049372961941">"開啟藍牙功能後，你的裝置即可與其他鄰近的藍牙裝置相互傳輸資料。"</string>
    <string name="bluetooth_scanning_on_info_message" msgid="786648535600075223">"藍牙功能開啟後，裝置即可與附近的其他藍牙裝置通訊。\n\n為改善裝置的使用體驗，即使藍牙功能未開啟，應用程式和服務仍可隨時掃描鄰近裝置。舉例來說，這項功能可用來改善適地性功能和服務。你可以在藍牙掃描設定中變更這項功能。"</string>
    <string name="bluetooth_scan_change" msgid="1744636222637390367">"變更"</string>
    <string name="device_details_title" msgid="1155622417516195481">"裝置詳細資料"</string>
    <string name="bluetooth_device_keyboard_settings_preference_title" msgid="3411693160917620519">"鍵盤設定"</string>
    <string name="bluetooth_device_mac_address" msgid="4873325074786732703">"裝置的藍牙位址：<xliff:g id="ADDRESS">%1$s</xliff:g>"</string>
    <string name="bluetooth_multuple_devices_mac_address" msgid="4974301550897923376">"裝置的藍牙位址：\n<xliff:g id="ADDRESS">%1$s</xliff:g>"</string>
    <string name="bluetooth_unpair_dialog_title" msgid="6943633443716052995">"要清除裝置嗎？"</string>
    <string name="remove_association_button" msgid="5004208145998061135">"移除關聯"</string>
    <string name="bluetooth_companion_app_remove_association_dialog_title" msgid="1344518601377991897">"要解除連結應用程式嗎？"</string>
    <string name="bluetooth_companion_app_body" msgid="8442643629075687761">"「<xliff:g id="APP_NAME">%1$s</xliff:g>」應用程式將與「<xliff:g id="DEVICE_NAME">%2$s</xliff:g>」解除連結"</string>
    <string name="device_details_leaudio_toggle_summary" msgid="7684848254433230809">"實驗功能，用於改善音質。"</string>
    <string name="bluetooth_unpair_dialog_forget_confirm_button" msgid="9184489424930549015">"清除裝置"</string>
    <string name="bluetooth_companion_app_remove_association_confirm_button" msgid="76323555527926915">"解除連結應用程式"</string>
    <string name="bluetooth_max_connected_audio_devices_string" msgid="3114156958598821615">"已連線藍牙音訊裝置的數量上限"</string>
    <string name="bluetooth_max_connected_audio_devices_dialog_title" msgid="4056811727247312473">"選取已連線藍牙音訊裝置的數量上限"</string>
    <string name="nfc_stack_debuglog_title" msgid="2926748386805740609">"NFC 堆疊偵錯記錄檔"</string>
    <string name="nfc_stack_debuglog_summary" msgid="7333205107551132121">"提高 NFC 堆疊記錄等級"</string>
    <string name="nfc_verbose_vendor_log_title" msgid="5554505631122964628">"NFC 詳細供應商偵錯記錄檔"</string>
    <string name="nfc_verbose_vendor_log_summary" msgid="3049128322855928507">"在錯誤報告中納入其他裝置專屬供應商記錄，其中可能包含私人資訊。"</string>
    <string name="nfc_snoop_log_title" msgid="1576197495976952388">"NFC NCI 未篩選記錄"</string>
    <string name="nfc_snoop_log_summary" msgid="3988383328800163180">"擷取詳細 NFC 封包，其中可能包含私人資訊。"</string>
    <string name="nfc_reboot_dialog_title" msgid="2033983438635768169">"要重新啟動裝置嗎？"</string>
    <string name="nfc_reboot_dialog_message" msgid="4929353168157966992">"詳細 NFC 記錄僅適用於開發用途。錯誤報告中含有其他 NFC 資料，其中可能包含私人資訊。重新啟動裝置即可變更這項設定。"</string>
    <string name="nfc_reboot_dialog_confirm" msgid="4769763632008584567">"重新啟動"</string>
    <string name="wifi_display_settings_title" msgid="6451625615274960175">"投放"</string>
    <string name="keywords_wifi_display_settings" msgid="5753883229564422679">"鏡像"</string>
    <string name="wifi_display_enable_menu_item" msgid="7391841780777318134">"啟用無線螢幕分享"</string>
    <string name="wifi_display_no_devices_found" msgid="7904877793677102805">"找不到附近的裝置。"</string>
    <string name="wifi_display_status_connecting" msgid="530880182560077334">"連線中"</string>
    <string name="wifi_display_status_connected" msgid="2189925211258519539">"已連線"</string>
    <string name="wifi_display_status_in_use" msgid="5904009697167947449">"正在使用中"</string>
    <string name="wifi_display_status_not_available" msgid="8463750208946968594">"不明"</string>
    <string name="wifi_display_options_title" msgid="7584326966240865043">"無線螢幕分享選項"</string>
    <string name="wifi_display_options_forget" msgid="3140558691112356024">"刪除"</string>
    <string name="wifi_display_options_done" msgid="7608851767701954020">"完成"</string>
    <string name="wifi_display_options_name" msgid="8181334945680312228">"名稱"</string>
    <string name="wifi_band_24ghz" msgid="7322286660245127384">"2.4 GHz"</string>
    <string name="wifi_band_5ghz" msgid="7995204987245404797">"5 GHz"</string>
    <string name="wifi_band_6ghz" msgid="8166833829829455339">"6 GHz"</string>
    <string name="wifi_sign_in_button_text" msgid="8483892122845654850">"登入"</string>
    <string name="wifi_venue_website_button_text" msgid="7749360432667175030">"開啟網站"</string>
    <string name="wifi_time_remaining" msgid="8503606272869846170">"剩餘時間：<xliff:g id="REMAINING_TIME">%1$s</xliff:g>"</string>
    <string name="wifi_expiry_time" msgid="5419758551129267624">"到期時間：<xliff:g id="EXPIRY_TIME">%1$s</xliff:g>"</string>
    <string name="tx_link_speed" msgid="3071955184703668113">"<xliff:g id="TRANSMIT_LINK_SPEED">%1$d</xliff:g> Mbps"</string>
    <string name="rx_link_speed" msgid="6292229178855567783">"<xliff:g id="RECEIVE_LINK_SPEED">%1$d</xliff:g> Mbps"</string>
    <string name="link_speed" msgid="931786745741016446">"<xliff:g id="LINK_SPEED">%1$d</xliff:g> Mbps"</string>
    <string name="wifi_ask_enable" msgid="6860056048266810769">"「<xliff:g id="REQUESTER">%s</xliff:g>」要求開啟 Wi-Fi"</string>
    <string name="wifi_ask_disable" msgid="1663208096020309639">"「<xliff:g id="REQUESTER">%s</xliff:g>」要求關閉 Wi-Fi"</string>
    <string name="art_verifier_for_debuggable_title" msgid="1926445785190030479">"驗證可偵錯應用程式的位元碼"</string>
    <string name="art_verifier_for_debuggable_summary" msgid="4802875841862652879">"允許 ART 驗證可偵錯應用程式的位元碼"</string>
    <string name="show_refresh_rate" msgid="5742688821872354973">"顯示刷新率"</string>
    <string name="show_refresh_rate_summary" msgid="3558118122374609663">"顯示目前的螢幕重新整理頻率"</string>
    <string name="nfc_quick_toggle_title" msgid="3607620705230351666">"NFC"</string>
    <string name="nfc_secure_settings_title" msgid="4906958426927741485">"必須解鎖裝置才能使用 NFC"</string>
    <string name="android_beam_settings_title" msgid="2797963824490671295">"Android Beam"</string>
    <string name="android_beam_on_summary" msgid="6067720758437490896">"準備就緒，可透過 NFC 傳輸應用程式內容"</string>
    <string name="android_beam_off_summary" msgid="5693961375631325042">"關閉"</string>
    <string name="nfc_disabled_summary" msgid="8737797364522502351">"NFC 已關閉，因此無法使用"</string>
    <string name="android_beam_explained" msgid="5684416131846701256">"這項功能啟用時，只要將裝置靠在一起，即可讓應用程式內容傳輸至其他支援 NFC 的裝置。例如，你可以傳輸網頁、YouTube 影片、聯絡人等內容。\n\n只要將裝置靠在一起 (通常是背靠背)，然後輕觸螢幕，應用程式就會決定要傳輸的內容。"</string>
    <string name="wifi_settings" msgid="8313301946393559700">"Wi‑Fi"</string>
    <string name="wifi_settings_primary_switch_title" msgid="628360786662947258">"使用 Wi-Fi"</string>
    <string name="wifi_settings_category" msgid="3523464780563778321">"Wi-Fi 設定"</string>
    <string name="wifi_select_network" msgid="6692897876718813259">"選取 Wi-Fi"</string>
    <string name="wifi_starting" msgid="6147022683967506341">"正在開啟 Wi-Fi…"</string>
    <string name="wifi_stopping" msgid="4471699665741299711">"正在關閉 Wi-Fi…"</string>
    <string name="wifi_error" msgid="4903954145386086899">"錯誤"</string>
    <string name="wifi_sap_no_channel_error" msgid="2126487622024749402">"5 GHz 頻帶在這個國家/地區不受支援"</string>
    <string name="wifi_in_airplane_mode" msgid="1235412508135267981">"處於飛行模式時"</string>
    <string name="wifi_notify_open_networks" msgid="2610323626246818961">"附近有公用網路時通知我"</string>
    <string name="wifi_notify_open_networks_summary" msgid="191058832201741013">"有高品質的公用網路時通知我"</string>
    <string name="wifi_wakeup" msgid="3834327315861781611">"自動開啟 Wi‑Fi"</string>
    <string name="wifi_wakeup_summary" msgid="5778059083790221465">"若偵測到已儲存且連線品質佳的 Wi‑Fi 網路 (例如家用網路)，系統會自動重新開啟 Wi‑Fi"</string>
    <string name="wifi_wakeup_summary_no_location" msgid="681323616606485096">"定位服務已關閉，因此無法使用。請開啟 [定位]"<annotation id="link"></annotation>"。"</string>
    <string name="wifi_install_credentials" msgid="5192903644606839972">"安裝憑證"</string>
    <string name="wifi_scan_notify_text" msgid="7163137260385995873">"為了提升定位精確度，應用程式和服務仍可隨時掃描 Wi‑Fi 網路，即使 Wi-Fi 連線功能處於關閉狀態亦然。舉例來說，這項功能可以用來改善適地性功能和服務。你可以前往 <xliff:g id="LINK_BEGIN_0">LINK_BEGIN</xliff:g>Wi‑Fi 掃描設定<xliff:g id="LINK_END_1">LINK_END</xliff:g>變更這項功能。"</string>
    <string name="wifi_scan_notify_text_scanning_off" msgid="7439201783168213149">"如要提升定位精確度，請前往<xliff:g id="LINK_BEGIN_0">LINK_BEGIN</xliff:g>掃描 Wi‑Fi 設定<xliff:g id="LINK_END_1">LINK_END</xliff:g>開啟掃描 Wi-Fi 功能。"</string>
    <string name="wifi_cellular_data_fallback_title" msgid="2844653839490977040">"自動切換到行動網路"</string>
    <string name="wifi_cellular_data_fallback_summary" msgid="7039944853033554386">"當 Wi-Fi 功能無法連上網際網路時，使用行動數據 (可能會增加數據用量)。"</string>
    <string name="wifi_add_network" msgid="4178564862173751181">"新增網路"</string>
    <string name="wifi_configure_settings_preference_title" msgid="2536725796700696566">"Wi‑Fi 偏好設定"</string>
    <string name="wifi_configure_settings_preference_summary_wakeup_on" msgid="7822368955551467382">"Wi‑Fi 會自動重新開啟"</string>
    <string name="wifi_configure_settings_preference_summary_wakeup_off" msgid="5710203586018223864">"Wi‑Fi 不會自動重新開啟"</string>
    <string name="wifi_menu_p2p" msgid="5234165837732940385">"Wi-Fi Direct"</string>
    <string name="wifi_empty_list_wifi_off" msgid="7697422506708419298">"如要查看可用的網路，請開啟 Wi-Fi。"</string>
    <string name="wifi_empty_list_wifi_on" msgid="2448010040478321376">"正在搜尋網路…"</string>
    <string name="wifi_empty_list_user_restricted" msgid="454861411536708709">"你沒有變更 Wi-Fi 網路的權限。"</string>
    <string name="wifi_settings_scanning_required_title" msgid="1088663325396007484">"要開啟掃描 Wi-Fi 功能嗎？"</string>
    <string name="wifi_settings_scanning_required_summary" msgid="4770243653675416569">"必須先開啟掃描 Wi-Fi 功能，才能自動開啟 Wi‑Fi。"</string>
    <string name="wifi_settings_scanning_required_info" msgid="1473411566072565789">"掃描 Wi-Fi 功能可在 Wi‑Fi 關閉時，讓應用程式和服務隨時掃描 Wi‑Fi 網路。此功能可用來改善適地性等功能和服務。"</string>
    <string name="wifi_settings_scanning_required_turn_on" msgid="1112223196123955447">"開啟"</string>
    <string name="wifi_settings_scanning_required_enabled" msgid="4721729158927146365">"已開啟掃描 Wi-Fi 功能"</string>
    <string name="wifi_show_advanced" msgid="2969378109942071741">"進階選項"</string>
    <string name="wifi_advanced_toggle_description" msgid="7299179796727934885">"下拉式清單進階選項"</string>
    <string name="wifi_advanced_toggle_description_collapsed" msgid="3615140699129928913">"展開"</string>
    <string name="wifi_ssid" msgid="2713062130735103151">"網路名稱"</string>
    <string name="wifi_ssid_hint" msgid="1940577553241083524">"輸入 SSID"</string>
    <string name="wifi_security" msgid="9095934643631406913">"安全性"</string>
    <string name="wifi_hidden_network" msgid="6466834025375485596">"隱藏的網路"</string>
    <string name="wifi_hidden_network_warning" msgid="3937433813754746158">"如果你的路由器無法播送網路 ID，但你日後想要與該網路連線，你可以將網路設為隱藏。\n\n這麼做會讓你的手機定期播送其訊號來尋找網路，可能會因此帶來安全風險。\n\n將網路設為隱藏並不會變更你的路由器設定。"</string>
    <string name="wifi_signal" msgid="4442182285304271424">"訊號強度"</string>
    <string name="wifi_status" msgid="5349199188871002778">"狀態"</string>
    <string name="tx_wifi_speed" msgid="2368986629172050673">"傳送連結速度"</string>
    <string name="rx_wifi_speed" msgid="5167966079215111232">"接收連結速度"</string>
    <string name="wifi_speed" msgid="6562147734565434513">"連線速度"</string>
    <string name="wifi_frequency" msgid="3120998420184702834">"頻率"</string>
    <string name="wifi_ip_address" msgid="8903577251845268209">"IP 位址"</string>
    <string name="passpoint_label" msgid="6513669696739302866">"透過下列方式儲存："</string>
    <string name="passpoint_content" msgid="5219226173518418335">"<xliff:g id="NAME">%1$s</xliff:g>憑證"</string>
    <string name="wifi_eap_method" msgid="3776009521349381742">"EAP 方法"</string>
    <string name="please_select_phase2" msgid="577633852089847142">"階段 2 驗證"</string>
    <string name="wifi_eap_ca_cert" msgid="8033404008276298886">"CA 憑證"</string>
    <string name="wifi_eap_min_tls_ver" msgid="174023604103299457">"最低傳輸層安全標準版本"</string>
    <string name="wifi_eap_ocsp" msgid="8713933962516871238">"線上憑證狀態"</string>
    <string name="wifi_eap_domain" msgid="8304301470752333203">"網域"</string>
    <string name="wifi_eap_user_cert" msgid="3569182430929173220">"使用者憑證"</string>
    <string name="wifi_eap_identity" msgid="3629406902174137028">"身分"</string>
    <string name="wifi_eap_anonymous" msgid="8630332141751267000">"匿名身分"</string>
    <string name="wifi_password" msgid="1458802324849513755">"密碼"</string>
    <string name="wifi_show_password" msgid="6865993988238157923">"顯示密碼"</string>
    <string name="wifi_ap_choose_2G" msgid="1436802195991542016">"2.4 GHz 頻帶"</string>
    <string name="wifi_ap_prefer_5G" msgid="2520628479818369902">"5.0 GHz 頻帶優先"</string>
    <string name="wifi_ip_settings" msgid="6420498748726599133">"IP 設定"</string>
    <string name="wifi_privacy_settings" msgid="3283946009000725698">"隱私"</string>
    <string name="wifi_subscription" msgid="4432423938285430113">"訂閱"</string>
    <string name="wifi_subscription_summary" msgid="18802471063384598">"查看或變更訂閱"</string>
    <string name="wifi_privacy_settings_ephemeral_summary" msgid="8502084692297249372">"已隨機化的 MAC"</string>
    <string name="wifi_dpp_add_device_to_network" msgid="6141246783457722976">"新增裝置"</string>
    <string name="wifi_dpp_center_qr_code" msgid="5270782275746178104">"將下面的視窗對準 QR code，即可將這個裝置新增至「<xliff:g id="SSID">%1$s</xliff:g>」"</string>
    <string name="wifi_dpp_scan_qr_code" msgid="3543923817779444434">"掃描 QR code"</string>
    <string name="wifi_dpp_scan_qr_code_join_network" msgid="969985020363459133">"將 QR 圖碼置於相機正下方即可連線到「<xliff:g id="SSID">%1$s</xliff:g>」"</string>
    <string name="wifi_dpp_scan_qr_code_join_unknown_network" msgid="3180020429793614145">"掃描 QR code 即可加入 Wi‑Fi"</string>
    <string name="wifi_dpp_share_wifi" msgid="2431744447544057866">"分享 Wi-Fi"</string>
    <string name="wifi_dpp_scan_qr_code_with_another_device" msgid="6967364080214325016">"使用其他裝置掃描這個 QR code 即可加入「<xliff:g id="SSID">%1$s</xliff:g>」"</string>
    <string name="wifi_dpp_scan_open_network_qr_code_with_another_device" msgid="5398619697898444311">"掃描這個 QR 圖碼即可連線至「<xliff:g id="SSID">%1$s</xliff:g>」"</string>
    <string name="wifi_dpp_failure_authentication_or_configuration" msgid="847551626830740204">"請再試一次，如果問題持續發生，請與裝置製造商聯絡"</string>
    <string name="wifi_dpp_failure_not_compatible" msgid="4453775826337805825">"發生錯誤"</string>
    <string name="wifi_dpp_failure_timeout" msgid="7902971341771145564">"請確認已插上裝置，且裝置已充滿電並處於開啟狀態"</string>
    <string name="wifi_dpp_failure_generic" msgid="6559442892600448442">"請確認已插上裝置，且裝置已充滿電並處於開啟狀態。如果問題持續發生，請與裝置製造商聯絡"</string>
    <string name="wifi_dpp_failure_not_supported" msgid="2908961523550486480">"這個裝置不支援新增「<xliff:g id="SSID">%1$s</xliff:g>」"</string>
    <string name="wifi_dpp_failure_cannot_find_network" msgid="8519567801353014036">"請試著將裝置移到較靠近 Wi-Fi 存取點/路由器的地方"</string>
    <string name="wifi_dpp_failure_enrollee_authentication" msgid="7008840843663520852">"請檢查輸入的密碼是否正確，然後再試一次"</string>
    <string name="wifi_dpp_failure_enrollee_rejected_configuration" msgid="982310033782652478">"請與裝置製造商聯絡"</string>
    <string name="wifi_dpp_check_connection_try_again" msgid="6118892932595974823">"請檢查連線狀況，然後再試一次"</string>
    <string name="wifi_dpp_choose_network" msgid="3987007684129341427">"選擇網路"</string>
    <string name="wifi_dpp_choose_network_to_connect_device" msgid="4321618376432197593">"選擇裝置要連線的網路"</string>
    <string name="wifi_dpp_add_device_to_wifi" msgid="5170095438763569255">"要將這個裝置新增至「<xliff:g id="SSID">%1$s</xliff:g>」嗎？"</string>
    <string name="wifi_dpp_wifi_shared_with_device" msgid="4484366631307204949">"已成功與裝置分享 Wi-Fi"</string>
    <string name="wifi_dpp_add_another_device" msgid="3307575293580739604">"新增其他裝置"</string>
    <string name="wifi_dpp_choose_different_network" msgid="8963625819804792157">"選擇其他網路"</string>
    <string name="wifi_dpp_could_not_add_device" msgid="6865710911186601933">"無法新增裝置"</string>
    <string name="wifi_dpp_device_found" msgid="633646744759830603">"找到裝置"</string>
    <string name="wifi_dpp_sharing_wifi_with_this_device" msgid="7250369936882080107">"正在與這個裝置分享 Wi‑Fi…"</string>
    <string name="wifi_dpp_connecting" msgid="2312769193202897589">"連線中…"</string>
    <string name="wifi_dpp_share_hotspot" msgid="6186452780604755316">"分享無線基地台"</string>
    <string name="wifi_dpp_lockscreen_title" msgid="4231438175617953652">"確認你的身分"</string>
    <string name="wifi_dpp_wifi_password" msgid="4992986319806934381">"Wi-Fi 密碼：<xliff:g id="PASSWORD">%1$s</xliff:g>"</string>
    <string name="wifi_dpp_hotspot_password" msgid="688464342650820420">"無線基地台密碼：<xliff:g id="PASSWORD">%1$s</xliff:g>"</string>
    <string name="wifi_auto_connect_title" msgid="1890342051674657892">"自動連線"</string>
    <string name="wifi_auto_connect_summary" msgid="1707702705345670370">"允許裝置在進入有效範圍時連線至這個網路"</string>
    <string name="wifi_dpp_add_device" msgid="8695656122114721335">"新增裝置"</string>
    <string name="wifi_dpp_connect_network_using_qr_code" msgid="6975258007798254937">"使用 QR code 將裝置新增至這個網路"</string>
    <string name="wifi_dpp_qr_code_is_not_valid_format" msgid="5190689503019328279">"QR 圖碼格式無效"</string>
    <string name="retry" msgid="7542103800274026915">"重試"</string>
    <string name="wifi_shared" msgid="8850748923537589782">"與裝置的其他使用者共用"</string>
    <string name="wifi_unchanged" msgid="8026045290856150191">"(未變更)"</string>
    <string name="wifi_unspecified" msgid="4561964943472312208">"請選取"</string>
    <string name="wifi_multiple_cert_added" msgid="2151019652853383776">"(已新增多個憑證)"</string>
    <string name="wifi_use_system_certs" msgid="5587866698144996931">"使用系統憑證"</string>
    <string name="wifi_do_not_provide_eap_user_cert" msgid="6336636553673065145">"不提供"</string>
    <string name="wifi_trust_on_first_use" msgid="7488431582505858774">"首次使用時信任"</string>
    <string name="wifi_ssid_too_long" msgid="5961719058705013875">"網路名稱太長。"</string>
    <string name="wifi_no_domain_warning" msgid="1452133316532366772">"必須指定網域。"</string>
    <string name="wifi_no_user_cert_warning" msgid="8466376918835248956">"需要憑證。"</string>
    <string name="wifi_scan_always_turnon_message" msgid="2165909441512029921">"<xliff:g id="APP_NAME">%1$s</xliff:g> 要求開啟網路掃描功能 (即使 Wi-Fi 已關閉)，藉此提升定位精確度及用於其他用途。\n\n你要對所有需要執行掃描的應用程式允許這項要求嗎？"</string>
    <string name="wifi_scan_always_turn_on_message_unknown" msgid="4903345360745717385">"某個不明應用程式要求開啟網路掃描功能 (即使 Wi-Fi 已關閉)，藉此提升定位精確度及用於其他用途。\n\n你要對所有需要執行掃描的應用程式允許這項要求嗎？"</string>
    <string name="wifi_scan_always_confirm_allow" msgid="4154200627800959777">"允許"</string>
    <string name="wifi_scan_always_confirm_deny" msgid="6997087934558839256">"拒絕"</string>
    <string name="no_internet_access_text" msgid="3611993143350310936">"這個網路沒有網際網路連線。要繼續保持連線嗎？"</string>
    <string name="partial_connectivity_text" msgid="8874614799723694554">"連線能力受限，因此部分應用程式和服務可能無法運作，仍要使用嗎？"</string>
    <string name="no_internet_access_remember" msgid="5113610157731269258">"不要再詢問我是否使用這個網路"</string>
    <string name="lost_internet_access_title" msgid="9032463989950384698">"Wi-Fi 無法連上網際網路"</string>
    <string name="lost_internet_access_text" msgid="1535911323549496789">"當 Wi-Fi 網路連線品質不佳時，你可以切換成行動網路 (可能需要支付數據傳輸費用)。"</string>
    <string name="lost_internet_access_switch" msgid="7935665847081706202">"切換到行動網路"</string>
    <string name="lost_internet_access_cancel" msgid="1981171269794585284">"保持開啟 Wi‑Fi"</string>
    <string name="lost_internet_access_persist" msgid="6813604557672782197">"不要再顯示"</string>
    <string name="wifi_connect" msgid="2481467560349907397">"連線"</string>
    <string name="wifi_turned_on_message" msgid="8069855406962662881">"Wi‑Fi 已開啟"</string>
    <string name="wifi_connected_to_message" msgid="8976048616505112896">"已連線到「<xliff:g id="NETWORK_NAME">%1$s</xliff:g>」"</string>
    <string name="wifi_connecting_to_message" msgid="3153205024060064551">"正在連線到「<xliff:g id="NETWORK_NAME">%1$s</xliff:g>」"</string>
    <string name="wifi_connecting" msgid="7450277833386859724">"連線中…"</string>
    <string name="wifi_failed_connect_message" msgid="8538000546604347894">"無法連線至網路"</string>
    <string name="wifi_not_in_range_message" msgid="3885327464037574739">"不在網路有效範圍內"</string>
    <string name="wifi_forget" msgid="3485573280364015620">"清除"</string>
    <string name="wifi_modify" msgid="5127926476383659412">"修改"</string>
    <string name="wifi_failed_forget_message" msgid="8272732599235525880">"無法刪除網路"</string>
    <string name="wifi_save" msgid="2312643132472226807">"儲存"</string>
    <string name="wifi_failed_save_message" msgid="1830279872341387120">"無法儲存網路"</string>
    <string name="wifi_cancel" msgid="6698897376888935410">"取消"</string>
    <string name="wifi_forget_dialog_title" msgid="4363829200968563164">"要刪除網路嗎？"</string>
    <string name="wifi_saved_access_points_summary" msgid="6637163320524940353">"{count,plural, =1{1 個網路}other{# 個網路}}"</string>
    <string name="wifi_saved_passpoint_access_points_summary" msgid="8939933724918673785">"{count,plural, =1{1 個訂閱項目}other{# 個訂閱項目}}"</string>
    <string name="wifi_saved_all_access_points_summary" msgid="2335870101156113858">"{count,plural, =1{1 個網路和訂閱項目}other{# 個網路和訂閱項目}}"</string>
    <string name="wifi_advanced_ssid_title" msgid="1561437650193980185">"SSID"</string>
    <string name="wifi_advanced_device_mac_address_title" msgid="6155800851233164411">"裝置的 MAC 位址"</string>
    <string name="wifi_advanced_randomized_mac_address_title" msgid="3930671320234553088">"隨機化 MAC 位址"</string>
    <string name="wifi_advanced_randomized_mac_address_disconnected_title" msgid="2755843130417523727">"隨機 MAC 位址 (上次使用)"</string>
    <string name="wifi_details_title" msgid="222735438574597493">"網路詳細資料"</string>
    <string name="wifi_details_subnet_mask" msgid="1619151769276260512">"子網路遮罩"</string>
    <string name="wifi_type_title" msgid="2174893488722015838">"類型"</string>
    <string name="wifi_details_dns" msgid="273231528073312579">"DNS"</string>
    <string name="wifi_details_ipv6_address_header" msgid="1913151339341722443">"IPv6 位址"</string>
    <string name="wifi_saved_access_points_label" msgid="5691340724310548151">"已儲存的網路"</string>
    <string name="wifi_subscribed_access_points_tab" msgid="7224061396195667208">"訂閱"</string>
    <string name="wifi_saved_other_networks_tab" msgid="7942647415716557293">"其他網路"</string>
    <string name="wifi_ip_settings_invalid_ip_address" msgid="3622891107865052307">"請輸入有效的 IP 位址。"</string>
    <string name="wifi_ip_settings_invalid_gateway" msgid="1174931247370931239">"輸入有效的閘道位址。"</string>
    <string name="wifi_ip_settings_invalid_dns" msgid="1757402215999845975">"請輸入有效的 DNS 位址。"</string>
    <string name="wifi_ip_settings_invalid_network_prefix_length" msgid="5980808986926987299">"輸入長度介於 0 到 32 之間的網路前置碼。"</string>
    <string name="wifi_dns1" msgid="6764769531843748514">"DNS 1 (除非由私人 DNS 覆寫)"</string>
    <string name="wifi_dns2" msgid="7273133202625326148">"DNS 2 (除非由私人 DNS 覆寫)"</string>
    <string name="wifi_gateway" msgid="3699227808616416759">"閘道"</string>
    <string name="wifi_network_prefix_length" msgid="1003365439352276622">"網路前置碼長度"</string>
    <string name="wifi_p2p_settings_title" msgid="1689918226469221870">"Wi-Fi Direct"</string>
    <string name="wifi_p2p_menu_search" msgid="8383306178784876840">"搜尋裝置"</string>
    <string name="wifi_p2p_menu_searching" msgid="3428767661028761100">"搜尋中…"</string>
    <string name="wifi_p2p_menu_rename" msgid="7059994112737743336">"重新命名裝置"</string>
    <string name="wifi_p2p_peer_devices" msgid="5158559154640283546">"對端裝置"</string>
    <string name="wifi_p2p_remembered_groups" msgid="5497007770930525695">"已記住的群組"</string>
    <string name="wifi_p2p_failed_connect_message" msgid="6767831720507440027">"無法連線。"</string>
    <string name="wifi_p2p_failed_rename_message" msgid="1317434386267376606">"無法重新命名裝置。"</string>
    <string name="wifi_p2p_disconnect_title" msgid="96361896458072463">"中斷連線？"</string>
    <string name="wifi_p2p_disconnect_message" msgid="1208761239498807208">"如果你中斷連線，即會結束你與「<xliff:g id="PEER_NAME">%1$s</xliff:g>」的連線。"</string>
    <string name="wifi_p2p_disconnect_multiple_message" msgid="4490648217799144078">"如果你中斷連線，即會結束你與「<xliff:g id="PEER_NAME">%1$s</xliff:g>」和其他 <xliff:g id="PEER_COUNT">%2$s</xliff:g> 個裝置的連線。"</string>
    <string name="wifi_p2p_cancel_connect_title" msgid="8476985132989357041">"取消邀請？"</string>
    <string name="wifi_p2p_cancel_connect_message" msgid="2409074184473879809">"你要取消 <xliff:g id="PEER_NAME">%1$s</xliff:g> 的連線邀請？"</string>
    <string name="wifi_p2p_delete_group_message" msgid="4880242270742385699">"刪除這個群組？"</string>
    <string name="wifi_hotspot_checkbox_text" msgid="1549663436920597006">"Wi‑Fi 無線基地台"</string>
    <string name="wifi_hotspot_off_subtext" msgid="2751383134504362078">"目前沒有與其他裝置分享網際網路或內容"</string>
    <string name="wifi_hotspot_no_password_subtext" msgid="3685689196772398783">"未設定密碼"</string>
    <string name="wifi_hotspot_name_title" msgid="6633480190014369846">"無線基地台名稱"</string>
    <string name="wifi_hotspot_password_title" msgid="9096340919454296786">"無線基地台密碼"</string>
    <string name="wifi_hotspot_ap_band_title" msgid="560262446129195042">"AP 頻帶"</string>
    <string name="wifi_hotspot_auto_off_title" msgid="8855711787485504882">"自動關閉無線基地台"</string>
    <string name="wifi_hotspot_auto_off_summary" msgid="8283656069997871354">"未連接任何裝置時"</string>
    <string name="wifi_hotspot_maximize_compatibility" msgid="6494125684420024058">"擴充相容性"</string>
    <string name="wifi_hotspot_maximize_compatibility_single_ap_summary" msgid="383355687431591441">"讓其他裝置較容易找到這個無線基地台。請注意，開啟這項設定會降低無線基地台連線速度。"</string>
    <string name="wifi_hotspot_maximize_compatibility_dual_ap_summary" msgid="3579549223159056533">"讓其他裝置較容易找到這個無線基地台。請注意，開啟這項設定會增加電池用量。"</string>
    <string name="wifi_hotspot_speed_title" msgid="8629448084180512685">"速度與相容性"</string>
    <string name="wifi_hotspot_speed_summary_2g" msgid="5063438001736234858">"2.4 GHz/與大多數的裝置相容"</string>
    <string name="wifi_hotspot_speed_summary_5g" msgid="6221158936983135040">"5 GHz/與許多裝置相容"</string>
    <string name="wifi_hotspot_speed_summary_6g" msgid="8863992901226595544">"6 GHz/與少數裝置相容"</string>
    <string name="wifi_hotspot_speed_summary_2g_and_5g" msgid="5931052946168943750">"2.4 和 5 GHz/與大多數的裝置相容"</string>
    <string name="wifi_hotspot_speed_intro" msgid="6973482196363758925">"選擇無線基地台的頻率。頻率會影響連線速度，以及能找到無線基地台的裝置類型。"</string>
    <string name="wifi_hotspot_speed_category" msgid="5265655850463630286">"偏好的頻率"</string>
    <string name="wifi_hotspot_speed_2g" msgid="3400600834257664480">"2.4 GHz"</string>
    <string name="wifi_hotspot_speed_2g_summary" msgid="6930273933810520155">"網速較慢，與大多數的裝置相容。"</string>
    <string name="wifi_hotspot_speed_5g" msgid="4058116867148848395">"5 GHz"</string>
    <string name="wifi_hotspot_speed_5g_summary" msgid="562987935924535694">"網速很快，與許多裝置相容。"</string>
    <string name="wifi_hotspot_speed_2g_5g" msgid="9192756255938408285">"2.4 與 5 GHz"</string>
    <string name="wifi_hotspot_speed_2g_5g_summary" msgid="8104575293617700173">"網速很快，這個雙頻無線基地台與大多數的裝置相容。"</string>
    <string name="wifi_hotspot_speed_6g" msgid="3787697484862730500">"6 GHz"</string>
    <string name="wifi_hotspot_speed_6g_summary" msgid="8675262219242174548">"網速最快，與少數裝置相容。"</string>
    <string name="wifi_hotspot_speed_summary_unavailable" msgid="7276080644693388756">"你所在的國家/地區無法使用這項功能"</string>
    <string name="wifi_hotspot_speed_footer" msgid="8846939503916795002">"如果偏好的頻率無法使用，無線基地台可能會改用其他頻率。如果變更頻率，無線基地台的安全性設定也可能跟著改變。"</string>
    <string name="wifi_hotspot_security_summary_unavailable" msgid="117582979310345853">"不適用於 6 GHz"</string>
    <string name="wifi_hotspot_security_footer" msgid="4608329688744949796">"如果變更無線基地台的頻率，安全性設定可能會一併改變"</string>
    <string name="wifi_tether_starting" msgid="8879874184033857814">"正在開啟無線基地台…"</string>
    <string name="wifi_tether_stopping" msgid="4416492968019409188">"正在關閉無線基地台…"</string>
    <string name="wifi_tether_carrier_unsupport_dialog_title" msgid="3089432578433978073">"不支援網路共用功能"</string>
    <string name="wifi_tether_carrier_unsupport_dialog_content" msgid="5920421547607921112">"如要瞭解詳情，請洽詢你的電信業者"</string>
    <string name="wifi_tether_enabled_subtext" msgid="5085002421099821056">"<xliff:g id="NETWORK_SSID">%1$s</xliff:g> 使用中"</string>
    <string name="wifi_tether_configure_ssid_default" msgid="1709397571393179300">"Android 無線基地台"</string>
    <string name="wifi_add_app_single_network_title" msgid="8911612806204065225">"要儲存這個網路嗎？"</string>
    <string name="wifi_add_app_single_network_saving_summary" msgid="7366337245410388895">"儲存中…"</string>
    <string name="wifi_add_app_single_network_saved_summary" msgid="7135016314713158289">"已儲存"</string>
    <string name="wifi_add_app_network_save_failed_summary" msgid="7223817782309294652">"無法儲存，請再試一次。"</string>
    <string name="wifi_add_app_networks_title" msgid="4384594865433042851">"要儲存網路嗎？"</string>
    <string name="wifi_add_app_networks_saving_summary" msgid="577680250954742033">"正在儲存 <xliff:g id="NUMBER">%d</xliff:g> 個網路…"</string>
    <string name="wifi_add_app_networks_saved_summary" msgid="1648417628665152905">"已儲存網路"</string>
    <string name="wifi_calling_settings_title" msgid="264665264535884440">"Wi-Fi 通話"</string>
    <string name="wifi_calling_suggestion_title" msgid="4791435106729906727">"透過 Wi‑Fi 擴大通話涵蓋範圍"</string>
    <string name="wifi_calling_suggestion_summary" msgid="5413024679599742858">"開啟 Wi-Fi 通話功能以擴大通話涵蓋範圍"</string>
    <string name="wifi_calling_mode_title" msgid="5145896168360825619">"通話偏好"</string>
    <string name="wifi_calling_mode_dialog_title" msgid="944146521898592440">"通話偏好設定"</string>
    <string name="wifi_calling_roaming_mode_title" msgid="7703305991991520773">"漫遊偏好設定"</string>
    <!-- no translation found for wifi_calling_roaming_mode_summary (6061631305384464179) -->
    <skip />
    <string name="wifi_calling_roaming_mode_dialog_title" msgid="5382466713784067077">"漫遊偏好設定"</string>
  <string-array name="wifi_calling_mode_choices_v2">
    <item msgid="6052353275413974742">"Wi-Fi"</item>
    <item msgid="8622872038388687383">"行動網路"</item>
    <item msgid="3027927219952052398">"僅限 Wi-Fi"</item>
  </string-array>
  <string-array name="wifi_calling_mode_choices_v2_without_wifi_only">
    <item msgid="588620799769664461">"Wi-Fi"</item>
    <item msgid="7566603075659706590">"行動網路"</item>
  </string-array>
    <string name="wifi_calling_mode_wifi_preferred_summary" msgid="3240387177966098351">"如果無法連上 Wi‑Fi，請使用行動網路"</string>
    <string name="wifi_calling_mode_cellular_preferred_summary" msgid="3746914244902314059">"如果無法連上行動網路，請使用 Wi‑Fi"</string>
    <string name="wifi_calling_mode_wifi_only_summary" msgid="3155660680014892641">"透過 Wi-Fi 進行通話。如果 Wi‑Fi 連線中斷，通話即會結束。"</string>
    <string name="wifi_calling_off_explanation" msgid="6295526820826322895">"開啟 Wi-Fi 通話功能之後，你的手機可依據你的偏好設定，透過 Wi-Fi 網路或你電信業者的網路通話 (選擇訊號較強者)。開啟這項功能前，請先與你的電信業者詢問費用與其他細節。<xliff:g id="ADDITIONAL_TEXT">%1$s</xliff:g>"</string>
    <string name="wifi_calling_off_explanation_2" msgid="3487475808574416183"></string>
    <string name="emergency_address_title" msgid="8102786488994263815">"緊急聯絡地址"</string>
    <string name="emergency_address_summary" msgid="3022628750270626473">"當你透過 Wi‑Fi 網路撥打緊急電話時，系統會判定你位於這個地址"</string>
    <string name="private_dns_help_message" msgid="851221502063782306"><annotation id="url">"進一步瞭解"</annotation>"私人 DNS 功能"</string>
    <string name="private_dns_mode_on" msgid="8878679071975375696">"已開啟"</string>
    <string name="wifi_calling_settings_activation_instructions" msgid="3936067355828542266">"啟用 Wi-Fi 通話功能"</string>
    <string name="wifi_calling_turn_on" msgid="7687886259199428823">"開啟 Wi-Fi 通話功能"</string>
    <string name="wifi_disconnected_from" msgid="5249576734324159708">"已中斷與「<xliff:g id="SSID">%1$s</xliff:g>」的連線"</string>
    <string name="sound_settings" msgid="7622986039384531304">"音效與震動"</string>
    <string name="account_settings" msgid="255404935489127404">"帳戶"</string>
    <string name="accessibility_category_work" msgid="5133894487353964944">"工作資料夾帳戶 - <xliff:g id="MANAGED_BY">%s</xliff:g>"</string>
    <string name="accessibility_category_personal" msgid="2228088849803484780">"個人設定檔帳戶"</string>
    <string name="accessibility_category_clone" msgid="7893383448944567885">"複製個人資料帳戶"</string>
    <string name="accessibility_work_account_title" msgid="7622485151217943839">"Work 帳戶 - <xliff:g id="MANAGED_BY">%s</xliff:g>"</string>
    <string name="accessibility_personal_account_title" msgid="8535265881509557013">"個人帳戶 - <xliff:g id="MANAGED_BY">%s</xliff:g>"</string>
    <string name="search_settings" msgid="7573686516434589771">"搜尋"</string>
    <string name="display_settings" msgid="7197750639709493852">"螢幕"</string>
    <string name="accelerometer_title" msgid="7745991950833748909">"自動旋轉螢幕"</string>
    <string name="auto_rotate_option_off" msgid="2788096269396290731">"關閉"</string>
    <string name="auto_rotate_option_on" msgid="5776678230808498171">"開啟"</string>
    <string name="auto_rotate_option_face_based" msgid="3438645484087953174">"已開啟 - 臉部偵測"</string>
    <string name="auto_rotate_switch_face_based" msgid="9116123744601564320">"臉部偵測"</string>
    <string name="auto_rotate_link_a11y" msgid="5146188567212233286">"進一步瞭解「自動旋轉」功能"</string>
    <string name="screen_resolution_title" msgid="2690518693139811486">"螢幕解析度"</string>
    <string name="screen_resolution_option_high" msgid="2617496842852992853">"高解析度"</string>
    <string name="screen_resolution_option_full" msgid="2694003735219114186">"全解析度"</string>
    <string name="screen_resolution_footer" msgid="6772341522952795647">"使用全解析度會比較耗電。切換解析度可能會導致部分應用程式重新啟動。"</string>
    <string name="screen_resolution_selected_a11y" msgid="6158451180032224977">"已選取"</string>
    <string name="color_mode_title" msgid="8666690832113906028">"色彩"</string>
    <string name="color_mode_option_natural" msgid="6192875655101283303">"自然"</string>
    <string name="color_mode_option_boosted" msgid="4698797857766774289">"增強"</string>
    <string name="color_mode_option_saturated" msgid="3413853820158447300">"飽和"</string>
    <string name="color_mode_option_automatic" msgid="2281217686509980870">"自動調整"</string>
    <string name="brightness" msgid="6216871641021779698">"亮度"</string>
    <string name="auto_brightness_title" msgid="4239324728760986697">"自動調整亮度"</string>
    <string name="auto_brightness_description" msgid="6807117118142381193">"系統會根據你的所在環境和從事的活動自動調整螢幕亮度。你可以手動移動滑桿，協助自動調整亮度功能記憶你所偏好的亮度。"</string>
    <string name="auto_brightness_summary_on" msgid="2748088951224387004">"開啟"</string>
    <string name="auto_brightness_summary_off" msgid="8077066192887677956">"關閉"</string>
    <string name="display_white_balance_title" msgid="2624544323029364713">"螢幕白平衡"</string>
    <string name="display_white_balance_summary" msgid="7625456704950209050"></string>
    <string name="peak_refresh_rate_title" msgid="1878771412897140903">"流暢顯示"</string>
    <string name="peak_refresh_rate_summary" msgid="3627278682437562787">"自動將某些內容的刷新率從 60 Hz 調高到 <xliff:g id="ID_1">%1$s</xliff:g> Hz。請注意，開啟這項設定會增加電池用量。"</string>
    <string name="force_high_refresh_rate_toggle" msgid="3325789621928312050">"強制使用最高重新整理頻率"</string>
    <string name="force_high_refresh_rate_desc" msgid="7794566420873814875">"強制使用最高重新整理頻率可提升觸控回應和動畫品質。請注意，開啟這項設定會增加電池用量。"</string>
    <string name="adaptive_sleep_title" msgid="2987961991423539233">"螢幕感知"</string>
    <string name="adaptive_sleep_title_no_permission" msgid="1719759921214237016">"需要相機存取權"</string>
    <string name="adaptive_sleep_summary_no_permission" msgid="5822591289468803691">"螢幕感知功能必須存取相機。輕觸即可管理「裝置個人化服務」權限"</string>
    <string name="adaptive_sleep_manage_permission_button" msgid="1404510197847664846">"管理權限"</string>
    <string name="adaptive_sleep_description" msgid="1835321775327187860">"當你注視著手機時，螢幕不會關閉"</string>
    <string name="adaptive_sleep_privacy" msgid="7664570136417980556">"螢幕感知功能會使用前置鏡頭判斷是否有人正在看著螢幕。這項功能只會在裝置上執行，系統不會儲存相關圖片或將其傳送給 Google。"</string>
    <string name="adaptive_sleep_contextual_slice_title" msgid="7467588613212629758">"開啟螢幕感知功能"</string>
    <string name="adaptive_sleep_contextual_slice_summary" msgid="2993867044745446094">"看著螢幕時讓螢幕保持開啟"</string>
    <string name="auto_rotate_camera_lock_title" msgid="5369003176695105872">"相機已解鎖"</string>
    <string name="auto_rotate_camera_lock_summary" msgid="5699491516271544672">"必須解鎖相機才能使用臉部偵測功能"</string>
    <string name="adaptive_sleep_camera_lock_summary" msgid="8417541183603618098">"必須解鎖相機才能使用螢幕感知功能"</string>
    <string name="auto_rotate_summary_no_permission" msgid="1025061139746254554">"臉部偵測功能必須存取相機。輕觸即可管理「裝置個人化服務」權限"</string>
    <string name="auto_rotate_manage_permission_button" msgid="2591146085906382385">"管理權限"</string>
    <string name="night_display_title" msgid="8532432776487216581">"夜燈"</string>
    <string name="night_display_text" msgid="4789324042428095383">"夜燈功能會將你的螢幕色調改為琥珀色，讓你更輕鬆地在光線昏暗的環境中查看螢幕，也比較容易入睡。"</string>
    <string name="night_display_auto_mode_title" msgid="5869128421470824381">"設定時間"</string>
    <string name="night_display_auto_mode_never" msgid="2721729920187175239">"無"</string>
    <string name="night_display_auto_mode_custom" msgid="3938791496034086916">"在自訂時間開啟"</string>
    <string name="night_display_auto_mode_twilight" msgid="4291855156158833997">"在日落到日出之間開啟"</string>
    <string name="night_display_start_time_title" msgid="2611541851596977786">"開始時間"</string>
    <string name="night_display_end_time_title" msgid="5243112480391192111">"結束時間"</string>
    <string name="night_display_temperature_title" msgid="857248782470764263">"強度"</string>
    <string name="night_display_summary_off_auto_mode_never" msgid="7406899634169354142">"一律不自動開啟"</string>
    <string name="night_display_summary_off_auto_mode_custom" msgid="6667008039080687931">"將於<xliff:g id="ID_1">%1$s</xliff:g> 自動開啟"</string>
    <string name="night_display_summary_off_auto_mode_twilight" msgid="3669132200611324994">"將於日落時自動開啟"</string>
    <string name="night_display_summary_on_auto_mode_never" msgid="832333009202889350">"一律不自動關閉"</string>
    <string name="night_display_summary_on_auto_mode_custom" msgid="2096677025343425755">"將於<xliff:g id="ID_1">%1$s</xliff:g> 自動關閉"</string>
    <string name="night_display_summary_on_auto_mode_twilight" msgid="8070517472000680361">"將於日出時自動關閉"</string>
    <string name="night_display_not_currently_on" msgid="6600205753103093827">"夜燈模式目前已關閉"</string>
    <string name="twilight_mode_location_off_dialog_message" msgid="4559150893687124801">"必須開啟定位功能，裝置才能判斷日落和日出的時間。"</string>
    <string name="twilight_mode_launch_location" msgid="7799112373591153956">"位置資訊設定"</string>
    <string name="dark_ui_activation_on_manual" msgid="1541006734577325234">"立即開啟"</string>
    <string name="dark_ui_activation_off_manual" msgid="2395333709291250065">"立即關閉"</string>
    <string name="dark_ui_activation_on_auto" msgid="4824339634784765049">"開啟，直到日出"</string>
    <string name="dark_ui_activation_off_auto" msgid="9136717444658505208">"關閉，直到日落"</string>
    <string name="dark_ui_title" msgid="3373976268671557416">"深色模式"</string>
    <string name="dark_ui_auto_mode_title" msgid="9027528859262295099">"排程"</string>
    <string name="dark_ui_auto_mode_never" msgid="3980412582267787662">"無"</string>
    <string name="dark_ui_auto_mode_auto" msgid="6658909029498623375">"在日落到日出之間開啟"</string>
    <string name="dark_ui_auto_mode_custom" msgid="3800138185265182170">"在自訂時間開啟"</string>
    <string name="dark_ui_auto_mode_custom_bedtime" msgid="8465023741946439266">"在就寢時間開啟"</string>
    <string name="dark_ui_status_title" msgid="3505119141437774329">"狀態"</string>
    <string name="dark_ui_summary_off_auto_mode_never" msgid="5828281549475697398">"一律不自動開啟"</string>
    <string name="dark_ui_summary_off_auto_mode_auto" msgid="6766831395970887213">"將於日落時自動開啟"</string>
    <string name="dark_ui_summary_off_auto_mode_custom" msgid="1345906088326708376">"將於<xliff:g id="ID_1">%1$s</xliff:g> 自動開啟"</string>
    <string name="dark_ui_summary_off_auto_mode_custom_bedtime" msgid="7759826673214624622">"將於就寢時間自動開啟"</string>
    <string name="dark_ui_summary_on_auto_mode_never" msgid="2468597062391435521">"一律不自動關閉"</string>
    <string name="dark_ui_summary_on_auto_mode_auto" msgid="5553376115092648636">"將於日出時自動關閉"</string>
    <string name="dark_ui_summary_on_auto_mode_custom" msgid="2526935680241734784">"將於<xliff:g id="ID_1">%1$s</xliff:g> 自動關閉"</string>
    <string name="dark_ui_summary_on_auto_mode_custom_bedtime" msgid="1976993025762551246">"將於就寢時間結束後自動關閉"</string>
    <string name="dark_ui_text" msgid="4392646155331126666">"深色主題可針對某些畫面套用黑色背景，藉此延長電池續航力。這項功能會保持開啟狀態，直到螢幕關閉為止。"</string>
    <string name="dark_ui_bedtime_footer_summary" msgid="5576501833145170581">"目前依照就寢模式時間表開啟或關閉深色主題"</string>
    <string name="dark_ui_bedtime_footer_action" msgid="1493095487994054339">"就寢模式設定"</string>
    <string name="screen_timeout" msgid="7709947617767439410">"螢幕自動關閉"</string>
    <string name="screen_timeout_summary" msgid="5558778019594643427">"閒置 <xliff:g id="TIMEOUT_DESCRIPTION">%1$s</xliff:g>後"</string>
    <string name="screen_timeout_summary_not_set" msgid="5107680774964178875">"未設定"</string>
    <string name="wallpaper_settings_title" msgid="5635129851136006383">"桌布"</string>
    <string name="style_and_wallpaper_settings_title" msgid="2232042809407308946">"桌布和樣式"</string>
    <string name="wallpaper_dashboard_summary" msgid="2324472863981057118">"主畫面、螢幕鎖定畫面"</string>
    <string name="wallpaper_suggestion_title" msgid="3812842717939877330">"變更桌布"</string>
    <string name="wallpaper_suggestion_summary" msgid="9077061486716754784">"設定個人化螢幕"</string>
    <string name="wallpaper_settings_fragment_title" msgid="8445963841717633149">"選擇桌布來源"</string>
    <string name="style_suggestion_title" msgid="1213747484782364775">"自訂你的手機"</string>
    <string name="style_suggestion_summary" msgid="4271131877800968159">"試試不同的樣式、桌布和其他項目"</string>
    <string name="screensaver_settings_title" msgid="3588535639672365395">"螢幕保護程式"</string>
    <string name="keywords_screensaver" msgid="7249337959432229172">"螢幕保護程式"</string>
    <string name="screensaver_settings_when_to_dream_bedtime" msgid="3279310576803094771">"就寢模式開啟時無法使用"</string>
    <string name="screensaver_settings_toggle_title" msgid="6194634226897244374">"使用螢幕保護程式"</string>
    <string name="screensaver_settings_summary_either_long" msgid="371949139331896271">"充電或安置於座架上時"</string>
    <string name="screensaver_settings_summary_dock_and_charging" msgid="8485905100159376156">"已插上座架並進行充電時"</string>
    <string name="screensaver_settings_summary_sleep" msgid="6555922932643037432">"充電時"</string>
    <string name="screensaver_settings_summary_dock" msgid="6997766385189369733">"安置於座架上時"</string>
    <string name="screensaver_settings_summary_never" msgid="4988141393040918450">"永遠不要"</string>
    <string name="screensaver_settings_summary_on" msgid="4210827304351483645">"開啟/<xliff:g id="SCREEN_SAVER">%1$s</xliff:g>"</string>
    <string name="screensaver_settings_summary_off" msgid="8720357504939106923">"關閉"</string>
    <string name="screensaver_settings_when_to_dream" msgid="8145025742428940520">"啟用時機"</string>
    <string name="lift_to_wake_title" msgid="8994218158737714046">"舉起即可喚醒"</string>
    <string name="ambient_display_screen_title" msgid="8615947016991429325">"微光螢幕"</string>
    <string name="ambient_display_category_triggers" msgid="1216640141609270011">"顯示時機"</string>
    <string name="doze_title" msgid="1523090408230862316">"收到通知時喚醒螢幕"</string>
    <string name="doze_summary" msgid="8252867381522942804">"收到新通知時，關閉的螢幕就會亮起"</string>
    <string name="doze_always_on_title" msgid="7326245192352868477">"一律顯示時間和資訊"</string>
    <string name="doze_always_on_summary" msgid="509097829739647852">"開啟這項功能會增加電池用量"</string>
    <string name="force_bold_text" msgid="4620929631102086716">"粗體文字"</string>
    <string name="title_font_size" msgid="570613010306330622">"字型大小"</string>
    <string name="short_summary_font_size" msgid="8444689613442419978">"放大或縮小文字"</string>
    <string name="sim_lock_settings" msgid="7331982427303002613">"SIM 卡鎖定設定"</string>
    <string name="sim_lock_settings_category" msgid="6475255139493877786">"SIM 卡鎖定"</string>
    <string name="sim_pin_toggle" msgid="6814489621760857328">"鎖定 SIM 卡"</string>
    <string name="sim_pin_change" msgid="5978881209990507379">"變更 SIM 卡 PIN 碼"</string>
    <string name="sim_enter_pin" msgid="8235202785516053253">"SIM 卡 PIN 碼"</string>
    <string name="sim_enable_sim_lock" msgid="6486354334679225748">"鎖定 SIM 卡"</string>
    <string name="sim_disable_sim_lock" msgid="6939439812841857306">"解鎖 SIM 卡"</string>
    <string name="sim_enter_old" msgid="6882545610939674813">"舊的 SIM 卡 PIN 碼"</string>
    <string name="sim_enter_new" msgid="9010947802784561582">"新增 SIM PIN"</string>
    <string name="sim_reenter_new" msgid="6131418271490374263">"重新輸入新的 PIN"</string>
    <string name="sim_change_pin" msgid="1104103818545005448">"SIM 卡 PIN 碼"</string>
    <string name="sim_invalid_pin_hint" msgid="3376397829969578877">"請輸入 4 到 8 位數的 PIN 碼"</string>
    <string name="sim_pins_dont_match" msgid="1540348773896609260">"PIN 碼不符"</string>
    <string name="sim_change_succeeded" msgid="3516905528149069739">"成功變更 SIM PIN"</string>
    <string name="sim_pin_disable_failed" msgid="8719890393181032837">"無法停用 PIN 碼。"</string>
    <string name="sim_pin_enable_failed" msgid="5156513975085380284">"無法啟用 PIN 碼。"</string>
    <string name="sim_enter_ok" msgid="3401715290135787531">"確定"</string>
    <string name="sim_enter_cancel" msgid="2001859323724961490">"取消"</string>
    <string name="sim_change_data_title" msgid="4663239438584588847">"要使用「<xliff:g id="CARRIER">%1$s</xliff:g>」的行動數據網路嗎？"</string>
    <string name="sim_change_data_message" msgid="3046178883369645132">"你目前使用的是「<xliff:g id="CARRIER2_0">%2$s</xliff:g>」的行動數據網路。如果你切換至「<xliff:g id="CARRIER1">%1$s</xliff:g>」，系統將不再使用「<xliff:g id="CARRIER2_1">%2$s</xliff:g>」的行動數據網路。"</string>
    <string name="sim_change_data_ok" msgid="4922114750417276560">"使用「<xliff:g id="CARRIER">%1$s</xliff:g>」"</string>
    <string name="sim_preferred_title" msgid="8850185380445309835">"更新慣用的 SIM 卡？"</string>
    <string name="sim_preferred_message" msgid="6004009449266648351">"「<xliff:g id="NEW_SIM">%1$s</xliff:g>」是裝置中唯一的 SIM 卡。要使用這張 SIM 卡連線到行動網路、進行通話及收發簡訊嗎？"</string>
    <string name="enable_auto_data_switch_dialog_title" msgid="3563043560556718994">"要改善行動數據涵蓋範圍嗎？"</string>
    <string name="enable_auto_data_switch_dialog_message" msgid="5777287241521946883">"允許裝置在「<xliff:g id="BACKUP_CARRIER">%1$s</xliff:g>」網路訊號較佳時自動改用這個行動數據。"</string>
    <string name="auto_data_switch_dialog_managed_profile_warning" msgid="6839438290079866605">\n\n"貴機構可能會看到通話記錄、訊息和網路流量。"</string>
    <string name="wrong_pin_code_pukked" msgid="3414172752791445033">"SIM 卡的 PIN 碼輸入錯誤，你現在必須請電信業者為裝置解鎖。"</string>
    <string name="wrong_pin_code" msgid="8124222991071607958">"{count,plural, =1{SIM 卡 PIN 碼錯誤，你還可以再試 # 次。次數用盡後，就必須聯繫電信業者才能解鎖裝置。}other{SIM 卡 PIN 碼錯誤，你還可以再試 # 次。}}"</string>
    <string name="wrong_pin_code_one" msgid="6924852214263071441">"SIM 卡的 PIN 碼輸入錯誤，你還可以再試 1 次。如果仍然失敗，就必須請電信業者為裝置解鎖。"</string>
    <string name="pin_failed" msgid="3726505565797352255">"SIM 卡 PIN 碼解鎖失敗！"</string>
    <string name="system_update_settings_list_item_title" msgid="3398346836439366350">"系統更新"</string>
    <string name="system_update_settings_list_item_summary" msgid="6703752298349642101"></string>
    <string name="firmware_version" msgid="1606901586501447275">"Android 版本"</string>
    <string name="security_patch" msgid="4071756145347865382">"Android 安全性更新"</string>
    <string name="model_info" msgid="8997566254717810904">"型號"</string>
    <string name="hardware_revision" msgid="3454709180861965025">"硬體版本"</string>
    <string name="fcc_equipment_id" msgid="6596668314025646129">"設備 ID"</string>
    <string name="baseband_version" msgid="2600182227599835857">"基頻版本"</string>
    <string name="kernel_version" msgid="3513538109381366881">"核心版本"</string>
    <string name="build_number" msgid="9009733242117579826">"版本號碼"</string>
    <string name="module_version" msgid="1787518340082046658">"Google Play 系統更新"</string>
    <string name="battery_info" msgid="7873528123969546728">"電池資訊"</string>
    <string name="device_info_not_available" msgid="4804474466616712326">"無法取得"</string>
    <string name="storage_settings" msgid="7472188817781592677">"儲存空間"</string>
    <string name="storage_settings_for_app" msgid="229425418984637483">"儲存空間和快取"</string>
    <string name="storage_settings_title" msgid="486118156723194815">"儲存設定"</string>
    <string name="status_eid" msgid="7532406028683438634">"EID"</string>
    <string name="eid_multi_sim" msgid="9087924808336397804">"EID (SIM 卡插槽 <xliff:g id="EID_SLOT_ID">%1$d</xliff:g>)"</string>
    <string name="imei_multi_sim" msgid="9001570420423929507">"IMEI (SIM 卡插槽 <xliff:g id="IMEI_SLOT_ID">%1$d</xliff:g>)"</string>
    <string name="imei_multi_sim_primary" msgid="7914653040843734282">"IMEI (SIM 卡插槽 <xliff:g id="IMEI_SLOT_ID_PRIMARY">%1$d</xliff:g>) (主要)"</string>
    <string name="view_saved_network" msgid="1232387673095080910">"如要查看 MAC 位址，請選擇已儲存的網路"</string>
    <string name="status_min_number" msgid="4492899165438225714">"MIN"</string>
    <string name="status_msid_number" msgid="3871958248824595774">"MSID"</string>
    <string name="status_prl_version" msgid="9002131357502714281">"PRL 版本"</string>
    <string name="meid_multi_sim" msgid="1460689549266621286">"MEID (SIM 卡插槽 <xliff:g id="MEID_SLOT_ID">%1$d</xliff:g>)"</string>
    <string name="meid_multi_sim_primary" msgid="8921262417580407201">"MEID (SIM 卡插槽 <xliff:g id="MEID_SLOT_ID_PRIMARY">%1$d</xliff:g>) (主要)"</string>
    <string name="scanning_status_text_on" msgid="3846571210578042940">"開啟"</string>
    <string name="scanning_status_text_off" msgid="4002352668313705132">"關閉"</string>
    <string name="status_meid_number" msgid="6040380838489162650">"MEID"</string>
    <string name="status_icc_id" msgid="7995690631650006970">"ICCID"</string>
    <string name="status_data_network_type" msgid="3689772955330665876">"行動數據網路類型"</string>
    <string name="status_voice_network_type" msgid="8700356693062562884">"行動語音網路類型"</string>
    <string name="status_latest_area_info" msgid="8288488664620741734">"電信業者資訊"</string>
    <string name="status_data_state" msgid="525196229491743487">"行動網路狀態"</string>
    <string name="status_esim_id" msgid="5158916796362809133">"EID"</string>
    <string name="status_service_state" msgid="1693424422121058791">"服務狀態"</string>
    <string name="status_signal_strength" msgid="7644525712554444359">"訊號強度"</string>
    <string name="status_roaming" msgid="1253597174715663778">"漫遊"</string>
    <string name="status_operator" msgid="4335640583552058491">"網路"</string>
    <string name="status_wifi_mac_address" msgid="4447611754614388914">"Wi-Fi MAC 位址"</string>
    <string name="status_device_wifi_mac_address" msgid="1896121694334176494">"裝置的 Wi‑Fi MAC 位址"</string>
    <string name="status_bt_address" msgid="6919660304578476547">"藍牙位址"</string>
    <string name="status_serial_number" msgid="9060064164331466789">"序號"</string>
    <string name="status_up_time" msgid="1274778533719495438">"開機累計時間"</string>
    <string name="battery_manufacture_date" msgid="7139426520156833987">"製造日期"</string>
    <string name="battery_first_use_date" msgid="3157207331722711317">"首次使用日期"</string>
    <string name="battery_cycle_count" msgid="2912949283386571900">"週期數"</string>
<<<<<<< HEAD
    <!-- no translation found for battery_cycle_count_not_available (2426584515665184664) -->
    <skip />
=======
    <string name="battery_cycle_count_not_available" msgid="2426584515665184664">"無法顯示"</string>
>>>>>>> 834e69f5
    <string name="memory_calculating_size" msgid="3898240439798661242">"計算中…"</string>
    <string name="storage_menu_rename" msgid="8549835371429159336">"重新命名"</string>
    <string name="storage_menu_mount" msgid="4760531872302820569">"掛載"</string>
    <string name="storage_menu_unmount" msgid="8171552487742912282">"退出"</string>
    <string name="storage_menu_format" msgid="8903698999905354146">"將 SD 卡格式化為可攜式儲存空間"</string>
    <string name="storage_menu_format_button" msgid="7623565190643699626">"格式化記憶卡"</string>
    <string name="storage_menu_format_public" msgid="5567214442727034630">"進行格式化，設為可攜式儲存空間"</string>
    <string name="storage_menu_format_option" msgid="4886059624052908432">"格式化"</string>
    <string name="storage_menu_migrate" msgid="2196088149560070193">"遷移資料"</string>
    <string name="storage_menu_forget" msgid="5154017890033638936">"清除"</string>
    <string name="storage_menu_set_up" msgid="4401074025612064744">"設定"</string>
    <string name="storage_menu_free" msgid="616100170298501673">"釋出儲存空間"</string>
    <string name="storage_menu_manage" msgid="7465522758801346408">"管理儲存空間"</string>
    <string name="storage_free_up_space_title" msgid="281047807372131975">"釋出空間"</string>
    <string name="storage_free_up_space_summary" msgid="6650027929735481350">"前往 Files 應用程式管理及釋出空間"</string>
    <string name="storage_other_users" msgid="7017206190449510992">"其他使用者"</string>
    <string name="storage_size_large" msgid="1155308277890194878">"<xliff:g id="NUMBER">^1</xliff:g>"<small><small>" <xliff:g id="UNIT">^2</xliff:g>"</small></small>""</string>
    <string name="storage_mount_success" msgid="393972242641313135">"已掛載「<xliff:g id="NAME">%1$s</xliff:g>」"</string>
    <string name="storage_mount_failure" msgid="3667915814876418011">"無法掛載「<xliff:g id="NAME">%1$s</xliff:g>」"</string>
    <string name="storage_unmount_success" msgid="6406298575402936148">"已安全退出「<xliff:g id="NAME">%1$s</xliff:g>」"</string>
    <string name="storage_unmount_failure" msgid="3796912279003790607">"無法安全退出「<xliff:g id="NAME">%1$s</xliff:g>」"</string>
    <string name="storage_rename_title" msgid="5911285992205282312">"重新命名儲存空間"</string>
    <string name="storage_dialog_unmountable" msgid="1761107904296941687">"此「<xliff:g id="NAME_0">^1</xliff:g>」已毀損。\n\n如要使用此「<xliff:g id="NAME_1">^1</xliff:g>」，你必須先進行設定。"</string>
    <string name="storage_internal_format_details" msgid="2399034372813686846">"你可以將這張 SD 卡格式化來儲存相片、影片、音樂及其他檔案，然後在其他裝置上存取這些內容。\n\n"<b>"這張 SD 卡上的資料會全部遭到清除。"</b>" \n\n"<b>"格式化作業事前準備"</b>" \n\n"<b>"備份相片和其他媒體"</b>" \n將媒體檔案移到這部裝置的其他儲存空間，或者使用 USB 傳輸線將這些檔案轉移到電腦。\n\n"<b>"備份應用程式"</b>" \n系統會將儲存在此「<xliff:g id="NAME">^1</xliff:g>」上的所有應用程式解除安裝，同時一併清除相關資料。如要保留這些應用程式，請將應用程式移到這部裝置的其他儲存空間。"</string>
    <string name="storage_internal_unmount_details" msgid="487689543322907311"><b>"當你退出這個 <xliff:g id="NAME_0">^1</xliff:g>時，儲存在其中的應用程式將停止運作，而儲存在其中的媒體檔案也無法繼續提供使用，直到重新插入裝置為止。"</b>\n\n"這個 <xliff:g id="NAME_1">^1</xliff:g>的設定格式僅適用於這台裝置，無法搭配其他裝置使用。"</string>
    <string name="storage_internal_forget_details" msgid="5606507270046186691">"如要使用這個 <xliff:g id="NAME">^1</xliff:g>中的應用程式、相片或資料，請重新插入。\n\n如果裝置無法使用，你也可以清除這個儲存空間。\n\n假使你選擇清除，裝置中的所有資料將遭到永久刪除，無法復原。\n\n雖然你稍後可以重新安裝應用程式，但這個裝置中儲存的資料會全數遺失。"</string>
    <string name="storage_internal_forget_confirm_title" msgid="379238668153099015">"要清除「<xliff:g id="NAME">^1</xliff:g>」嗎？"</string>
    <string name="storage_internal_forget_confirm" msgid="5752634604952674123">"儲存在此「<xliff:g id="NAME">^1</xliff:g>」的所有應用程式、相片和資料將遭到永久刪除。"</string>
    <string name="storage_detail_dialog_system" msgid="7461009051858709479">"「系統」中包含用來執行 Android <xliff:g id="VERSION">%s</xliff:g> 版的檔案"</string>
    <string name="storage_wizard_guest" msgid="5813419895687733649">"使用訪客模式的使用者無法格式化 SD 卡"</string>
    <string name="storage_wizard_format_progress_title" msgid="9170393018855949774">"正在格式化「<xliff:g id="NAME">^1</xliff:g>」…"</string>
    <string name="storage_wizard_format_progress_body" msgid="1044024044955390417">"請勿在 <xliff:g id="NAME">^1</xliff:g>格式化時將其移除。"</string>
    <string name="storage_wizard_ready_title" msgid="3631022511474086605">"<xliff:g id="NAME">^1</xliff:g>格式化完成"</string>
    <string name="storage_wizard_move_confirm_title" msgid="6812469630804101590">"移動「<xliff:g id="APP">^1</xliff:g>」"</string>
    <string name="storage_wizard_move_confirm_body" msgid="1713022828842263574">"將「<xliff:g id="APP">^1</xliff:g>」和相關資料移動到「<xliff:g id="NAME_0">^2</xliff:g>」只需要幾分鐘。移動作業完成後，你才可以使用該應用程式。\n\n請勿在執行移動作業時移除「<xliff:g id="NAME_1">^2</xliff:g>」。"</string>
    <string name="storage_wizard_move_unlock" msgid="14651384927767749">"你必須將使用者「<xliff:g id="APP">^1</xliff:g>」解鎖，才能移動資料。"</string>
    <string name="storage_wizard_move_progress_title" msgid="3912406225614672391">"正在移動「<xliff:g id="APP">^1</xliff:g>」…"</string>
    <string name="storage_wizard_move_progress_body" msgid="2396714553394935094">"請勿在執行移動作業時移除「<xliff:g id="NAME">^1</xliff:g>」。\n\n移動作業完成後，這台裝置上的「<xliff:g id="APP">^2</xliff:g>」應用程式才可供使用。"</string>
    <string name="storage_wizard_init_v2_title" msgid="2538630338392381113">"你要如何使用這個 <xliff:g id="NAME">^1</xliff:g>？"</string>
    <string name="storage_wizard_init_v2_or" msgid="5558706089661158026">"或"</string>
    <string name="storage_wizard_init_v2_external_title" msgid="2786416384217054112">"將 SD 卡格式化為可攜式儲存空間"</string>
    <string name="storage_wizard_init_v2_external_summary" msgid="2002761631147966185">"儲存相片、影片、音樂及其他檔案，然後在其他裝置上存取這些內容。&lt;a href=https://support.google.com/android/answer/12153449&gt;進一步瞭解如何設定 SD 卡&lt;/a&gt;。"</string>
    <string name="storage_wizard_init_v2_external_action" msgid="6140058734875839081">"格式化"</string>
    <string name="storage_wizard_init_v2_later" msgid="5366815913892609285">"稍後設定"</string>
    <string name="storage_wizard_format_confirm_v2_title" msgid="6294104100437326067">"要將這個 <xliff:g id="NAME">^1</xliff:g>格式化嗎？"</string>
    <string name="storage_wizard_format_confirm_v2_body" msgid="635958708974709506">"這個 <xliff:g id="NAME_0">^1</xliff:g>必須經過格式化才能儲存應用程式、檔案和媒體。\n\n格式化會清除 <xliff:g id="NAME_1">^2</xliff:g>上的現有內容。為避免內容遺失，請將其中的內容備份到其他 <xliff:g id="NAME_2">^3</xliff:g>或裝置上。"</string>
    <string name="storage_wizard_format_confirm_v2_body_external" msgid="5810296966099830035">"這個 <xliff:g id="NAME_0">^1</xliff:g> 必須經過格式化才能儲存相片、影片、音樂及其他檔案。\n\n格式化作業將清除 <xliff:g id="NAME_1">^2</xliff:g> 上的現有內容。為避免內容遺失，請將其中的內容備份到其他 <xliff:g id="NAME_2">^3</xliff:g> 或裝置上。"</string>
    <string name="storage_wizard_format_confirm_v2_action" msgid="5718254101386377126">"將 <xliff:g id="NAME">^1</xliff:g>格式化"</string>
    <string name="storage_wizard_migrate_v2_title" msgid="3471564531564756698">"要將內容移至 <xliff:g id="NAME">^1</xliff:g>嗎？"</string>
    <string name="storage_wizard_migrate_v2_checklist" msgid="2618258869444553060">"移動作業期間的注意事項："</string>
    <string name="storage_wizard_migrate_v2_checklist_media" msgid="5867134681730723744">"請勿移除 <xliff:g id="NAME">^1</xliff:g>"</string>
    <string name="storage_wizard_migrate_v2_checklist_apps" msgid="1882077445750580783">"部分應用程式將無法運作"</string>
    <string name="storage_wizard_migrate_v2_now" msgid="3341460117088026966">"移動內容"</string>
    <string name="storage_wizard_migrate_v2_later" msgid="6067756122853315642">"稍後再移動內容"</string>
    <string name="storage_wizard_migrate_progress_v2_title" msgid="8791318509516968103">"正在移動內容…"</string>
    <string name="storage_wizard_slow_v2_title" msgid="3760766921170980221">"<xliff:g id="NAME">^1</xliff:g>速度緩慢"</string>
    <string name="storage_wizard_slow_v2_body" msgid="7604252106419016929">"你還是可以使用這個 <xliff:g id="NAME_0">^1</xliff:g>，但速度可能會很慢。\n\n這個 <xliff:g id="NAME_1">^2</xliff:g>所儲存的應用程式可能無法正常運作，且內容轉移作業會耗費大量時間。\n\n建議你使用速度較快的 <xliff:g id="NAME_2">^3</xliff:g>或改用這個 <xliff:g id="NAME_3">^4</xliff:g>做為可攜式儲存空間。"</string>
    <string name="storage_wizard_slow_v2_start_over" msgid="1806852287668077536">"重新開始"</string>
    <string name="storage_wizard_slow_v2_continue" msgid="7469713755893007901">"繼續"</string>
    <string name="storage_wizard_ready_v2_external_body" msgid="7688457485389886923">"你可以開始使用 <xliff:g id="NAME">^1</xliff:g> 了"</string>
    <string name="storage_wizard_ready_v2_internal_body" msgid="3520269956641115883">"你可以開始使用 <xliff:g id="NAME">^1</xliff:g> 了"</string>
    <string name="storage_wizard_ready_v2_internal_moved_body" msgid="1163588718127651062">"你可以開始使用 <xliff:g id="NAME">^1</xliff:g> 了"</string>
    <string name="battery_status_title" msgid="4661768220545945771">"電池狀態"</string>
    <string name="battery_level_title" msgid="1371765298786083448">"電池電量"</string>
    <string name="communal_settings_title" msgid="2845678473945902115">"共通"</string>
    <string name="communal_settings_summary" msgid="4923914136953940317">"共通設定"</string>
    <string name="apn_settings" msgid="4295467389400441299">"APN"</string>
    <string name="apn_edit" msgid="2003683641840248741">"編輯存取點"</string>
    <string name="apn_not_set" msgid="8246646433109750293">"未設定"</string>
    <string name="apn_not_set_for_mvno" msgid="1141490067313964640">"未設定"</string>
    <string name="apn_name" msgid="6677695784108157953">"名稱"</string>
    <string name="apn_apn" msgid="5812828833797458602">"APN"</string>
    <string name="apn_http_proxy" msgid="1052464912365838007">"Proxy"</string>
    <string name="apn_http_port" msgid="9138610639873966046">"連接埠"</string>
    <string name="apn_user" msgid="5831763936428279228">"使用者名稱"</string>
    <string name="apn_password" msgid="7435086635953953029">"密碼"</string>
    <string name="apn_server" msgid="6997704279138388384">"伺服器"</string>
    <string name="apn_mmsc" msgid="4985570919581927224">"MMSC"</string>
    <string name="apn_mms_proxy" msgid="6592247653258283592">"MMS proxy"</string>
    <string name="apn_mms_port" msgid="6500563737462966663">"MMS 連接埠"</string>
    <string name="apn_mcc" msgid="4971414138516074809">"MCC"</string>
    <string name="apn_mnc" msgid="1926382406843447854">"MNC"</string>
    <string name="apn_auth_type" msgid="4234397513494356932">"驗證類型"</string>
    <string name="apn_type" msgid="1835573305077788773">"APN 類型"</string>
    <string name="apn_protocol" msgid="181529867160380010">"APN 通訊協定"</string>
    <string name="apn_roaming_protocol" msgid="1645131094105362513">"APN 漫遊通訊協定"</string>
    <string name="carrier_enabled" msgid="664074151573150130">"APN 啟用/停用"</string>
    <string name="carrier_enabled_summaryOn" msgid="5212067975273903381">"APN 已啟用"</string>
    <string name="carrier_enabled_summaryOff" msgid="8541959867953738521">"APN 已停用"</string>
    <string name="bearer" msgid="3231443241639159358">"承載系統"</string>
    <string name="mvno_type" msgid="4734654257494971247">"MVNO 類型"</string>
    <string name="mvno_match_data" msgid="5213193073684321156">"MVNO 值"</string>
    <string name="menu_delete" msgid="9199740901584348273">"刪除 APN"</string>
    <string name="menu_new" msgid="6571230342655509006">"新增 APN"</string>
    <string name="menu_save" msgid="6611465355127483100">"儲存"</string>
    <string name="menu_cancel" msgid="1197826697950745335">"取消"</string>
    <string name="error_title" msgid="7158648377702417716"></string>
    <string name="error_name_empty" msgid="1258275899283079142">"[名稱] 欄位不得留空。"</string>
    <string name="error_apn_empty" msgid="7657491065443746915">"APN 不可留空。"</string>
    <string name="error_mcc_not3" msgid="883659545640179094">"MCC 欄位必須為 3 位數。"</string>
    <string name="error_mnc_not23" msgid="7642478711158474918">"MNC 欄位必須要有 2 或 3 位數。"</string>
    <string name="error_adding_apn_type" msgid="1324263534991467943">"電信業者不允許新增「%s」類型的 APN。"</string>
    <string name="restore_default_apn" msgid="6596048535642130689">"正在還原預設 APN 設定。"</string>
    <string name="menu_restore" msgid="4310539620115151551">"還原為預設狀態"</string>
    <string name="restore_default_apn_completed" msgid="5167505087078340256">"重設預設 APN 設定已完成。"</string>
    <string name="reset_dashboard_title" msgid="7423200250697886918">"重設選項"</string>
    <string name="reset_mobile_network_settings_title" msgid="5616713931258506842">"重設行動網路設定"</string>
    <string name="reset_mobile_network_settings_desc" msgid="7292636387692165727">"這麼做會重設所有行動網路設定"</string>
    <string name="reset_mobile_network_settings_confirm_title" msgid="7510965634669511241">"要重設行動網路設定嗎？"</string>
    <string name="reset_bluetooth_wifi_title" msgid="4113071322344697317">"重設藍牙和 Wi‑Fi"</string>
    <string name="reset_bluetooth_wifi_desc" msgid="4030295669083059711">"這項操作會重設所有 Wi‑Fi 和藍牙設定，而且無法復原。"</string>
    <string name="reset_bluetooth_wifi_button_text" msgid="3974098137045963639">"重設"</string>
    <string name="reset_bluetooth_wifi_complete_toast" msgid="5893439291030574365">"已重設藍牙和 Wi‑Fi"</string>
    <string name="reset_esim_title" msgid="4194570573425902754">"清除 eSIM 卡"</string>
    <string name="reset_esim_desc" msgid="3662444090563399131">"這項操作不會取消任何電信資費方案。如要下載替換用的 SIM 卡，請與你的電信業者聯絡。"</string>
    <string name="reset_network_button_text" msgid="2281476496459610071">"重設設定"</string>
    <string name="reset_network_final_desc" msgid="5304365082065278425">"要重設所有網路設定嗎？請注意，這個動作無法復原。"</string>
    <string name="reset_network_final_desc_esim" msgid="1129251284212847939">"要重設所有網路設定並清除 eSIM 卡嗎？請注意，這項操作無法復原。"</string>
    <string name="reset_network_final_button_text" msgid="2433867118414000462">"重設設定"</string>
    <string name="reset_network_confirm_title" msgid="913014422184481270">"你要重設嗎？"</string>
    <string name="network_reset_not_available" msgid="1966334631394607829">"這個使用者無法重設網路設定"</string>
    <string name="reset_network_complete_toast" msgid="1367872474130621115">"已重設網路設定"</string>
    <string name="reset_esim_error_title" msgid="4670073610967959597">"無法清除 SIM 卡"</string>
    <string name="reset_esim_error_msg" msgid="7279607120606365250">"發生錯誤，因此無法清除 eSIM 卡。\n\n請重新啟動裝置，然後再試一次。"</string>
    <string name="main_clear_title" msgid="277664302144837723">"清除所有資料 (恢復原廠設定)"</string>
    <string name="main_clear_short_title" msgid="4752094765533020696">"清除所有資料 (恢復原廠設定)"</string>
    <string name="main_clear_desc_also_erases_external" msgid="3687911419628956693"><li>"音樂"</li>\n<li>"相片"</li>\n<li>"其他使用者資料"</li></string>
    <string name="main_clear_desc_also_erases_esim" msgid="4553469876411831729"><li>"eSIM 卡"</li></string>
    <string name="main_clear_desc_no_cancel_mobile_plan" msgid="369883568059127035">\n\n"你目前的電信資費方案並不會因此受到任何影響。"</string>
    <string name="main_clear_final_desc" msgid="5800877928569039580">"系統將刪除你的所有個人資訊和已下載的應用程式。請注意，這項操作無法復原。"</string>
    <string name="main_clear_final_desc_esim" msgid="440406836793824969">"系統將刪除你所有的個人資訊，包括已下載的應用程式和 SIM 卡。請注意，這項操作無法復原。"</string>
    <string name="main_clear_confirm_title" msgid="6577071819657853713">"要清除所有資料嗎？"</string>
    <string name="main_clear_not_available" msgid="3433795327146684827">"這位使用者無法將裝置恢復原廠設定"</string>
    <string name="main_clear_progress_title" msgid="7239741132015617719">"清除中"</string>
    <string name="main_clear_progress_text" msgid="4636695115176327972">"請稍候…"</string>
    <string name="call_settings_title" msgid="2531072044177194164">"通話設定"</string>
    <string name="call_settings_summary" msgid="8244293779053318053">"設定語音信箱、來電轉接、來電待接及來電顯示"</string>
    <string name="tether_settings_title_usb" msgid="5926474044238409099">"USB 網路共用"</string>
    <string name="tether_settings_title_wifi" msgid="4327056146425282159">"可攜式無線基地台"</string>
    <string name="tether_settings_title_bluetooth" msgid="8878813702520141084">"藍牙網路共用"</string>
    <string name="tether_settings_title_usb_bluetooth" msgid="4437274151658505496">"網路共用"</string>
    <string name="tether_settings_title_all" msgid="6807525590937697228">"無線基地台與網路共用"</string>
    <string name="tether_settings_summary_hotspot_on_tether_on" msgid="6110241048260139633">"已開啟無線基地台和網路共用"</string>
    <string name="tether_settings_summary_hotspot_on_tether_off" msgid="5057598961245943644">"已開啟無線基地台"</string>
    <string name="tether_settings_summary_hotspot_off_tether_on" msgid="7181518138494995888">"已開啟網路共用"</string>
    <string name="tether_settings_disabled_on_data_saver" msgid="9054069463426952689">"數據節省模式開啟時，無法使用網路共用功能或可攜式無線基地台"</string>
    <string name="tether_settings_summary_hotspot_only" msgid="8529008147731140279">"僅限無線基地台"</string>
    <string name="tether_settings_summary_usb_tethering_only" msgid="6351624505239356221">"僅限 USB"</string>
    <string name="tether_settings_summary_bluetooth_tethering_only" msgid="1451008625343274930">"僅限藍牙"</string>
    <string name="tether_settings_summary_ethernet_tethering_only" msgid="3582266687537419309">"僅限乙太網路"</string>
    <string name="tether_settings_summary_hotspot_and_usb" msgid="5999349643653265016">"無線基地台和 USB"</string>
    <string name="tether_settings_summary_hotspot_and_bluetooth" msgid="810514646401708557">"無線基地台和藍牙"</string>
    <string name="tether_settings_summary_hotspot_and_ethernet" msgid="5489192670354277152">"無線基地台和乙太網路"</string>
    <string name="tether_settings_summary_usb_and_bluetooth" msgid="1355680331767261967">"USB 和藍牙"</string>
    <string name="tether_settings_summary_usb_and_ethernet" msgid="2195017679820919905">"USB 和乙太網路"</string>
    <string name="tether_settings_summary_bluetooth_and_ethernet" msgid="1015253926959211012">"藍牙和乙太網路"</string>
    <string name="tether_settings_summary_hotspot_and_usb_and_bluetooth" msgid="2949043525073791732">"無線基地台、USB 和藍牙"</string>
    <string name="tether_settings_summary_hotspot_and_usb_and_ethernet" msgid="5178946567323581144">"無線基地台、USB 和乙太網路"</string>
    <string name="tether_settings_summary_hotspot_and_bluetooth_and_ethernet" msgid="4104425838594994441">"無線基地台、藍牙和乙太網路"</string>
    <string name="tether_settings_summary_usb_and_bluetooth_and_ethernet" msgid="5880591133984166550">"USB、藍牙和乙太網路"</string>
    <string name="tether_settings_summary_all" msgid="7565193614882005775">"無線基地台、USB、藍牙和乙太網路"</string>
    <string name="tether_settings_summary_off" msgid="2526164899130351968">"目前並未分享網路給其他裝置"</string>
    <string name="tether_preference_summary_off" msgid="6266799346319794630">"關閉"</string>
    <string name="tethering_interface_options" msgid="7575535888135143650">"網路共用"</string>
    <string name="disable_wifi_hotspot_title" msgid="2167985468585290478">"不使用 Wi-Fi 無線基地台"</string>
    <string name="disable_wifi_hotspot_when_usb_on" msgid="220439059794714583">"僅透過 USB 分享網際網路連線"</string>
    <string name="disable_wifi_hotspot_when_bluetooth_on" msgid="4711723299880116345">"僅透過藍牙分享網際網路連線"</string>
    <string name="disable_wifi_hotspot_when_ethernet_on" msgid="4123242400542103599">"僅透過乙太網路分享網際網路連線"</string>
    <string name="disable_wifi_hotspot_when_usb_and_bluetooth_on" msgid="5258774769658150180">"僅透過 USB 和藍牙分享網際網路連線"</string>
    <string name="disable_wifi_hotspot_when_usb_and_ethernet_on" msgid="7126313562907225612">"僅透過 USB 和乙太網路分享網際網路連線"</string>
    <string name="disable_wifi_hotspot_when_bluetooth_and_ethernet_on" msgid="2943464651349235967">"僅透過藍牙和乙太網路分享網際網路連線"</string>
    <string name="disable_wifi_hotspot_when_usb_and_bluetooth_and_ethernet_on" msgid="3934609816834760008">"僅透過 USB、藍牙和乙太網路分享網際網路連線"</string>
    <string name="usb_title" msgid="1157283449840612901">"USB"</string>
    <string name="usb_tethering_button_text" msgid="7364633823180913777">"USB 網路共用"</string>
    <string name="bluetooth_tether_checkbox_text" msgid="6108398414967813545">"藍牙網路共用"</string>
    <string name="ethernet_tether_checkbox_text" msgid="959743110824197356">"乙太網路共用"</string>
    <string name="tethering_footer_info" msgid="6782375845587483281">"使用無線基地台和網路共用功能，透過你的行動數據連線提供網際網路給其他裝置。應用程式也可以建立無線基地台來和鄰近的裝置分享內容。"</string>
    <string name="tethering_footer_info_sta_ap_concurrency" msgid="2079039077487477676">"使用無線基地台和網路共用功能，讓其他裝置能夠透過你的 Wi-Fi 或行動數據連線連上網際網路。應用程式也可以建立無線基地台，以便與鄰近的裝置分享內容。"</string>
    <string name="tethering_help_button_text" msgid="2823655011510912001">"說明"</string>
    <string name="network_settings_title" msgid="4663717899931613176">"行動網路"</string>
    <string name="manage_mobile_plan_title" msgid="5616930513733409064">"行動數據傳輸資費方案"</string>
    <string name="sms_application_title" msgid="4791107002724108809">"簡訊應用程式"</string>
    <string name="sms_change_default_dialog_title" msgid="2343439998715457307">"變更簡訊應用程式？"</string>
    <string name="sms_change_default_dialog_text" msgid="8777606240342982531">"你要改用「<xliff:g id="NEW_APP">%1$s</xliff:g>」而不再使用「<xliff:g id="CURRENT_APP">%2$s</xliff:g>」做為簡訊應用程式嗎？"</string>
    <string name="sms_change_default_no_previous_dialog_text" msgid="6215622785087181275">"使用 <xliff:g id="NEW_APP">%s</xliff:g> 做為簡訊應用程式嗎？"</string>
    <string name="network_scorer_change_active_dialog_title" msgid="7005220310238618141">"變更 Wi‑Fi Assistant？"</string>
    <string name="network_scorer_change_active_dialog_text" msgid="7006057749370850706">"改以「<xliff:g id="NEW_APP">%1$s</xliff:g>」取代「<xliff:g id="CURRENT_APP">%2$s</xliff:g>」管理你的網路連線？"</string>
    <string name="network_scorer_change_active_no_previous_dialog_text" msgid="680685773455072321">"使用「<xliff:g id="NEW_APP">%s</xliff:g>」管理你的網路連線？"</string>
    <string name="mobile_unknown_sim_operator" msgid="6650422533065760963">"未知的 SIM 卡電信業者"</string>
    <string name="mobile_no_provisioning_url" msgid="609462719893503773">"「<xliff:g id="OPERATOR">%1$s</xliff:g>」沒有任何已知的佈建網站"</string>
    <string name="mobile_insert_sim_card" msgid="3639245241283948038">"請插入 SIM 卡，並重新啟動裝置"</string>
    <string name="mobile_connect_to_internet" msgid="8162654404357069060">"請連線至網際網路"</string>
    <string name="location_category_recent_location_requests" msgid="2205900488782832082">"最近的定位要求"</string>
    <string name="managed_profile_location_switch_title" msgid="1265007506385460066">"工作資料夾位置資訊"</string>
    <string name="location_app_level_permissions" msgid="907206607664629759">"應用程式位置存取權"</string>
    <string name="location_app_permission_summary_location_off" msgid="2711822936853500335">"定位功能已關閉"</string>
    <string name="location_app_permission_summary_location_on" msgid="7552095451731948984">"{count,plural, =1{有 # 個應用程式 (共 {total} 個) 已取得位置存取權}other{有 # 個應用程式 (共 {total} 個) 已取得位置存取權}}"</string>
    <string name="location_category_recent_location_access" msgid="2558063524482178146">"近期位置存取記錄"</string>
    <string name="location_recent_location_access_see_all" msgid="4203102419355323325">"查看全部"</string>
    <string name="location_recent_location_access_view_details" msgid="5803264082558504544">"查看詳細資料"</string>
    <string name="location_no_recent_apps" msgid="6814206631456177033">"最近沒有應用程式要求存取位置資訊"</string>
    <string name="location_no_recent_accesses" msgid="6031735777805464247">"最近沒有任何應用程式存取位置資訊"</string>
    <string name="location_high_battery_use" msgid="4277318891200626524">"耗電量高"</string>
    <string name="location_low_battery_use" msgid="5218950289737996431">"耗電量低"</string>
    <string name="location_scanning_wifi_always_scanning_title" msgid="5004781272733434794">"掃描 Wi-Fi"</string>
    <string name="location_scanning_wifi_always_scanning_description" msgid="6236055656376931306">"允許應用程式和服務隨時掃描 Wi‑Fi 網路 (即使 Wi-Fi 功能處於關閉狀態)。這項設定有助於改善適地性相關功能和服務等等。"</string>
    <string name="location_scanning_bluetooth_always_scanning_title" msgid="1809309545730215891">"藍牙掃描"</string>
    <string name="location_scanning_bluetooth_always_scanning_description" msgid="5362988856388462841">"允許應用程式和服務隨時掃描附近裝置 (即使藍牙功能處於關閉狀態)。這項設定有助於改善適地性相關功能和服務等等。"</string>
    <string name="location_services_preference_title" msgid="604317859531782159">"定位服務"</string>
    <string name="location_services_screen_title" msgid="5640002489976602476">"定位服務"</string>
    <string name="location_time_zone_detection_toggle_title" msgid="6478751613645015287">"使用定位功能"</string>
    <string name="location_time_zone_detection_status_title" msgid="8903495354385600423">"無法自動設定時區"</string>
    <string name="location_time_zone_detection_status_summary_degraded_by_settings" msgid="6198939835335841106"></string>
    <string name="location_time_zone_detection_status_summary_blocked_by_settings" msgid="5276280770344278768">"位置或定位服務已關閉"</string>
    <string name="location_time_zone_detection_status_summary_blocked_by_environment" msgid="2279833212923765802"></string>
    <string name="location_time_zone_detection_status_summary_temporarily_unavailable" msgid="6586801403644278967"></string>
    <string name="location_time_zone_detection_location_is_off_dialog_title" msgid="231698690198001146">"必須開啟裝置定位功能"</string>
    <string name="location_time_zone_detection_location_is_off_dialog_message" msgid="5846316326139169523">"如要根據所在位置設定時區，請開啟定位功能，然後更新時區設定"</string>
    <string name="location_time_zone_detection_location_is_off_dialog_ok_button" msgid="2685647335717750297">"位置資訊設定"</string>
    <string name="location_time_zone_provider_fix_dialog_ok_button" msgid="9026666001835079126">"修正這個問題"</string>
    <string name="location_time_zone_detection_location_is_off_dialog_cancel_button" msgid="3968729678789071154">"取消"</string>
    <string name="location_time_zone_detection_auto_is_off" msgid="6264253990141650280">"自動偵測時區功能已關閉"</string>
    <string name="location_time_zone_detection_not_applicable" msgid="6757964612836952714">"位置時區偵測已停用"</string>
    <string name="location_time_zone_detection_not_supported" msgid="3251181656388306501">"不支援位置時區偵測"</string>
    <string name="location_time_zone_detection_not_allowed" msgid="8264525161514617051">"不允許變更位置時區偵測"</string>
    <string name="location_time_zone_detection_auto_is_on" msgid="8797434659844659323">"您可以使用位置資訊設定時區"</string>
    <string name="about_settings_summary" msgid="4831942939227432513">"查看法律資訊、狀態、軟體版本"</string>
    <string name="legal_information" msgid="7509900979811934843">"法律資訊"</string>
    <string name="manual" msgid="3651593989906084868">"說明書"</string>
    <string name="regulatory_labels" msgid="5960251403367154270">"法規標籤"</string>
    <string name="safety_and_regulatory_info" msgid="8285048080439298528">"安全性和法規手冊"</string>
    <string name="copyright_title" msgid="83245306827757857">"版權"</string>
    <string name="license_title" msgid="8745742085916617540">"授權"</string>
    <string name="module_license_title" msgid="8705484239826702828">"Google Play 系統更新授權"</string>
    <string name="terms_title" msgid="2071742973672326073">"條款及細則"</string>
    <string name="webview_license_title" msgid="5832692241345780517">"System WebView 授權"</string>
    <string name="wallpaper_attributions" msgid="4323659759250650736">"桌布出處"</string>
    <string name="wallpaper_attributions_values" msgid="987277439026021925">"衛星影像提供者：\n©2014 CNES / Astrium, DigitalGlobe, Bluesky"</string>
    <string name="settings_manual_activity_title" msgid="1682978148920788484">"說明書"</string>
    <string name="settings_manual_activity_unavailable" msgid="2514549851682321576">"載入說明書時發生問題。"</string>
    <string name="settings_license_activity_title" msgid="7832071619364734914">"第三方授權"</string>
    <string name="settings_license_activity_unavailable" msgid="9014803774391134570">"載入授權時發生問題"</string>
    <string name="settings_license_activity_loading" msgid="1653151990366578827">"載入中…"</string>
    <string name="settings_safetylegal_activity_loading" msgid="1757860124583063395">"載入中…"</string>
    <string name="lockpassword_choose_your_password_header" msgid="2407205113298094824">"設定密碼"</string>
    <string name="lockpassword_choose_your_profile_password_header" msgid="7038997227611893312">"設定工作資料夾密碼"</string>
    <string name="lockpassword_choose_your_pin_header" msgid="7754265746504679473">"設定 PIN 碼"</string>
    <string name="lockpassword_choose_your_profile_pin_header" msgid="4581749963670819048">"設定工作資料夾 PIN 碼"</string>
    <string name="lockpassword_choose_your_pattern_header" msgid="5674909390779586252">"設定解鎖圖案"</string>
    <string name="lockpassword_choose_your_pattern_description" msgid="6808109256008481046">"為提升安全性，建議你設定裝置的解鎖圖案"</string>
    <string name="lockpassword_choose_your_profile_pattern_header" msgid="3101811498330756641">"設定工作資料夾解鎖圖案"</string>
    <string name="lockpassword_choose_your_password_header_for_fingerprint" msgid="3167261267229254090">"如要使用指紋，請設定密碼"</string>
    <string name="lockpassword_choose_your_pattern_header_for_fingerprint" msgid="4707788269512303400">"如要使用指紋，請設定解鎖圖案"</string>
    <string name="lockpassword_choose_your_pin_message" msgid="7230665212172041837">"為了安全起見，請設定 PIN 碼"</string>
    <string name="lockpassword_choose_your_pin_header_for_fingerprint" msgid="2783879743691792556">"如要使用指紋，請設定 PIN 碼"</string>
    <string name="lockpassword_confirm_your_password_header" msgid="6132312814563023990">"重新輸入密碼"</string>
    <string name="lockpassword_reenter_your_profile_password_header" msgid="3812040127714827685">"重新輸入工作資料夾密碼"</string>
    <string name="lockpassword_confirm_your_work_password_header" msgid="4647071231702288305">"請輸入工作資料夾的密碼"</string>
    <string name="lockpassword_confirm_your_pattern_header" msgid="4037701363240138651">"確認圖案"</string>
    <string name="lockpassword_confirm_your_work_pattern_header" msgid="2668883108969165844">"請畫出工作資料夾的解鎖圖案"</string>
    <string name="lockpassword_confirm_your_pin_header" msgid="2241722970567131308">"重新輸入 PIN 碼"</string>
    <string name="lockpassword_reenter_your_profile_pin_header" msgid="2890233614560435538">"重新輸入工作資料夾 PIN 碼"</string>
    <string name="lockpassword_confirm_your_work_pin_header" msgid="4229765521391960255">"請輸入工作資料夾的 PIN 碼"</string>
    <string name="lockpassword_confirm_passwords_dont_match" msgid="2100071354970605232">"密碼不符"</string>
    <string name="lockpassword_confirm_pins_dont_match" msgid="1103699575489401030">"PIN 碼不符"</string>
    <string name="lockpassword_draw_your_pattern_again_header" msgid="1045638030120803622">"再次畫出剛剛的圖案"</string>
    <string name="lockpassword_choose_lock_generic_header" msgid="5669348379247148696">"選擇解鎖方式"</string>
    <string name="lockpassword_password_set_toast" msgid="6615759749393973795">"已設定密碼"</string>
    <string name="lockpassword_pin_set_toast" msgid="5415783847198570890">"已設定 PIN"</string>
    <string name="lockpassword_pattern_set_toast" msgid="3090582314362416762">"已設定圖案"</string>
    <string name="lockpassword_choose_your_password_header_for_face" msgid="622276003801157839">"如要使用人臉解鎖功能，請設定密碼"</string>
    <string name="lockpassword_choose_your_pattern_header_for_face" msgid="7333603579958317102">"如要使用人臉解鎖功能，請設定解鎖圖案"</string>
    <string name="lockpassword_choose_your_pin_header_for_face" msgid="704061826984851309">"如要使用人臉解鎖功能，請設定 PIN 碼"</string>
    <string name="lockpassword_choose_your_password_header_for_biometrics" msgid="2053366309272487015">"設定人臉或指紋解鎖功能的備用密碼"</string>
    <string name="lockpassword_choose_your_pattern_header_for_biometrics" msgid="4038476475293734905">"設定人臉或指紋解鎖功能的備用解鎖圖案"</string>
    <string name="lockpassword_choose_your_pin_header_for_biometrics" msgid="9086039918921009380">"設定人臉或指紋解鎖的備用 PIN 碼"</string>
    <string name="lockpassword_forgot_password" msgid="5730587692489737223">"忘記密碼了嗎？"</string>
    <string name="lockpassword_forgot_pattern" msgid="1196116549051927516">"忘記解鎖圖案了嗎？"</string>
    <string name="lockpassword_forgot_pin" msgid="7164232234705747672">"忘記 PIN 碼了嗎？"</string>
    <string name="lockpassword_confirm_your_pattern_generic" msgid="7692794426682501482">"請用裝置解鎖圖案解鎖"</string>
    <string name="lockpassword_confirm_your_pin_generic" msgid="9206928587904701094">"輸入裝置 PIN 碼即可繼續"</string>
    <string name="lockpassword_confirm_your_password_generic" msgid="2616127423884477152">"請輸入你的裝置密碼以繼續作業"</string>
    <string name="lockpassword_confirm_your_pattern_generic_profile" msgid="9110305410672321714">"請用工作資料夾的解鎖圖案解鎖以繼續"</string>
    <string name="lockpassword_confirm_your_pin_generic_profile" msgid="6524208128570235127">"請輸入你的工作資料夾 PIN 碼以繼續作業"</string>
    <string name="lockpassword_confirm_your_password_generic_profile" msgid="5918738487760814147">"請輸入你的 Work 密碼以繼續作業"</string>
    <string name="lockpassword_strong_auth_required_device_pattern" msgid="113817518413715557">"為了提升安全性，請使用裝置解鎖圖案"</string>
    <string name="lockpassword_strong_auth_required_device_pin" msgid="9163822166411129815">"為了提升安全性，請輸入裝置 PIN 碼"</string>
    <string name="lockpassword_strong_auth_required_device_password" msgid="8310047427464299337">"為了提升安全性，請輸入裝置密碼"</string>
    <string name="lockpassword_strong_auth_required_work_pattern" msgid="6803652050512161140">"為了提升安全性，請用工作資料夾的解鎖圖案解鎖"</string>
    <string name="lockpassword_strong_auth_required_work_pin" msgid="4208510396448713500">"為了提升安全性，請輸入 Work PIN 碼"</string>
    <string name="lockpassword_strong_auth_required_work_password" msgid="6119482061429323090">"為了提升安全性，請輸入 Work 密碼"</string>
    <string name="lockpassword_confirm_your_pattern_header_frp" msgid="5641858015891896427">"驗證解鎖圖案"</string>
    <string name="lockpassword_confirm_your_pin_header_frp" msgid="8285647793164729982">"驗證 PIN 碼"</string>
    <string name="lockpassword_confirm_your_password_header_frp" msgid="7932240547542564033">"驗證密碼"</string>
    <string name="lockpassword_remote_validation_header" msgid="4992647285784962073">"驗證你的身分"</string>
    <string name="lockpassword_remote_validation_pattern_details" msgid="4655537780358707983">"請輸入其他裝置的解鎖圖案，才能轉移 Google 帳戶、設定等內容。請放心，系統會將解鎖圖案加密。"</string>
    <string name="lockpassword_remote_validation_pin_details" msgid="2373654227583206297">"請輸入其他裝置的 PIN 碼，才能轉移 Google 帳戶、設定等內容。請放心，系統會將 PIN 碼加密。"</string>
    <string name="lockpassword_remote_validation_password_details" msgid="3482328925925888340">"請輸入其他裝置的密碼，才能轉移 Google 帳戶、設定等內容。請放心，系統會將密碼加密。"</string>
    <string name="lockpassword_remote_validation_set_pattern_as_screenlock" msgid="7595104317648465901">"一併使用圖案解鎖這部裝置"</string>
    <string name="lockpassword_remote_validation_set_pin_as_screenlock" msgid="509672303005547218">"一併使用 PIN 碼解鎖這部裝置"</string>
    <string name="lockpassword_remote_validation_set_password_as_screenlock" msgid="2066701840753591922">"一併使用密碼解鎖這部裝置"</string>
    <string name="lockpassword_invalid_pin" msgid="7530854476819820600">"PIN 碼錯誤"</string>
    <string name="lockpassword_invalid_password" msgid="1588184930542221687">"密碼錯誤"</string>
    <string name="lockpattern_need_to_unlock_wrong" msgid="8109305107409924083">"圖案錯誤"</string>
    <string name="work_challenge_emergency_button_text" msgid="5529942788380505927">"緊急"</string>
    <string name="lock_settings_title" msgid="665707559508132349">"裝置安全性"</string>
    <string name="lockpattern_change_lock_pattern_label" msgid="5853706275279878879">"變更解鎖圖案"</string>
    <string name="lockpattern_change_lock_pin_label" msgid="7327409886587802756">"變更解鎖 PIN"</string>
    <string name="lockpattern_recording_intro_header" msgid="8325736706877916560">"畫出解鎖圖案"</string>
    <string name="lockpattern_recording_intro_footer" msgid="2656868858594487197">"請按 [Menu] 以取得說明。"</string>
    <string name="lockpattern_recording_inprogress" msgid="7268008332694009191">"完成時請移開手指"</string>
    <string name="lockpattern_recording_incorrect_too_short" msgid="3351522018450593723">"圖案至少需連接 <xliff:g id="NUMBER">%d</xliff:g> 點，請再試一次。"</string>
    <string name="lockpattern_pattern_entered_header" msgid="7709618312713127249">"圖案已記錄"</string>
    <string name="lockpattern_need_to_confirm" msgid="6489499109451714360">"請再次畫出剛剛的圖案，以完成確認程序"</string>
    <string name="lockpattern_pattern_confirmed_header" msgid="2969990617475456153">"新的解鎖圖案"</string>
    <string name="lockpattern_confirm_button_text" msgid="6122815520373044089">"確認"</string>
    <string name="lockpattern_restart_button_text" msgid="255339375151895998">"重畫"</string>
    <string name="lockpattern_retry_button_text" msgid="4229668933251849760">"清除"</string>
    <string name="lockpattern_continue_button_text" msgid="5253269556259503537">"繼續"</string>
    <string name="lockpattern_settings_title" msgid="9223165804553269083">"解鎖圖案"</string>
    <string name="lockpattern_settings_enable_title" msgid="7401197111303283723">"需要解鎖圖案"</string>
    <string name="lockpattern_settings_enable_summary" msgid="1116467204475387886">"必須畫出解鎖圖案以解鎖螢幕"</string>
    <string name="lockpattern_settings_enable_visible_pattern_title" msgid="3340969054395584754">"顯示解鎖圖案"</string>
    <string name="lockpattern_settings_enhanced_pin_privacy_title" msgid="7172693275721931683">"進階 PIN 碼隱私防護"</string>
    <string name="lockpattern_settings_enhanced_pin_privacy_summary" msgid="8639588868341114740">"輸入 PIN 碼時停用動畫"</string>
    <string name="lockpattern_settings_enable_visible_pattern_title_profile" msgid="5138189101808127489">"顯示設定檔解鎖圖案"</string>
    <string name="lockpattern_settings_enable_tactile_feedback_title" msgid="2273374883831956787">"輕觸時震動"</string>
    <string name="lockpattern_settings_enable_power_button_instantly_locks" msgid="1638619728773344099">"按下電源鍵立即鎖定"</string>
    <string name="lockpattern_settings_power_button_instantly_locks_summary" msgid="2202430156268094229">"由「<xliff:g id="TRUST_AGENT_NAME">%1$s</xliff:g>」維持解鎖狀態時除外"</string>
    <string name="lockpattern_settings_choose_lock_pattern" msgid="2193588309557281466">"設定解鎖圖案"</string>
    <string name="lockpattern_settings_change_lock_pattern" msgid="7614155083815661347">"變更解鎖圖案"</string>
    <string name="lockpattern_settings_help_how_to_record" msgid="2093801939046625774">"如何畫出解鎖圖案"</string>
    <string name="lockpattern_too_many_failed_confirmation_attempts" msgid="7891484005551794824">"錯誤次數過多，請於 <xliff:g id="NUMBER">%d</xliff:g> 秒後再試。"</string>
    <string name="activity_not_found" msgid="5464331414465894254">"你未在手機上安裝應用程式。"</string>
    <string name="lock_settings_profile_title" msgid="103605580492566086">"工作資料夾安全性"</string>
    <string name="lock_settings_profile_screen_lock_title" msgid="3776275029218681815">"工作資料夾螢幕鎖定"</string>
    <string name="lock_settings_profile_unification_title" msgid="5777961097706546513">"使用同一種鎖定方式"</string>
    <string name="lock_settings_profile_unification_summary" msgid="1317553536289481654">"讓工作資料夾和裝置螢幕使用同一種鎖定方式"</string>
    <string name="lock_settings_profile_unification_dialog_title" msgid="5163178097464820825">"要使用同一種鎖定方式嗎？"</string>
    <string name="lock_settings_profile_unification_dialog_body" msgid="1222905637428672355">"你的裝置將使用工作資料夾螢幕鎖定，Work 政策會套用到這兩種鎖定方式。"</string>
    <string name="lock_settings_profile_unification_dialog_uncompliant_body" msgid="8844682343443755895">"你的工作資料夾鎖定不符合貴機構的安全性標準。你可以設定讓裝置螢幕與工作資料夾採用相同的鎖定方式，但是必須遵守所有相關的 Work 鎖定政策。"</string>
    <string name="lock_settings_profile_unification_dialog_confirm" msgid="6276915393736137843">"使用同一種鎖定方式"</string>
    <string name="lock_settings_profile_unification_dialog_uncompliant_confirm" msgid="8509287115116369677">"使用同一種鎖定方式"</string>
    <string name="lock_settings_profile_unified_summary" msgid="777095092175037385">"與裝置的螢幕鎖定一致"</string>
    <string name="manageapplications_settings_title" msgid="9198876415524237657">"管理應用程式"</string>
    <string name="applications_settings" msgid="1941993743933425622">"應用程式資訊"</string>
    <string name="applications_settings_header" msgid="3154670675856048015">"應用程式設定"</string>
    <string name="install_applications" msgid="3921609656584369901">"不明的來源"</string>
    <string name="install_applications_title" msgid="7890233747559108106">"允許安裝所有來源的應用程式"</string>
    <string name="recent_app_category_title" msgid="189758417804427533">"最近開啟的應用程式"</string>
    <string name="see_all_apps_title" msgid="1650653853942381797">"{count,plural, =1{查看所有應用程式}other{查看所有應用程式 (共 # 個)}}"</string>
    <string name="forgot_password_title" msgid="3967873480875239885">"請與 IT 管理員聯絡"</string>
    <string name="forgot_password_text" msgid="2583194470767613163">"IT 管理員可協助你重設 PIN 碼、解鎖圖案或密碼"</string>
    <string name="advanced_settings" msgid="2368905204839169094">"進階設定"</string>
    <string name="advanced_settings_summary" msgid="1823765348195530035">"啟用更多設定選項"</string>
    <string name="application_info_label" msgid="1015706497694165866">"應用程式資訊"</string>
    <string name="storage_label" msgid="2522307545547515733">"儲存空間"</string>
    <string name="auto_launch_label" msgid="4069860409309364872">"預設為開啟"</string>
    <string name="auto_launch_label_generic" msgid="5033137408273064599">"預設設定"</string>
    <string name="screen_compatibility_label" msgid="7549658546078613431">"螢幕相容性"</string>
    <string name="permissions_label" msgid="1708927634370314404">"權限"</string>
    <string name="cache_header_label" msgid="2441967971921741047">"快取"</string>
    <string name="clear_cache_btn_text" msgid="8597272828928143723">"清除快取"</string>
    <string name="cache_size_label" msgid="313456088966822757">"快取"</string>
    <string name="uri_permissions_text" msgid="8406345863117405105">"{count,plural, =1{1 個項目}other{# 個項目}}"</string>
    <string name="clear_uri_btn_text" msgid="4828117421162495134">"清除存取權"</string>
    <string name="controls_label" msgid="8671492254263626383">"控制項"</string>
    <string name="force_stop" msgid="2681771622136916280">"強制停止"</string>
    <string name="total_size_label" msgid="2052185048749658866">"總共"</string>
    <string name="application_size_label" msgid="6407051020651716729">"應用程式大小"</string>
    <string name="external_code_size_label" msgid="7375146402660973743">"USB 儲存裝置應用程式"</string>
    <string name="data_size_label" msgid="7814478940141255234">"使用者資料"</string>
    <string name="uninstall_text" msgid="315764653029060126">"解除安裝"</string>
    <string name="uninstall_all_users_text" msgid="5924715251087176474">"為所有使用者解除安裝"</string>
    <string name="install_text" msgid="4558333621516996473">"安裝"</string>
    <string name="disable_text" msgid="5146002260857428005">"停用"</string>
    <string name="enable_text" msgid="8570798764647110430">"啟用"</string>
    <string name="clear_user_data_text" msgid="6773186434260397947">"清除儲存空間"</string>
    <string name="app_factory_reset" msgid="8974044931667015201">"解除安裝更新"</string>
    <string name="app_restricted_settings_lockscreen_title" msgid="5993061278264872648">"解除受限制的設定"</string>
    <string name="auto_launch_enable_text" msgid="8912714475823807798">"你選取的某些活動預設會在這個應用程式中開啟。"</string>
    <string name="always_allow_bind_appwidgets_text" msgid="2069415023986858324">"你已選擇允許這個應用程式建立小工具並存取其資料。"</string>
    <string name="auto_launch_disable_text" msgid="502648841250936209">"沒有預設值。"</string>
    <string name="clear_activities" msgid="488089228657585700">"清除預設的偏好設定"</string>
    <string name="screen_compatibility_text" msgid="5915767835411020274">"這個應用程式可能與你的螢幕不相容；你可以在這裡進行設定，將應用程式調整成與你的螢幕相容。"</string>
    <string name="ask_compatibility" msgid="8388397595148476565">"啓動時詢問"</string>
    <string name="enable_compatibility" msgid="1163387233622859712">"應用程式比例"</string>
    <string name="unknown" msgid="8192160131923461175">"不明"</string>
    <string name="sort_order_alpha" msgid="3400680865280266582">"按名稱排序"</string>
    <string name="sort_order_size" msgid="7731928486199737223">"依大小排序"</string>
    <string name="sort_order_recent_notification" msgid="1496198895330443073">"最近"</string>
    <string name="sort_order_frequent_notification" msgid="4063700985742284794">"最頻繁"</string>
    <string name="show_running_services" msgid="8666008279959853318">"顯示執行中的服務"</string>
    <string name="show_background_processes" msgid="5682856012453562151">"顯示快取處理程序"</string>
    <string name="default_emergency_app" msgid="1929974800666613803">"緊急應用程式"</string>
    <string name="reset_app_preferences" msgid="8861758340732716573">"重設應用程式偏好設定"</string>
    <string name="reset_app_preferences_title" msgid="8935136792316050759">"重設應用程式偏好設定？"</string>
    <string name="reset_app_preferences_desc" msgid="8550782670650158299">"這麼做會重設下列項目的所有偏好設定：\n\n"<li>"已停用的應用程式"</li>\n<li>"已停用的應用程式通知"</li>\n<li>"執行動作的預設應用程式"</li>\n<li>"應用程式背景資料限制"</li>\n<li>"任何權限限制"</li>\n<li>"電池用量設定"</li>\n\n"你不會遺失任何應用程式資料。"</string>
    <string name="reset_app_preferences_button" msgid="2591318711372850058">"重設應用程式"</string>
    <string name="filter" msgid="9039576690686251462">"篩選"</string>
    <string name="filter_dlg_title" msgid="3086282431958601338">"選擇篩選器選項"</string>
    <string name="filter_apps_all" msgid="5705421199299914620">"所有應用程式"</string>
    <string name="filter_apps_disabled" msgid="5068011814871004105">"已停用的應用程式"</string>
    <string name="filter_apps_third_party" msgid="9049447784849114843">"已下載"</string>
    <string name="filter_apps_running" msgid="535465683273284141">"執行中"</string>
    <string name="not_installed" msgid="5074606858798519449">"這位使用者並未安裝"</string>
    <string name="installed" msgid="2837449358488825884">"已安裝"</string>
    <string name="no_applications" msgid="985069304755391640">"沒有應用程式。"</string>
    <string name="internal_storage" msgid="999496851424448809">"內部儲存空間"</string>
    <string name="recompute_size" msgid="1098091228370999128">"重新計算大小…"</string>
    <string name="clear_data_dlg_title" msgid="180446967743732410">"你要刪除應用程式資料嗎？"</string>
    <string name="clear_data_dlg_text" msgid="3440011276559762619">"這個應用程式的資料 (包括檔案和設定) 都將從這部裝置上永久刪除"</string>
    <string name="dlg_ok" msgid="1421350367857960997">"確定"</string>
    <string name="dlg_cancel" msgid="5164705061530774899">"取消"</string>
    <string name="dlg_delete" msgid="1790919205039397659">"刪除"</string>
    <string name="app_not_found_dlg_text" msgid="8634675268730513704">"在已安裝的應用程式清單中找不到這個應用程式。"</string>
    <string name="clear_failed_dlg_text" msgid="6866741916836125732">"無法清除應用程式的儲存空間。"</string>
    <string name="computing_size" msgid="4915310659841174866">"計算中…"</string>
    <string name="invalid_size_value" msgid="7017371543563259201">"無法計算套件大小。"</string>
    <string name="version_text" msgid="7628938665256107608">"版本 <xliff:g id="VERSION_NUM">%1$s</xliff:g>"</string>
    <string name="move_app" msgid="5421158479447276791">"移動"</string>
    <string name="another_migration_already_in_progress" msgid="6550546307856052261">"目前已在執行另一項遷移作業。"</string>
    <string name="insufficient_storage" msgid="8115088042669030558">"儲存空間不足。"</string>
    <string name="does_not_exist" msgid="6499163879348776120">"應用程式不存在。"</string>
    <string name="invalid_location" msgid="8013853455355520557">"安裝位置無效。"</string>
    <string name="system_package" msgid="7559476279008519360">"無法在外部媒體上安裝系統更新。"</string>
    <string name="move_error_device_admin" msgid="1561502976834303626">"無法在外部媒體上安裝裝置管理員"</string>
    <string name="force_stop_dlg_title" msgid="86745852555490146">"你要強制停止嗎？"</string>
    <string name="force_stop_dlg_text" msgid="1527286468544457368">"如果你強制停止應用程式，應用程式可能無法正常運作。"</string>
    <string name="app_disable_dlg_positive" msgid="1414218905322009505">"停用應用程式"</string>
    <string name="app_disable_dlg_text" msgid="2449382902751908916">"如果你停用這個應用程式，Android 和其他應用程式可能無法正常運作。請注意，這是預先安裝在你裝置上的應用程式，因此無法將其刪除。不過，只要停用這個應用程式，即可將其關閉並在裝置上隱藏。"</string>
    <string name="app_install_details_group_title" msgid="1172114479073704677">"商店"</string>
    <string name="app_install_details_title" msgid="7783556181897142187">"應用程式詳細資料"</string>
    <string name="app_install_details_summary" msgid="2013043219249992373">"應用程式安裝來源：<xliff:g id="APP_STORE">%1$s</xliff:g>"</string>
    <string name="instant_app_details_summary" msgid="417197491598208216">"前往「<xliff:g id="APP_STORE">%1$s</xliff:g>」查看詳細資訊"</string>
    <string name="app_ops_running" msgid="6127474473137428721">"執行中"</string>
    <string name="app_ops_never_used" msgid="9038133162371204506">"(從未使用)"</string>
    <string name="storageuse_settings_title" msgid="3125650750657988194">"儲存空間使用量"</string>
    <string name="service_restarting" msgid="5104563288155809226">"重新啟動中"</string>
    <string name="cached" msgid="5379485147573438201">"快取背景處理程序"</string>
    <string name="no_running_services" msgid="9079738069349859373">"沒有正在執行中的服務。"</string>
    <string name="service_started_by_app" msgid="6845028506417670179">"由應用程式啟動。"</string>
    <!-- no translation found for service_client_name (2210898622981598861) -->
    <skip />
    <string name="service_background_processes" msgid="2800539421534521948">"<xliff:g id="MEMORY">%1$s</xliff:g> 可用"</string>
    <string name="service_foreground_processes" msgid="6380905887193621704">"<xliff:g id="MEMORY">%1$s</xliff:g> 已使用"</string>
    <string name="memory" msgid="5253757199926592074">"RAM"</string>
    <!-- no translation found for service_process_name (7827318358399776412) -->
    <skip />
    <string name="running_process_item_user_label" msgid="1444898861984132133">"使用者：<xliff:g id="USER_NAME">%1$s</xliff:g>"</string>
    <string name="running_process_item_removed_user_label" msgid="4812732296696662613">"已移除的使用者"</string>
    <string name="running_processes_item_description_s_s" msgid="6835918861352501671">"<xliff:g id="NUMPROCESS">%1$d</xliff:g> 項處理程序和 <xliff:g id="NUMSERVICES">%2$d</xliff:g> 項服務"</string>
    <string name="running_processes_item_description_s_p" msgid="1209371773353932361">"<xliff:g id="NUMPROCESS">%1$d</xliff:g> 項處理程序和 <xliff:g id="NUMSERVICES">%2$d</xliff:g> 項服務"</string>
    <string name="running_processes_item_description_p_s" msgid="8957061449107822282">"<xliff:g id="NUMPROCESS">%1$d</xliff:g> 項處理程序和 <xliff:g id="NUMSERVICES">%2$d</xliff:g> 項服務"</string>
    <string name="running_processes_item_description_p_p" msgid="3292999232897469679">"<xliff:g id="NUMPROCESS">%1$d</xliff:g> 項處理程序和 <xliff:g id="NUMSERVICES">%2$d</xliff:g> 項服務"</string>
    <string name="running_processes_header_title" msgid="558961782589967366">"裝置記憶體"</string>
    <string name="running_processes_header_footer" msgid="2726092156680487584">"應用程式記憶體使用量"</string>
    <string name="running_processes_header_system_prefix" msgid="8819527769608555124">"系統"</string>
    <string name="running_processes_header_apps_prefix" msgid="4151874328324238133">"應用程式"</string>
    <string name="running_processes_header_free_prefix" msgid="4271100378295864738">"可用"</string>
    <string name="running_processes_header_used_prefix" msgid="5205762402234243007">"已使用"</string>
    <string name="running_processes_header_cached_prefix" msgid="839132595831993521">"快取"</string>
    <string name="running_processes_header_ram" msgid="3014991380467004685">"記憶體使用量：<xliff:g id="RAM_0">%1$s</xliff:g>"</string>
    <string name="runningservicedetails_settings_title" msgid="1057845389092757121">"正在執行的應用程式"</string>
    <string name="no_services" msgid="3898812785511572899">"尚未啟用"</string>
    <string name="runningservicedetails_services_title" msgid="11853795112787355">"服務"</string>
    <string name="runningservicedetails_processes_title" msgid="5292271587797234038">"處理程序"</string>
    <string name="service_stop" msgid="5712522600201308795">"停止"</string>
    <string name="service_manage" msgid="3896322986828332075">"設定"</string>
    <string name="service_stop_description" msgid="6327742632400026677">"這項服務是由其所屬應用程式啟動。停止服務可能會造成應用程式執行失敗。"</string>
    <string name="heavy_weight_stop_description" msgid="3086419998820881290">"無法安全停止這個應用程式。強制停止可能會失去目前作業的部分資料。"</string>
    <string name="background_process_stop_description" msgid="4792038933517438037">"這項舊有的應用程式處理程序仍在執行，以備不時之需。正常情況下，無需停止這項處理程序。"</string>
    <string name="service_manage_description" msgid="6615788996428486121">"<xliff:g id="CLIENT_NAME">%1$s</xliff:g>：目前正在使用中。輕觸 [設定] 即可進行管理。"</string>
    <string name="main_running_process_description" msgid="6685973937935027773">"使用中的主要處理程序。"</string>
    <string name="process_service_in_use_description" msgid="4210957264507014878">"服務 <xliff:g id="COMP_NAME">%1$s</xliff:g> 正在使用中。"</string>
    <string name="process_provider_in_use_description" msgid="6730020083976048028">"供應商 <xliff:g id="COMP_NAME">%1$s</xliff:g> 正在使用中。"</string>
    <string name="runningservicedetails_stop_dlg_title" msgid="6201041461740445113">"停止系統服務？"</string>
    <string name="language_input_gesture_title" msgid="3292455685728572960">"語言、輸入和手勢"</string>
    <string name="language_settings" msgid="8700174277543875046">"語言與輸入設定"</string>
    <string name="languages_settings" msgid="5784775502251770671">"語言"</string>
    <string name="keyboard_settings" msgid="184185708597386454">"鍵盤"</string>
    <string name="language_empty_list_user_restricted" msgid="8050367405839231863">"你沒有變更裝置語言的權限。"</string>
    <string name="language_keyboard_settings_title" msgid="7934844313233544557">"語言與輸入設定"</string>
    <string name="input_assistance" msgid="3437568284144952104">"工具"</string>
    <string name="keyboard_settings_category" msgid="5392847229300117064">"鍵盤與輸入法"</string>
    <string name="system_language" msgid="1146762166579643257">"系統語言"</string>
    <string name="phone_language" msgid="5986939176239963826">"語言"</string>
    <string name="phone_language_summary" msgid="863041222809685325"></string>
    <string name="auto_replace" msgid="4830732960264447043">"自動替換"</string>
    <string name="auto_replace_summary" msgid="1285443414597153423">"修改不正確的字"</string>
    <string name="auto_caps" msgid="5573583581288305355">"自動大寫"</string>
    <string name="auto_caps_summary" msgid="3144141933426846665">"句首字母大寫"</string>
    <string name="auto_punctuate" msgid="2838809477621809507">"自動標點"</string>
    <string name="hardkeyboard_category" msgid="8729780593378161071">"實體鍵盤設定"</string>
    <string name="auto_punctuate_summary" msgid="3549190848611386748">"按空白鍵兩次可插入「.」"</string>
    <string name="show_password" msgid="7101900779571040117">"顯示密碼"</string>
    <string name="show_password_summary" msgid="9025960283785111619">"輸入密碼時，短暫顯示剛輸入的字元"</string>
    <string name="spellchecker_security_warning" msgid="2016059050608271820">"這個拼字檢查程式可能會收集你輸入的所有文字，包括密碼和信用卡號等個人資料。該程式是由應用程式「<xliff:g id="SPELLCHECKER_APPLICATION_NAME">%1$s</xliff:g>」所提供，要使用這個拼字檢查程式嗎？"</string>
    <string name="spellchecker_quick_settings" msgid="6449414356743946577">"設定"</string>
    <string name="spellchecker_language" msgid="8905487366580285282">"語言"</string>
    <string name="keyboard_and_input_methods_category" msgid="5296847777802891649">"鍵盤"</string>
    <string name="virtual_keyboard_category" msgid="2339505603075527212">"螢幕小鍵盤"</string>
    <string name="keywords_virtual_keyboard" msgid="1494726424879503434">"Gboard"</string>
    <string name="available_virtual_keyboard_category" msgid="6930012948152749337">"可用的螢幕小鍵盤"</string>
    <string name="add_virtual_keyboard" msgid="2515850206289352606">"管理螢幕小鍵盤"</string>
    <string name="keyboard_options_category" msgid="8040137073401152608">"選項"</string>
    <string name="physical_keyboard_title" msgid="3328134097512350958">"實體鍵盤"</string>
    <string name="show_ime" msgid="4334255501724746849">"使用螢幕小鍵盤"</string>
    <string name="show_ime_summary" msgid="7293345791727205975">"使用實體鍵盤時仍繼續顯示虛擬鍵盤"</string>
    <string name="keyboard_shortcuts_helper" msgid="2553221039203165344">"鍵盤快速鍵"</string>
    <string name="keyboard_shortcuts_helper_summary" msgid="5979507677602559203">"顯示快速鍵清單"</string>
    <string name="language_and_input_for_work_category_title" msgid="2546950919124199743">"工作資料夾鍵盤和工具"</string>
    <string name="virtual_keyboards_for_work_title" msgid="786459157034008675">"工作用的螢幕小鍵盤"</string>
    <string name="keyboard_default_layout" msgid="5377811770620422301">"預設"</string>
    <string name="trackpad_settings" msgid="2071131324087677005">"觸控板"</string>
    <string name="trackpad_mouse_settings" msgid="136226693583218429">"觸控板與滑鼠"</string>
    <string name="trackpad_settings_summary" msgid="3369855644136760402">"游標速度、手勢"</string>
    <string name="trackpad_tap_to_click" msgid="1938230946542070746">"點按"</string>
    <string name="trackpad_touchpad_gesture_title" msgid="7568052847609914436">"觸控板手勢"</string>
    <string name="trackpad_touchpad_gesture_summary" msgid="6256074591395359124">"自訂個別的觸控板瀏覽手勢"</string>
    <string name="trackpad_reverse_scrolling_title" msgid="422877284529360866">"反向捲動"</string>
    <string name="trackpad_reverse_scrolling_summary" msgid="6048648562887499036">"向下捲動時，內容會向上移動"</string>
    <string name="trackpad_bottom_right_tap_title" msgid="6275428879042702880">"輕觸右下角"</string>
    <string name="trackpad_bottom_right_tap_summary" msgid="8734094086900680674">"在觸控板上輕觸右下角即可查看更多選項"</string>
    <string name="trackpad_pointer_speed" msgid="7786579408631352625">"游標速度"</string>
    <string name="trackpad_touch_gesture" msgid="8641725062131922497">"學習觸控板手勢"</string>
    <string name="gesture_title_go_home" msgid="3682238648647225933">"返回主畫面"</string>
    <string name="gesture_summary_go_home" msgid="6409031586904205741">"在觸控板任一處使用三指向上滑動"</string>
    <string name="gesture_title_go_back" msgid="6619462058488419802">"返回"</string>
    <string name="gesture_summary_go_back" msgid="4981604277892236888">"用三指向右或向左滑動"</string>
    <string name="gesture_title_recent_apps" msgid="6082688963233208761">"查看最近使用的應用程式"</string>
    <string name="gesture_summary_recent_apps" msgid="6643179135202417509">"用三指向上滑動並按住，然後放開"</string>
    <string name="gesture_title_notifications" msgid="791717222472350194">"查看通知和快速設定"</string>
    <string name="gesture_summary_notifications" msgid="8419514601638387255">"在主畫面上用三指向下滑動"</string>
    <string name="gesture_title_switch_apps" msgid="5840994412037872157">"切換應用程式"</string>
    <string name="gesture_summary_switch_apps" msgid="6842648062151413042">"用四指向左或向右滑動"</string>
    <string name="gesture_button_skip" msgid="5174842083451193213">"略過"</string>
    <string name="gesture_button_next" msgid="695288092704187356">"繼續"</string>
    <string name="gesture_button_restart" msgid="1895850891992530133">"重新開始"</string>
    <string name="gesture_button_done" msgid="6387900351203032188">"完成"</string>
    <string name="trackpad_go_back_title" msgid="5312164160947491440">"返回"</string>
    <string name="trackpad_go_back_summary" msgid="4201901101085902768">"用三指向左或向右滑動"</string>
    <string name="trackpad_go_home_title" msgid="2146525662148291552">"返回主畫面"</string>
    <string name="trackpad_go_home_summary" msgid="2222744701528360887">"用三指向上滑動"</string>
    <string name="trackpad_recent_apps_title" msgid="8195970908411585445">"最近使用的應用程式"</string>
    <string name="trackpad_recent_apps_summary" msgid="2685092851677573794">"用三指向上滑動並按住"</string>
    <string name="trackpad_notifications_title" msgid="3521663305043747880">"通知"</string>
    <string name="trackpad_notifications_summary" msgid="7663647367648690040">"用三指向下滑動"</string>
    <string name="trackpad_switch_apps_title" msgid="7342032935377284039">"切換應用程式"</string>
    <string name="trackpad_switch_apps_summary" msgid="9193942041912927440">"用四指向左或向右滑動"</string>
    <string name="modifier_keys_settings" msgid="2537108435032034683">"輔助鍵"</string>
    <string name="modifier_keys_settings_summary" msgid="6933143361657444436">"變更輔助鍵行為"</string>
    <string name="modifier_keys_reset_title" msgid="948294258402761066">"全部重設"</string>
    <string name="modifier_keys_default_summary" msgid="8701640508670973258">"預設"</string>
    <string name="modifier_keys_reset_message" msgid="5236994817619936058">"確定要將所有輔助鍵重設為預設值嗎？"</string>
    <string name="modifier_keys_done" msgid="8196199314913909700">"完成"</string>
    <string name="modifier_keys_cancel" msgid="7136520252570826772">"取消"</string>
    <string name="modifier_keys_reset" msgid="551170906710422041">"重設"</string>
    <string name="modifier_keys_picker_title" msgid="244545904150587851">"選擇輔助鍵"</string>
    <string name="modifier_keys_picker_summary" msgid="739397232249560785">"為「<xliff:g id="MODIFIER_KEY_DEFAULT_NAME">%1$s</xliff:g>」選擇新的輔助鍵："</string>
    <string name="default_keyboard_layout" msgid="8690689331289452201">"預設"</string>
    <string name="speech_category_title" msgid="5995161659186229742">"語音"</string>
    <string name="pointer_speed" msgid="7398649279282675718">"游標速度"</string>
    <string name="game_controller_settings_category" msgid="8557472715034961918">"遊戲控制器"</string>
    <string name="vibrate_input_devices" msgid="5192591087864449142">"產生震動"</string>
    <string name="vibrate_input_devices_summary" msgid="8791680891376689823">"連接時使遊戲控制器產生震動"</string>
    <string name="keyboard_layout_dialog_title" msgid="8770130364048089954">"選擇鍵盤配置"</string>
    <string name="keyboard_layout_dialog_setup_button" msgid="6546245862744626706">"設定鍵盤配置"</string>
    <string name="keyboard_layout_dialog_switch_hint" msgid="3303564123674979354">"如要切換，請按下 Ctrl+空白鍵。"</string>
    <string name="keyboard_layout_default_label" msgid="6078569989261528039">"預設"</string>
    <string name="keyboard_layout_picker_title" msgid="240504762718562906">"鍵盤配置"</string>
    <string name="keyboard_layout_picker_category_title" msgid="2369473692906329772">"實體鍵盤配置"</string>
    <string name="user_dict_settings_title" msgid="680410651924276991">"個人字典"</string>
    <string name="user_dict_settings_for_work_title" msgid="1245315720684961770">"工作用的個人字典"</string>
    <string name="user_dict_settings_summary" msgid="4939694372338975081">"新增要在應用程式 (例如拼字檢查工具) 中使用的字詞"</string>
    <string name="user_dict_settings_add_menu_title" msgid="8046882347281382968">"新增"</string>
    <string name="user_dict_settings_add_dialog_title" msgid="3485845465134083084">"新增至字典"</string>
    <string name="user_dict_settings_add_screen_title" msgid="1866408024073475379">"詞組"</string>
    <string name="user_dict_settings_add_dialog_more_options" msgid="2642928746425808108">"更多選項"</string>
    <string name="user_dict_settings_add_dialog_less_options" msgid="100432503633458156">"較少選項"</string>
    <string name="user_dict_settings_add_dialog_confirm" msgid="1866751313790655088">"確定"</string>
    <string name="user_dict_settings_add_word_option_name" msgid="2686051785623698231">"字詞："</string>
    <string name="user_dict_settings_add_shortcut_option_name" msgid="5722204336242646866">"快速鍵："</string>
    <string name="user_dict_settings_add_locale_option_name" msgid="2117468247460253346">"語言："</string>
    <string name="user_dict_settings_add_word_hint" msgid="4560494723256242785">"輸入字詞"</string>
    <string name="user_dict_settings_add_shortcut_hint" msgid="6209624157217434640">"可選用的快速鍵"</string>
    <string name="user_dict_settings_edit_dialog_title" msgid="316493656442362284">"編輯文字"</string>
    <string name="user_dict_settings_context_menu_edit_title" msgid="4909198741914531509">"編輯"</string>
    <string name="user_dict_settings_context_menu_delete_title" msgid="651550824433043545">"刪除"</string>
    <string name="user_dict_settings_empty_text" msgid="86562873609647919">"使用者字典中沒有任何字詞。如要新增字詞，請輕觸「新增」(+) 按鈕。"</string>
    <string name="user_dict_settings_all_languages" msgid="8563387437755363526">"所有語言"</string>
    <string name="user_dict_settings_more_languages" msgid="5378870726809672319">"更多語言…"</string>
    <string name="testing" msgid="6294172343766732037">"測試中"</string>
    <string name="keyboard_settings_summary" msgid="9188442758316476986">"螢幕小鍵盤、工具"</string>
    <string name="keyboard_settings_with_physical_keyboard_summary" msgid="2240779804018260938">"螢幕小鍵盤、實體鍵盤、工具"</string>
    <string name="builtin_keyboard_settings_title" msgid="5096171620714179661">"實體鍵盤"</string>
    <string name="enabled_locales_keyboard_layout" msgid="3939886151098958639">"配置"</string>
    <string name="gadget_picker_title" msgid="7615902510050731400">"選擇小工具"</string>
    <string name="widget_picker_title" msgid="7641298325488989676">"選擇小工具"</string>
    <string name="allow_bind_app_widget_activity_allow_bind_title" msgid="3537968409832846255">"是否要建立小工具並允許存取？"</string>
    <string name="allow_bind_app_widget_activity_allow_bind" msgid="5825298768068148804">"當你建立小工具之後，應用程式可以存取所有顯示的內容。\n\n應用程式：<xliff:g id="WIDGET_HOST_NAME">%1$s</xliff:g>\n小工具：<xliff:g id="WIDGET_LABEL">%2$s</xliff:g>\n"</string>
    <string name="allow_bind_app_widget_activity_always_allow_bind" msgid="7268758525344468364">"一律允許 <xliff:g id="WIDGET_HOST_NAME">%1$s</xliff:g> 建立小工具並存取其資料"</string>
    <string name="testing_usage_stats" msgid="4660643799010906365">"使用情形統計資料"</string>
    <string name="usage_stats_sort_by_usage_time" msgid="2927310334119998301">"依使用時間排序"</string>
    <string name="usage_stats_sort_by_last_time_used" msgid="7039213339779884017">"依上次使用時間排序"</string>
    <string name="usage_stats_sort_by_app_name" msgid="4463833145514850478">"依應用程式名稱排序"</string>
    <string name="last_time_used_label" msgid="2639712813493534074">"上次使用時間"</string>
    <string name="usage_time_label" msgid="9105343335151559883">"使用時間"</string>
    <string name="accessibility_settings" msgid="4713215774904704682">"無障礙設定"</string>
    <string name="accessibility_settings_title" msgid="6739115703615065716">"無障礙設定"</string>
    <string name="accessibility_settings_summary" msgid="2366627644570558503">"螢幕、互動、音訊"</string>
    <string name="vision_settings_title" msgid="8919983801864103069">"視覺輔助設定"</string>
    <string name="vision_settings_description" msgid="7614894785054441991">"你可以根據個人需求自訂這個裝置，日後也可前往「設定」變更這些無障礙功能。"</string>
    <string name="vision_settings_suggestion_title" msgid="4689275412658803919">"變更字型大小"</string>
    <string name="screen_reader_category_title" msgid="5825700839731107803">"螢幕閱讀器"</string>
    <string name="captions_category_title" msgid="574490148949400274">"字幕"</string>
    <string name="audio_category_title" msgid="5283853679967605826">"音訊"</string>
    <string name="general_category_title" msgid="6298579528716834157">"一般"</string>
    <string name="display_category_title" msgid="6638191682294461408">"螢幕"</string>
    <string name="accessibility_color_and_motion_title" msgid="2323301706545305874">"色彩和動態"</string>
    <string name="accessibility_turn_screen_darker_title" msgid="5986223133285858349">"調暗螢幕"</string>
    <string name="interaction_control_category_title" msgid="2696474616743882372">"互動控制項"</string>
    <string name="accessibility_tap_assistance_title" msgid="1058913033421048284">"時間控制項"</string>
    <string name="accessibility_system_controls_title" msgid="6403287349518987624">"系統控制項"</string>
    <string name="user_installed_services_category_title" msgid="2639470729311439731">"下載的應用程式"</string>
    <string name="experimental_category_title" msgid="898904396646344152">"實驗性"</string>
    <string name="feature_flags_dashboard_title" msgid="348990373716658289">"功能標記"</string>
    <string name="bt_hci_snoop_log_filters_dashboard_title" msgid="401330708633716596">"藍牙 HCI 窺探記錄篩選"</string>
    <string name="bt_hci_snoop_log_filters_dashboard_summary" msgid="1319792184194176235">"設定篩選器"</string>
    <string name="bt_hci_snoop_log_filters_dashboard_footer" msgid="4158945851818483666">"請停用或啟用藍牙，讓變更生效"</string>
    <string name="bt_hci_snoop_log_filter_pbap_title" msgid="1735427364451634823">"藍牙 HCI 窺探記錄篩選 PBAP"</string>
    <string name="bt_hci_snoop_log_filter_map_title" msgid="180092480793945544">"藍牙 HCI 窺探記錄篩選 MAP"</string>
    <string name="bt_hci_snoop_log_filter_summary" msgid="7217091930762522599">"設定篩選模式 (請停用或啟用藍牙，讓變更生效)。"</string>
    <string name="bt_hci_snoop_log_filtered_mode_disabled_summary" msgid="8824952559433361848">"如要變更這個選項，請將藍牙 HCI 窺探記錄模式設為啟用篩選"</string>
    <string name="talkback_title" msgid="8756080454514251327">"TalkBack"</string>
    <string name="talkback_summary" msgid="5820927220378864281">"這是一種螢幕閱讀器，主要適用於失明和低視能人士"</string>
    <string name="select_to_speak_summary" msgid="1995285446766920925">"輕觸畫面上的項目即可聽取項目內容"</string>
    <string name="accessibility_captioning_title" msgid="4561871958958925225">"字幕偏好設定"</string>
    <string name="accessibility_captioning_about_title" msgid="3542171637334191563">"關於字幕偏好設定"</string>
    <string name="accessibility_captioning_footer_learn_more_content_description" msgid="5730040700677017706">"進一步瞭解字幕偏好設定"</string>
    <string name="accessibility_screen_magnification_title" msgid="1211169976144629087">"放大"</string>
    <string name="accessibility_screen_magnification_shortcut_title" msgid="2387963646377987780">"放大功能快速鍵"</string>
    <string name="accessibility_screen_magnification_follow_typing_title" msgid="6379517513916651560">"放大目前輸入的內容"</string>
    <string name="accessibility_screen_magnification_follow_typing_summary" msgid="2882250257391761678">"放大輸入的文字"</string>
    <string name="accessibility_screen_magnification_always_on_title" msgid="3814297443759580936">"切換應用程式時保持開啟"</string>
    <string name="accessibility_screen_magnification_always_on_summary" msgid="306908451430863049">"切換應用程式時，放大鏡會保持開啟並縮小畫面"</string>
    <string name="accessibility_screen_magnification_joystick_title" msgid="1803769708582404964">"搖桿"</string>
    <string name="accessibility_screen_magnification_joystick_summary" msgid="4640300148573982720">"使用螢幕上的搖桿啟用及移動放大鏡。只要按住並在搖桿上拖曳，即可控制放大鏡；輕觸並拖曳則可移動搖桿。"</string>
    <string name="accessibility_screen_magnification_about_title" msgid="8857919020223505415">"關於放大功能"</string>
    <string name="accessibility_screen_magnification_footer_learn_more_content_description" msgid="924848332575978463">"進一步瞭解放大功能"</string>
    <string name="accessibility_magnification_mode_title" msgid="8446475127807168063">"放大類型"</string>
    <string name="accessibility_magnification_area_settings_message" msgid="8498648925928109462">"你可以放大整個或局部螢幕畫面，也可以隨時切換這兩種模式"</string>
    <string name="accessibility_magnification_area_settings_full_screen_summary" msgid="2728962784113713010">"整個螢幕"</string>
    <string name="accessibility_magnification_area_settings_window_screen_summary" msgid="9191632962955877019">"局部螢幕畫面"</string>
    <string name="accessibility_magnification_area_settings_all_summary" msgid="8107511976748799455">"切換螢幕畫面全部放大或局部放大模式"</string>
    <string name="accessibility_magnification_mode_dialog_title" msgid="9151027667059878578">"選擇放大模式"</string>
    <string name="accessibility_magnification_mode_dialog_option_full_screen" msgid="4892487869954032029">"放大整個螢幕畫面"</string>
    <string name="accessibility_magnification_mode_dialog_option_window" msgid="4492443201099153362">"放大局部螢幕畫面"</string>
    <string name="accessibility_magnification_mode_dialog_option_switch" msgid="561043521011229424">"螢幕畫面可切換為全部放大或局部放大模式"</string>
    <string name="accessibility_magnification_area_settings_mode_switch_summary" msgid="2885238806099080966">"輕觸切換鈕即可在兩個選項之間切換"</string>
    <string name="accessibility_magnification_switch_shortcut_title" msgid="3671432048806533079">"要改用無障礙工具按鈕嗎？"</string>
    <string name="accessibility_magnification_switch_shortcut_message" msgid="7718653917415163833">"如果你使用「輕觸三下放大」手勢放大局部螢幕畫面，輸入內容及執行其他操作時會出現延遲。\n\n無障礙工具按鈕會懸浮在畫面中的其他應用程式上。輕觸該按鈕即可放大畫面。"</string>
    <string name="accessibility_magnification_switch_shortcut_positive_button" msgid="2446942190957296957">"改用無障礙工具按鈕"</string>
    <string name="accessibility_magnification_switch_shortcut_negative_button" msgid="7115794462123071594">"使用「輕觸三下」手勢"</string>
    <string name="accessibility_magnification_triple_tap_warning_title" msgid="8484669851397296597">"這麼做可能會使鍵盤運作速度變慢"</string>
    <string name="accessibility_magnification_triple_tap_warning_message" msgid="2008671502848936410">"當你使用輕觸三下手勢放大局部畫面時，可能會發現鍵盤無法正常運作。\n\n如要避免這個問題，你可以改選擇其他方式當作放大捷徑。\n"<annotation id="link">"變更設定"</annotation></string>
    <string name="accessibility_magnification_triple_tap_warning_positive_button" msgid="8712304035901450010">"仍要繼續"</string>
    <string name="accessibility_magnification_triple_tap_warning_negative_button" msgid="2028849736366584733">"取消"</string>
    <string name="accessibility_magnification_service_settings_title" msgid="3531350704632316017">"放大功能設定"</string>
    <string name="accessibility_screen_magnification_navbar_title" msgid="480853328665484528">"使用快速手勢放大畫面"</string>
    <string name="accessibility_screen_magnification_state_navbar_gesture" msgid="8067042663897802231">"使用快速手勢並輕觸三下即可放大畫面"</string>
    <string name="accessibility_introduction_title" msgid="8834950581512452348">"關於「<xliff:g id="SERVICE">%1$s</xliff:g>」"</string>
    <string name="accessibility_text_reading_options_title" msgid="3224648909213325563">"螢幕大小和文字"</string>
    <string name="accessibility_text_reading_options_suggestion_title" msgid="2492155642665312733">"變更文字的顯示方式"</string>
    <string name="accessibility_text_reading_preview_mail_subject" msgid="4597374768612733616">"主旨：熱氣球設計案"</string>
    <string name="accessibility_text_reading_preview_mail_from" msgid="1797499780365288020">"寄件者：阿比"</string>
    <string name="accessibility_text_reading_preview_mail_content" msgid="8078152365771951802">"早安！\n\n我想瞭解目前的設計進度，可以趕在新氣球開始建造之前準備好嗎？"</string>
    <string name="accessibility_text_reading_reset_button_title" msgid="5960753279788187669">"重設設定"</string>
    <string name="accessibility_text_reading_reset_message" msgid="824644303661026712">"已重設顯示大小和文字設定"</string>
    <string name="accessibility_text_reading_confirm_dialog_title" msgid="2865331351355690389">"要重設顯示大小和文字嗎？"</string>
    <string name="accessibility_text_reading_confirm_dialog_reset_button" msgid="8215800137850243736">"重設"</string>
    <string name="accessibility_text_reading_conversation_message_1" msgid="7883952203831957831">"週末有什麼計畫嗎？"</string>
    <string name="accessibility_text_reading_conversation_message_2" msgid="8112160435318635856">"我要去海邊玩，要一起去嗎？"</string>
    <string name="accessibility_screen_option" msgid="8465307075278878145">"選項"</string>
    <string name="accessibility_preference_magnification_summary" msgid="2875518904115896888">"放大畫面內容"</string>
    <string name="accessibility_screen_magnification_short_summary" msgid="2207048420669939150">"輕觸三下即可縮放畫面"</string>
    <string name="accessibility_screen_magnification_navbar_short_summary" msgid="4885018322430052037">"輕觸按鈕即可縮放"</string>
    <string name="accessibility_screen_magnification_intro_text" msgid="3856180549393526339">"快速放大螢幕畫面中的內容"</string>
    <string name="accessibility_screen_magnification_summary" msgid="8267672508057326959">"&lt;b&gt;放大螢幕畫面的方法如下：&lt;/b&gt;&lt;br/&gt; {0,number,integer}. 使用快速鍵啟動放大功能&lt;br/&gt; {1,number,integer}. 輕觸螢幕&lt;br/&gt; {2,number,integer}. 拖曳 2 指即可四處移動畫面&lt;br/&gt; {3,number,integer}. 使用 2 指撥動即可調整縮放等級&lt;br/&gt; {4,number,integer}. 使用快速鍵關閉放大功能&lt;br/&gt;&lt;br/&gt; &lt;b&gt;暫時放大螢幕畫面的方法如下：&lt;/b&gt;&lt;br/&gt; {0,number,integer}. 確認放大類型已設為全螢幕&lt;br/&gt; {1,number,integer}. 使用快速鍵啟動放大功能&lt;br/&gt; {2,number,integer}. 按住螢幕上的任一處&lt;br/&gt; {3,number,integer}. 拖曳手指即可四處移動畫面&lt;br/&gt; {4,number,integer}. 移開手指即可關閉放大功能"</string>
    <string name="accessibility_screen_magnification_navbar_summary" msgid="807985499898802296">"放大功能啟用後，你可以放大畫面上的內容。\n\n"<b>"如要進行縮放"</b>"，請開啟放大功能，然後輕觸畫面上的任何位置。\n"<ul><li>"使用兩指或多指以拖曳的方式捲動畫面"</li>\n<li>"使用兩指或多指撥動以調整縮放大小"</li></ul>\n\n<b>"如要暫時放大畫面"</b>"，請開啟放大功能，然後按住畫面上的任何位置。\n"<ul><li>"使用手指拖曳可瀏覽畫面的不同部分"</li>\n<li>"放開手指即可縮小"</li></ul>\n\n"你無法放大鍵盤和導覽列部分。"</string>
    <string name="accessibility_tutorial_pager" msgid="8461939455728454061">"第 <xliff:g id="CURRENT_PAGE">%1$d</xliff:g> 頁，共 <xliff:g id="NUM_PAGES">%2$d</xliff:g> 頁"</string>
    <string name="accessibility_tutorial_dialog_title_button" msgid="4681164949716215131">"使用無障礙按鈕開啟"</string>
    <string name="accessibility_tutorial_dialog_title_volume" msgid="494810949830845234">"按住音量調高鍵和調低鍵即可開啟"</string>
    <string name="accessibility_tutorial_dialog_title_triple" msgid="7089562919284464400">"輕觸螢幕三下即可開啟"</string>
    <string name="accessibility_tutorial_dialog_title_gesture" msgid="4965810097646659332">"使用手勢啟用無障礙服務"</string>
    <string name="accessibility_tutorial_dialog_title_gesture_settings" msgid="6800684770875867559">"使用無障礙手勢"</string>
    <string name="accessibility_tutorial_dialog_message_button" msgid="7002398857479782303">"如要使用這項功能，請輕觸螢幕底部的無障礙工具按鈕 <xliff:g id="ACCESSIBILITY_ICON">%s</xliff:g>。\n\n如要切換不同的功能，請按住無障礙工具按鈕。"</string>
    <string name="accessibility_tutorial_dialog_message_floating_button" msgid="2551777208185138391">"如要使用這項功能，請輕觸畫面上的無障礙工具按鈕。"</string>
    <string name="accessibility_tutorial_dialog_message_volume" msgid="5033080515460519183">"如要使用這項功能，請同時按住音量調高鍵和調低鍵。"</string>
    <string name="accessibility_tutorial_dialog_message_triple" msgid="5219991116201165146">"如要啟用及停用放大功能，請在螢幕上的任何地方輕觸三下。"</string>
    <string name="accessibility_tutorial_dialog_message_gesture" msgid="4148062210755434854">"如要使用這項功能，請用 2 指從螢幕底部向上滑動。\n\n如要切換不同的功能，請用 2 指向上滑動並按住。"</string>
    <string name="accessibility_tutorial_dialog_message_gesture_talkback" msgid="8142847782708562793">"如要使用這項功能，請用 3 指從螢幕底部向上滑動。\n\n如要切換不同的功能，請用 3 指向上滑動並按住。"</string>
    <string name="accessibility_tutorial_dialog_message_gesture_settings" msgid="40769674586981429">"如要使用無障礙功能，請用 2 指從螢幕底部向上滑動。\n\n如要切換不同的功能，請用 2 指向上滑動並按住。"</string>
    <string name="accessibility_tutorial_dialog_message_gesture_settings_talkback" msgid="7292969929578621958">"如要使用無障礙功能，請用 3 指從螢幕底部向上滑動。\n\n如要切換不同的功能，請用 3 指向上滑動並按住。"</string>
    <string name="accessibility_tutorial_dialog_button" msgid="2031773187678948436">"我知道了"</string>
<<<<<<< HEAD
    <!-- no translation found for accessibility_tutorial_dialog_link_button (6797349445794031781) -->
    <skip />
=======
    <string name="accessibility_tutorial_dialog_link_button" msgid="6797349445794031781">"按鈕設定"</string>
>>>>>>> 834e69f5
    <string name="accessibility_shortcut_title" msgid="8125867833704517463">"「<xliff:g id="SERVICE">%1$s</xliff:g>」捷徑"</string>
    <string name="accessibility_shortcut_edit_summary_software" msgid="6405629977940618205">"無障礙工具按鈕"</string>
    <string name="accessibility_shortcut_edit_summary_software_gesture" msgid="5489284264414421286">"無障礙手勢"</string>
    <string name="accessibility_shortcut_edit_dialog_title_software_gesture" msgid="8078659880723370597">"使用 2 指向上滑動"</string>
    <string name="accessibility_shortcut_edit_dialog_title_software_gesture_talkback" msgid="7422753388389160524">"使用 3 指向上滑動"</string>
    <string name="accessibility_shortcut_edit_dialog_title_software" msgid="4796192466943479849">"輕觸無障礙工具按鈕"</string>
    <string name="accessibility_shortcut_edit_dialog_title_software_by_gesture" msgid="3981188764050497346">"使用無障礙手勢"</string>
    <string name="accessibility_shortcut_edit_dialog_summary_software" msgid="5606196352833449600">"輕觸螢幕底部的無障礙工具按鈕 <xliff:g id="ACCESSIBILITY_ICON">%s</xliff:g>。\n\n如要切換不同的功能，請按住無障礙工具按鈕。"</string>
    <string name="accessibility_shortcut_edit_dialog_summary_software_gesture" msgid="8292555254353761635">"請用 2 指從螢幕底部向上滑動。\n\n如要切換不同的功能，請用 2 指向上滑動並按住。"</string>
    <string name="accessibility_shortcut_edit_dialog_summary_software_gesture_talkback" msgid="84483464524360845">"請用 3 指從螢幕底部向上滑動。\n\n如要切換不同的功能，請用 3 指向上滑動並按住。"</string>
    <string name="accessibility_shortcut_edit_dialog_summary_software_floating" msgid="4459254227203203324"><annotation id="link">"更多選項"</annotation></string>
    <string name="footer_learn_more_content_description" msgid="8843798273152131341">"進一步瞭解<xliff:g id="SERVICE">%1$s</xliff:g>"</string>
    <string name="accessibility_shortcut_edit_dialog_title_hardware" msgid="2356853121810443026">"按住音量調高鍵和調低鍵"</string>
    <string name="accessibility_shortcut_hardware_keyword" msgid="3921915304537166064">"按住音量調高鍵和調低鍵"</string>
    <string name="accessibility_shortcut_edit_dialog_summary_hardware" msgid="2503134386397991634">"同時按住音量調高鍵和調低鍵"</string>
    <string name="accessibility_shortcut_edit_dialog_title_triple_tap" msgid="6672798007229795841">"輕觸螢幕三下"</string>
    <string name="accessibility_shortcut_triple_tap_keyword" msgid="6863958573135995927">"輕觸螢幕三下"</string>
    <string name="accessibility_shortcut_edit_dialog_summary_triple_tap" msgid="2102327956423320536">"快速輕觸螢幕 {0,number,integer} 下。這個手勢可能會影響裝置的運作效能"</string>
    <string name="accessibility_shortcut_edit_dialog_title_advance" msgid="4567868630655591506">"進階"</string>
    <string name="accessibility_screen_magnification_navbar_configuration_warning" msgid="266736851606791552">"[無障礙] 按鈕已設為 <xliff:g id="SERVICE">%1$s</xliff:g>。如要使用放大功能，請按住 [無障礙] 按鈕，然後選取 [放大]。"</string>
    <string name="accessibility_screen_magnification_gesture_navigation_warning" msgid="991017769735632046">"無障礙手勢已設為「<xliff:g id="SERVICE">%1$s</xliff:g>」。如要使用放大功能，請用兩指從螢幕底部向上滑動並按住，然後選取 [放大]。"</string>
    <string name="accessibility_global_gesture_preference_title" msgid="3713636732641882959">"音量快速鍵功能"</string>
    <string name="accessibility_shortcut_settings" msgid="836783442658447995">"快速鍵設定"</string>
    <string name="accessibility_shortcut_service_on_lock_screen_title" msgid="3923122834058574478">"在螢幕鎖定畫面使用快速鍵"</string>
    <string name="accessibility_shortcut_description" msgid="2184693606202133549">"允許在螢幕鎖定畫面開啟功能快速鍵，方法是同時按住音量調高鍵和調低鍵數秒。"</string>
    <string name="accessibility_button_title" msgid="5251235485581552614">"無障礙工具按鈕"</string>
    <string name="accessibility_button_gesture_title" msgid="3573456209050374139">"無障礙工具按鈕和手勢"</string>
    <string name="accessibility_button_intro_text" msgid="80993874471745687">"在任何畫面上都能快速使用無障礙功能"</string>
    <string name="accessibility_button_about_title" msgid="3581116105084067926">"關於無障礙工具按鈕"</string>
    <string name="accessibility_button_gesture_about_title" msgid="8468987303602865536">"關於無障礙工具按鈕和手勢"</string>
    <string name="accessibility_button_gesture_footer_learn_more_content_description" msgid="4144803517680297869">"進一步瞭解無障礙工具按鈕和手勢"</string>
    <string name="accessibility_button_intro" msgid="2601976470525277903">"請使用無障礙工具按鈕。手勢無法搭配三按鈕操作機制。"</string>
    <string name="accessibility_button_summary" msgid="8510939012631455831">"快速使用無障礙功能"</string>
    <string name="accessibility_button_gesture_description" msgid="7507097717493960397"><b>"操作方法如下："</b>\n"1. 前往無障礙設定\n2. 選取功能並輕觸捷徑\n3. 選擇是否要透過按鈕或手勢執行該功能"</string>
    <string name="accessibility_button_description" msgid="1261273371298608222"><b>"操作方法如下："</b>\n"1. 前往無障礙設定\n2. 選取功能並輕觸捷徑\n3. 選擇要用來執行該功能的按鈕"</string>
    <string name="accessibility_button_or_gesture_title" msgid="3510075963401163529">"使用按鈕或手勢"</string>
    <string name="accessibility_button_location_title" msgid="7182107846092304942">"位置"</string>
    <string name="accessibility_button_size_title" msgid="5785110470538960881">"大小"</string>
    <string name="accessibility_button_fade_title" msgid="8081993897680588829">"未使用時淡出"</string>
    <string name="accessibility_button_fade_summary" msgid="7865950833524973709">"在幾秒過後自動淡出，方便你查看整個畫面"</string>
    <string name="accessibility_button_opacity_title" msgid="4727355657530362289">"未使用時的透明度"</string>
    <string name="accessibility_button_low_label" msgid="4193015407828927741">"透明"</string>
    <string name="accessibility_button_high_label" msgid="9138077512008190896">"不透明"</string>
    <string name="accessibility_toggle_high_text_contrast_preference_title" msgid="1830189632458752698">"高對比文字"</string>
    <string name="accessibility_toggle_high_text_contrast_preference_summary" msgid="5286411556836346180">"將文字色彩變更為黑色或白色，讓文字與背景色彩呈現最大對比。"</string>
    <string name="accessibility_toggle_screen_magnification_auto_update_preference_title" msgid="4987009529235165664">"自動更新螢幕放大設定"</string>
    <string name="accessibility_toggle_screen_magnification_auto_update_preference_summary" msgid="9034532513972547720">"更新應用程式轉場後的螢幕放大設定"</string>
    <string name="accessibility_power_button_ends_call_prerefence_title" msgid="8187306131979612144">"按電源鍵結束通話"</string>
    <string name="accessibility_toggle_large_pointer_icon_title" msgid="5508351959249876801">"大型滑鼠游標"</string>
    <string name="accessibility_toggle_large_pointer_icon_summary" msgid="1480527946039237705">"讓滑鼠游標更醒目"</string>
    <string name="accessibility_disable_animations" msgid="2993529829457179058">"移除動畫"</string>
    <string name="accessibility_disable_animations_summary" msgid="5828228669556554565">"減少畫面上的動態效果"</string>
    <string name="accessibility_toggle_primary_mono_title" msgid="7587152099472946571">"單聲道音訊"</string>
    <string name="accessibility_toggle_primary_mono_summary" msgid="1935283927319407303">"播放音訊時合併聲道"</string>
    <string name="accessibility_toggle_primary_balance_title" msgid="7332275200153366714">"音訊平衡"</string>
    <string name="accessibility_toggle_primary_balance_left_label" msgid="6415750010517682014">"左"</string>
    <string name="accessibility_toggle_primary_balance_right_label" msgid="2987443495390104935">"右"</string>
    <string name="accessibility_timeout_default" msgid="1033702739376842824">"預設"</string>
    <string name="accessibility_timeout_10secs" msgid="5072577454521239794">"10 秒"</string>
    <string name="accessibility_timeout_30secs" msgid="7814673496724760684">"30 秒"</string>
    <string name="accessibility_timeout_1min" msgid="4804644263166961262">"1 分鐘"</string>
    <string name="accessibility_timeout_2mins" msgid="7901692984522708679">"2 分鐘"</string>
    <string name="accessibility_setting_item_control_timeout_title" msgid="1600516937989217899">"提示顯示時間 (無障礙功能逾時)"</string>
    <string name="accessibility_control_timeout_about_title" msgid="813588002683460837">"關於提示顯示時間 (無障礙功能逾時)"</string>
    <string name="accessibility_control_timeout_footer_learn_more_content_description" msgid="8118584413220542193">"進一步瞭解提示顯示時間 (無障礙功能逾時)"</string>
    <string name="accessibility_control_timeout_preference_title" msgid="1443940538597464758">"提示顯示時間"</string>
    <string name="accessibility_control_timeout_preference_summary" msgid="4037051091059316310">"部分應用程式可能不支援這個顯示時間設定值"</string>
    <string name="accessibility_control_timeout_preference_intro_text" msgid="1398116710556762245">"當系統提示你執行特定操作時，這類暫時性訊息在螢幕上顯示的時間長度 (請在下方設定)"</string>
    <string name="accessibility_long_press_timeout_preference_title" msgid="5237764682976688855">"按住的延遲時間"</string>
    <string name="accessibility_display_inversion_preference_title" msgid="5476133104746207952">"色彩反轉"</string>
    <string name="accessibility_display_inversion_switch_title" msgid="7458595722552743503">"使用色彩反轉"</string>
    <string name="accessibility_display_inversion_shortcut_title" msgid="6889624526691513462">"色彩反轉快速鍵"</string>
    <string name="accessibility_display_inversion_preference_intro_text" msgid="1159663288481145318">"「色彩反轉」功能可將螢幕上的淺色部分轉成深色，並將深色部分轉成淺色。"</string>
    <string name="accessibility_display_inversion_preference_subtitle" msgid="4494767676482389509">"&lt;b&gt;注意事項&lt;/b&gt;&lt;br/&gt; &lt;ol&gt; &lt;li&gt; 媒體和圖像中的色彩都會改變&lt;/li&gt; &lt;li&gt; 色彩反轉的效果會套用到所有應用程式&lt;/li&gt; &lt;li&gt; 如要讓背景呈現深色，可以改用深色主題&lt;/li&gt; &lt;/ol&gt;"</string>
    <string name="accessibility_autoclick_preference_title" msgid="2703143361605555752">"自動點選 (停留時間)"</string>
    <string name="accessibility_autoclick_about_title" msgid="152923024405552594">"關於自動點擊 (停留時間)"</string>
    <string name="accessibility_autoclick_footer_learn_more_content_description" msgid="7056189627042350691">"進一步瞭解自動點擊 (停留時間)"</string>
    <string name="accessibility_autoclick_intro_text" msgid="8959680635470639347">"連接滑鼠後，你可以設定當游標在畫面上停留一段時間未移動時，讓滑鼠自動點選游標所在位置上的項目"</string>
    <string name="accessibility_autoclick_description" msgid="6695732131412361101">"不方便按滑鼠時可以使用自動點選功能"</string>
    <string name="accessibility_autoclick_default_title" msgid="2024730028293793490">"關閉自動點選"</string>
    <string name="accessibility_autoclick_short_title" msgid="7938302504358912984">"短"</string>
    <string name="accessibility_autoclick_short_summary" msgid="4106953930081213514">"0.2 秒"</string>
    <string name="accessibility_autoclick_medium_title" msgid="3134175117576834320">"中"</string>
    <string name="accessibility_autoclick_medium_summary" msgid="1343390686514222871">"0.6 秒"</string>
    <string name="accessibility_autoclick_long_title" msgid="6799311820641687735">"長"</string>
    <string name="accessibility_autoclick_long_summary" msgid="3747153151313563637">"1 秒"</string>
    <string name="accessibility_autoclick_custom_title" msgid="4597792235546232038">"自訂"</string>
    <string name="accessibility_autoclick_shorter_desc" msgid="7631013255724544348">"較短"</string>
    <string name="accessibility_autoclick_longer_desc" msgid="2566025502981487443">"較長"</string>
    <string name="accessibility_autoclick_seekbar_desc" msgid="8363959277814621118">"自動點擊時間"</string>
    <string name="accessibility_vibration_settings_title" msgid="936301142478631993">"震動與觸覺回饋"</string>
    <string name="accessibility_vibration_settings_summary" msgid="3690308537483465527">"控制各種使用情形的震動強度"</string>
    <string name="accessibility_vibration_settings_state_on" msgid="5566026932372832502">"已開啟"</string>
    <string name="accessibility_vibration_settings_state_off" msgid="7946588741954981703">"已關閉"</string>
    <string name="accessibility_vibration_setting_disabled_for_silent_mode_summary" msgid="3982701772953323190">"裝置已設為靜音，因此設定已停用"</string>
    <string name="accessibility_call_vibration_category_title" msgid="2545607568768192318">"通話"</string>
    <string name="accessibility_notification_alarm_vibration_category_title" msgid="2683635252414849417">"通知與鬧鐘"</string>
    <string name="accessibility_interactive_haptics_category_title" msgid="3162855291184592021">"互動式回饋"</string>
    <string name="accessibility_vibration_primary_switch_title" msgid="6162579254864450592">"使用震動與觸覺回饋"</string>
    <string name="accessibility_alarm_vibration_title" msgid="4661294337828522745">"鬧鐘震動"</string>
    <string name="accessibility_media_vibration_title" msgid="1372073715403945428">"媒體震動"</string>
    <string name="accessibility_ring_vibration_title" msgid="4689811297654320885">"響鈴震動"</string>
    <string name="accessibility_notification_vibration_title" msgid="6205679908785776478">"通知震動"</string>
    <string name="accessibility_touch_vibration_title" msgid="533931451319110741">"觸覺回饋"</string>
    <string name="accessibility_service_primary_switch_title" msgid="437610853412159406">"使用「<xliff:g id="ACCESSIBILITY_APP_NAME">%1$s</xliff:g>」"</string>
    <string name="accessibility_service_primary_open_title" msgid="8655108684769091154">"開啟「<xliff:g id="ACCESSIBILITY_APP_NAME">%1$s</xliff:g>」"</string>
    <string name="accessibility_service_auto_added_qs_tooltip_content" msgid="2941824314912928072">"系統已將「<xliff:g id="ACCESSIBILITY_APP_NAME">%1$s</xliff:g>」應用程式加入「快速設定」選單。只要向下滑動就能隨時開啟或關閉。"</string>
    <string name="accessibility_service_qs_tooltip_content" msgid="6002493441414967868">"你也可以在螢幕頂端將「<xliff:g id="ACCESSIBILITY_APP_NAME">%1$s</xliff:g>」應用程式加入「快速設定」選單中"</string>
    <string name="accessibility_color_correction_auto_added_qs_tooltip_content" msgid="9092661358437404374">"系統已將「色彩校正」功能加入「快速設定」選單。只要向下滑動就能隨時開啟或關閉。"</string>
    <string name="accessibility_color_correction_qs_tooltip_content" msgid="3258628434235475205">"你也可以在螢幕頂端將「色彩校正」功能加入「快速設定」選單中"</string>
    <string name="accessibility_color_inversion_auto_added_qs_tooltip_content" msgid="7267618234972101725">"系統已將「色彩反轉」功能加入「快速設定」選單。只要向下滑動就能隨時開啟或關閉。"</string>
    <string name="accessibility_color_inversion_qs_tooltip_content" msgid="5046332142185711869">"你也可以在螢幕頂端將「色彩反轉」功能加入「快速設定」選單中"</string>
    <string name="accessibility_reduce_bright_colors_auto_added_qs_tooltip_content" msgid="1906588335786328512">"系統已將「超暗」功能加入「快速設定」選單。只要向下滑動就能隨時開啟或關閉。"</string>
    <string name="accessibility_reduce_bright_colors_qs_tooltip_content" msgid="7522121299176176785">"你也可以在螢幕頂端將「超暗」功能加入「快速設定」選單中"</string>
    <string name="accessibility_one_handed_mode_auto_added_qs_tooltip_content" msgid="7914554254280416532">"系統已將「單手模式」功能加入「快速設定」選單。只要向下滑動就能隨時開啟或關閉。"</string>
    <string name="accessibility_one_handed_mode_qs_tooltip_content" msgid="2754332083184384603">"你也可以在螢幕頂端將「單手模式」功能加入「快速設定」選單中"</string>
    <string name="accessibility_font_scaling_auto_added_qs_tooltip_content" msgid="7229921960884718332">"「字型大小」已加入「快速設定」選單，向下滑動就能隨時變更字型大小。"</string>
    <string name="accessibility_quick_settings_tooltip_dismiss" msgid="3269120277643884190">"關閉"</string>
    <string name="accessibility_daltonizer_primary_switch_title" msgid="32064721588910540">"使用色彩校正"</string>
    <string name="accessibility_daltonizer_shortcut_title" msgid="7480360363995502369">"色彩校正快速鍵"</string>
    <string name="accessibility_daltonizer_about_title" msgid="6063650804116981287">"關於色彩校正"</string>
    <string name="accessibility_daltonizer_footer_learn_more_content_description" msgid="2091679253892040910">"進一步瞭解色彩校正"</string>
    <string name="accessibility_color_inversion_about_title" msgid="8275754480247040136">"關於色彩反轉"</string>
    <string name="accessibility_color_inversion_footer_learn_more_content_description" msgid="5382579548498952445">"進一步瞭解色彩反轉"</string>
    <string name="accessibility_captioning_primary_switch_title" msgid="3663677340286206100">"顯示字幕"</string>
    <string name="accessibility_captioning_primary_switch_summary" msgid="2544094070306830218">"僅限支援的應用程式"</string>
    <string name="captioning_appearance_title" msgid="3128792092290011408">"字幕大小和樣式"</string>
    <string name="captioning_appearance_summary" msgid="4620682807315588019">"文字大小：<xliff:g id="ACCESSIBILITY_FONT_SIZE">%1$s</xliff:g>"</string>
    <string name="captioning_more_options_title" msgid="3484496882942539652">"更多選項"</string>
    <string name="accessibility_captioning_preference_intro" msgid="8995427146374031134">"自訂字幕大小及樣式，閱讀起來更輕鬆"</string>
    <string name="accessibility_captioning_preference_summary" msgid="8335768472978374255">"部分媒體應用程式可能不支援這些字幕偏好設定"</string>
    <string name="accessibility_shortcut_type_software" msgid="2552732582767687515">"無障礙工具按鈕"</string>
    <string name="accessibility_shortcut_type_software_gesture" msgid="5608959693931019059">"以兩指從底部向上滑動"</string>
    <string name="accessibility_shortcut_type_hardware" msgid="4834144210432451916">"按住音量鍵"</string>
    <string name="accessibility_shortcut_type_triple_tap" msgid="7717524216825494543">"輕觸螢幕三下"</string>
    <string name="accessibility_hearingaid_instruction_continue_button" msgid="3367260988024430722">"繼續"</string>
    <string name="accessibility_hearingaid_title" msgid="1263619711863375614">"助聽器"</string>
    <string name="accessibility_hearingaid_intro" msgid="5856992709195963850">"你可以將助聽器、人工電子耳和其他擴音裝置與手機搭配使用"</string>
    <string name="accessibility_hearingaid_not_connected_summary" msgid="7438018718889849521">"未連接助聽器"</string>
    <string name="accessibility_hearingaid_adding_summary" msgid="999051610528600783">"新增助聽器"</string>
    <string name="accessibility_hearingaid_pair_instructions_title" msgid="2357706801112207624">"配對助聽器"</string>
    <string name="accessibility_hearingaid_pair_instructions_message" msgid="581652489109350119">"請在下個畫面中輕觸你的助聽器。你可能要分別配對左耳和右耳的裝置。\n\n請確定助聽器已開啟並可開始配對。"</string>
    <string name="accessibility_hearingaid_active_device_summary" msgid="509703438222873967">"已啟用「<xliff:g id="DEVICE_NAME">%1$s</xliff:g>」"</string>
    <string name="accessibility_hearingaid_left_side_device_summary" msgid="1907302799168261001">"<xliff:g id="DEVICE_NAME">%1$s</xliff:g>，僅左耳"</string>
    <string name="accessibility_hearingaid_right_side_device_summary" msgid="148257064855054376">"<xliff:g id="DEVICE_NAME">%1$s</xliff:g>，僅右耳"</string>
    <string name="accessibility_hearingaid_left_and_right_side_device_summary" msgid="4268221140368164452">"<xliff:g id="DEVICE_NAME">%1$s</xliff:g>，左右耳"</string>
    <string name="accessibility_hearingaid_more_device_summary" msgid="8092641784056942546">"「<xliff:g id="DEVICE_NAME">%1$s</xliff:g>」和另外 1 部裝置"</string>
    <string name="accessibility_hearing_device_pairing_title" msgid="2701812183769537320">"配對新裝置"</string>
    <string name="accessibility_pair_hearing_device_about_title" msgid="5870335480815052755">"關於配對新裝置"</string>
    <string name="accessibility_hearing_device_connected_title" msgid="3785140037249487287">"助聽器"</string>
    <string name="accessibility_hearing_device_saved_title" msgid="7573926212664909296">"已儲存的裝置"</string>
    <string name="accessibility_hearing_device_control" msgid="2661965917013100611">"助聽器控制項"</string>
    <string name="accessibility_hearing_device_shortcut_title" msgid="7645100199603031360">"助聽器捷徑"</string>
    <string name="accessibility_hac_mode_title" msgid="2037950424429555652">"助聽器相容性"</string>
    <string name="accessibility_hac_mode_summary" msgid="5198760061256669067">"提升與電話線圈的相容程度，減少惱人噪音"</string>
    <string name="accessibility_hearing_device_about_title" msgid="7883758309646288250">"關於助聽器"</string>
    <string name="accessibility_hearing_device_footer_summary" msgid="7451899224828040581">"請確認助聽器處於開啟狀態，並可進行配對"</string>
    <string name="accessibility_hearing_device_pairing_page_title" msgid="6608901091770850295">"配對助聽器"</string>
    <string name="accessibility_found_hearing_devices" msgid="637407580358386553">"可用的助聽器"</string>
    <string name="accessibility_found_all_devices" msgid="7817834722148556520">"沒有看到你的助聽器嗎？"</string>
    <string name="accessibility_list_all_devices_title" msgid="161495343959211216">"查看更多裝置"</string>
    <string name="accessibility_audio_adjustment_title" msgid="1332113739136802997">"音訊調整"</string>
    <string name="accessibility_toggle_audio_description_preference_title" msgid="8916473886256061220">"口述影像"</string>
    <string name="accessibility_audio_description_summary" msgid="2554789094873781056">"以口述的方式說明目前畫面上的影像內容 (僅限支援這項功能的電影和節目)"</string>
    <string name="keywords_audio_description" msgid="6202816411593281252">"口述影像, 音訊, 敘述, 低視能"</string>
    <string name="accessibility_summary_shortcut_enabled" msgid="4030427268146752644">"捷徑功能已開啟"</string>
    <string name="accessibility_summary_shortcut_disabled" msgid="564005462092499068">"關閉"</string>
    <string name="accessibility_summary_state_enabled" msgid="1065431632216039369">"開啟"</string>
    <string name="accessibility_summary_state_disabled" msgid="9173234532752799694">"關閉"</string>
    <string name="accessibility_summary_state_stopped" msgid="2343602489802623424">"無法運作。輕觸即可查看相關資訊。"</string>
    <string name="accessibility_description_state_stopped" msgid="5364752492861199133">"這項服務發生異常。"</string>
    <string name="accessibility_shortcuts_settings_title" msgid="974740249671825145">"無障礙功能快速鍵"</string>
    <string name="enable_quick_setting" msgid="6648073323202243604">"在快速設定中顯示"</string>
    <string name="daltonizer_mode_deuteranomaly_title" msgid="4210949400493358650">"紅綠"</string>
    <string name="daltonizer_mode_protanomaly_title" msgid="6392456967103014723">"紅綠"</string>
    <string name="daltonizer_mode_tritanomaly_title" msgid="2278786218762602022">"藍黃"</string>
    <string name="daltonizer_mode_grayscale_title" msgid="152005391387952588">"灰階"</string>
    <string name="daltonizer_mode_deuteranomaly_summary" msgid="2117727423019598455">"綠色弱、綠色盲"</string>
    <string name="daltonizer_mode_protanomaly_summary" msgid="4617032854982040748">"紅色弱、紅色盲"</string>
    <string name="daltonizer_mode_tritanomaly_summary" msgid="2428218320118180070">"藍色弱視"</string>
    <string name="reduce_bright_colors_preference_title" msgid="2249314004651574997">"超暗"</string>
    <string name="reduce_bright_colors_switch_title" msgid="1751678397884065312">"啟用超暗螢幕設定"</string>
    <string name="reduce_bright_colors_shortcut_title" msgid="495648157059202745">"超暗功能快速鍵"</string>
    <string name="reduce_bright_colors_about_title" msgid="503655452544934393">"關於超暗功能"</string>
    <string name="reduce_bright_colors_preference_intro_text" msgid="3502290826747650566">"調暗螢幕，讓你閱讀時更加舒適"</string>
    <string name="reduce_bright_colors_intensity_preference_title" msgid="7455443033955118267">"亮度"</string>
    <string name="reduce_bright_colors_intensity_start_label" msgid="930387498396426039">"較暗"</string>
    <string name="reduce_bright_colors_intensity_end_label" msgid="1422600205484299860">"較亮"</string>
    <string name="reduce_bright_colors_persist_preference_title" msgid="4368829654993343354">"裝置重新啟動後保持啟用狀態"</string>
    <string name="accessibilty_autoclick_preference_subtitle_short_delay" msgid="2981206111858937724">"{count,plural, =1{短 ({time} 秒)}other{短 ({time} 秒)}}"</string>
    <string name="accessibilty_autoclick_preference_subtitle_medium_delay" msgid="6867395206533459204">"{count,plural, =1{中 ({time} 秒)}other{中 ({time} 秒)}}"</string>
    <string name="accessibilty_autoclick_preference_subtitle_long_delay" msgid="4079139970819335593">"{count,plural, =1{長 ({time} 秒)}other{長 ({time} 秒)}}"</string>
    <string name="accessibilty_autoclick_delay_unit_second" msgid="5979297390686370567">"{count,plural, =1{{time} 秒}other{{time} 秒}}"</string>
    <string name="accessibility_menu_item_settings" msgid="2652637954865389271">"設定"</string>
    <string name="accessibility_feature_state_on" msgid="1777344331063467511">"開啟"</string>
    <string name="accessibility_feature_state_off" msgid="169119895905460512">"關閉"</string>
    <string name="captioning_preview_title" msgid="2888561631323180535">"預覽"</string>
    <string name="captioning_standard_options_title" msgid="5360264497750980205">"標準選項"</string>
    <string name="captioning_locale" msgid="5533303294290661590">"語言"</string>
    <string name="captioning_text_size" msgid="8039448543171463017">"文字大小"</string>
    <string name="captioning_preset" msgid="4174276086501638524">"字幕樣式"</string>
    <string name="captioning_custom_options_title" msgid="3858866498893566351">"自訂選項"</string>
    <string name="captioning_background_color" msgid="5231412761368883107">"背景顏色"</string>
    <string name="captioning_background_opacity" msgid="6453738649182382614">"背景透明度"</string>
    <string name="captioning_window_color" msgid="1406167274530183119">"字幕視窗顏色"</string>
    <string name="captioning_window_opacity" msgid="4031752812991199525">"字幕視窗透明度"</string>
    <string name="captioning_foreground_color" msgid="9057327228286129232">"文字顏色"</string>
    <string name="captioning_foreground_opacity" msgid="1395843080697567189">"文字半透明度"</string>
    <string name="captioning_edge_color" msgid="6035818279902597518">"邊緣顏色"</string>
    <string name="captioning_edge_type" msgid="5281259280060811506">"邊緣類型"</string>
    <string name="captioning_typeface" msgid="285325623518361407">"字型系列"</string>
    <string name="captioning_preview_text" msgid="4973475065545995704">"字幕外觀範例"</string>
    <string name="captioning_preview_characters" msgid="7854812443613580460">"Aa"</string>
    <string name="locale_default" msgid="8948077172250925164">"預設"</string>
    <string name="color_title" msgid="2511586788643787427">"顏色"</string>
    <string name="color_unspecified" msgid="4102176222255378320">"預設"</string>
    <string name="color_none" msgid="3703632796520710651">"無"</string>
    <string name="color_white" msgid="1896703263492828323">"白色"</string>
    <string name="color_gray" msgid="8554077329905747877">"灰色"</string>
    <string name="color_black" msgid="9006830401670410387">"黑色"</string>
    <string name="color_red" msgid="5210756997426500693">"紅色"</string>
    <string name="color_green" msgid="4400462091250882271">"綠色"</string>
    <string name="color_blue" msgid="4997784644979140261">"藍色"</string>
    <string name="color_cyan" msgid="4341758639597035927">"青色"</string>
    <string name="color_yellow" msgid="5957551912912679058">"黃色"</string>
    <string name="color_magenta" msgid="8943538189219528423">"洋紅色"</string>
    <string name="enable_service_title" msgid="7231533866953706788">"要將裝置的完整控制權授予「<xliff:g id="SERVICE">%1$s</xliff:g>」嗎？"</string>
    <string name="capabilities_list_title" msgid="1225853611983394386">"「<xliff:g id="SERVICE">%1$s</xliff:g>」需要執行下列動作："</string>
    <string name="touch_filtered_warning" msgid="4225815157460318241">"權限要求遭到其他應用程式畫面遮掩，因此「設定」無法驗證你的回應。"</string>
    <string name="accessibility_service_warning" msgid="6779187188736432618">"<xliff:g id="SERVICE">%1$s</xliff:g>要求這個裝置的完整控制權。如果你授予相關權限，該服務就能讀取畫面內容及執行動作，以協助需要無障礙服務的使用者。這個等級的控制權不適用於大多數應用程式。"</string>
    <string name="accessibility_service_warning_description" msgid="6573203795976134751">"如果你有無障礙服務需求，建議可將完整控制權授予具有相關功能的應用程式，但請勿將完整控制權授予大多數的應用程式。"</string>
    <string name="accessibility_service_screen_control_title" msgid="324795030658109870">"查看及控制螢幕"</string>
    <string name="accessibility_service_screen_control_description" msgid="8431940515157990426">"可讀取螢幕上的所有內容及在其他應用程式上顯示內容。"</string>
    <string name="accessibility_service_action_perform_title" msgid="1449360056585337833">"查看及執行動作"</string>
    <string name="accessibility_service_action_perform_description" msgid="7807832069800034738">"可追蹤你與應用程式或硬體感應器的互動，並代表你與應用程式進行互動。"</string>
    <string name="accessibility_dialog_button_allow" msgid="8274918676473216697">"允許"</string>
    <string name="accessibility_dialog_button_deny" msgid="2037249860078259284">"拒絕"</string>
    <string name="accessibility_dialog_button_stop" msgid="7295448112784528196">"停止"</string>
    <string name="accessibility_dialog_button_cancel" msgid="4813234247237851121">"取消"</string>
    <string name="disable_service_title" msgid="2909108731776956167">"停止「<xliff:g id="SERVICE">%1$s</xliff:g>」？"</string>
    <string name="disable_service_message" msgid="4814173941688548016">"輕觸「<xliff:g id="STOP">%1$s</xliff:g>」會讓「<xliff:g id="SERVICE">%2$s</xliff:g>」停止運作。"</string>
    <string name="accessibility_no_services_installed" msgid="3725569493860028593">"未安裝任何服務"</string>
    <string name="accessibility_no_service_selected" msgid="1310596127128379897">"未選取任何服務"</string>
    <string name="accessibility_service_default_description" msgid="7801435825448138526">"未提供說明。"</string>
    <string name="settings_button" msgid="2195468788019730377">"設定"</string>
    <string name="keywords_reduce_bright_colors" msgid="1683190961013139183">"對光線敏感、畏光、深色主題、偏頭痛、頭痛、閱讀模式、夜間模式、調低亮度、白點"</string>
    <string name="keywords_accessibility" msgid="4263443239404659143">"容易使用, 容易存取, 輔助功能, 輔助"</string>
    <string name="keywords_magnification" msgid="3908145308269840862">"視窗放大鏡, 縮放, 放大, 低視能, 加大, 調大"</string>
    <string name="keywords_talkback" msgid="2816435437095102527"></string>
    <string name="keywords_live_caption" msgid="1667203998080567556">"字幕, 隱藏式輔助字幕, CC, 即時轉錄, 聽障, 聽力受損, CART, 語音轉文字, 字幕 (Subtitle)"</string>
    <string name="keywords_live_transcribe" msgid="3226990195174890997"></string>
    <string name="keywords_sound_notifications" msgid="8183107485754075413"></string>
    <string name="keywords_sound_amplifier" msgid="939404835256246663"></string>
    <string name="keywords_display_size" msgid="5286419615221231518">"螢幕大小, 大型螢幕"</string>
    <string name="keywords_bold_text" msgid="6257418169207099589">"高對比, 低視能, 粗體字型, 粗體字"</string>
    <string name="keywords_select_to_speak" msgid="2872704811610888719"></string>
    <string name="keywords_color_correction" msgid="8540442886990423681">"調整顏色"</string>
    <string name="keywords_color_inversion" msgid="4291058365873221962">"調暗螢幕, 調亮螢幕"</string>
    <string name="keywords_contrast" msgid="4668393735398949873">"色彩對比"</string>
    <string name="keywords_accessibility_menu" msgid="4300579436464706608"></string>
    <string name="keywords_switch_access" msgid="5813094504384313402"></string>
    <string name="keywords_auto_click" msgid="7151756353013736931">"動作, 滑鼠"</string>
    <string name="keywords_hearing_aids" msgid="4550504337687223314">"助聽器, 聽障, 聽力受損, 人工電子耳, 擴音裝置, 聲音處理器"</string>
    <string name="keywords_rtt" msgid="2429130928152514402">"聽障, 聽力受損, 字幕, 電傳打字, tty"</string>
    <string name="keywords_voice_access" msgid="7807335263195876454"></string>
    <string name="print_settings" msgid="8519810615863882491">"列印"</string>
    <string name="print_settings_summary_no_service" msgid="6721731154917653862">"關閉"</string>
    <string name="print_settings_summary" msgid="1458773840720811915">"{count,plural, =1{1 個列印服務已啟用}other{# 個列印服務已啟用}}"</string>
    <string name="print_jobs_summary" msgid="7040836482336577323">"{count,plural, =1{1 個列印工作}other{# 個列印工作}}"</string>
    <string name="print_settings_title" msgid="7680498284751129935">"列印服務"</string>
    <string name="print_no_services_installed" msgid="7554057966540602692">"未安裝任何服務"</string>
    <string name="print_no_printers_found" msgid="4833082484646109486">"找不到印表機"</string>
    <string name="print_menu_item_settings" msgid="8202755044784599740">"設定"</string>
    <string name="print_menu_item_add_printers" msgid="7958192149202584039">"新增印表機"</string>
    <string name="print_feature_state_on" msgid="7132063461008624685">"開啟"</string>
    <string name="print_feature_state_off" msgid="1466195699995209446">"關閉"</string>
    <string name="print_menu_item_add_service" msgid="1549091062463044676">"新增服務"</string>
    <string name="print_menu_item_add_printer" msgid="8711630848324870892">"新增印表機"</string>
    <string name="print_menu_item_search" msgid="5989979785203603169">"搜尋"</string>
    <string name="print_searching_for_printers" msgid="5401413178028348800">"正在搜尋印表機"</string>
    <string name="print_service_disabled" msgid="9185935228930987786">"服務已停用"</string>
    <string name="print_print_jobs" msgid="2605944855933091183">"列印工作"</string>
    <string name="print_print_job" msgid="8477859161886726608">"列印工作"</string>
    <string name="print_restart" msgid="4424096106141083945">"重新開始"</string>
    <string name="print_cancel" msgid="7611266511967568501">"取消"</string>
    <string name="print_job_summary" msgid="277210060872032969">"<xliff:g id="PRINTER">%1$s</xliff:g>\n<xliff:g id="TIME">%2$s</xliff:g>"</string>
    <string name="print_configuring_state_title_template" msgid="2887013172492183045">"正在設定 <xliff:g id="PRINT_JOB_NAME">%1$s</xliff:g>"</string>
    <string name="print_printing_state_title_template" msgid="7367513245156603431">"正在列印 <xliff:g id="PRINT_JOB_NAME">%1$s</xliff:g>"</string>
    <string name="print_cancelling_state_title_template" msgid="9094795458159980190">"正在取消 <xliff:g id="PRINT_JOB_NAME">%1$s</xliff:g>"</string>
    <string name="print_failed_state_title_template" msgid="4751695809935404505">"印表機發生錯誤：<xliff:g id="PRINT_JOB_NAME">%1$s</xliff:g>"</string>
    <string name="print_blocked_state_title_template" msgid="3134100215188411074">"印表機封鎖了 <xliff:g id="PRINT_JOB_NAME">%1$s</xliff:g>"</string>
    <string name="print_search_box_shown_utterance" msgid="6215002365360341961">"搜尋框已顯示"</string>
    <string name="print_search_box_hidden_utterance" msgid="5355387966141712567">"搜尋框已隱藏"</string>
    <string name="printer_info_desc" msgid="1206872325746154206">"查看這台印表機的詳細資訊"</string>
    <string name="power_usage_summary_title" msgid="4198312848584882113">"電池"</string>
    <string name="power_usage_summary" msgid="6857382582534984531">"查看正在消耗電力的功能"</string>
    <string name="power_usage_level_and_status" msgid="821521456989429593">"<xliff:g id="LEVEL">%1$s</xliff:g> - <xliff:g id="STATUS">%2$s</xliff:g>"</string>
    <string name="power_discharge_remaining" msgid="6997529817917076536">"還剩 <xliff:g id="REMAIN">%1$s</xliff:g>"</string>
    <string name="power_charge_remaining" msgid="7046064326172265116">"<xliff:g id="UNTIL_CHARGED">%1$s</xliff:g>後充電完畢"</string>
    <string name="low_battery_summary" msgid="4458925347316501953">"電池電力不足"</string>
    <string name="background_activity_summary" msgid="3817376868497046016">"允許應用程式在背景執行"</string>
    <string name="background_activity_warning_dialog_title" msgid="3449566823290744823">"要限制背景活動嗎？"</string>
    <string name="background_activity_warning_dialog_text" msgid="8202776985767701095">"如果你限制應用程式的背景活動，應用程式可能無法正常運作"</string>
    <string name="background_activity_disabled_dialog_text" msgid="4053170297325882494">"由於這個應用程式並未設為最佳化電池用量，因此你無法加以限制。\n\n如要限制應用程式，請先開啟電池效能最佳化功能。"</string>
    <string name="manager_battery_usage_unrestricted_title" msgid="2426486290463258032">"無限制"</string>
    <string name="manager_battery_usage_optimized_title" msgid="8080765739761921817">"最佳化"</string>
    <string name="manager_battery_usage_restricted_title" msgid="7702863764130323118">"受限制"</string>
    <string name="manager_battery_usage_unrestricted_summary" msgid="6819279865465667692">"不限制應用程式在背景執行時的電池用量。如果選擇這項設定，應用程式可能會比較耗電。"</string>
    <string name="manager_battery_usage_optimized_summary" msgid="1332545476428039900">"根據你的使用情形進行最佳化調整。這是適用於大多數應用程式的建議設定。"</string>
    <string name="manager_battery_usage_restricted_summary" msgid="8324695640704416905">"限制應用程式在背景執行時的電池用量。應用程式可能無法正常運作，通知也可能會延後出現。"</string>
    <string name="manager_battery_usage_footer" msgid="2635906573922553766">"變更應用程式的電池使用方式可能會影響應用程式效能。"</string>
    <string name="manager_battery_usage_footer_limited" msgid="5180776148877306780">"這個應用程式的電池用量應設為「<xliff:g id="STATE">%1$s</xliff:g>」模式。"</string>
    <string name="manager_battery_usage_unrestricted_only" msgid="3646162131339418216">"無限制"</string>
    <string name="manager_battery_usage_optimized_only" msgid="7121785281913056432">"最佳化"</string>
    <string name="manager_battery_usage_link_a11y" msgid="374918091821438564">"進一步瞭解電池用量選項"</string>
    <string name="device_screen_usage" msgid="1011630249648289909">"上次完全充飽電後的螢幕使用時間"</string>
    <string name="advanced_battery_title" msgid="3005993394776555079">"電池用量"</string>
    <string name="history_details_title" msgid="8628584613889559355">"詳細記錄"</string>
    <string name="advanced_battery_preference_title" msgid="3790901207877260883">"電池用量"</string>
    <string name="advanced_battery_preference_summary_with_hours" msgid="954091349133320955">"查看過去 24 小時的使用情形"</string>
    <string name="advanced_battery_preference_summary" msgid="2372763700477268393">"查看自上次充飽電後的電池用量"</string>
    <string name="battery_details_title" msgid="3289680399291090588">"應用程式電池用量"</string>
    <string name="details_subtitle" msgid="2550872569652785527">"使用狀況詳細資訊"</string>
    <string name="controls_subtitle" msgid="3759606830916441564">"調整電力使用"</string>
    <string name="packages_subtitle" msgid="8687690644931499428">"已包含封裝檔案"</string>
    <string name="battery_tip_summary_title" msgid="321127485145626939">"應用程式正常執行中"</string>
    <string name="battery_tip_low_battery_title" msgid="4155239078744100997">"電池電力不足"</string>
    <string name="battery_tip_low_battery_summary" msgid="2629633757244297436">"開啟省電模式可延長電池續航力"</string>
    <string name="battery_tip_smart_battery_title" msgid="8925025450214912325">"延長電池續航力"</string>
    <string name="battery_tip_smart_battery_summary" msgid="3592965553502362965">"開啟 Battery Manager"</string>
    <string name="battery_tip_early_heads_up_title" msgid="4411387863476629452">"開啟省電模式"</string>
    <string name="battery_tip_early_heads_up_summary" msgid="578523794827443977">"電池電力可能會比平常更快耗盡"</string>
    <string name="battery_tip_early_heads_up_done_title" msgid="7705597228709143337">"省電模式已開啟"</string>
    <string name="battery_saver_link_a11y" msgid="6613079613524512257">"進一步瞭解省電模式"</string>
    <string name="battery_tip_early_heads_up_done_summary" msgid="7858923105760361208">"部分功能可能受到限制"</string>
    <string name="battery_tip_high_usage_title" msgid="9110720762506146697">"電池用量較高的應用程式"</string>
    <string name="battery_tip_high_usage_summary" msgid="3938999581403084551">"查看電池用量最高的應用程式"</string>
    <string name="battery_tip_limited_temporarily_title" msgid="6258554134146272311">"為保護電池，充電效能已最佳化"</string>
    <string name="battery_tip_limited_temporarily_summary" msgid="5107379280241187562">"為延長電池壽命，系統已最佳化充電效能"</string>
    <string name="battery_tip_dock_defender_future_bypass_title" msgid="4332616280495788195">"為保護電池，充電效能將最佳化"</string>
    <string name="battery_tip_dock_defender_future_bypass_summary" msgid="7870758621381307597">"為延長電池壽命，充電效能會在裝置插入座架時最佳化"</string>
    <string name="battery_tip_dock_defender_active_title" msgid="1414785238383255699">"為保護電池，充電效能已最佳化"</string>
    <string name="battery_tip_dock_defender_active_summary" msgid="3512082623718801459">"為延長電池壽命，充電效能會在裝置插入座架時最佳化"</string>
    <string name="battery_tip_dock_defender_temporarily_bypassed_title" msgid="1679449361090557201">"將電池充飽"</string>
    <string name="battery_tip_dock_defender_temporarily_bypassed_summary" msgid="1099500476761333281">"為保護電池，充電效能會在下次平板電腦插入座架時最佳化"</string>
    <string name="battery_tip_limited_temporarily_sec_button_content_description" msgid="5648444926736883551">"進一步瞭解暫停充電"</string>
    <string name="battery_tip_limited_temporarily_dialog_resume_charge" msgid="2302295458913832342">"繼續充電"</string>
    <string name="battery_tip_dialog_message_footer" msgid="986542164372177504">"包含高耗電背景活動"</string>
    <string name="battery_tip_restrict_title" msgid="4537101947310626753">"{count,plural, =1{限制 # 個應用程式}other{限制 # 個應用程式}}"</string>
    <string name="battery_tip_restrict_handled_title" msgid="7142074986508706853">"{count,plural, =1{「{label}」最近受到限制}other{最近有 # 個應用程式受到限制}}"</string>
    <string name="battery_tip_restrict_summary" msgid="7539469590829235277">"{count,plural, =1{「{label}」的背景耗電量很高}other{# 個應用程式的背景耗電量很高}}"</string>
    <string name="battery_tip_restrict_handled_summary" msgid="3535697154547199190">"{count,plural, =1{這個應用程式無法在背景執行}other{這些應用程式無法在背景執行}}"</string>
    <string name="battery_tip_restrict_app_dialog_title" msgid="1649476357343160240">"{count,plural, =1{要限制應用程式嗎？}other{要限制 # 個應用程式嗎？}}"</string>
    <string name="battery_tip_restrict_app_dialog_message" msgid="137856003724730751">"如要節省電量，請禁止「<xliff:g id="APP">%1$s</xliff:g>」在背景中消耗裝置電量。這麼做可能會導致這個應用程式無法正常運作，且相關通知可能會延遲。"</string>
    <string name="battery_tip_restrict_apps_less_than_5_dialog_message" msgid="5894648804112181324">"如要節省電量，請禁止這些應用程式在背景中消耗裝置電量。受限制的應用程式可能無法正常運作，且相關通知可能會延遲。\n\n應用程式："</string>
    <string name="battery_tip_restrict_apps_more_than_5_dialog_message" msgid="4546838397423565138">"如要節省電量，請禁止這些應用程式在背景中消耗裝置電量。受限制的應用程式可能無法正常運作，且相關通知可能會延遲。\n\n應用程式：\n<xliff:g id="APP_LIST">%1$s</xliff:g>。"</string>
    <string name="battery_tip_restrict_app_dialog_ok" msgid="7025027696689301916">"限制"</string>
    <string name="battery_tip_unrestrict_app_dialog_title" msgid="5501997201160532301">"要解除限制嗎？"</string>
    <string name="battery_tip_unrestrict_app_dialog_message" msgid="215449637818582819">"這個應用程式將會在背景耗用電量。你的電池電力可能會比預期更快耗盡。"</string>
    <string name="battery_tip_unrestrict_app_dialog_ok" msgid="7940183167721998470">"移除"</string>
    <string name="battery_tip_unrestrict_app_dialog_cancel" msgid="4968135709160207507">"取消"</string>
    <string name="battery_tip_charge_to_full_button" msgid="6701709034348116261">"將電池充飽"</string>
    <string name="battery_tip_incompatible_charging_title" msgid="5120763575150751300">"充電配件有問題"</string>
    <string name="battery_tip_incompatible_charging_content_description" msgid="355668467640367701">"進一步瞭解不相容的變壓器充電"</string>
    <string name="smart_battery_manager_title" msgid="3677620516657920364">"Battery Manager"</string>
    <string name="smart_battery_title" msgid="9095903608520254254">"自動管理應用程式"</string>
    <string name="smart_battery_footer" msgid="8407121907452993645">"當電池管理員偵測到應用程式正在耗用大量電力時，你可以選擇限制這些應用程式。受限制的應用程式可能無法正常運作，且相關通知可能會延遲。"</string>
    <string name="restricted_app_title" msgid="6585080822121007436">"受限制的應用程式"</string>
    <string name="restricted_app_summary" msgid="1022307922754893997">"{count,plural, =1{目前有 # 個應用程式的電池用量受到限制}other{目前有 # 個應用程式的電池用量受到限制}}"</string>
    <string name="restricted_app_time_summary" msgid="3097721884155913252">"限制時間：<xliff:g id="TIME">%1$s</xliff:g>"</string>
    <string name="restricted_app_detail_footer" msgid="3495725286882138803">"這些應用程式的背景電池用量受到限制，因此可能無法正常運作，通知也可能會延後出現。"</string>
    <string name="battery_auto_restriction_title" msgid="827206218118093357">"使用電池管理員"</string>
    <string name="battery_auto_restriction_summary" msgid="2140896101984815711">"偵測應用程式是否耗用大量電力"</string>
    <string name="battery_manager_summary" msgid="255708681438809287">"偵測應用程式是否耗用大量電力"</string>
    <string name="battery_manager_summary_unsupported" msgid="7334173707292807964">"偵測應用程式是否耗用大量電力"</string>
    <string name="battery_manager_app_restricted" msgid="2583902700677009173">"{count,plural, =1{# 個應用程式受到限制}other{# 個應用程式受到限制}}"</string>
    <string name="battery_header_title_alternate" msgid="8371821625994616659">"<xliff:g id="NUMBER">^1</xliff:g>"<small>" "<font size="20">"<xliff:g id="UNIT">%</xliff:g>"</font></small>""</string>
    <string name="battery_missing_message" msgid="400958471814422770">"讀取電池計量器時發生問題。"</string>
    <string name="battery_missing_link_message" msgid="6021565067124898074"></string>
    <string name="battery_missing_link_a11y_message" msgid="3310971406602316323">"輕觸即可進一步瞭解這個錯誤"</string>
    <string name="power_screen" msgid="4596900105850963806">"螢幕"</string>
    <string name="power_cpu" msgid="1820472721627148746">"CPU"</string>
    <string name="power_flashlight" msgid="8993388636332573202">"手電筒"</string>
    <string name="power_camera" msgid="4778315081581293923">"相機"</string>
    <string name="power_gps" msgid="6352380895542498164">"GPS"</string>
    <string name="power_wifi" msgid="4614007837288250325">"Wi‑Fi"</string>
    <string name="power_bluetooth" msgid="5085900180846238196">"藍牙"</string>
    <string name="power_cell" msgid="7793805106954398186">"行動網路"</string>
    <string name="power_phone" msgid="2768396619208561670">"語音通話"</string>
    <string name="battery_screen_usage" msgid="90008745183187461">"螢幕使用時間：<xliff:g id="TIME">^1</xliff:g>"</string>
    <string name="battery_used_by" msgid="6457305178016189330">"<xliff:g id="APP">%2$s</xliff:g>用量佔 <xliff:g id="PERCENT">%1$s</xliff:g>"</string>
    <string name="battery_overall_usage" msgid="8940140259734182014">"整體電量的 <xliff:g id="PERCENT">%1$s</xliff:g>"</string>
    <string name="battery_detail_since_full_charge" msgid="5650946565524184582">"上次充飽後的詳細用量資訊"</string>
    <string name="battery_last_full_charge" msgid="8308424441475063956">"上次完全充飽電"</string>
    <string name="battery_full_charge_last" msgid="465146408601016923">"電池在充飽後的預估使用時間"</string>
    <string name="battery_footer_summary" msgid="6753248007004259000">"電池的剩餘使用時間為概略值，而且會隨使用情形變化"</string>
    <string name="battery_detail_power_usage" msgid="1492926471397355477">"電池用量"</string>
    <string name="battery_not_usage" msgid="3851536644733662392">"自上次充飽電後未曾使用"</string>
    <string name="battery_not_usage_24hr" msgid="8397519536160741248">"過去 24 小時未曾使用"</string>
    <string name="battery_usage_without_time" msgid="1346894834339420538"></string>
    <string name="battery_usage_since_last_full_charge" msgid="3488425008925924769">"自上次充飽電後"</string>
    <string name="battery_usage_system_apps" msgid="8659537819731575299">"系統應用程式"</string>
    <string name="battery_usage_others" msgid="311793281613609986">"其他"</string>
    <string name="estimated_time_left" msgid="948717045180211777">"預估剩餘時間"</string>
    <string name="estimated_charging_time_left" msgid="2287135413363961246">"充飽所需時間"</string>
    <string name="estimated_time_description" msgid="211058785418596009">"預估時間會因使用情形而有所變動"</string>
    <string name="process_mediaserver_label" msgid="6135260215912215092">"媒體伺服器"</string>
    <string name="process_dex2oat_label" msgid="1190208677726583153">"應用程式最佳化"</string>
    <string name="process_network_tethering" msgid="6822671758152900766">"網路共用"</string>
    <string name="process_removed_apps" msgid="6544406592678476902">"移除的應用程式"</string>
    <string name="battery_saver" msgid="7737147344510595864">"省電模式"</string>
    <string name="battery_saver_auto_title" msgid="6789753787070176144">"自動開啟"</string>
    <string name="battery_saver_auto_no_schedule" msgid="5123639867350138893">"未設定時間表"</string>
    <string name="battery_saver_auto_routine" msgid="4656495097900848608">"根據你平常充電的時間"</string>
    <string name="battery_saver_pref_auto_routine_summary" msgid="4739240095966241508">"將依照你的日常安排開啟"</string>
    <string name="battery_saver_auto_percentage" msgid="558533724806281980">"根據電量百分比"</string>
    <string name="battery_saver_auto_routine_summary" msgid="3913145448299472628">"如果電池電量可能會在你下次的例行充電時間前耗盡，系統就會開啟「省電」模式"</string>
    <string name="battery_saver_auto_percentage_summary" msgid="6190884450723824287">"將在電量剩 <xliff:g id="PERCENT">%1$s</xliff:g> 時開啟"</string>
    <string name="battery_saver_schedule_settings_title" msgid="3688019979950082237">"設定時間表"</string>
    <string name="battery_saver_turn_on_summary" msgid="1433919417587171160">"延長電池續航力"</string>
    <string name="battery_saver_sticky_title_new" msgid="5942813274115684599">"充電時關閉"</string>
    <string name="battery_saver_sticky_title_percentage" msgid="1178162022087559148">"電量達 <xliff:g id="BATTERY_PERCENTAGE">%1$s</xliff:g> 時關閉"</string>
    <string name="battery_saver_sticky_description_new" msgid="6472610662679038342">"電池電量達 <xliff:g id="BATTERY_PERCENTAGE">%1$s</xliff:g> 時就會關閉省電模式"</string>
    <!-- no translation found for battery_saver_seekbar_title (3712266470054006641) -->
    <skip />
    <string name="battery_saver_seekbar_title_placeholder" msgid="7141264642540687540">"開啟"</string>
    <string name="battery_saver_master_switch_title" msgid="3474312070095834915">"使用省電模式"</string>
    <string name="battery_saver_turn_on_automatically_title" msgid="7857393318205740864">"自動開啟"</string>
    <string name="battery_saver_turn_on_automatically_never" msgid="6194649389871448663">"永遠不要"</string>
    <string name="battery_saver_turn_on_automatically_pct" msgid="4294335680892392449">"電量為 <xliff:g id="PERCENT">%1$s</xliff:g> 時"</string>
    <string name="battery_percentage" msgid="1779934245963043490">"電量百分比"</string>
    <string name="battery_percentage_description" msgid="2321465139126125541">"在狀態列中顯示電量百分比"</string>
    <string name="battery_usage_chart_graph_hint_last_full_charge" msgid="6570336408060566877">"上次充飽電後的電池電量變化"</string>
    <string name="battery_usage_chart_graph_hint" msgid="9182079098173323005">"過去 24 小時的電池電量變化"</string>
    <string name="battery_app_usage" msgid="8976453608783133770">"上次充飽電後的應用程式用量"</string>
    <string name="battery_app_usage_for_past_24" msgid="1234770810563940656">"應用程式在過去 24 小時的電池用量"</string>
    <string name="battery_system_usage" msgid="1395943945140097585">"上次充飽電後的系統用量"</string>
    <string name="battery_system_usage_for_past_24" msgid="3341520273114616263">"系統在過去 24 小時的電池用量"</string>
    <string name="battery_system_usage_for" msgid="3248552137819897140">"<xliff:g id="SLOT">%s</xliff:g>的系統電池用量"</string>
    <string name="battery_app_usage_for" msgid="7309909074935858949">"<xliff:g id="SLOT">%s</xliff:g>的應用程式電池用量"</string>
    <string name="battery_system_usage_since_last_full_charge_to" msgid="4196795733829841971">"上次充飽電後至<xliff:g id="SLOT_TIMESTAMP">%s</xliff:g> 的系統耗電量"</string>
    <string name="battery_app_usage_since_last_full_charge_to" msgid="4339201995118102114">"上次充飽電後至<xliff:g id="SLOT_TIMESTAMP">%s</xliff:g> 的應用程式耗電量"</string>
    <string name="battery_usage_total_less_than_one_minute" msgid="1035425863251685509">"總計：不到 1 分鐘"</string>
    <string name="battery_usage_background_less_than_one_minute" msgid="3957971442554437909">"背景：不到 1 分鐘"</string>
    <string name="battery_usage_screen_time_less_than_one_minute" msgid="2911989465891679033">"裝置使用時間：少於 1 分鐘"</string>
    <string name="battery_usage_for_total_time" msgid="8402254046930910905">"總計：<xliff:g id="TIME">%s</xliff:g>"</string>
    <string name="battery_usage_for_background_time" msgid="9109637210617095188">"背景：<xliff:g id="TIME">%s</xliff:g>"</string>
    <string name="battery_usage_screen_time" msgid="3973865893520804115">"裝置使用時間：<xliff:g id="TIME">%s</xliff:g>"</string>
    <string name="battery_usage_screen_footer_empty" msgid="3301144846133808193">"充飽電後，系統會在幾個小時內提供電池用量資料"</string>
    <string name="battery_usage_chart_label_now" msgid="4598282721949430165">"現在"</string>
    <string name="battery_usage_timestamps_hyphen" msgid="7401188432989043905">"<xliff:g id="FROM_TIMESTAMP">%1$s</xliff:g> - <xliff:g id="TO_TIMESTAMP">%2$s</xliff:g>"</string>
    <string name="battery_usage_day_and_hour" msgid="1417890420844950881">"<xliff:g id="DAY">%1$s</xliff:g><xliff:g id="HOUR">%2$s</xliff:g>"</string>
    <string name="battery_usage_chart" msgid="4114747521432440017">"電池用量圖表"</string>
    <string name="daily_battery_usage_chart" msgid="4176059567682992686">"每日電池用量圖表"</string>
    <string name="hourly_battery_usage_chart" msgid="3098314511076561272">"每小時電池用量圖表"</string>
    <string name="battery_usage_breakdown_title_since_last_full_charge" msgid="435006273323199906">"上次充飽電後的電池用量"</string>
    <string name="battery_usage_breakdown_title_for_slot" msgid="4823179483667671406">"<xliff:g id="SLOT">%s</xliff:g>的電池用量"</string>
    <string name="screen_time_category_last_full_charge" msgid="8856908320256057753">"自上次充飽電後的裝置使用時間"</string>
    <string name="screen_time_category_for_slot" msgid="8287722270554654959">"<xliff:g id="SLOT">%s</xliff:g>的裝置使用時間"</string>
    <string name="battery_usage_spinner_view_by_apps" msgid="8769276544072098082">"應用程式"</string>
    <string name="battery_usage_spinner_view_by_systems" msgid="7904104223212160541">"系統"</string>
    <string name="battery_usage_less_than_percent" msgid="5873099028895001082">"&lt; <xliff:g id="PERCENTAGE">%1$s</xliff:g>"</string>
<<<<<<< HEAD
    <!-- no translation found for battery_cycle_count_footer (3642121059800373545) -->
    <skip />
=======
    <string name="battery_cycle_count_footer" msgid="3642121059800373545">"送貨前會進行品質檢測，因此初次使用時，電池循環次數可能不是零"</string>
>>>>>>> 834e69f5
    <string name="process_stats_summary_title" msgid="502683176231281732">"處理程序統計資料"</string>
    <string name="process_stats_summary" msgid="522842188571764699">"執行中處理程序的相關完善統計資料"</string>
    <string name="app_memory_use" msgid="7559666138324410666">"記憶體用量"</string>
    <string name="process_stats_total_duration" msgid="3898635541254636618">"最近 <xliff:g id="TIMEDURATION">%3$s</xliff:g>使用了 <xliff:g id="USEDRAM">%1$s</xliff:g> (共 <xliff:g id="TOTALRAM">%2$s</xliff:g>)"</string>
    <string name="process_stats_total_duration_percentage" msgid="4391502694312709148">"最近 <xliff:g id="TIMEDURATION">%2$s</xliff:g>使用了 <xliff:g id="PERCENT">%1$s</xliff:g> 的 RAM"</string>
    <string name="process_stats_type_background" msgid="4094034441562453522">"背景"</string>
    <string name="process_stats_type_foreground" msgid="5043049335546793803">"前景"</string>
    <string name="process_stats_type_cached" msgid="129788969589599563">"快取"</string>
    <string name="process_stats_os_label" msgid="2096501347732184886">"Android 作業系統"</string>
    <string name="process_stats_os_native" msgid="794547105037548539">"原生"</string>
    <string name="process_stats_os_kernel" msgid="5626269994512354996">"核心"</string>
    <string name="process_stats_os_zram" msgid="3067278664868354143">"Z-RAM"</string>
    <string name="process_stats_os_cache" msgid="4753163023524305711">"快取"</string>
    <string name="process_stats_ram_use" msgid="5966645638783509937">"RAM 使用量"</string>
    <string name="process_stats_bg_ram_use" msgid="3572439697306771461">"RAM 使用量 (背景)"</string>
    <string name="process_stats_run_time" msgid="8631920944819076418">"執行時間"</string>
    <string name="processes_subtitle" msgid="5791138718719605724">"處理程序"</string>
    <string name="services_subtitle" msgid="9136741140730524046">"服務"</string>
    <string name="menu_proc_stats_duration" msgid="1249684566371309908">"時間長度"</string>
    <string name="mem_details_title" msgid="8064756349669711949">"記憶體詳細資料"</string>
    <string name="menu_duration_3h" msgid="9202635114831885878">"3 小時"</string>
    <string name="menu_duration_6h" msgid="2843895006519153126">"6 小時"</string>
    <string name="menu_duration_12h" msgid="9206922888181602565">"12 小時"</string>
    <string name="menu_duration_1d" msgid="8538390358158862330">"1 天"</string>
    <string name="menu_show_system" msgid="3780310384799907818">"顯示系統程序"</string>
    <string name="menu_hide_system" msgid="5197937451381420622">"隱藏系統程序"</string>
    <string name="menu_show_percentage" msgid="6143205879027928330">"顯示百分比"</string>
    <string name="menu_use_uss" msgid="1663914348353623749">"使用 Uss"</string>
    <string name="menu_proc_stats_type" msgid="5048575824389855689">"統計資料類型"</string>
    <string name="menu_proc_stats_type_background" msgid="6796434633192284607">"背景"</string>
    <string name="menu_proc_stats_type_foreground" msgid="9011432748521890803">"前景"</string>
    <string name="menu_proc_stats_type_cached" msgid="1351321959600144622">"快取"</string>
    <string name="voice_input_output_settings" msgid="1055497319048272051">"語音輸入裝置與輸出裝置"</string>
    <string name="voice_input_output_settings_title" msgid="6449454483955543064">"語音輸入與輸出裝置設定"</string>
    <string name="voice_search_settings_title" msgid="228743187532160069">"語音搜尋"</string>
    <string name="keyboard_settings_title" msgid="2199286020368890114">"Android 鍵盤"</string>
    <string name="voice_input_settings" msgid="105821652985768064">"語音輸入設定"</string>
    <string name="voice_input_settings_title" msgid="3708147270767296322">"語音輸入"</string>
    <string name="voice_service_preference_section_title" msgid="4807795449147187497">"語音輸入服務"</string>
    <string name="voice_interactor_preference_summary" msgid="3942881638813452880">"全語音啟動字詞與互動服務"</string>
    <string name="voice_recognizer_preference_summary" msgid="9195427725367463336">"簡易語音轉文字"</string>
    <string name="voice_interaction_security_warning" msgid="7962884055885987671">"這項語音輸入服務由 <xliff:g id="VOICE_INPUT_SERVICE_APP_NAME">%s</xliff:g> 應用程式提供，可隨時監控語音輸入，而且會替你管理所有支援語音功能的應用程式。要啟用這項服務嗎？"</string>
    <string name="on_device_recognition_settings" msgid="6503160369314598069">"裝置端辨識設定"</string>
    <string name="on_device_recognition_settings_title" msgid="7137599722039096545">"裝置端辨識"</string>
    <string name="on_device_recognition_settings_summary" msgid="3292736423223499348">"裝置端語音辨識"</string>
    <string name="tts_engine_preference_title" msgid="7808775764174571132">"偏好的引擎"</string>
    <string name="tts_engine_settings_title" msgid="1298093555056321577">"引擎設定"</string>
    <string name="tts_sliders_title" msgid="6901146958648426181">"語音速率和音調"</string>
    <string name="tts_engine_section_title" msgid="5115035218089228451">"引擎"</string>
    <string name="tts_install_voice_title" msgid="5133545696447933812">"語音"</string>
    <string name="tts_spoken_language" msgid="4652894245474520872">"使用的語言"</string>
    <string name="tts_install_voices_title" msgid="6505257816336165782">"安裝語音"</string>
    <string name="tts_install_voices_text" msgid="902408506519246362">"繼續前往「<xliff:g id="TTS_APP_NAME">%s</xliff:g>」應用程式以安裝語音"</string>
    <string name="tts_install_voices_open" msgid="919034855418197668">"開啟應用程式"</string>
    <string name="tts_install_voices_cancel" msgid="5179154684379560628">"取消"</string>
    <string name="tts_reset" msgid="9047681050813970031">"重設"</string>
    <string name="tts_play" msgid="2945513377250757221">"播放"</string>
    <string name="vpn_settings_title" msgid="9131315656202257272">"VPN"</string>
    <string name="vpn_settings_insecure_single" msgid="9012504179995045195">"不安全"</string>
    <string name="vpn_settings_single_insecure_multiple_total" msgid="6107225844641301139">"有 <xliff:g id="VPN_COUNT">%d</xliff:g> 個 VPN 不安全"</string>
    <string name="vpn_settings_multiple_insecure_multiple_total" msgid="1706236062478680488">"有 <xliff:g id="VPN_COUNT">%d</xliff:g> 個 VPN 不安全"</string>
    <string name="adaptive_connectivity_title" msgid="7464959640138428192">"自動調整連線"</string>
    <string name="adaptive_connectivity_summary" msgid="3648731530666326885">"自動管理網路連線，藉此延長電池續航力並提升裝置效能"</string>
    <string name="adaptive_connectivity_switch_on" msgid="3653067561620745493">"開啟"</string>
    <string name="adaptive_connectivity_switch_off" msgid="5076172560836115265">"關閉"</string>
    <string name="adaptive_connectivity_main_switch_title" msgid="261045483524512420">"使用自動調節連線"</string>
    <string name="credentials_title" msgid="7535942196886123656">"憑證儲存空間"</string>
    <string name="credentials_install" msgid="3933218407598415827">"安裝憑證"</string>
    <string name="credentials_reset" msgid="4246628389366452655">"清除憑證"</string>
    <string name="credentials_reset_summary" msgid="5400585520572874255">"移除所有憑證"</string>
    <string name="trusted_credentials" msgid="2522784976058244683">"信任的憑證"</string>
    <string name="trusted_credentials_summary" msgid="345822338358409468">"顯示信任的 CA 憑證"</string>
    <string name="user_credentials" msgid="4044405430790970775">"使用者憑證"</string>
    <string name="user_credentials_summary" msgid="686471637627271856">"查看及修改已儲存的憑證"</string>
    <string name="advanced_security_title" msgid="7117581975877192652">"進階"</string>
    <string name="credentials_settings_not_available" msgid="7433088409177429600">"這位使用者無法存取憑證"</string>
    <string name="credential_for_vpn_and_apps" msgid="2208229692860871136">"已為 VPN 和應用程式安裝"</string>
    <string name="credential_for_wifi" msgid="2286560570630763556">"已為 Wi‑Fi 安裝"</string>
    <string name="credential_for_wifi_in_use" msgid="7276290656840986618">"已為 Wi‑Fi 安裝 (使用中)"</string>
    <string name="credentials_reset_hint" msgid="4054601857203464867">"要移除所有內容嗎？"</string>
    <string name="credentials_erased" msgid="9121052044566053345">"憑證儲存空間已清除。"</string>
    <string name="credentials_not_erased" msgid="3611058412683184031">"無法清除認證儲存空間。"</string>
    <string name="usage_access_title" msgid="1580006124578134850">"有權查看使用情況的應用程式"</string>
    <string name="ca_certificate" msgid="3076484307693855611">"CA 憑證"</string>
    <string name="user_certificate" msgid="6897024598058566466">"VPN 和應用程式使用者憑證"</string>
    <string name="wifi_certificate" msgid="8461905432409380387">"Wi‑Fi 憑證"</string>
    <string name="ca_certificate_warning_title" msgid="7951148441028692619">"憑證擁有者將可查看你的資料"</string>
    <string name="ca_certificate_warning_description" msgid="8409850109551028774">"網站、應用程式和 VPN 會使用 CA 憑證進行加密，提醒你，請勿安裝不信任的機構所提供的 CA 憑證。\n\n當你安裝 CA 憑證後，即使你的資料 (例如密碼或信用卡資料) 經過加密，憑證擁有者仍可透過你造訪的網站或使用的應用程式存取上述資料。"</string>
    <string name="certificate_warning_dont_install" msgid="3794366420884560605">"不要安裝"</string>
    <string name="certificate_warning_install_anyway" msgid="4633118283407228740">"仍要安裝"</string>
    <string name="cert_not_installed" msgid="6725137773549974522">"未安裝憑證"</string>
    <string name="request_manage_credentials_title" msgid="596805634568013413">"要允許「<xliff:g id="APP_NAME">^1</xliff:g>」"<b></b>"在這部裝置上安裝憑證嗎？"</string>
    <string name="request_manage_credentials_description" msgid="8044839857171509619">"這些憑證會將裝置的專屬 ID 分享給下方的應用程式和網址，藉此驗證你的身分"</string>
    <string name="request_manage_credentials_dont_allow" msgid="3630610197644877809">"不允許"</string>
    <string name="request_manage_credentials_allow" msgid="4910940118408348245">"允許"</string>
    <string name="request_manage_credentials_more" msgid="6101210283534101582">"顯示更多"</string>
    <string name="certificate_management_app" msgid="8086699498358080826">"憑證管理應用程式"</string>
    <string name="no_certificate_management_app" msgid="3025739370424406717">"無"</string>
    <string name="certificate_management_app_description" msgid="8507306554200869005">"當你使用下方應用程式和網址時，系統就會透過憑證驗證你的身分"</string>
    <string name="uninstall_certs_credential_management_app" msgid="4945883254446077354">"解除安裝憑證"</string>
    <string name="remove_credential_management_app" msgid="6089291496976812786">"移除應用程式"</string>
    <string name="remove_credential_management_app_dialog_title" msgid="5713525435104706772">"要移除這個應用程式嗎？"</string>
    <string name="remove_credential_management_app_dialog_message" msgid="7739474298063646935">"這個應用程式將不再管理憑證，但會保留在裝置上。系統將解除安裝這個應用程式安裝的所有憑證。"</string>
    <string name="number_of_urls" msgid="1128699121050872188">"{count,plural, =1{# 個網址}other{# 個網址}}"</string>
    <string name="emergency_tone_title" msgid="6673118505206685168">"緊急撥號信號"</string>
    <string name="emergency_tone_summary" msgid="2519776254708767388">"設定撥打緊急電話時的運作方式"</string>
    <string name="privacy_settings_title" msgid="6437057228255974577">"備份"</string>
    <string name="backup_summary_state_on" msgid="9018954639693085240">"開啟"</string>
    <string name="backup_summary_state_off" msgid="5341339397224835909">"關閉"</string>
    <string name="backup_section_title" msgid="6539706829848457794">"備份與還原"</string>
    <string name="personal_data_section_title" msgid="6368610168625722682">"個人資料"</string>
    <string name="backup_data_title" msgid="507663517227498525">"備份我的資料"</string>
    <string name="backup_data_summary" msgid="8054551085241427531">"將應用程式資料、Wi-Fi 密碼及其他設定備份到 Google 伺服器"</string>
    <string name="backup_configure_account_title" msgid="8574055186903658842">"備份帳戶"</string>
    <string name="backup_data_management_title" msgid="6596830198441939702">"管理備份帳戶"</string>
    <string name="include_app_data_title" msgid="2969603876620594523">"包括應用程式資料"</string>
    <string name="auto_restore_title" msgid="4124345897936637561">"自動還原"</string>
    <string name="auto_restore_summary" msgid="6830198851045584001">"重新安裝應用程式時，還原備份的設定和資料"</string>
    <string name="backup_inactive_title" msgid="6753265378043349277">"備份服務未啟用"</string>
    <string name="backup_configure_account_default_summary" msgid="5323225330966306690">"目前沒有帳戶正在儲存備份資料"</string>
    <string name="backup_erase_dialog_title" msgid="5892431263348766484"></string>
    <string name="backup_erase_dialog_message" msgid="2250872501409574331">"要停止備份你的 Wi-Fi 密碼、書籤、其他設定以及應用程式資料，並清除 Google 伺服器上儲存的所有複本嗎？"</string>
    <string name="fullbackup_erase_dialog_message" msgid="2379053988557486162">"要停止備份裝置資料 (例如 Wi-Fi 密碼和通話記錄) 以及應用程式資料 (例如應用程式所儲存的設定和檔案)，並清除遠端伺服器中的所有備份內容嗎？"</string>
    <string name="fullbackup_data_summary" msgid="971587401251601473">"在遠端自動備份裝置資料 (例如 Wi-Fi 密碼和通話記錄) 以及應用程式資料 (例如應用程式所儲存的設定和檔案)。\n\n啟用自動備份功能後，系統會定期將裝置和應用程式資料儲存到遠端。應用程式資料泛指應用程式依據開發人員設定所儲存的任何資料，包括聯絡人、訊息和相片等可能具敏感性的資料。"</string>
    <string name="device_admin_settings_title" msgid="31392408594557070">"裝置管理員設定"</string>
    <string name="active_device_admin_msg" msgid="7744106305636543184">"裝置管理員應用程式"</string>
    <string name="remove_device_admin" msgid="3143059558744287259">"停用這個裝置管理員應用程式"</string>
    <string name="uninstall_device_admin" msgid="4481095209503956916">"解除安裝應用程式"</string>
    <string name="remove_and_uninstall_device_admin" msgid="707912012681691559">"停用並解除安裝"</string>
    <string name="select_device_admin_msg" msgid="5501360309040114486">"裝置管理員應用程式"</string>
    <string name="no_device_admins" msgid="8888779888103079854">"沒有可用的裝置管理員應用程式"</string>
    <string name="no_trust_agents" msgid="8659098725864191600">"沒有信任的代理程式可供使用"</string>
    <string name="add_device_admin_msg" msgid="7730006568970042119">"要啟用裝置管理員應用程式嗎？"</string>
    <string name="add_device_admin" msgid="6252128813507932519">"啟用這個裝置管理員應用程式"</string>
    <string name="device_admin_add_title" msgid="6087481040932322289">"裝置管理員"</string>
    <string name="device_admin_warning" msgid="1889160106787280321">"啟用這個管理員應用程式，將允許「<xliff:g id="APP_NAME">%1$s</xliff:g>」應用程式執行以下作業："</string>
    <string name="device_admin_warning_simplified" msgid="2715756519899116115">"這個裝置將由「<xliff:g id="APP_NAME">%1$s</xliff:g>」管理及監控。"</string>
    <string name="device_admin_status" msgid="6332571781623084064">"這個管理員應用程式已啟用，且允許「<xliff:g id="APP_NAME">%1$s</xliff:g>」應用程式執行以下作業："</string>
    <string name="profile_owner_add_title" msgid="2774489881662331549">"啟用設定檔管理員？"</string>
    <string name="profile_owner_add_title_simplified" msgid="2320828996993774182">"要允許啟用監督功能嗎？"</string>
    <string name="adding_profile_owner_warning" msgid="6868275476058020513">"繼續這項動作，你的使用者將由管理員進行管理，該管理員也能儲存相關資料和你的個人資料。\n\n你的管理員可以監控並管理與這個使用者相關聯的設定、存取權、應用程式和資料，包括網路活動和裝置位置資訊。"</string>
    <string name="admin_disabled_other_options" msgid="8122039047419172139">"其他選項已由你的管理員停用"</string>
    <string name="admin_more_details" msgid="4928985331640193758">"瞭解詳情"</string>
    <string name="notification_log_title" msgid="2812594935014664891">"通知記錄"</string>
    <string name="notification_history_title" msgid="8821060912502593309">"通知記錄"</string>
    <string name="notification_history_today" msgid="6081829638548808795">"過去 %d 小時"</string>
    <string name="notification_history_snooze" msgid="3980568893290512257">"已延後的通知"</string>
    <string name="notification_history_dismiss" msgid="6180321217375722918">"最近關閉的通知"</string>
    <string name="notification_history_count" msgid="885305572972482838">"{count,plural, =1{# 則通知}other{# 則通知}}"</string>
    <string name="sound_category_call_ringtone_vibrate_title" msgid="9090693401915654528">"來電鈴聲與震動"</string>
    <string name="wifi_setup_detail" msgid="2012898800571616422">"網路詳細資料"</string>
    <string name="accessibility_sync_enabled" msgid="5308864640407050209">"同步處理已啟用"</string>
    <string name="accessibility_sync_disabled" msgid="5507600126380593611">"同步處理已停用"</string>
    <string name="accessibility_sync_in_progress" msgid="3229428197779196660">"目前正在同步處理"</string>
    <string name="accessibility_sync_error" msgid="7248490045013170437">"同步處理錯誤。"</string>
    <string name="sync_failed" msgid="3806495232114684984">"同步處理失敗"</string>
    <string name="sync_active" msgid="5787407579281739975">"同步處理已啟用"</string>
    <string name="account_sync_settings_title" msgid="2684888109902800966">"同步處理"</string>
    <string name="sync_is_failing" msgid="6738004111400633331">"目前同步處理發生問題。稍後會回復正常。"</string>
    <string name="add_account_label" msgid="7134707140831385869">"新增帳戶"</string>
    <string name="managed_profile_not_available_label" msgid="7500578232182547365">"尚未提供工作設定檔"</string>
    <string name="work_mode_label" msgid="4687734487641548872">"工作應用程式"</string>
    <string name="remove_managed_profile_label" msgid="1294933737673830431">"移除工作資料夾"</string>
    <string name="background_data" msgid="321903213000101158">"背景資料"</string>
    <string name="background_data_summary" msgid="6572245922513522466">"應用程式隨時可以同步處理、傳送和接收資料"</string>
    <string name="background_data_dialog_title" msgid="1692005302993229867">"你要停用背景資料嗎？"</string>
    <string name="background_data_dialog_message" msgid="7760280837612824670">"停用背景資料可延長電池使用時間，並減少資料的傳輸量。但某些應用程式可能仍會使用背景資料連線。"</string>
    <string name="sync_enabled" msgid="5794103781356455043">"已開啟同步處理功能"</string>
    <string name="sync_disabled" msgid="1636223106968593391">"已關閉同步處理功能"</string>
    <string name="sync_error" msgid="846923369794727644">"同步處理錯誤"</string>
    <string name="last_synced" msgid="1527008461298110443">"上次同步處理時間：<xliff:g id="LAST_SYNC_TIME">%1$s</xliff:g>"</string>
    <string name="sync_in_progress" msgid="6200093151211458977">"目前正在同步處理…"</string>
    <string name="settings_backup" msgid="5357973563989458049">"備份設定"</string>
    <string name="settings_backup_summary" msgid="6803046376335724034">"備份我的設定"</string>
    <string name="sync_menu_sync_now" msgid="3948443642329221882">"立即進行同步處理"</string>
    <string name="sync_menu_sync_cancel" msgid="2422994461106269813">"取消同步處理"</string>
    <string name="sync_one_time_sync" msgid="8114337154112057462">"輕觸即可立即同步處理 (<xliff:g id="LAST_SYNC_TIME">
%1$s</xliff:g>)"</string>
    <string name="sync_gmail" msgid="228561698646018808">"Gmail"</string>
    <string name="sync_calendar" msgid="4603704438090387251">"日曆"</string>
    <string name="sync_contacts" msgid="2376465611511325472">"聯絡人"</string>
    <string name="header_application_sync_settings" msgid="7427706834875419243">"應用程式同步處理設定"</string>
    <string name="header_data_and_synchronization" msgid="453920312552838939">"資料及同步處理"</string>
    <string name="preference_change_password_title" msgid="5465821666939825972">"變更密碼"</string>
    <string name="header_account_settings" msgid="1189339410278750008">"帳戶設定"</string>
    <string name="remove_account_label" msgid="4169490568375358010">"移除帳戶"</string>
    <string name="header_add_an_account" msgid="3919151542338822661">"新增帳戶"</string>
    <string name="really_remove_account_title" msgid="253097435885652310">"確定要移除帳戶？"</string>
    <string name="remove_account_failed" msgid="3709502163548900644">"你的管理員不允許這項變更"</string>
    <string name="cant_sync_dialog_title" msgid="2613000568881139517">"無法手動同步處理"</string>
    <string name="cant_sync_dialog_message" msgid="7612557105054568581">"這個項目的同步處理功能已停用。如要變更這項設定，請暫時開啟背景資料與自動同步處理功能。"</string>
    <string name="delete" msgid="8330605554706263775">"刪除"</string>
    <string name="select_all" msgid="7898929601615536401">"全選"</string>
    <string name="data_usage_summary_title" msgid="394067070764360142">"數據用量"</string>
    <string name="data_usage_app_summary_title" msgid="4933742247928064178">"行動數據和 Wi‑Fi"</string>
    <string name="account_settings_menu_auto_sync_personal" msgid="2905595464540145671">"自動同步處理個人資料"</string>
    <string name="account_settings_menu_auto_sync_work" msgid="8561102487795657789">"自動同步處理工作資料"</string>
    <string name="data_usage_change_cycle" msgid="4501026427365283899">"變更週期…"</string>
    <string name="data_usage_pick_cycle_day" msgid="3548922497494790123">"數據用量週期的重設日期："</string>
    <string name="data_usage_empty" msgid="5619908658853726866">"沒有任何應用程式在這段期間產生數據用量。"</string>
    <string name="data_usage_label_foreground" msgid="8782117644558473624">"前景"</string>
    <string name="data_usage_label_background" msgid="8862781660427421859">"背景"</string>
    <string name="data_usage_app_restricted" msgid="312065316274378518">"限制"</string>
    <string name="data_usage_disable_mobile" msgid="6183809500102606801">"要關閉行動數據嗎？"</string>
    <string name="data_usage_disable_mobile_limit" msgid="1370147078938479538">"設定行動數據上限"</string>
    <string name="data_usage_disable_4g_limit" msgid="3084868504051520840">"設定 4G 數據上限"</string>
    <string name="data_usage_disable_3g_limit" msgid="8867555130268898044">"設定 2G 至 3G 的數據上限"</string>
    <string name="data_usage_disable_wifi_limit" msgid="7222459951785404241">"設定 Wi-Fi 數據上限"</string>
    <string name="data_usage_tab_wifi" msgid="801667863336456787">"Wi‑Fi"</string>
    <string name="data_usage_tab_ethernet" msgid="2951873059375493878">"乙太網路"</string>
    <string name="data_usage_tab_mobile" msgid="952231704205870928">"行動數據"</string>
    <string name="data_usage_tab_4g" msgid="3265237821331861756">"4G"</string>
    <string name="data_usage_tab_3g" msgid="6111070409752123049">"2G-3G"</string>
    <string name="data_usage_list_mobile" msgid="3738130489722964291">"行動網路"</string>
    <string name="data_usage_list_none" msgid="2091924522549134855">"都不套用"</string>
    <string name="data_usage_enable_mobile" msgid="1996943748103310201">"行動數據"</string>
    <string name="data_usage_enable_3g" msgid="2818189799905446932">"2G-3G 數據"</string>
    <string name="data_usage_enable_4g" msgid="1526584080251993023">"4G 數據"</string>
    <string name="data_roaming_enable_mobile" msgid="5745287603577995977">"漫遊"</string>
    <string name="data_usage_forground_label" msgid="5762048187044975428">"前景："</string>
    <string name="data_usage_background_label" msgid="5363718469293175279">"背景："</string>
    <string name="data_usage_app_settings" msgid="5693524672522122485">"應用程式設定"</string>
    <string name="data_usage_app_restrict_background" msgid="5728840276368097276">"背景資料"</string>
    <string name="data_usage_app_restrict_background_summary" msgid="2997942775999602794">"允許在背景使用行動數據"</string>
    <string name="data_usage_app_restrict_background_summary_disabled" msgid="8213268097024597864">"你必須設定行動數據限制，才能限制這個應用程式的背景資料。"</string>
    <string name="data_usage_app_restrict_dialog_title" msgid="5383874438677899255">"限制背景資料？"</string>
    <string name="data_usage_app_restrict_dialog" msgid="5534272311979978297">"如果採用這項功能，當只有行動網路可供使用時，需要背景數據傳輸的應用程式可能會停止運作。\n\n你可以在應用程式的設定選單中，找出更多適當的數據用量的選項。"</string>
    <string name="data_usage_restrict_denied_dialog" msgid="8599940395497268584">"你必須先設定行動數據用量上限，才能限制背景資料。"</string>
    <string name="data_usage_auto_sync_on_dialog_title" msgid="2048411447974361181">"開啟資料自動同步功能？"</string>
    <string name="data_usage_auto_sync_off_dialog_title" msgid="1783917145440587470">"關閉資料自動同步功能？"</string>
    <string name="data_usage_auto_sync_off_dialog" msgid="6523112583569674837">"這樣可以節省數據用量和電池用量，但你必須手動同步處理每個帳戶才能收集最新資訊。此外，系統進行更新時不會通知你。"</string>
    <string name="data_usage_cycle_editor_title" msgid="2019035830921480941">"用量週期重設日期"</string>
    <string name="data_usage_cycle_editor_subtitle" msgid="1026234456777365545">"每月固定日期："</string>
    <string name="data_usage_cycle_editor_positive" msgid="6110165528024717527">"儲存設定"</string>
    <string name="data_usage_warning_editor_title" msgid="5252748452973120016">"設定數據用量警告"</string>
    <string name="data_usage_limit_editor_title" msgid="8826855902435008518">"設定數據用量上限"</string>
    <string name="data_usage_limit_dialog_title" msgid="2053134451707801439">"限制數據用量"</string>
    <string name="data_usage_sweep_warning" msgid="2072854703184614828"><font size="18">"<xliff:g id="NUMBER">^1</xliff:g>"</font>" "<font size="9">"<xliff:g id="UNIT">^2</xliff:g>"</font>\n<font size="12">"警告"</font></string>
    <string name="data_usage_sweep_limit" msgid="6947019190890086284"><font size="18">"<xliff:g id="NUMBER">^1</xliff:g>"</font><font size="9">"<xliff:g id="UNIT">^2</xliff:g>"</font>\n<font size="12">"上限"</font></string>
    <string name="data_usage_uninstalled_apps" msgid="9065885396147675694">"移除的應用程式"</string>
    <string name="data_usage_uninstalled_apps_users" msgid="1262228664057122983">"已移除的應用程式和使用者"</string>
    <string name="wifi_metered_title" msgid="6623732965268033931">"網路用量"</string>
    <string name="data_usage_metered_yes" msgid="4262598072030135223">"計量付費"</string>
    <string name="vpn_name" msgid="3806456074909253262">"名稱"</string>
    <string name="vpn_type" msgid="5533202873260826663">"類型"</string>
    <string name="vpn_server" msgid="2908816134941973935">"伺服器位址"</string>
    <string name="vpn_mppe" msgid="7366657055055114239">"PPP 加密 (MPPE)"</string>
    <string name="vpn_l2tp_secret" msgid="2356744369959140121">"L2TP 密碼"</string>
    <string name="vpn_ipsec_identifier" msgid="8511842694369254801">"IPSec 識別碼"</string>
    <string name="vpn_ipsec_secret" msgid="532007567355505963">"IPSec 預先共用金鑰"</string>
    <string name="vpn_ipsec_user_cert" msgid="2714372103705048405">"IPSec 使用者憑證"</string>
    <string name="vpn_ipsec_ca_cert" msgid="5558498943577474987">"IPSec CA 憑證"</string>
    <string name="vpn_ipsec_server_cert" msgid="1411390470454731396">"IPSec 伺服器憑證"</string>
    <string name="vpn_show_options" msgid="6105437733943318667">"顯示進階選項"</string>
    <string name="vpn_search_domains" msgid="1973799969613962440">"DNS 搜尋網域"</string>
    <string name="vpn_dns_servers" msgid="6505263074417737107">"DNS 伺服器 (例如 8.8.8.8)"</string>
    <string name="vpn_routes" msgid="1218707725375594862">"轉寄路徑 (例如 10.0.0.0/8)"</string>
    <string name="vpn_username" msgid="8671768183475960068">"使用者名稱"</string>
    <string name="vpn_password" msgid="1183746907642628127">"密碼"</string>
    <string name="vpn_save_login" msgid="5986762519977472618">"儲存帳戶資訊"</string>
    <string name="vpn_not_used" msgid="7229312881336083354">"(未使用)"</string>
    <string name="vpn_no_ca_cert" msgid="3687379414088677735">"(不要驗證伺服器)"</string>
    <string name="vpn_no_server_cert" msgid="8106540968643125407">"(從伺服器接收)"</string>
    <string name="vpn_always_on_invalid_reason_type" msgid="4699113710248872972">"這個 VPN 類型無法隨時保持連線"</string>
    <string name="vpn_always_on_invalid_reason_server" msgid="2635347740046212693">"永久連線的 VPN 僅支援數值格式的伺服器地址"</string>
    <string name="vpn_always_on_invalid_reason_no_dns" msgid="3980357762395272467">"必須為永久連線的 VPN 指定 DNS 伺服器"</string>
    <string name="vpn_always_on_invalid_reason_dns" msgid="3934369594591801587">"DNS 伺服器地址必須為數字才能使用永久連線的 VPN"</string>
    <string name="vpn_always_on_invalid_reason_other" msgid="4571905303713233321">"輸入的資訊不支援永久連線的 VPN"</string>
    <string name="vpn_cancel" msgid="5929410618112404383">"取消"</string>
    <string name="vpn_done" msgid="5137858784289564985">"關閉"</string>
    <string name="vpn_save" msgid="683868204634860888">"儲存"</string>
    <string name="vpn_connect" msgid="7102335248484045354">"連線"</string>
    <string name="vpn_replace" msgid="1533147558671640341">"取代"</string>
    <string name="vpn_edit" msgid="5862301148429324911">"編輯 VPN 設定檔"</string>
    <string name="vpn_forget" msgid="2913950864877236737">"清除"</string>
    <string name="vpn_connect_to" msgid="216709261691085594">"連線到「<xliff:g id="PROFILE">%s</xliff:g>」"</string>
    <string name="vpn_disconnect_confirm" msgid="6356789348816854539">"要中斷這個 VPN 連線嗎？"</string>
    <string name="vpn_disconnect" msgid="7753808961085867345">"中斷連線"</string>
    <string name="vpn_version" msgid="6344167191984400976">"版本"</string>
    <string name="vpn_forget_long" msgid="729132269203870205">"清除 VPN 設定檔"</string>
    <string name="vpn_replace_vpn_title" msgid="3994226561866340280">"要取代現有的 VPN 嗎？"</string>
    <string name="vpn_set_vpn_title" msgid="1667539483005810682">"要設定永久連線的 VPN 嗎？"</string>
    <string name="vpn_first_always_on_vpn_message" msgid="2769478310633047870">"開啟這項設定後，在 VPN 成功連線之前，你將無法連上網際網路"</string>
    <string name="vpn_replace_always_on_vpn_enable_message" msgid="9154843462740876652">"現有的 VPN 會遭到取代，而且在 VPN 成功連線之前，你將無法連上網際網路"</string>
    <string name="vpn_replace_always_on_vpn_disable_message" msgid="4299175336198481106">"你已連線至特定的永久連線 VPN。連線至其他 VPN 將會取代現有的 VPN，並關閉永久連線模式。"</string>
    <string name="vpn_replace_vpn_message" msgid="1094297700371463386">"你已連線至特定 VPN。連線至其他 VPN 將會取代現有的 VPN。"</string>
    <string name="vpn_turn_on" msgid="3568307071295211187">"開啟"</string>
    <string name="vpn_cant_connect_title" msgid="5670787575925519386">"無法連線至 <xliff:g id="VPN_NAME">%1$s</xliff:g>"</string>
    <string name="vpn_cant_connect_message" msgid="2139148820719163694">"這個應用程式不支援永久連線的 VPN"</string>
    <string name="vpn_title" msgid="3068868814145870274">"VPN"</string>
    <string name="vpn_create" msgid="7546073242936894638">"新增 VPN 設定檔"</string>
    <string name="vpn_menu_edit" msgid="5100387853773792379">"編輯設定檔"</string>
    <string name="vpn_menu_delete" msgid="4455966182219039928">"刪除設定檔"</string>
    <string name="vpn_menu_lockdown" msgid="5284041663859541007">"永久連線的 VPN"</string>
    <string name="vpn_no_vpns_added" msgid="7387080769821533728">"尚未新增任何 VPN"</string>
    <string name="vpn_always_on_summary" msgid="2171252372476858166">"隨時與 VPN 保持連線"</string>
    <string name="vpn_always_on_summary_not_supported" msgid="9084872130449368437">"不受這個應用程式支援"</string>
    <string name="vpn_always_on_summary_active" msgid="175877594406330387">"一律開啟"</string>
    <string name="vpn_insecure_summary" msgid="4450920215186742859">"不安全"</string>
    <string name="vpn_require_connection" msgid="1027347404470060998">"封鎖沒有 VPN 的連線"</string>
    <string name="vpn_require_connection_title" msgid="4186758487822779039">"需要 VPN 連線嗎？"</string>
    <string name="vpn_insecure_dialog_subtitle" msgid="1857621742868835300">"這個 VPN 不安全，請更新為 IKEv2 VPN"</string>
    <string name="vpn_lockdown_summary" msgid="4700625960550559029">"選取要永久連線的 VPN 設定檔。只有在連線到這個 VPN 後才能使用網路。"</string>
    <string name="vpn_lockdown_none" msgid="455915403560910517">"無"</string>
    <string name="vpn_lockdown_config_error" msgid="1992071316416371316">"永久連線的 VPN 需要同時具備伺服器和 DNS 的 IP 位址。"</string>
    <string name="vpn_no_network" msgid="7187593680049843763">"沒有網路連線，請稍後再試。"</string>
    <string name="vpn_disconnected" msgid="7694522069957717501">"已中斷與 VPN 的連線"</string>
    <string name="vpn_disconnected_summary" msgid="721699709491697712">"無"</string>
    <string name="vpn_missing_cert" msgid="5397309964971068272">"找不到憑證，試著編輯設定檔。"</string>
    <string name="trusted_credentials_system_tab" msgid="675362923690364722">"系統"</string>
    <string name="trusted_credentials_user_tab" msgid="4978365619630094339">"使用者"</string>
    <string name="trusted_credentials_disable_label" msgid="6649583220519447947">"停用"</string>
    <string name="trusted_credentials_enable_label" msgid="5551204878588237991">"啟用"</string>
    <string name="trusted_credentials_remove_label" msgid="8296330919329489422">"解除安裝"</string>
    <string name="trusted_credentials_trust_label" msgid="4841047312274452474">"信任"</string>
    <string name="trusted_credentials_enable_confirmation" msgid="6686528499458144754">"要啟用這個系統 CA 憑證嗎？"</string>
    <string name="trusted_credentials_disable_confirmation" msgid="5131642563381656676">"要停用這個系統 CA 憑證嗎？"</string>
    <string name="trusted_credentials_remove_confirmation" msgid="3420345440353248381">"永久移除使用者 CA 憑證嗎？"</string>
    <string name="credential_being_used_by" msgid="3682869943025283499">"正在使用這個憑證的應用程式/服務："</string>
    <string name="credential_contains" msgid="3146519680449595771">"這個項目包含："</string>
    <string name="one_userkey" msgid="6363426728683951234">"1 個使用者金鑰"</string>
    <string name="one_usercrt" msgid="2097644070227688983">"1 個使用者憑證"</string>
    <string name="one_cacrt" msgid="982242103604501559">"1 個 CA 憑證"</string>
    <string name="n_cacrts" msgid="5886462550192731627">"%d 個 CA 憑證"</string>
    <string name="user_credential_title" msgid="4686178602575567298">"憑證詳細資料"</string>
    <string name="user_credential_removed" msgid="4087675887725394743">"已移除下列憑證：<xliff:g id="CREDENTIAL_NAME">%s</xliff:g>"</string>
    <string name="user_credential_none_installed" msgid="918620912366836994">"尚未安裝任何使用者憑證"</string>
    <string name="spellcheckers_settings_title" msgid="2799021700580591443">"拼字檢查"</string>
    <string name="spellcheckers_settings_for_work_title" msgid="6471603934176062893">"工作用的拼字檢查工具"</string>
    <string name="current_backup_pw_prompt" msgid="4962276598546381140">"在這裡輸入你目前的完整備份密碼"</string>
    <string name="new_backup_pw_prompt" msgid="4884439230209419503">"在這裡輸入完整備份的新密碼"</string>
    <string name="confirm_new_backup_pw_prompt" msgid="5753796799743881356">"在這裡重新輸入完整備份的新密碼"</string>
    <string name="backup_pw_set_button_text" msgid="8892357974661340070">"設定備份密碼"</string>
    <string name="backup_pw_cancel_button_text" msgid="2244399819018756323">"取消"</string>
    <string name="additional_system_update_settings_list_item_title" msgid="7230385345152138051">"其他系統更新"</string>
    <string name="ssl_ca_cert_warning" msgid="3898387588657346106">"網路可能會受到監控"</string>
    <string name="done_button" msgid="6269449526248267">"完成"</string>
    <string name="ssl_ca_cert_dialog_title" msgid="1032088078702042090">"{count,plural, =1{設為信任的憑證或移除憑證}other{設為信任的憑證或移除憑證}}"</string>
    <string name="ssl_ca_cert_info_message_device_owner" msgid="7528581447864707873">"{numberOfCertificates,plural, =1{「{orgName}」已在你的裝置上安裝憑證授權單位憑證。該機構將可監控裝置的網路活動，包括電子郵件、應用程式和安全的網站。\n\n如要進一步瞭解這個憑證，請與你的管理員聯絡。}other{「{orgName}」已在你的裝置上安裝憑證授權單位憑證。該機構將可監控裝置的網路活動，包括電子郵件、應用程式和安全的網站。\n\n如要進一步瞭解這些憑證，請與你的管理員聯絡。}}"</string>
    <string name="ssl_ca_cert_info_message" msgid="3111724430981667845">"{numberOfCertificates,plural, =1{「{orgName}」已在你的工作資料夾中安裝憑證授權單位憑證。該機構將可監控工作網路活動，包括電子郵件、應用程式和安全的網站。\n\n如要進一步瞭解這個憑證，請與你的管理員聯絡。}other{「{orgName}」已在你的工作資料夾中安裝憑證授權單位憑證。該機構將可監控工作網路活動，包括電子郵件、應用程式和安全的網站。\n\n如要進一步瞭解這些憑證，請與你的管理員聯絡。}}"</string>
    <string name="ssl_ca_cert_warning_message" msgid="4374052724815563051">"第三方可以監控你的網路活動，包括你使用電子郵件、應用程式和加密網站的情況。\n\n這是因為你的裝置上安裝了信任的憑證。"</string>
    <string name="ssl_ca_cert_settings_button" msgid="2044927302268394991">"{count,plural, =1{查看憑證}other{查看憑證}}"</string>
    <string name="user_settings_title" msgid="6550866465409807877">"多位使用者"</string>
    <string name="user_list_title" msgid="1387379079186123404">"使用者和個人資料"</string>
    <string name="user_add_user_or_profile_menu" msgid="305851380425838287">"新增使用者或個人資料"</string>
    <string name="user_summary_restricted_profile" msgid="451650609582185813">"設有限制的個人資料"</string>
    <string name="user_summary_not_set_up" msgid="4602868481732886115">"尚未設定"</string>
    <string name="user_summary_restricted_not_set_up" msgid="1658946988920104613">"尚未建立 - 設有限制的個人資料"</string>
    <string name="user_summary_managed_profile_not_set_up" msgid="5739207307082458746">"尚未設定 - 工作設定檔"</string>
    <string name="user_admin" msgid="4024553191395768119">"管理員"</string>
    <string name="user_you" msgid="3070562015202859996">"你 (<xliff:g id="NAME">%s</xliff:g>)"</string>
    <string name="user_add_max_count" msgid="3328539978480663740">"你無法再新增任何使用者，必須先移除其中一位，才能再新增。"</string>
    <string name="user_cannot_add_accounts_message" msgid="2351326078338805337">"設有限制的個人資料無法新增帳戶"</string>
    <string name="user_remove_user_menu" msgid="2183714948094429367">"將 <xliff:g id="USER_NAME">%1$s</xliff:g> 從這個裝置中刪除"</string>
    <string name="user_lockscreen_settings" msgid="4596612658981942092">"螢幕鎖定設定"</string>
    <string name="user_add_on_lockscreen_menu" msgid="2539059062034644966">"在螢幕鎖定畫面中新增使用者"</string>
    <string name="switch_to_dock_user_when_docked" msgid="2324395443311905635">"插入座架後切換成管理員使用者"</string>
    <string name="user_confirm_remove_self_title" msgid="926265330805361832">"你要刪除自己嗎？"</string>
    <string name="user_confirm_remove_title" msgid="3626559103278006002">"要刪除這位使用者嗎？"</string>
    <string name="user_profile_confirm_remove_title" msgid="3131574314149375354">"移除這個設定檔？"</string>
    <string name="work_profile_confirm_remove_title" msgid="6229618888167176036">"要移除工作資料夾嗎？"</string>
    <string name="user_confirm_remove_message" msgid="362545924965977597">"所有應用程式和資料都會遭到刪除。"</string>
    <string name="work_profile_confirm_remove_message" msgid="1037294114103024478">"如果繼續執行，這個資料夾中的所有應用程式和資料都將遭到刪除。"</string>
    <string name="user_profile_confirm_remove_message" msgid="3641289528179850718">"所有應用程式和資料都會遭到刪除。"</string>
    <string name="user_adding_new_user" msgid="7439602720177181412">"正在新增使用者…"</string>
    <string name="user_delete_user_description" msgid="7764153465503821011">"刪除使用者"</string>
    <string name="user_delete_button" msgid="3833498650182594653">"刪除"</string>
    <string name="user_exit_guest_confirm_message" msgid="8995296853928816554">"這個工作階段中的所有應用程式和資料都會遭到刪除。"</string>
    <string name="user_exit_guest_dialog_remove" msgid="7067727314172605181">"移除"</string>
    <string name="guest_category_title" msgid="5562663588315329152">"訪客 (你)"</string>
    <string name="user_category_title" msgid="4368580529662699083">"使用者"</string>
    <string name="other_user_category_title" msgid="7089976887307643217">"其他使用者"</string>
    <string name="remove_guest_on_exit" msgid="8202972371459611066">"刪除訪客活動"</string>
    <string name="remove_guest_on_exit_summary" msgid="3969962695703280353">"離開訪客模式時刪除所有訪客應用程式和資料"</string>
    <string name="remove_guest_on_exit_dialog_title" msgid="2310442892536079416">"要刪除訪客活動嗎？"</string>
    <string name="remove_guest_on_exit_dialog_message" msgid="8112409834021851883">"系統將立即刪除這個訪客工作階段中的應用程式和資料，日後只要你離開訪客模式，系統都會將該次訪客活動全部刪除"</string>
    <string name="remove_guest_on_exit_keywords" msgid="4961310523576166193">"刪除, 訪客, 活動, 移除, 資料, 清除"</string>
    <string name="enable_guest_calling" msgid="8300355036005240911">"允許訪客使用手機"</string>
    <string name="enable_guest_calling_summary" msgid="4748224917641204782">"將與訪客使用者共用通話記錄。"</string>
    <string name="user_enable_calling_sms" msgid="8546430559552381324">"開啟通話和簡訊功能"</string>
    <string name="user_grant_admin" msgid="5942118263054572074">"將這位使用者設為管理員"</string>
    <string name="user_remove_user" msgid="8468203789739693845">"刪除使用者"</string>
    <string name="user_enable_calling_and_sms_confirm_title" msgid="4041510268838725520">"開啟通話和簡訊功能？"</string>
    <string name="user_enable_calling_and_sms_confirm_message" msgid="367792286597449922">"你將與這位使用者共用通話和簡訊記錄。"</string>
    <string name="user_revoke_admin_confirm_title" msgid="3057842401861731863">"要移除管理員權限嗎？"</string>
    <string name="user_revoke_admin_confirm_message" msgid="9207187319308572958">"如果你移除這位使用者的管理員權限，你或其他管理員之後可以再次將這類權限授予該使用者。"</string>
    <string name="emergency_info_title" msgid="8233682750953695582">"緊急資訊"</string>
    <string name="emergency_info_summary" msgid="8463622253016757697">"<xliff:g id="USER_NAME">%1$s</xliff:g>的相關資訊和聯絡資料"</string>
    <string name="open_app_button" msgid="5025229765547191710">"開啟「<xliff:g id="APP_NAME">%1$s</xliff:g>」"</string>
    <string name="application_restrictions" msgid="276179173572729205">"允許應用程式和內容"</string>
    <string name="apps_with_restrictions_header" msgid="5277698582872267931">"受限的應用程式"</string>
    <string name="apps_with_restrictions_settings_button" msgid="2648355133416902221">"展開應用程式設定"</string>
    <string name="user_choose_copy_apps_to_another_user" msgid="5914037067347012870">"選擇要安裝的應用程式"</string>
    <string name="user_copy_apps_menu_title" msgid="5354300105759670300">"安裝可用的應用程式"</string>
    <string name="nfc_payment_settings_title" msgid="2043139180030485500">"感應式付款"</string>
    <string name="nfc_default_payment_settings_title" msgid="2150504446774382261">"預設的付款應用程式"</string>
    <string name="nfc_default_payment_footer" msgid="978535088340021360">"如要使用付款應用程式支付款項，請將裝置背面靠近感應式刷卡機"</string>
    <string name="nfc_more_details" msgid="1700713533074275233">"瞭解詳情"</string>
    <string name="nfc_default_payment_workapp_confirmation_title" msgid="746921251872504687">"要將工作應用程式設為預設的付款應用程式嗎？"</string>
    <string name="nfc_default_payment_workapp_confirmation_message_title" msgid="1533022606333010329">"如要使用工作應用程式付款："</string>
    <string name="nfc_default_payment_workapp_confirmation_message_1" msgid="2917430119080702912">"必須開啟工作資料夾。"</string>
    <string name="nfc_default_payment_workapp_confirmation_message_2" msgid="8161184137833245628">"請輸入工作用的 PIN 碼、密碼或畫出解鎖圖案 (如果有的話)。"</string>
    <string name="nfc_payment_how_it_works" msgid="3658253265242662010">"運作方式"</string>
    <string name="nfc_payment_no_apps" msgid="6840001883471438798">"使用手機在商店內付款"</string>
    <string name="nfc_payment_default" msgid="3769788268378614608">"預設付款應用程式"</string>
    <string name="nfc_payment_default_not_set" msgid="6471905683119084622">"未設定"</string>
    <string name="nfc_payment_app_and_desc" msgid="2607417639227030398">"<xliff:g id="APP">%1$s</xliff:g> - <xliff:g id="DESCRIPTION">%2$s</xliff:g>"</string>
    <string name="nfc_payment_use_default" msgid="6127665705799658860">"使用預設的付款應用程式"</string>
    <string name="nfc_payment_use_default_dialog" msgid="8556328090777785383">"使用預設的付款應用程式"</string>
    <string name="nfc_payment_favor_default" msgid="4508491832174644772">"一律採用"</string>
    <string name="nfc_payment_favor_open" msgid="8554643344050373346">"其他付款應用程式開啟時除外"</string>
    <string name="nfc_payment_pay_with" msgid="3001320460566523453">"透過感應式刷卡機付款時使用以下應用程式："</string>
    <string name="nfc_how_it_works_title" msgid="1363791241625771084">"用感應式刷卡機付款"</string>
    <string name="nfc_how_it_works_content" msgid="1141382684788210772">"設定付款應用程式，然後將手機背面靠近標有免碰觸符號的感應式刷卡機即可。"</string>
    <string name="nfc_how_it_works_got_it" msgid="4717868843368296630">"知道了"</string>
    <string name="nfc_more_title" msgid="1041094244767216498">"更多…"</string>
    <string name="nfc_payment_set_default_label" msgid="7395939287766230293">"設定預設的付款應用程式"</string>
    <string name="nfc_payment_update_default_label" msgid="8201975914337221246">"更新預設的付款應用程式"</string>
    <string name="nfc_payment_set_default" msgid="4101484767872365195">"透過感應式刷卡機付款時使用「<xliff:g id="APP">%1$s</xliff:g>」應用程式"</string>
    <string name="nfc_payment_set_default_instead_of" msgid="565237441045013280">"透過感應式刷卡機付款時使用「<xliff:g id="APP_0">%1$s</xliff:g>」應用程式。\n\n該應用程式會取代預設的付款應用程式 (<xliff:g id="APP_1">%2$s</xliff:g>)。"</string>
    <string name="nfc_payment_btn_text_set_deault" msgid="1821065137209590196">"設為預設應用程式"</string>
    <string name="nfc_payment_btn_text_update" msgid="5159700960497443832">"更新"</string>
    <string name="nfc_work_text" msgid="2496515165821504077">"工作"</string>
    <string name="restriction_settings_title" msgid="4293731103465972557">"限制"</string>
    <string name="restriction_menu_reset" msgid="92859464456364092">"解除限制"</string>
    <string name="restriction_menu_change_pin" msgid="2505923323199003718">"變更 PIN 碼"</string>
    <string name="help_label" msgid="2896538416436125883">"說明與意見回饋"</string>
    <string name="user_account_title" msgid="6389636876210834864">"內容帳戶"</string>
    <string name="user_picture_title" msgid="7176437495107563321">"相片 ID"</string>
    <string name="extreme_threats_title" msgid="1098958631519213856">"重大威脅"</string>
    <string name="extreme_threats_summary" msgid="3560742429496902008">"接收重大生命財產威脅警訊"</string>
    <string name="severe_threats_title" msgid="8962959394373974324">"嚴重威脅"</string>
    <string name="severe_threats_summary" msgid="4982256198071601484">"接收嚴重生命財產威脅警訊"</string>
    <string name="amber_alerts_title" msgid="5238275758191804575">"安珀 (AMBER) 警戒"</string>
    <string name="amber_alerts_summary" msgid="5755221775246075883">"接收兒童擄拐案件相關公告"</string>
    <string name="repeat_title" msgid="8676570486899483606">"重複播放"</string>
    <string name="call_manager_enable_title" msgid="1214301265395158720">"啟用通話管理工具"</string>
    <string name="call_manager_enable_summary" msgid="7362506369604163030">"允許這項服務管理你的通話方式。"</string>
    <string name="call_manager_title" msgid="3397433159509629466">"通話管理工具"</string>
    <!-- no translation found for call_manager_summary (2558839230880919191) -->
    <skip />
    <string name="cell_broadcast_settings" msgid="2416980110093867199">"無線緊急警報"</string>
    <string name="network_operators_settings" msgid="5105453353329748954">"網路業者"</string>
    <string name="access_point_names" msgid="5768430498022188057">"存取點名稱"</string>
    <string name="enhanced_4g_lte_mode_title" msgid="6624700245232361149">"VoLTE"</string>
    <string name="enhanced_4g_lte_mode_title_advanced_calling" msgid="7066009898031465265">"進階通話功能"</string>
    <string name="enhanced_4g_lte_mode_title_4g_calling" msgid="7445853566718786195">"4G 通話功能"</string>
    <string name="enhanced_4g_lte_mode_summary" msgid="1067066329756036427">"使用 LTE 服務提升語音通話品質 (建議)"</string>
    <string name="enhanced_4g_lte_mode_summary_4g_calling" msgid="2575004054914178405">"使用 4G 服務提升語音通話品質 (建議)"</string>
    <string name="nr_advanced_calling_title" msgid="6106286679535355939">"Vo5G"</string>
    <string name="nr_advanced_calling_summary" msgid="6926192539172030330">"使用 5G 進行語音通話"</string>
    <string name="contact_discovery_opt_in_title" msgid="8708034790649773814">"將聯絡人電話號碼傳送給電信業者"</string>
    <string name="contact_discovery_opt_in_summary" msgid="6539010458256667300">"傳送你的聯絡人電話號碼，以便提供進階功能"</string>
    <string name="contact_discovery_opt_in_dialog_title" msgid="2230536282911854114">"要將聯絡人電話號碼傳送給「<xliff:g id="CARRIER">%1$s</xliff:g>」嗎？"</string>
    <string name="contact_discovery_opt_in_dialog_title_no_carrier_defined" msgid="2028983133745990320">"要將聯絡人電話號碼傳送給你的電信業者嗎？"</string>
    <string name="contact_discovery_opt_in_dialog_message" msgid="8818310894782757538">"系統會定期將你的聯絡人電話號碼傳送給「<xliff:g id="CARRIER">%1$s</xliff:g>」。<xliff:g id="EMPTY_LINE">

</xliff:g>這項資訊可用來辨識聯絡人是否能使用特定功能，例如視訊通話或某些訊息功能。"</string>
    <string name="contact_discovery_opt_in_dialog_message_no_carrier_defined" msgid="1914894516552445911">"系統會定期將你的聯絡人電話號碼傳送給你的電信業者。<xliff:g id="EMPTY_LINE">

</xliff:g>這項資訊可用來辨識聯絡人是否能使用特定功能，例如視訊通話或某些訊息功能。"</string>
    <string name="preferred_network_type_title" msgid="812509938714590857">"偏好的網路類型"</string>
    <string name="preferred_network_type_summary" msgid="8786291927331323061">"LTE (建議)"</string>
    <string name="mms_message_title" msgid="6624505196063391964">"多媒體訊息"</string>
    <string name="mms_message_summary" msgid="2855847140141698341">"行動數據關閉時仍可收發多媒體訊息"</string>
    <string name="auto_data_switch_title" msgid="5862200603753603464">"自動切換行動數據"</string>
    <string name="auto_data_switch_summary" msgid="1934340931995429057">"如果這個網路訊號較佳，就改用這個網路"</string>
    <string name="work_sim_title" msgid="8999872928646924429">"啟用 SIM 卡"</string>
    <string name="user_restrictions_title" msgid="4068914244980335993">"應用程式和內容存取權"</string>
    <string name="user_rename" msgid="8735940847878484249">"重新命名"</string>
    <string name="app_restrictions_custom_label" msgid="6949268049087435132">"設定應用程式限制"</string>
    <string name="user_restrictions_controlled_by" msgid="2821526006742851624">"受到「<xliff:g id="APP">%1$s</xliff:g>」控制"</string>
    <string name="app_sees_restricted_accounts" msgid="3526008344222566318">"這個應用程式可存取你的帳戶"</string>
    <string name="app_sees_restricted_accounts_and_controlled_by" msgid="8338520379923447143">"這個應用程式可以存取你帳戶 (受到 <xliff:g id="APP">%1$s</xliff:g> 控制)。"</string>
    <string name="restriction_wifi_config_title" msgid="2630656989926554685">"Wi‑Fi 與行動網路"</string>
    <string name="restriction_wifi_config_summary" msgid="920419010472168694">"允許修改 Wi‑Fi 與行動網路設定"</string>
    <string name="restriction_bluetooth_config_title" msgid="220586273589093821">"藍牙"</string>
    <string name="restriction_bluetooth_config_summary" msgid="7558879931011271603">"允許修改藍牙配對與設定"</string>
    <string name="restriction_location_enable_title" msgid="4872281754836538066">"位置"</string>
    <string name="restriction_location_enable_summary" msgid="7139292323897390221">"允許應用程式使用你的位置資訊"</string>
    <string name="wizard_back" msgid="8257697435061870191">"返回"</string>
    <string name="wizard_next" msgid="3884832431439072471">"下一步"</string>
    <string name="wizard_back_adoptable" msgid="1447814356855134183">"以其他方式格式化"</string>
    <string name="regulatory_info_text" msgid="1154461023369976667"></string>
    <string name="sim_settings_title" msgid="2254609719033946272">"SIM 卡"</string>
    <string name="sim_cellular_data_unavailable" msgid="4653591727755387534">"無法使用行動數據"</string>
    <string name="sim_cellular_data_unavailable_summary" msgid="6505871722911347881">"輕觸即可選取數據連線 SIM 卡"</string>
    <string name="sim_calls_always_use" msgid="967857230039768111">"一律使用這張 SIM 卡通話"</string>
    <string name="select_sim_for_data" msgid="2642305487659432499">"選擇要提供行動數據的 SIM 卡"</string>
    <string name="select_sim_for_sms" msgid="5335510076282673497">"選取要用於收發簡訊的 SIM 卡"</string>
    <string name="data_switch_started" msgid="6292759843974720112">"正在切換行動數據連線 SIM 卡，這最多可能需要一分鐘…"</string>
    <string name="select_specific_sim_for_data_title" msgid="5851980301321577985">"要讓「<xliff:g id="NEW_SIM">%1$s</xliff:g>」提供行動數據嗎？"</string>
    <string name="select_specific_sim_for_data_msg" msgid="7401698123430573637">"如果你切換至「<xliff:g id="NEW_SIM">%1$s</xliff:g>」，「<xliff:g id="OLD_SIM">%2$s</xliff:g>」將不再提供行動數據。"</string>
    <string name="select_specific_sim_for_data_button" msgid="6571935548920603512">"使用「<xliff:g id="NEW_SIM">%1$s</xliff:g>」"</string>
    <string name="select_sim_for_calls" msgid="7843107015635189868">"選擇通話 SIM 卡"</string>
    <string name="sim_name_hint" msgid="8231524869124193119">"輸入 SIM 卡名稱"</string>
    <string name="sim_editor_title" msgid="918655391915256859">"SIM 卡插槽 %1$d"</string>
    <string name="color_orange" msgid="216547825489739010">"橘色"</string>
    <string name="color_purple" msgid="6603701972079904843">"紫色"</string>
    <string name="sim_status_title" msgid="6188770698037109774">"SIM 卡狀態"</string>
    <string name="sim_status_title_sim_slot" msgid="4932996839194493313">"SIM 卡狀態 (SIM 卡插槽 %1$d)"</string>
    <string name="sim_signal_strength" msgid="6351052821700294501">"<xliff:g id="DBM">%1$d</xliff:g> dBm <xliff:g id="ASU">%2$d</xliff:g> asu"</string>
    <string name="sim_notification_title" msgid="2819551384383504031">"SIM 卡已變更。"</string>
    <string name="sim_notification_summary" msgid="5593339846307029991">"輕觸即可進行設定"</string>
    <string name="sim_calls_ask_first_prefs_title" msgid="3077694594349657933">"每次都詢問"</string>
    <string name="sim_selection_required_pref" msgid="231437651041498359">"請選取偏好設定"</string>
    <string name="sim_selection_channel_title" msgid="3193666315607572484">"SIM 卡選項"</string>
    <string name="dashboard_title" msgid="5660733037244683387">"設定"</string>
    <string name="network_dashboard_title" msgid="788543070557731240">"網路與網際網路"</string>
    <string name="network_dashboard_summary_mobile" msgid="7750924671970583670">"行動網路、Wi‑Fi、無線基地台"</string>
    <string name="network_dashboard_summary_no_mobile" msgid="4022575916334910790">"Wi‑Fi、無線基地台"</string>
    <string name="connected_devices_dashboard_title" msgid="19868275519754895">"已連結的裝置"</string>
    <string name="connected_devices_dashboard_default_summary" msgid="7211769956193710397">"藍牙、配對"</string>
    <string name="connected_devices_dashboard_summary" msgid="6927727617078296491">"藍牙，行車模式，NFC"</string>
    <string name="connected_devices_dashboard_no_nfc_summary" msgid="8424794257586524040">"藍牙，行車模式"</string>
    <string name="connected_devices_dashboard_no_driving_mode_summary" msgid="7155882619333726331">"藍牙、NFC"</string>
    <string name="connected_devices_dashboard_no_driving_mode_no_nfc_summary" msgid="1175254057213044560">"藍牙"</string>
    <string name="connected_devices_dashboard_android_auto_summary" msgid="8179090809275818804">"藍牙、Android Auto、行車模式、NFC"</string>
    <string name="connected_devices_dashboard_android_auto_no_nfc_summary" msgid="2532811870469405527">"藍牙、Android Auto、行車模式"</string>
    <string name="connected_devices_dashboard_android_auto_no_driving_mode_summary" msgid="6426996842202276640">"藍牙、Android Auto、NFC"</string>
    <string name="connected_devices_dashboard_android_auto_no_nfc_no_driving_mode" msgid="1672426693308438634">"藍牙、Android Auto"</string>
    <string name="nfc_and_payment_settings_payment_off_nfc_off_summary" msgid="7132040463607801625">"NFC 已關閉，因此無法使用"</string>
    <string name="nfc_and_payment_settings_no_payment_installed_summary" msgid="4879818114908207465">"如要使用，請先安裝付款應用程式"</string>
    <string name="app_and_notification_dashboard_summary" msgid="8047683010984186106">"最近使用的應用程式、預設應用程式"</string>
    <string name="notification_settings_work_profile" msgid="6076211850526353975">"這個工作資料夾中的應用程式無法存取通知。"</string>
    <string name="account_dashboard_title" msgid="8228773251948253914">"密碼與帳戶"</string>
    <string name="account_dashboard_default_summary" msgid="1730719656099599488">"已儲存的密碼、自動填入、保持同步的帳戶"</string>
    <string name="app_default_dashboard_title" msgid="4071015747629103216">"預設應用程式"</string>
    <string name="cloned_apps_dashboard_title" msgid="5542076801222950921">"副本應用程式"</string>
    <string name="desc_cloned_apps_intro_text" msgid="1369621522882622476">"你可以建立應用程式的第二個執行個體，這樣就可以同時使用兩個帳戶。"</string>
    <string name="desc_cloneable_app_list_text" msgid="3354586725814708688">"可複製的應用程式。"</string>
    <string name="cloned_apps_summary" msgid="8805362440770795709">"已複製 <xliff:g id="CLONED_APPS_COUNT">%1$s</xliff:g> 個 (共可複製 <xliff:g id="ALLOWED_APPS_COUNT">%2$d</xliff:g> 個)"</string>
    <string name="delete_all_app_clones" msgid="3489053361980624999">"刪除所有應用程式副本"</string>
    <string name="delete_all_app_clones_failure" msgid="6821033414547132335">"無法刪除所有應用程式副本"</string>
    <string name="cloned_app_creation_summary" msgid="4642627294993918502">"建立中…"</string>
    <string name="cloned_app_created_summary" msgid="7277912971544890710">"已複製"</string>
    <string name="cloned_app_creation_toast_summary" msgid="3854494347144867870">"正在複製「<xliff:g id="PACKAGE_LABEL">%1$s</xliff:g>」"</string>
    <string name="cloned_app_created_toast_summary" msgid="755225403495544163">"已複製「<xliff:g id="PACKAGE_LABEL">%1$s</xliff:g>」"</string>
    <string name="system_dashboard_summary" msgid="7400745270362833832">"語言、手勢、時間、備份"</string>
    <string name="languages_setting_summary" msgid="7963053736715746726">"系統語言、應用程式語言、語音"</string>
    <string name="keywords_wifi" msgid="8156528242318351490">"wifi, wi-fi, 網路連線, 網際網路, 無線, 數據, wi fi"</string>
    <string name="keywords_wifi_notify_open_networks" msgid="6580896556389306636">"Wi‑Fi 通知, wifi 通知"</string>
    <string name="keywords_wifi_data_usage" msgid="4718555409695862085">"數據用量"</string>
    <string name="keywords_time_format" msgid="5384803098766166820">"使用 24 小時格式"</string>
    <string name="keywords_app_default" msgid="8977706259156428770">"開啟方式"</string>
    <string name="keywords_applications_settings" msgid="999926810912037792">"應用程式"</string>
    <string name="keywords_time_zone" msgid="6402919157244589055">"時區"</string>
    <string name="keywords_draw_overlay" msgid="3170036145197260392">"即時通訊頭像, 系統, 快訊, 視窗, 對話方塊, 顯示, 在其他應用程式上層, 拉動"</string>
    <string name="keywords_flashlight" msgid="2133079265697578183">"手電筒, 燈, 閃光燈"</string>
    <string name="keywords_change_wifi_state" msgid="7573039644328488165">"wifi, wi-fi, 切換, 控制"</string>
    <string name="keywords_more_mobile_networks" msgid="5041272719326831744">"行動網路, 行動裝置, 電信業者, 無線, 數據, 4G, 3G, 2G, LTE"</string>
    <string name="keywords_wifi_calling" msgid="4319184318421027136">"wifi, wi-fi, 通話, 撥號"</string>
    <string name="keywords_display" msgid="874738809280751745">"螢幕, 觸控螢幕"</string>
    <string name="keywords_display_brightness_level" msgid="850742707616318056">"調暗螢幕, 觸控螢幕, 電池, 明亮"</string>
    <string name="keywords_display_night_display" msgid="4711054330804250058">"調暗螢幕, 夜間, 色調, night shift, 亮度, 螢幕色彩, 顏色, 色彩"</string>
    <string name="keywords_display_wallpaper" msgid="8478137541939526564">"背景, 個人化, 自訂顯示內容"</string>
    <string name="keywords_display_font_size" msgid="3593317215149813183">"文字大小"</string>
    <string name="keywords_display_cast_screen" msgid="2572331770299149370">"投影, 投放, 螢幕鏡像, 分享螢幕畫面, 鏡像, 分享螢幕, 螢幕投放"</string>
    <string name="keywords_storage" msgid="3004667910133021783">"空間, 磁碟, 硬碟, 裝置使用情形"</string>
    <string name="keywords_battery" msgid="7040323668283600530">"耗電量, 充電"</string>
    <string name="keywords_battery_usage" msgid="1763573071014260220">"查看電池用量, 電池用量, 耗電量"</string>
    <string name="keywords_battery_saver" msgid="6289682844453234359">"省電模式, 節能, 省電"</string>
    <string name="keywords_battery_adaptive_preferences" msgid="1774870663426502938">"自動調節偏好設定, 自動調節電池用量"</string>
    <string name="keywords_spell_checker" msgid="5148906820603481657">"拼寫, 字典, 拼字檢查, 自動校正"</string>
    <string name="keywords_voice_input" msgid="7534900094659358971">"辨識器, 輸入, 語音, 說話, 語言, 免持模式, 免持, 辨識, 令人反感, 字詞, 音訊, 記錄, 藍牙耳機"</string>
    <string name="keywords_text_to_speech_output" msgid="6728080502619011668">"速度, 語言, 預設, 說話, 語音, 文字轉語音, 無障礙, 螢幕閱讀器, 視障"</string>
    <string name="keywords_date_and_time" msgid="4402136313104901312">"時鐘, 軍用"</string>
    <string name="keywords_network_reset" msgid="4075670452112218042">"重設, 還原, 原廠設定"</string>
    <string name="keywords_factory_data_reset" msgid="4979623326958976773">"抹除, 刪除, 還原, 清除, 移除, 恢復原廠設定"</string>
    <string name="keywords_printing" msgid="3528250034669909466">"印表機"</string>
    <string name="keywords_sounds" msgid="187191900698371911">"喇叭提示音, 喇叭, 音量, 靜音, 無聲, 音訊, 音樂, 觸覺回饋, 震動"</string>
    <string name="keywords_sounds_and_notifications_interruptions" msgid="1500312884808362467">"零干擾, 干擾, 打擾, 中斷"</string>
    <string name="keywords_app" msgid="7983814237980258061">"RAM"</string>
    <string name="keywords_location" msgid="8016374808099706213">"附近, 位置資訊, 記錄, 回報, 全球衛星定位系統"</string>
    <string name="keywords_accounts" msgid="3013897982630845506">"帳戶, 新增帳戶, 工作資料夾, 移除, 刪除"</string>
    <string name="keywords_users" msgid="3497517660077620843">"限制, 限制, 受限"</string>
    <string name="keywords_keyboard_and_ime" msgid="4741098648730042570">"文字修正, 校正, 音效, 震動, 自動, 語言, 手勢, 建議, 字詞建議, 主題, 令人反感, 字詞, 輸入, 表情符號, 國際"</string>
    <string name="keywords_reset_apps" msgid="8254315757754930862">"重設, 偏好設定, 預設值"</string>
    <string name="keywords_all_apps" msgid="9016323378609007166">"app, 下載, 應用程式, 系統"</string>
    <string name="keywords_app_permissions" msgid="2061773665663541610">"應用程式, 權限, 安全性"</string>
    <string name="keywords_default_apps" msgid="4601664230800605416">"應用程式, 預設"</string>
    <string name="keywords_ignore_optimizations" msgid="8967142288569785145">"忽略最佳化設定, 休眠, 應用程式待命"</string>
    <string name="keywords_color_mode" msgid="1193896024705705826">"鮮活, RGB, sRGB, 色彩, 自然, 標準"</string>
    <string name="keywords_screen_resolution" msgid="6652125115386722875">"FHD, QHD, 解析度, 1080p, 1440p"</string>
    <string name="keywords_color_temperature" msgid="8159539138837118453">"色彩, 色溫, D65, D73, 白色, 黃色, 藍色, 暖色系, 冷色系"</string>
    <string name="keywords_lockscreen" msgid="3656926961043485797">"滑動解鎖, 密碼, 圖案, PIN"</string>
    <string name="keywords_app_pinning" msgid="1564144561464945019">"螢幕固定"</string>
    <string name="keywords_profile_challenge" msgid="5135555521652143612">"Work 驗證、Work、設定檔"</string>
    <string name="keywords_unification" msgid="2677472004971453468">"工作資料夾, 受管理設定檔, 整合, 整合, Work, 設定檔"</string>
    <string name="keywords_gesture" msgid="3456930847450080520">"手勢"</string>
    <string name="keywords_wallet" msgid="3757421969956996972">"錢包"</string>
    <string name="keywords_payment_settings" msgid="6268791289277000043">"支付、輕觸、付款"</string>
    <string name="keywords_backup" msgid="707735920706667685">"備份內容, 備份"</string>
    <string name="keywords_assist_gesture_launch" msgid="7710762655355161924">"手勢"</string>
    <string name="keywords_face_unlock" msgid="545338452730885392">"人臉, 解鎖, 驗證, 登入"</string>
    <string name="keywords_biometric_unlock" msgid="8569545388717753692">"人臉, 解鎖, 驗證, 登入, 指紋, 生物特徵辨識"</string>
    <string name="keywords_imei_info" msgid="8848791606402333514">"IMEI、MEID、MIN、PRL 版本、IMEI SV"</string>
    <string name="keywords_sim_status" msgid="4221401945956122228">"網路, 行動網路狀態, 服務狀態, 訊號強度, 行動網路類型, 漫遊"</string>
    <string name="keywords_sim_status_esim" msgid="3338719238556853609">"網路, 行動網路狀態, 服務狀態, 訊號強度, 行動網路類型, 漫遊, eid"</string>
    <string name="keywords_sim_status_iccid" msgid="4775398796251969759">"網路, 行動網路狀態, 服務狀態, 訊號強度, 行動網路類型, 漫遊, iccid"</string>
    <string name="keywords_sim_status_iccid_esim" msgid="4634015619840979184">"網路, 行動網路狀態, 服務狀態, 訊號強度, 行動網路類型, 漫遊, iccid, eid"</string>
    <string name="keywords_esim_eid" msgid="8128175058237372457">"eid"</string>
    <string name="keywords_model_and_hardware" msgid="4723665865709965044">"序號、硬體版本"</string>
    <string name="keywords_battery_info" msgid="3319796850366687033">"電池資訊, 製造日期, 週期數, 首次使用"</string>
    <string name="keywords_android_version" msgid="1629882125290323070">"Android 安全性修補程式等級、基頻版本、核心版本"</string>
    <string name="keywords_dark_ui_mode" msgid="6373999418195344014">"主題, 淺度, 深色, 模式, 對光線敏感, 畏光, 調暗, 降低亮度, 深色模式, 偏頭痛"</string>
    <string name="keywords_systemui_theme" msgid="6341194275296707801">"深色主題"</string>
    <string name="keywords_device_feedback" msgid="5489930491636300027">"錯誤"</string>
    <string name="keywords_ambient_display_screen" msgid="661492302323274647">"微光螢幕, 螢幕鎖定畫面"</string>
    <string name="keywords_lock_screen_notif" msgid="6363144436467429932">"螢幕鎖定通知, 通知"</string>
    <string name="keywords_face_settings" msgid="1360447094486865058">"臉孔"</string>
    <string name="keywords_fingerprint_settings" msgid="7345121109302813358">"指紋, 新增指紋"</string>
    <string name="keywords_biometric_settings" msgid="2173605297939326549">"臉, 指紋, 新增指紋"</string>
    <string name="keywords_active_unlock_settings" msgid="4511320720304388889">"智慧手錶解鎖, 新增智慧手錶解鎖"</string>
    <string name="keywords_display_auto_brightness" msgid="7162942396941827998">"調暗螢幕, 觸控螢幕, 電池, 智慧型亮度, 動態亮度, 自動亮度"</string>
    <string name="keywords_display_adaptive_sleep" msgid="4905300860114643966">"智慧, 調暗螢幕, 休眠, 電池, 逾時, 感知, 顯示, 螢幕, 閒置"</string>
    <string name="keywords_auto_rotate" msgid="7288697525101837071">"相機, 智慧, 自動旋轉, 旋轉, 翻轉, 直向, 橫向, 方向, 垂直, 水平"</string>
    <string name="keywords_system_update_settings" msgid="5769003488814164931">"升級, android"</string>
    <string name="keywords_zen_mode_settings" msgid="7810203406522669584">"零打擾, 時間表, 通知, 封鎖, 靜音, 震動, 休眠, 工作, 焦點, 音效, 忽略, 天, 週間, 週末, 週間晚上, 活動"</string>
    <string name="keywords_screen_timeout" msgid="8921857020437540572">"螢幕, 鎖定時間, 自動關閉, 鎖定螢幕"</string>
    <string name="keywords_storage_settings" msgid="6018856193950281898">"記憶體, 快取, 資料, 刪除, 清除, 釋出, 空間"</string>
    <string name="keywords_bluetooth_settings" msgid="2588159530959868188">"已連線, 裝置, 耳罩式耳機, 耳機, 喇叭, 無線, 配對, 耳塞式耳機, 音樂, 媒體"</string>
    <string name="keywords_wallpaper" msgid="7332890404629446192">"背景, 主題, 格線, 自訂, 個人化"</string>
    <string name="keywords_styles" msgid="3367789885254807447">"圖示, 強調色, 顏色, 主畫面, 螢幕鎖定, 快速鍵, 時鐘大小"</string>
    <string name="keywords_assist_input" msgid="3086289530227075593">"預設,  Google 助理"</string>
    <string name="keywords_default_payment_app" msgid="5162298193637362104">"付款, 預設"</string>
    <string name="keywords_ambient_display" msgid="3149287105145443697">"收到的通知"</string>
    <string name="keywords_hotspot_tethering" msgid="3688439689671232627">"usb 數據連線, 藍牙數據連線, wifi 無線基地台"</string>
    <string name="keywords_accessibility_vibration_primary_switch" msgid="730692154347231253">"觸覺回饋, 震動"</string>
    <string name="keywords_touch_vibration" msgid="1125291201902251273">"觸覺回饋, 震動, 螢幕, 敏感度"</string>
    <string name="keywords_ring_vibration" msgid="1736301626537417541">"觸覺回饋, 震動, 手機, 通話, 敏感度, 響鈴"</string>
    <string name="keywords_ramping_ringer_vibration" msgid="3678966746742257366">"觸覺回饋, 震動, 手機, 通話, 響鈴, 漸進式"</string>
    <string name="keywords_notification_vibration" msgid="2620799301276142183">"觸覺回饋, 震動, 敏感度, 通知"</string>
    <string name="keywords_alarm_vibration" msgid="4833220371621521817">"觸覺回饋, 震動, 手機, 敏感度, 鬧鐘"</string>
    <string name="keywords_media_vibration" msgid="723896490102792327">"觸覺回饋, 震動, 敏感度, 媒體"</string>
    <string name="keywords_vibration" msgid="670455132028025952">"觸覺回饋、震動"</string>
    <string name="keywords_battery_saver_sticky" msgid="1646191718840975110">"省電, 固定式, 保留, 省電模式, 電池"</string>
    <string name="keywords_battery_saver_schedule" msgid="8240483934368455930">"日常安排, 時間表, 省電, 節約電量, 電池, 自動, 百分比"</string>
    <string name="keywords_enhance_4g_lte" msgid="658889360486800978">"VoLTE, 進階通話功能, 4G 通話功能"</string>
    <string name="keywords_nr_advanced_calling" msgid="4157823099610141014">"vo5g, vonr, 進階通話, 5g 通話"</string>
    <string name="keywords_add_language" msgid="1882751300359939436">"新增語言, 新增一種語言"</string>
    <string name="keywords_font_size" msgid="1643198841815006447">"文字大小, 大字, 大字型, 大型文字, 低視能, 放大文字, 放大字型, 使用大字型"</string>
    <string name="keywords_always_show_time_info" msgid="1066752498285497595">"一律開啟微光螢幕, 持續待機螢幕"</string>
    <string name="keywords_change_nfc_tag_apps_state" msgid="9032287964590554366">"nfc, 標記, 感應器"</string>
    <string name="sound_dashboard_summary" msgid="6574444810552643312">"音量、震動、零打擾"</string>
    <string name="media_volume_option_title" msgid="5966569685119475630">"媒體音量"</string>
    <string name="remote_media_volume_option_title" msgid="8760846743943305764">"投放音量"</string>
    <string name="call_volume_option_title" msgid="1461105986437268924">"通話音量"</string>
    <string name="alarm_volume_option_title" msgid="6398641749273697140">"鬧鐘音量"</string>
    <string name="ring_volume_option_title" msgid="1520802026403038560">"鈴聲和通知音量"</string>
    <string name="separate_ring_volume_option_title" msgid="2212910223857375951">"鈴聲音量"</string>
    <string name="notification_volume_option_title" msgid="4838818791683615978">"通知音量"</string>
    <string name="notification_volume_disabled_summary" msgid="8679988555852056079">"鈴聲已設為靜音，因此無法使用"</string>
    <string name="ringtone_title" msgid="3271453110387368088">"手機鈴聲"</string>
    <string name="notification_ringtone_title" msgid="6924501621312095512">"預設通知音效"</string>
    <string name="notification_unknown_sound_title" msgid="1319708450698738980">"應用程式提供的音效"</string>
    <string name="notification_sound_default" msgid="8630353701915294299">"預設通知音效"</string>
    <string name="alarm_ringtone_title" msgid="6680761007731764726">"預設鬧鐘音效"</string>
    <string name="vibrate_when_ringing_option_ramping_ringer" msgid="2798848945803840348">"先震動後再響鈴 (鈴聲會逐漸增大)"</string>
    <string name="spatial_audio_title" msgid="6591051622375191603">"空間音訊"</string>
    <string name="dial_pad_tones_title" msgid="3536945335367914892">"撥號鍵盤音效"</string>
    <string name="screen_locking_sounds_title" msgid="5695030983872787321">"螢幕鎖定音效"</string>
    <string name="charging_sounds_title" msgid="5261683808537783668">"充電音效和震動"</string>
    <string name="docking_sounds_title" msgid="5341616179210436159">"座架插入音效"</string>
    <string name="touch_sounds_title" msgid="826964355109667449">"觸控音效"</string>
    <string name="vibrate_icon_title" msgid="1281100105045362530">"在震動模式下一律顯示「震動」圖示"</string>
    <string name="dock_audio_media_title" msgid="6474579339356398330">"座架喇叭播放音效"</string>
    <string name="dock_audio_media_disabled" msgid="8499927008999532341">"所有音訊"</string>
    <string name="dock_audio_media_enabled" msgid="4039126523653131281">"僅限媒體音訊"</string>
    <string name="emergency_tone_silent" msgid="5048069815418450902">"靜音"</string>
    <string name="emergency_tone_alert" msgid="1977698889522966589">"音效"</string>
    <string name="emergency_tone_vibrate" msgid="6282296789406984698">"震動"</string>
    <string name="boot_sounds_title" msgid="5033062848948884111">"啟動音效"</string>
    <string name="live_caption_title" msgid="8617086825712756983">"即時字幕"</string>
    <string name="live_caption_summary" msgid="2898451867595161809">"自動產生媒體字幕"</string>
    <string name="spatial_audio_speaker" msgid="9145233652433523302">"手機喇叭"</string>
    <string name="spatial_audio_wired_headphones" msgid="2237355789145828648">"有線耳機"</string>
    <string name="spatial_audio_text" msgid="8201387855375146000">"相容媒體裝置可提供更有臨場感的聲音體驗"</string>
    <string name="spatial_summary_off" msgid="8272678804629774378">"已關閉"</string>
    <string name="spatial_summary_on_one" msgid="6239933399496282994">"已開啟/<xliff:g id="OUTPUT_DEVICE">%1$s</xliff:g>"</string>
    <string name="spatial_summary_on_two" msgid="4526919818832483883">"已開啟/<xliff:g id="OUTPUT_DEVICE_0">%1$s</xliff:g>和<xliff:g id="OUTPUT_DEVICE_1">%2$s</xliff:g>"</string>
    <string name="spatial_audio_footer_title" msgid="8775010547623606088">"你也可以替藍牙裝置開啟空間音訊功能。"</string>
    <string name="spatial_audio_footer_learn_more_text" msgid="3826811708094366301">"已連結裝置設定"</string>
    <string name="zen_mode_settings_schedules_summary" msgid="2047688589286811617">"{count,plural, =0{無}=1{已設定 1 個時間表}other{已設定 # 個時間表}}"</string>
    <string name="zen_mode_settings_title" msgid="682676757791334259">"零打擾"</string>
    <string name="zen_mode_settings_summary" msgid="6040862775514495191">"僅接收重要聯絡人和應用程式的通知"</string>
    <string name="zen_mode_slice_subtitle" msgid="6849372107272604160">"降低干擾"</string>
    <string name="zen_mode_settings_turn_on_dialog_title" msgid="7500702838426404527">"開啟「零打擾」模式"</string>
    <string name="zen_mode_behavior_alarms_only" msgid="2956938533859578315">"鬧鐘和媒體音效例外"</string>
    <string name="zen_mode_automation_settings_title" msgid="3709324184191870926">"排程"</string>
    <string name="zen_mode_delete_automatic_rules" msgid="5020468289267191765">"刪除排程"</string>
    <string name="zen_mode_schedule_delete" msgid="5383420576833765114">"刪除"</string>
    <string name="zen_mode_rule_name_edit" msgid="1053237022416700481">"編輯"</string>
    <string name="zen_mode_automation_settings_page_title" msgid="6217433860514433311">"排程"</string>
    <string name="zen_mode_automatic_rule_settings_page_title" msgid="5264835276518295033">"排程"</string>
    <string name="zen_mode_schedule_category_title" msgid="1381879916197350988">"排程"</string>
    <string name="zen_mode_automation_suggestion_title" msgid="7776129050500707960">"在特定時間將手機設為靜音"</string>
    <string name="zen_mode_automation_suggestion_summary" msgid="1946750790084170826">"設定「零打擾」規則"</string>
    <string name="zen_mode_schedule_title" msgid="7064866561892906613">"排程"</string>
    <string name="zen_mode_use_automatic_rule" msgid="733850322530002484">"使用排程"</string>
    <string name="zen_mode_summary_combination" msgid="5944689309915947828">"<xliff:g id="MODE">%1$s</xliff:g>：<xliff:g id="EXIT_CONDITION">%2$s</xliff:g>"</string>
    <string name="zen_mode_settings_category" msgid="3794956668816783447">"允許發出音效的干擾"</string>
    <string name="zen_mode_visual_interruptions_settings_title" msgid="7806181124566937214">"封鎖視覺干擾"</string>
    <string name="zen_mode_visual_signals_settings_subtitle" msgid="7433077540895876672">"允許視覺信號"</string>
    <string name="zen_mode_restrict_notifications_title" msgid="4169952466106040297">"隱藏通知的顯示方式"</string>
    <string name="zen_mode_restrict_notifications_category" msgid="5870944770935394566">"開啟「零打擾」模式時"</string>
    <string name="zen_mode_restrict_notifications_mute" msgid="6692072837485018287">"不發出通知音效"</string>
    <string name="zen_mode_restrict_notifications_mute_summary" msgid="966597459849580949">"通知會顯示在畫面上"</string>
    <string name="zen_mode_restrict_notifications_mute_footer" msgid="2152115038156049608">"手機收到通知時不會發出音效或震動。"</string>
    <string name="zen_mode_restrict_notifications_hide" msgid="5997930361607752541">"不顯示通知或不發出通知音效"</string>
    <string name="zen_mode_restrict_notifications_hide_summary" msgid="6005445725686969583">"通知不會顯示也不會發出音效"</string>
    <string name="zen_mode_restrict_notifications_hide_footer" msgid="3761837271201073330">"手機將不會顯示新通知或現有通知，也不會因此震動或發出音效。請注意，系統仍會顯示手機活動和狀態的重要通知。\n\n「零打擾」模式關閉後，從螢幕頂端向下滑動即可查看錯過的通知。"</string>
    <string name="zen_mode_restrict_notifications_custom" msgid="5469078057954463796">"自訂"</string>
    <string name="zen_mode_restrict_notifications_enable_custom" msgid="4303255634151330401">"啟用自訂設定"</string>
    <string name="zen_mode_restrict_notifications_disable_custom" msgid="5062332754972217218">"移除自訂設定"</string>
    <string name="zen_mode_restrict_notifications_summary_muted" msgid="4750213316794189968">"不發出通知音效"</string>
    <string name="zen_mode_restrict_notifications_summary_custom" msgid="3918461289557316364">"隱藏部分通知"</string>
    <string name="zen_mode_restrict_notifications_summary_hidden" msgid="636494600775773296">"不顯示通知或不發出通知音效"</string>
    <string name="zen_mode_what_to_block_title" msgid="5692710098205334164">"自訂限制"</string>
    <string name="zen_mode_block_effects_screen_on" msgid="8780668375194500987">"螢幕開啟時"</string>
    <string name="zen_mode_block_effects_screen_off" msgid="2291988790355612826">"螢幕關閉時"</string>
    <string name="zen_mode_block_effect_sound" msgid="7929909410442858327">"關閉音效和震動"</string>
    <string name="zen_mode_block_effect_intent" msgid="7621578645742903531">"不要開啟螢幕"</string>
    <string name="zen_mode_block_effect_light" msgid="1997222991427784993">"不要閃爍燈光"</string>
    <string name="zen_mode_block_effect_peek" msgid="2525844009475266022">"不要在畫面上彈出通知"</string>
    <string name="zen_mode_block_effect_status" msgid="5765965061064691918">"隱藏畫面頂端的狀態列圖示"</string>
    <string name="zen_mode_block_effect_badge" msgid="332151258515152429">"隱藏應用程式圖示上的通知圓點"</string>
    <string name="zen_mode_block_effect_ambient" msgid="1247740599476031543">"不要在收到通知時喚醒裝置"</string>
    <string name="zen_mode_block_effect_list" msgid="7549367848660137118">"在下拉式通知欄中隱藏"</string>
    <string name="zen_mode_block_effect_summary_none" msgid="6688519142395714659">"永不"</string>
    <string name="zen_mode_block_effect_summary_screen_off" msgid="6989818116297061488">"螢幕關閉時"</string>
    <string name="zen_mode_block_effect_summary_screen_on" msgid="4876016548834916087">"螢幕開啟時"</string>
    <string name="zen_mode_block_effect_summary_sound" msgid="1559968890497946901">"音效和震動"</string>
    <string name="zen_mode_block_effect_summary_some" msgid="2730383453754229650">"通知的音效、震動和部分視覺符號"</string>
    <string name="zen_mode_block_effect_summary_all" msgid="3131918059492425222">"通知的音效、震動和視覺符號"</string>
    <string name="zen_mode_blocked_effects_footer" msgid="6403365663466620328">"系統一律不會隱藏基本手機活動和狀態的必要通知。"</string>
    <string name="zen_mode_no_exceptions" msgid="1580136061336585873">"無"</string>
    <string name="zen_mode_other_options" msgid="3399967231522580421">"其他選項"</string>
    <string name="zen_mode_add" msgid="8789024026733232566">"新增"</string>
    <string name="zen_mode_enable_dialog_turn_on" msgid="1971034397501675078">"開啟"</string>
    <string name="zen_mode_button_turn_on" msgid="6583862599681052347">"立即開啟"</string>
    <string name="zen_mode_button_turn_off" msgid="2060862413234857296">"立即關閉"</string>
    <string name="zen_mode_settings_dnd_manual_end_time" msgid="8251503918238985549">"零打擾模式結束時間：<xliff:g id="FORMATTED_TIME">%s</xliff:g>"</string>
    <string name="zen_mode_settings_dnd_manual_indefinite" msgid="1436568478062106132">"零打擾模式會保持開啟，直到你關閉為止"</string>
    <string name="zen_mode_settings_dnd_automatic_rule" msgid="1958092329238152236">"時間表 (<xliff:g id="RULE_NAME">%s</xliff:g>) 已將「零打擾」模式自動開啟"</string>
    <string name="zen_mode_settings_dnd_automatic_rule_app" msgid="3401685760954156067">"應用程式 (<xliff:g id="APP_NAME">%s</xliff:g>) 已將零打擾模式自動開啟"</string>
    <string name="zen_mode_settings_dnd_custom_settings_footer" msgid="6566115866660865385">"已針對「<xliff:g id="RULE_NAMES">%s</xliff:g>」規則開啟設有自訂設定的「零打擾」模式。"</string>
    <string name="zen_mode_settings_dnd_custom_settings_footer_link" msgid="8255159194653341835">" "<annotation id="link">"查看自訂設定"</annotation></string>
    <string name="zen_interruption_level_priority" msgid="4854123502362861192">"僅限優先通知"</string>
    <string name="zen_mode_and_condition" msgid="8580896862841920031">"<xliff:g id="ZEN_MODE">%1$s</xliff:g>。<xliff:g id="EXIT_CONDITION">%2$s</xliff:g>"</string>
    <string name="zen_mode_sound_summary_on_with_info" msgid="4803606180235742003">"已開啟 / <xliff:g id="ID_1">%1$s</xliff:g>"</string>
    <string name="zen_mode_sound_summary_on" msgid="9077659040104989899">"開啟"</string>
    <string name="zen_mode_duration_summary_always_prompt" msgid="7658172853423383037">"每次都詢問"</string>
    <string name="zen_mode_duration_summary_forever" msgid="5551992961329998606">"直到你關閉為止"</string>
    <string name="zen_mode_duration_summary_time_hours" msgid="2602655749780428308">"{count,plural, =1{1 小時}other{# 小時}}"</string>
    <string name="zen_mode_duration_summary_time_minutes" msgid="5755536844016835693">"{count,plural, =1{1 分鐘}other{# 分鐘}}"</string>
    <string name="zen_mode_sound_summary_off" msgid="7350437977839985836">"{count,plural, =0{已關閉}=1{已關閉 / 系統可以自動啟用 1 個時間表}other{已關閉 / 系統可以自動啟用 # 個時間表}}"</string>
    <string name="zen_category_behavior" msgid="3214056473947178507">"「零打擾」模式的例外項目"</string>
    <string name="zen_category_people" msgid="8252926021894933047">"聯絡人"</string>
    <string name="zen_category_apps" msgid="1167374545618451925">"應用程式"</string>
    <string name="zen_category_exceptions" msgid="1316097981052752811">"鬧鐘和其他干擾"</string>
    <string name="zen_category_schedule" msgid="2003707171924226212">"排程"</string>
    <string name="zen_category_duration" msgid="7515850842082631460">"從「快速設定」開啟後何時關閉"</string>
    <string name="zen_settings_general" msgid="2704932194620124153">"一般"</string>
    <string name="zen_sound_footer" msgid="4090291351903631977">"開啟「零打擾」模式時，系統會將音效和震動設為靜音 (你在上方允許的項目除外)。"</string>
    <string name="zen_custom_settings_dialog_title" msgid="4613603772432720380">"自訂設定"</string>
    <string name="zen_custom_settings_dialog_review_schedule" msgid="4674671820584759928">"查看時間表"</string>
    <string name="zen_custom_settings_dialog_ok" msgid="8842373418878278246">"我知道了"</string>
    <string name="zen_custom_settings_notifications_header" msgid="7635280645171095398">"通知"</string>
    <string name="zen_custom_settings_duration_header" msgid="5065987827522064943">"時間長度"</string>
    <string name="zen_msg_event_reminder_title" msgid="5362025129007417554">"訊息、活動和提醒"</string>
    <string name="zen_msg_event_reminder_footer" msgid="2700459146293750387">"開啟「零打擾」模式時，系統會將訊息、提醒和活動設為靜音 (你在上方允許的項目除外)。你可以調整訊息設定，讓好友、家人或其他聯絡人可以聯絡你。"</string>
    <string name="zen_onboarding_ok" msgid="8764248406533833392">"完成"</string>
    <string name="zen_onboarding_settings" msgid="2815839576245114342">"設定"</string>
    <string name="zen_onboarding_new_setting_title" msgid="8813308612916316657">"不顯示通知或不發出通知音效"</string>
    <string name="zen_onboarding_current_setting_title" msgid="5024603685220407195">"不發出通知音效"</string>
    <string name="zen_onboarding_new_setting_summary" msgid="7695808354942143707">"你將不會看到或聽到通知。允許已加星號的聯絡人和重複來電者的來電。"</string>
    <string name="zen_onboarding_current_setting_summary" msgid="8864567406905990095">"(目前設定)"</string>
    <string name="zen_onboarding_dnd_visual_disturbances_header" msgid="8639698336231314609">"要變更「零打擾」模式的通知設定嗎？"</string>
    <string name="sound_work_settings" msgid="752627453846309092">"工作資料夾音效"</string>
    <string name="work_use_personal_sounds_title" msgid="7729428677919173609">"使用個人資料夾音效"</string>
    <string name="work_use_personal_sounds_summary" msgid="608061627969077231">"使用與個人資料夾相同的音效"</string>
    <string name="work_ringtone_title" msgid="4810802758746102589">"工作手機鈴聲"</string>
    <string name="work_notification_ringtone_title" msgid="2955312017013255515">"預設工作通知音效"</string>
    <string name="work_alarm_ringtone_title" msgid="3369293796769537392">"預設工作鬧鐘音效"</string>
    <string name="work_sound_same_as_personal" msgid="1836913235401642334">"與個人資料夾相同"</string>
    <string name="work_sync_dialog_title" msgid="7810248132303515469">"要使用個人資料夾音效嗎？"</string>
    <string name="work_sync_dialog_yes" msgid="5785488304957707534">"確認"</string>
    <string name="work_sync_dialog_message" msgid="5066178064994040223">"你的工作資料夾將使用與個人資料夾相同的音效"</string>
    <string name="configure_notification_settings" msgid="1492820231694314376">"通知"</string>
    <string name="notification_dashboard_summary" msgid="7530169251902320652">"通知記錄、對話"</string>
    <string name="conversation_notifs_category" msgid="2549844862379963273">"對話"</string>
    <string name="general_notification_header" msgid="3669031068980713359">"管理"</string>
    <string name="app_notification_field" msgid="3208079070539894909">"應用程式通知"</string>
    <string name="app_notification_field_summary" msgid="5981393613897713471">"控管個別應用程式的通知"</string>
    <string name="advanced_section_header" msgid="6478709678084326738">"一般"</string>
    <string name="profile_section_header" msgid="4970209372372610799">"工作通知"</string>
    <string name="profile_section_header_for_advanced_privacy" msgid="8385775428904838579">"工作資料夾"</string>
    <string name="asst_capability_prioritizer_title" msgid="1181272430009156556">"自動調整通知優先順序"</string>
    <string name="asst_capability_prioritizer_summary" msgid="954988212366568737">"自動將優先順序較低的通知設為無聲通知"</string>
    <string name="asst_capability_ranking_title" msgid="312998580233257581">"自動調整通知排序"</string>
    <string name="asst_capability_ranking_summary" msgid="2293524677144599450">"依關聯性自動將通知排序"</string>
    <string name="asst_feedback_indicator_title" msgid="5169801869752395354">"提供對自動調整通知優先順序功能的意見"</string>
    <string name="asst_feedback_indicator_summary" msgid="5862082842073307900">"顯示對通知設定所做的調整和提供意見回饋的選項"</string>
    <string name="asst_importance_reset_title" msgid="6191265591976440115">"重設通知重要性"</string>
    <string name="asst_importance_reset_summary" msgid="684794589254282667">"重設使用者變更的重要設定，並允許通知助理優先處理"</string>
    <string name="asst_capabilities_actions_replies_title" msgid="4392470465646394289">"建議採取的動作和回覆"</string>
    <string name="asst_capabilities_actions_replies_summary" msgid="416234323365645871">"自動顯示建議採取的動作和回覆"</string>
    <string name="notification_history_summary" msgid="5434741516307706892">"顯示近期通知和已延後的通知"</string>
    <string name="notification_history" msgid="8663811361243456201">"通知記錄"</string>
    <string name="notification_history_toggle" msgid="9093762294928569030">"使用通知記錄"</string>
    <string name="notification_history_off_title_extended" msgid="853807652537281601">"通知記錄已關閉"</string>
    <string name="notification_history_off_summary" msgid="671359587084797617">"開啟通知記錄即可查看近期通知和已延後的通知"</string>
    <string name="history_toggled_on_title" msgid="4518001110492652830">"沒有任何近期通知"</string>
    <string name="history_toggled_on_summary" msgid="9034278971358282728">"近期通知和已延後的通知會顯示在這裡"</string>
    <string name="notification_history_view_settings" msgid="5269317798670449002">"查看通知設定"</string>
    <string name="notification_history_open_notification" msgid="2655071846911258371">"開啟通知"</string>
    <string name="snooze_options_title" msgid="2109795569568344617">"允許顯示通知延後選項"</string>
    <string name="notification_badging_title" msgid="5469616894819568917">"應用程式圖示上的通知圓點"</string>
    <string name="notification_bubbles_title" msgid="5681506665322329301">"對話框"</string>
    <string name="bubbles_app_toggle_title" msgid="5319021259954576150">"對話框"</string>
    <string name="bubbles_conversation_toggle_title" msgid="5225039214083311316">"以對話框形式顯示這個對話"</string>
    <string name="bubbles_conversation_toggle_summary" msgid="720229032254323578">"在應用程式最上層顯示浮動圖示"</string>
    <string name="bubbles_feature_disabled_dialog_title" msgid="1794193899792284007">"要為裝置啟用對話框功能嗎？"</string>
    <string name="bubbles_feature_disabled_dialog_text" msgid="5275666953364031055">"為這個應用程式啟用對話框功能後，也會一併為裝置啟用對話框功能。\n\n這麼做會影響能夠以對話框形式顯示的其他應用程式和對話。"</string>
    <string name="bubbles_feature_disabled_button_approve" msgid="2042628067101419871">"開啟"</string>
    <string name="bubbles_feature_disabled_button_cancel" msgid="8963409459448350600">"取消"</string>
    <string name="notifications_bubble_setting_on_summary" msgid="4641572377430901196">"已開啟 / 對話能以浮動圖示形式顯示"</string>
    <string name="notifications_bubble_setting_title" msgid="8287649393774855268">"允許應用程式顯示對話框"</string>
    <string name="notifications_bubble_setting_description" msgid="7336770088735025981">"部分對話將以浮動圖示形式顯示在其他應用程式上"</string>
    <string name="bubble_app_setting_all" msgid="312524752846978277">"所有對話都能以對話框形式顯示"</string>
    <string name="bubble_app_setting_selected" msgid="4324386074198040675">"僅允許特定對話以對話框形式顯示"</string>
    <string name="bubble_app_setting_none" msgid="8643594711863996418">"不允許以對話框形式顯示任何內容"</string>
    <string name="bubble_app_setting_selected_conversation_title" msgid="3060958976857529933">"對話"</string>
    <string name="bubble_app_setting_excluded_conversation_title" msgid="324818960338773945">"所有對話都能以對話框形式顯示，但以下對話例外："</string>
    <string name="bubble_app_setting_unbubble_conversation" msgid="1769789500566080427">"關閉這個對話的對話框功能"</string>
    <string name="bubble_app_setting_bubble_conversation" msgid="1461981680982964285">"開啟這個對話的對話框功能"</string>
    <string name="swipe_direction_ltr" msgid="5137180130142633085">"向右滑動即可關閉，向左滑動即可顯示選單"</string>
    <string name="swipe_direction_rtl" msgid="1707391213940663992">"向左滑動即可關閉，向右滑動即可顯示選單"</string>
    <string name="silent_notifications_status_bar" msgid="6113307620588767516">"隱藏狀態列中的靜音通知"</string>
    <string name="notification_pulse_title" msgid="8013178454646671529">"閃爍燈光"</string>
    <string name="lock_screen_notifications_title" msgid="2876323153692406203">"隱私設定"</string>
    <string name="lockscreen_bypass_title" msgid="6519964196744088573">"略過螢幕鎖定程序"</string>
    <string name="lockscreen_bypass_summary" msgid="4578154430436224161">"解鎖後直接前往上次使用的畫面。螢幕鎖定畫面不會顯示通知，如要查看，請從螢幕頂端向下滑動。"</string>
    <string name="keywords_lockscreen_bypass" msgid="41035425468915498">"螢幕鎖定, 鎖定螢幕, 略過, 規避"</string>
    <string name="locked_work_profile_notification_title" msgid="279367321791301499">"當工作資料夾遭鎖定時"</string>
    <string name="unseen_notifs_lock_screen" msgid="6910701117021324612">"螢幕鎖定畫面上只顯示新通知"</string>
    <string name="unseen_notifs_lock_screen_summary" msgid="5996722793868021391">"自動從螢幕鎖定畫面移除先前看過的通知"</string>
    <string name="lock_screen_notifs_title" msgid="3412042692317304449">"螢幕鎖定畫面上的通知"</string>
    <string name="lock_screen_notifs_show_all_summary" msgid="4226586018375762117">"顯示對話通知、預設通知和已設為靜音的通知"</string>
    <string name="lock_screen_notifs_show_all" msgid="1300418674456749664">"顯示對話通知、預設通知和已設為靜音的通知"</string>
    <string name="lock_screen_notifs_show_alerting" msgid="6584682657382684566">"隱藏已設為靜音的對話和通知"</string>
    <string name="lock_screen_notifs_show_none" msgid="1941044980403067101">"不要顯示任何通知"</string>
    <string name="lock_screen_notifs_redact" msgid="9024158855454642296">"敏感通知"</string>
    <string name="lock_screen_notifs_redact_summary" msgid="1395483766035470612">"鎖定時顯示敏感內容"</string>
    <string name="lock_screen_notifs_redact_work" msgid="3833920196569208430">"敏感工作資料夾通知"</string>
    <string name="lock_screen_notifs_redact_work_summary" msgid="3238238380405430156">"鎖定時顯示敏感工作資料夾內容"</string>
    <string name="lock_screen_notifications_summary_show" msgid="6540443483088311328">"顯示所有通知內容"</string>
    <string name="lock_screen_notifications_summary_hide" msgid="7837303171531166789">"僅在解鎖狀態下顯示敏感內容"</string>
    <string name="lock_screen_notifications_summary_disable" msgid="3388290397947365744">"完全不顯示通知"</string>
    <string name="lock_screen_notifications_interstitial_message" msgid="4688399629301178487">"你要使用哪一種螢幕鎖定畫面顯示方式？"</string>
    <string name="lock_screen_notifications_interstitial_title" msgid="1360388192096354315">"螢幕鎖定"</string>
    <string name="lock_screen_notifications_summary_show_profile" msgid="8373401288962523946">"顯示所有工作通知內容"</string>
    <string name="lock_screen_notifications_summary_hide_profile" msgid="2183455323048921579">"隱藏敏感的 Work 內容"</string>
    <string name="lock_screen_notifications_interstitial_message_profile" msgid="1456262034599029028">"當裝置鎖定時，你要如何顯示個人資料通知？"</string>
    <string name="lock_screen_notifications_interstitial_title_profile" msgid="6950124772255324448">"個人資料通知"</string>
    <string name="notifications_title" msgid="4221655533193721131">"通知"</string>
    <string name="app_notifications_title" msgid="248374669037385148">"應用程式通知"</string>
    <string name="notification_channel_title" msgid="8859880871692797611">"通知類別"</string>
    <string name="notification_importance_title" msgid="1545158655988342703">"行為"</string>
    <string name="conversations_category_title" msgid="5586541340846847798">"對話"</string>
    <string name="conversation_section_switch_title" msgid="3332885377659473775">"對話區"</string>
    <string name="conversation_section_switch_summary" msgid="6123587625929439674">"允許應用程式使用對話區"</string>
    <string name="demote_conversation_title" msgid="6355383023376508485">"不是對話"</string>
    <string name="demote_conversation_summary" msgid="4319929331165604112">"從對話區中移除"</string>
    <string name="promote_conversation_title" msgid="4731148769888238722">"這是對話"</string>
    <string name="promote_conversation_summary" msgid="3890724115743515035">"新增至對話區"</string>
    <string name="priority_conversation_count_zero" msgid="3862289535537564713">"沒有重要對話"</string>
    <string name="priority_conversation_count" msgid="7291234530844412077">"{count,plural, =1{# 個重要對話}other{# 個重要對話}}"</string>
    <string name="important_conversations" msgid="1233893707189659401">"優先對話"</string>
    <string name="important_conversations_summary_bubbles" msgid="614327166808117644">"以浮動對話框的形式顯示在對話區的最上方"</string>
    <string name="important_conversations_summary" msgid="3184022761562676418">"顯示在對話部分的頂端"</string>
    <string name="other_conversations" msgid="551178916855139870">"非優先對話"</string>
    <string name="other_conversations_summary" msgid="3487426787901236273">"你已變更的對話"</string>
    <string name="recent_conversations" msgid="471678228756995274">"最近的對話"</string>
    <string name="conversation_settings_clear_recents" msgid="8940398397663307054">"清除近期對話"</string>
    <string name="recent_convos_removed" msgid="2122932798895714203">"已移除近期對話"</string>
    <string name="recent_convo_removed" msgid="8686414146325958281">"對話已移除"</string>
    <string name="clear" msgid="5092178335409471100">"清除"</string>
    <string name="conversation_onboarding_title" msgid="5194559958353468484">"這裡會顯示優先對話和已變更的對話"</string>
    <string name="conversation_onboarding_summary" msgid="2484845363368486941">"你標示為優先對話或做出其他變更的對話會顯示在這裡。\n\n如何變更對話設定：\n從螢幕頂端向下滑動開啟下拉式通知欄，然後按住要變更的對話。"</string>
    <string name="notification_importance_min_title" msgid="7676541266705442501">"最小化"</string>
    <string name="notification_importance_high_title" msgid="394129291760607808">"在畫面上彈出通知"</string>
    <string name="notification_silence_title" msgid="4085829874452944989">"靜音"</string>
    <string name="notification_alert_title" msgid="1632401211722199217">"預設"</string>
    <string name="allow_interruption" msgid="5237201780159482716">"允許干擾"</string>
    <string name="allow_interruption_summary" msgid="9044131663518112543">"允許應用程式發出音效、震動，以及/或在畫面上彈出通知"</string>
    <string name="notification_priority_title" msgid="5554834239080425229">"優先通知"</string>
    <string name="notification_channel_summary_priority" msgid="7225362351439076913">"以浮動對話框的形式顯示在對話區的最上方。如果裝置處於鎖定狀態，螢幕鎖定畫面上會顯示個人資料相片"</string>
    <string name="convo_not_supported_summary" msgid="4285471045268268048">"「<xliff:g id="APP_NAME">%1$s</xliff:g>」不支援大多數的對話功能。對話無法設為優先，也不會以浮動對話框的形式顯示。"</string>
    <string name="notification_channel_summary_min" msgid="8823399508450176842">"將下拉式通知欄中的通知收合為單一行"</string>
    <string name="notification_channel_summary_low" msgid="5549662596677692000">"不震動或發出聲音"</string>
    <string name="notification_conversation_summary_low" msgid="6352818857388412326">"不震動或發出聲音，並顯示在對話區的下方"</string>
    <string name="notification_channel_summary_default" msgid="1168420867670390611">"可能會根據裝置設定響鈴或震動"</string>
    <string name="notification_channel_summary_low_status" msgid="7866565328564018007">"顯示在優先通知下方，且一律不發出音效。"</string>
    <string name="notification_channel_summary_low_lock" msgid="4009247523075328235">"顯示在優先通知下方，且一律不發出音效。"</string>
    <string name="notification_channel_summary_low_status_lock" msgid="3668028634045057230">"顯示在優先通知下方，且一律不發出音效。"</string>
    <string name="notification_channel_summary_high" msgid="3411637309360617621">"裝置處於解鎖狀態時，在螢幕頂端以橫幅形式顯示通知"</string>
    <string name="notification_switch_label" msgid="8029371325967501557">"「<xliff:g id="APP_NAME">%1$s</xliff:g>」的所有通知"</string>
    <string name="notification_app_switch_label" msgid="4422902423925084193">"「<xliff:g id="APP_NAME">%1$s</xliff:g>」的所有通知"</string>
    <string name="notifications_sent_daily" msgid="10274479224185437">"{count,plural, =1{每天約 # 則通知}other{每天約 # 則通知}}"</string>
    <string name="notifications_sent_weekly" msgid="7895656213187555346">"{count,plural, =1{每週約 # 則通知}other{每週約 # 則通知}}"</string>
    <string name="notifications_sent_never" msgid="9081278709126812062">"永遠不要"</string>
    <string name="manage_notification_access_title" msgid="6481256069087219982">"裝置與應用程式通知"</string>
    <string name="manage_notification_access_summary" msgid="2907135226478903997">"控管可以讀取通知的應用程式和裝置"</string>
    <string name="work_profile_notification_access_blocked_summary" msgid="8643809206612366067">"管理員已禁止存取工作資料夾通知"</string>
    <string name="notification_assistant_title" msgid="5889201903272393099">"加強型通知"</string>
    <string name="notification_assistant_summary" msgid="1957783114840908887">"接收建議的操作、回覆等內容"</string>
    <string name="no_notification_assistant" msgid="2533323397091834096">"無"</string>
    <string name="no_notification_listeners" msgid="2839354157349636000">"最近沒有已安裝的應用程式要求「通知」存取權。"</string>
    <string name="notification_access_detail_switch" msgid="46386786409608330">"授予通知存取權"</string>
    <string name="notification_assistant_security_warning_summary" msgid="4846559755787348129">"在 Android 12 中，加強型通知功能已取代 Android 自動調整通知。這項功能可以顯示建議的操作和回覆內容，也可以幫你整理通知訊息。\n\n加強型通知功能可存取通知內容，包括聯絡人名稱和訊息內文等個人資訊。此外，這項功能還能關閉或回覆通知，例如接聽來電及控管「零打擾」功能。"</string>
    <string name="notification_listener_security_warning_title" msgid="5791700876622858363">"要授予「<xliff:g id="SERVICE">%1$s</xliff:g>」通知存取權嗎？"</string>
    <string name="notification_listener_security_warning_summary" msgid="1131986567509818121">"「<xliff:g id="NOTIFICATION_LISTENER_NAME">%1$s</xliff:g>」應用程式將可讀取所有通知 (包括聯絡人姓名、相片和你收到的訊息文字等個人資訊)，也可延後或關閉通知，更可在通知中操作按鈕 (包括接聽電話)。\n\n此外，這個應用程式還可開啟或關閉「零打擾」功能及變更相關設定。"</string>
    <string name="nls_warning_prompt" msgid="1486887096703743841">"「<xliff:g id="NOTIFICATION_LISTENER_NAME">%1$s</xliff:g>」應用程式將可執行以下操作："</string>
    <string name="nls_feature_read_title" msgid="7629713268744220437">"讀取通知"</string>
    <string name="nls_feature_read_summary" msgid="1064698238110273593">"可讀取你的通知，包括聯絡人、訊息和相片等個人資訊。"</string>
    <string name="nls_feature_reply_title" msgid="7925455553821362039">"回覆訊息"</string>
    <string name="nls_feature_reply_summary" msgid="4492543411395565556">"可回覆訊息及觸發通知中的按鈕，包括延後或關閉通知以及接聽電話。"</string>
    <string name="nls_feature_settings_title" msgid="8208164329853194414">"變更設定"</string>
    <string name="nls_feature_settings_summary" msgid="3770028705648985689">"可開啟或關閉「零打擾」功能及變更相關設定。"</string>
    <string name="notification_listener_disable_warning_summary" msgid="8373396293802088961">"如果你停用「<xliff:g id="NOTIFICATION_LISTENER_NAME">%1$s</xliff:g>」的通知存取權，「零打擾」模式的存取權可能也會一併遭到停用。"</string>
    <string name="notification_listener_disable_warning_confirm" msgid="841492108402184976">"關閉"</string>
    <string name="notification_listener_disable_warning_cancel" msgid="8802784105045594324">"取消"</string>
    <string name="notif_type_ongoing" msgid="135675014223627555">"即時"</string>
    <string name="notif_type_ongoing_summary" msgid="2348867528527573574">"使用中應用程式、導航、電話等來源的當前通訊內容"</string>
    <string name="notif_type_conversation" msgid="4383931408641374979">"對話"</string>
    <string name="notif_type_conversation_summary" msgid="179142405410217101">"簡訊、訊息和其他通訊方式"</string>
    <string name="notif_type_alerting" msgid="4713073696855718576">"通知"</string>
    <string name="notif_type_alerting_summary" msgid="4681068287836313604">"根據設定響鈴或震動"</string>
    <string name="notif_type_silent" msgid="6273951794420331010">"靜音"</string>
    <string name="notif_type_silent_summary" msgid="7820923063105060844">"一律不發出震動或音效的通知"</string>
    <string name="notification_listener_allowed" msgid="5536962633536318551">"允許"</string>
    <string name="notification_listener_not_allowed" msgid="3352962779597846538">"不允許"</string>
    <string name="notif_listener_excluded_app_title" msgid="6679316209330349730">"查看所有應用程式"</string>
    <string name="notif_listener_excluded_app_summary" msgid="2914567678047195396">"個別為可傳送通知的應用程式變更設定"</string>
    <string name="notif_listener_excluded_app_screen_title" msgid="8636196723227432994">"裝置上顯示的應用程式"</string>
    <string name="notif_listener_not_migrated" msgid="6265206376374278226">"這個應用程式不支援加強型設定"</string>
    <string name="notif_listener_more_settings" msgid="1348409392307208921">"更多設定"</string>
    <string name="notif_listener_more_settings_desc" msgid="7995492074281663658">"應用程式內提供更多設定"</string>
    <string name="vr_listeners_title" msgid="4960357292472540964">"VR 小幫手服務"</string>
    <string name="no_vr_listeners" msgid="8442646085375949755">"沒有任何已安裝的應用程式要求以 VR 小幫手服務的形式執行。"</string>
    <string name="vr_listener_security_warning_title" msgid="7026351795627615177">"要允許 <xliff:g id="SERVICE">%1$s</xliff:g> 存取 VR 服務嗎？"</string>
    <string name="vr_listener_security_warning_summary" msgid="1888843557687017791">"你必須透過虛擬實境模式使用應用程式，才能執行「<xliff:g id="VR_LISTENER_NAME">%1$s</xliff:g>」。"</string>
    <string name="display_vr_pref_title" msgid="4850474436291113569">"當裝置處於 VR 模式時"</string>
    <string name="display_vr_pref_low_persistence" msgid="7039841277157739871">"減少模糊 (建議)"</string>
    <string name="display_vr_pref_off" msgid="4008841566387432721">"減少閃爍"</string>
    <string name="picture_in_picture_title" msgid="9001594281840542493">"子母畫面"</string>
    <string name="picture_in_picture_empty_text" msgid="9123600661268731579">"尚未安裝支援子母畫面的應用程式"</string>
    <string name="picture_in_picture_keywords" msgid="3605379820551656253">"子母畫面"</string>
    <string name="picture_in_picture_app_detail_title" msgid="4442235098255164650">"子母畫面"</string>
    <string name="picture_in_picture_app_detail_switch" msgid="8544190716075624017">"允許子母畫面"</string>
    <string name="picture_in_picture_app_detail_summary" msgid="2503211101305358849">"允許這個應用程式在開啟時或你離開後 (例如繼續觀看影片) 建立子母畫面視窗。這類視窗會在你目前使用的其他應用程式上層顯示。"</string>
    <string name="interact_across_profiles_title" msgid="7285906999927669971">"已連結的工作和個人應用程式"</string>
    <string name="interact_across_profiles_summary_allowed" msgid="1365881452153799092">"已連結"</string>
    <string name="interact_across_profiles_summary_not_allowed" msgid="5802674212788171790">"未連結"</string>
    <string name="interact_across_profiles_empty_text" msgid="419061031064397168">"未連結任何應用程式"</string>
    <string name="interact_across_profiles_keywords" msgid="5996472773111665049">"跨資料夾 連結的應用程式 應用程式 工作和個人"</string>
    <string name="interact_across_profiles_switch_enabled" msgid="7294719120282287495">"已連結"</string>
    <string name="interact_across_profiles_switch_disabled" msgid="4312196170211463988">"連結應用程式"</string>
    <string name="interact_across_profiles_summary_1" msgid="6093976896137600231">"連結的應用程式會共用權限，並可互相存取資料。"</string>
    <string name="interact_across_profiles_summary_2" msgid="505748305453633885">"如果你不確定應用程式是否會將你的個人資料分享給 IT 管理員，請勿連結應用程式。"</string>
    <string name="interact_across_profiles_summary_3" msgid="444428694843299854">"你隨時可以前往裝置的隱私權設定將應用程式解除連結。"</string>
    <string name="interact_across_profiles_consent_dialog_title" msgid="8530621211216508681">"是否信任「<xliff:g id="NAME">%1$s</xliff:g>」並允許這個工作應用程式存取你的個人資料？"</string>
    <string name="interact_across_profiles_consent_dialog_summary" msgid="3949870271562055048">"如果你不確定應用程式是否會將你的個人資料分享給 IT 管理員，請勿連結應用程式。"</string>
    <string name="interact_across_profiles_consent_dialog_app_data_title" msgid="8436318876213958940">"應用程式資料"</string>
    <string name="interact_across_profiles_consent_dialog_app_data_summary" msgid="6057019384328088311">"這個應用程式可以存取你個人應用程式「<xliff:g id="NAME">%1$s</xliff:g>」中的資料。"</string>
    <string name="interact_across_profiles_consent_dialog_permissions_title" msgid="2316852600280487055">"權限"</string>
    <string name="interact_across_profiles_consent_dialog_permissions_summary" msgid="995051542847604039">"這個應用程式可以使用你個人應用程式「<xliff:g id="NAME">%1$s</xliff:g>」的權限，例如位置資訊、儲存空間或聯絡人資料的存取權。"</string>
    <string name="interact_across_profiles_number_of_connected_apps_none" msgid="8573289199942092964">"未連結任何應用程式"</string>
    <string name="interact_across_profiles_number_of_connected_apps" msgid="4000424798291479207">"{count,plural, =1{已連結 # 個應用程式}other{已連結 # 個應用程式}}"</string>
    <string name="interact_across_profiles_install_work_app_title" msgid="2821669067014436056">"如要連結這兩個應用程式，請在工作資料夾中安裝「<xliff:g id="NAME">%1$s</xliff:g>」"</string>
    <string name="interact_across_profiles_install_personal_app_title" msgid="4790651223324866344">"如要連結這兩個應用程式，請在個人資料夾中安裝「<xliff:g id="NAME">%1$s</xliff:g>」"</string>
    <string name="interact_across_profiles_install_app_summary" msgid="7715324358034968657">"輕觸這裡以下載這個應用程式"</string>
    <string name="manage_zen_access_title" msgid="1562322900340107269">"零打擾存取權"</string>
    <string name="zen_access_detail_switch" msgid="4183681772666138993">"允許「零打擾」模式"</string>
    <string name="zen_access_empty_text" msgid="3779921853282293080">"最近沒有已安裝的應用程式要求「零打擾」存取權"</string>
    <string name="app_notifications_off_desc" msgid="2484843759466874201">"你尚未允許這個應用程式發出通知"</string>
    <string name="channel_notifications_off_desc" msgid="6202042207121633488">"Android 已根據你的要求啟用封鎖設定，不讓這個類別的通知顯示在這個裝置上"</string>
    <string name="channel_group_notifications_off_desc" msgid="9096417708500595424">"Android 已根據你的要求啟用封鎖設定，不讓這個群組的通知顯示在這個裝置上"</string>
    <string name="app_notifications_not_send_desc" msgid="5683060986735070528">"這個應用程式不會傳送通知"</string>
    <string name="notification_channels" msgid="1502969522886493799">"類別"</string>
    <string name="notification_channels_other" msgid="18159805343647908">"其他"</string>
    <string name="no_channels" msgid="4716199078612071915">"這個應用程式未發布任何通知"</string>
    <string name="app_settings_link" msgid="6725453466705333311">"應用程式中的其他設定"</string>
    <string name="deleted_channels" msgid="8489800381509312964">"{count,plural, =1{已刪除 # 個類別}other{已刪除 # 個類別}}"</string>
    <string name="app_notification_block_title" msgid="3880322745749900296">"全部封鎖"</string>
    <string name="app_notification_block_summary" msgid="1804611676339341551">"一律不顯示這類通知"</string>
    <string name="notification_content_block_title" msgid="6689085826061361351">"顯示通知"</string>
    <string name="notification_content_block_summary" msgid="329171999992248925">"一律不在通知欄或週邊裝置上顯示通知"</string>
    <string name="app_notification_fsi_permission_title" msgid="5424116606034705020">"允許顯示全螢幕通知"</string>
    <string name="app_notification_fsi_permission_summary" msgid="7673487977631068039">"允許在裝置鎖定時顯示全螢幕通知。"</string>
    <string name="notification_badge_title" msgid="6854537463548411313">"允許使用通知圓點"</string>
    <string name="notification_channel_badge_title" msgid="6505542437385640049">"顯示通知圓點"</string>
    <string name="app_notification_override_dnd_title" msgid="3769539356442226691">"忽略「零打擾」模式設定"</string>
    <string name="app_notification_override_dnd_summary" msgid="4894641191397562920">"允許系統在「零打擾」模式開啟時繼續發出這些通知"</string>
    <string name="app_notification_visibility_override_title" msgid="7778628150022065920">"螢幕鎖定"</string>
    <string name="app_notifications_dialog_done" msgid="573716608705273004">"完成"</string>
    <string name="notification_show_lights_title" msgid="5564315979007438583">"閃爍燈光"</string>
    <string name="notification_vibrate_title" msgid="1422330728336623351">"震動"</string>
    <string name="notification_channel_sound_title" msgid="9018031231387273476">"音效"</string>
    <string name="notification_conversation_important" msgid="4365437037763608045">"優先"</string>
    <string name="zen_mode_rule_name" msgid="7303080427006917702">"排程名稱"</string>
    <string name="zen_mode_rule_name_hint" msgid="7029432803855827697">"輸入排程名稱"</string>
    <string name="zen_mode_rule_name_warning" msgid="1244435780807634954">"這個排程名稱已在使用中"</string>
    <string name="zen_mode_add_rule" msgid="4217731747959400770">"新增更多"</string>
    <string name="zen_mode_add_event_rule" msgid="9179404395950854471">"新增活動排程"</string>
    <string name="zen_mode_add_time_rule" msgid="2621320450155364432">"新增時間排程"</string>
    <string name="zen_mode_choose_rule_type" msgid="7656308563653982975">"選擇排程類型"</string>
    <string name="zen_mode_delete_rule_confirmation" msgid="6195069346439736688">"要刪除「<xliff:g id="RULE">%1$s</xliff:g>」規則嗎？"</string>
    <string name="zen_mode_delete_rule_button" msgid="8328729110756882244">"刪除"</string>
    <string name="zen_mode_app_set_behavior" msgid="4319517270279704677">"目前無法變更這些設定。應用程式 (<xliff:g id="APP_NAME">%1$s</xliff:g>) 已依自訂行為將零打擾模式自動開啟。"</string>
    <string name="zen_mode_unknown_app_set_behavior" msgid="8544413884273894104">"目前無法變更這些設定。應用程式已依自訂行為將零打擾模式自動開啟。"</string>
    <string name="zen_mode_qs_set_behavior" msgid="3805244555649172848">"目前無法變更這些設定。使用者已依自訂行為將零打擾模式手動開啟。"</string>
    <string name="zen_schedule_rule_type_name" msgid="8071428540221112090">"時間"</string>
    <string name="zen_event_rule_type_name" msgid="1921166617081971754">"活動"</string>
    <string name="zen_mode_event_rule_calendar" msgid="6279460374929508907">"在以下日曆的活動期間："</string>
    <string name="zen_mode_event_rule_calendar_any" msgid="5152139705998281205">"任何日曆"</string>
    <string name="zen_mode_event_rule_reply" msgid="6099405414361340225">"回覆為"</string>
    <string name="zen_mode_event_rule_reply_any_except_no" msgid="4672746760505346596">"「是」、「不確定」或「尚未回覆」"</string>
    <string name="zen_mode_event_rule_reply_yes_or_maybe" msgid="6584448788100186574">"「是」或「不確定」"</string>
    <string name="zen_mode_event_rule_reply_yes" msgid="7812120982734551236">"「是」"</string>
    <string name="zen_mode_rule_not_found_text" msgid="5303667326973891036">"找不到規則。"</string>
    <string name="zen_mode_rule_summary_enabled_combination" msgid="1183604368083885789">"已開啟 / <xliff:g id="MODE">%1$s</xliff:g>"</string>
    <string name="zen_mode_rule_summary_provider_combination" msgid="785343032708491365">"<xliff:g id="PACKAGE">%1$s</xliff:g>\n<xliff:g id="SUMMARY">%2$s</xliff:g>"</string>
    <string name="zen_mode_schedule_rule_days" msgid="8633770815307716351">"星期幾"</string>
    <string name="zen_mode_schedule_rule_days_none" msgid="5636604196262227070">"無"</string>
    <string name="zen_mode_schedule_alarm_title" msgid="305237266064819345">"鬧鐘可忽視結束時間"</string>
    <string name="zen_mode_schedule_alarm_summary" msgid="9162760856136645133">"鬧鐘響起時，系統會自動停用排程"</string>
    <string name="zen_mode_custom_behavior_title" msgid="92525364576358085">"「零打擾」模式的行為"</string>
    <string name="zen_mode_custom_behavior_summary_default" msgid="3259312823717839148">"使用預設設定"</string>
    <string name="zen_mode_custom_behavior_summary" msgid="5390522750884328843">"為這項排程建立自訂設定"</string>
    <string name="zen_mode_custom_behavior_category_title" msgid="7815612569425733764">"「<xliff:g id="SCHEDULE_NAME">%1$s</xliff:g>」排程"</string>
    <string name="summary_divider_text" msgid="8836285171484563986">"、 "</string>
    <string name="summary_range_symbol_combination" msgid="8447490077794415525">"<xliff:g id="START">%1$s</xliff:g> - <xliff:g id="END">%2$s</xliff:g>"</string>
    <string name="zen_mode_conversations_title" msgid="5491912973456026379">"對話"</string>
    <string name="zen_mode_from_all_conversations" msgid="3447000451361857061">"所有對話"</string>
    <string name="zen_mode_from_important_conversations" msgid="528050873364229253">"優先對話"</string>
    <string name="zen_mode_from_important_conversations_second" msgid="7588299891972136599">"重要對話"</string>
    <string name="zen_mode_from_no_conversations" msgid="3924593219855567165">"無"</string>
    <string name="zen_mode_conversations_count" msgid="3199310723073707153">"{count,plural, =0{無}=1{1 個對話}other{# 個對話}}"</string>
    <string name="zen_mode_people_calls_messages_section_title" msgid="6815202112413762206">"例外的對象"</string>
    <string name="zen_mode_people_footer" msgid="7710707353004137431">"即使訊息和通話應用程式都不會發出通知，你指定的對象仍可透過這些應用程式聯繫到你"</string>
    <string name="zen_mode_calls_title" msgid="2078578043677037740">"通話"</string>
    <string name="zen_mode_calls" msgid="7653245854493631095">"來電"</string>
    <string name="zen_mode_calls_list" msgid="5044730950895749093">"通話"</string>
    <string name="zen_mode_calls_header" msgid="8379225445095856726">"例外的通話"</string>
    <string name="zen_mode_calls_footer" msgid="2008079711083701243">"為了確保你在接到允許的來電時會聽到音效，請確認裝置已設為響鈴"</string>
    <string name="zen_mode_custom_calls_footer" msgid="6521283204577441053">"系統會在「<xliff:g id="SCHEDULE_NAME">%1$s</xliff:g>」排程啟用時封鎖來電。你可以調整設定，讓好友、家人或其他聯絡人能聯絡你。"</string>
    <string name="zen_mode_starred_contacts_title" msgid="630299631659575589">"已加星號的聯絡人"</string>
    <string name="zen_mode_starred_contacts_summary_contacts" msgid="1629467178444895094">"{count,plural,offset:2 =0{無}=1{{contact_1}}=2{{contact_1}和{contact_2}}=3{{contact_1}、{contact_2}和{contact_3}}other{{contact_1}、{contact_2}和另外 # 人}}"</string>
    <string name="zen_mode_starred_contacts_empty_name" msgid="2906404745550293688">"(無顯示名稱)"</string>
    <string name="zen_mode_messages" msgid="7315084748885170585">"訊息"</string>
    <string name="zen_mode_messages_list" msgid="5431014101342361882">"訊息"</string>
    <string name="zen_mode_messages_title" msgid="1777598523485334405">"訊息"</string>
    <string name="zen_mode_messages_header" msgid="253721635061451577">"例外的訊息"</string>
    <string name="zen_mode_messages_footer" msgid="6002468050854126331">"為了確保你在收到允許的訊息時會聽到音效，請確認裝置已設為響鈴"</string>
    <string name="zen_mode_custom_messages_footer" msgid="7545180036949550830">"系統會在「<xliff:g id="SCHEDULE_NAME">%1$s</xliff:g>」排程進行時封鎖訊息。你可以調整設定，讓好友、家人或其他聯絡人可以聯絡你。"</string>
    <string name="zen_mode_all_messages_summary" msgid="3756267858343104554">"你會收到所有訊息的通知"</string>
    <string name="zen_mode_all_calls_summary" msgid="7337907849083824698">"你會收到所有來電的通知"</string>
    <string name="zen_mode_contacts_count" msgid="6568631261119795799">"{count,plural, =0{無}=1{1 位聯絡人}other{# 位聯絡人}}"</string>
    <string name="zen_mode_from_anyone" msgid="6027004263046694174">"所有人"</string>
    <string name="zen_mode_from_contacts" msgid="2989933306317064818">"聯絡人"</string>
    <string name="zen_mode_from_starred" msgid="8616516644241652287">"已加星號的聯絡人"</string>
    <string name="zen_mode_none_calls" msgid="2047166006414016327">"無"</string>
    <string name="zen_mode_none_messages" msgid="1386626352943268342">"無"</string>
    <string name="zen_mode_alarms" msgid="5989343060100771099">"鬧鐘"</string>
    <string name="zen_mode_alarms_summary" msgid="3388679177457223967">"計時器、鬧鐘、安全系統和其他應用程式的通知"</string>
    <string name="zen_mode_alarms_list" msgid="334782233067365405">"鬧鐘"</string>
    <string name="zen_mode_alarms_list_first" msgid="2780418316613576610">"鬧鐘"</string>
    <string name="zen_mode_media" msgid="885017672250984735">"媒體音效"</string>
    <string name="zen_mode_media_summary" msgid="7174081803853351461">"影片、遊戲和其他媒體的音效"</string>
    <string name="zen_mode_media_list" msgid="2006413476596092020">"媒體"</string>
    <string name="zen_mode_media_list_first" msgid="7824427062528618442">"媒體"</string>
    <string name="zen_mode_system" msgid="7301665021634204942">"觸控音效"</string>
    <string name="zen_mode_system_summary" msgid="7225581762792177522">"鍵盤和其他按鈕的音效"</string>
    <string name="zen_mode_system_list" msgid="2256218792042306434">"觸控音效"</string>
    <string name="zen_mode_system_list_first" msgid="8590078626001067855">"觸控音效"</string>
    <string name="zen_mode_reminders" msgid="1970224691551417906">"提醒"</string>
    <string name="zen_mode_reminders_summary" msgid="3961627037429412382">"工作和提醒的通知/音效"</string>
    <string name="zen_mode_reminders_list" msgid="3133513621980999858">"提醒"</string>
    <string name="zen_mode_reminders_list_first" msgid="1130470396012190814">"提醒"</string>
    <string name="zen_mode_events" msgid="7425795679353531794">"日曆活動"</string>
    <string name="zen_mode_events_summary" msgid="3241903481309766428">"近期日曆活動的通知/音效"</string>
    <string name="zen_mode_events_list" msgid="7191316245742097229">"活動"</string>
    <string name="zen_mode_events_list_first" msgid="7425369082835214361">"活動"</string>
    <string name="zen_mode_bypassing_apps" msgid="625309443389126481">"允許應用程式覆寫"</string>
    <string name="zen_mode_bypassing_apps_header" msgid="60083006963906906">"例外的應用程式"</string>
    <string name="zen_mode_bypassing_apps_add_header" msgid="3201829605075172536">"選取更多應用程式"</string>
    <string name="zen_mode_bypassing_apps_none" msgid="7944221631721778096">"未選取任何應用程式"</string>
    <string name="zen_mode_bypassing_apps_subtext_none" msgid="5128770411598722200">"沒有應用程式例外"</string>
    <string name="zen_mode_bypassing_apps_add" msgid="5031919618521327102">"新增應用程式"</string>
    <string name="zen_mode_bypassing_apps_summary_all" msgid="4684544706511555744">"所有通知"</string>
    <string name="zen_mode_bypassing_apps_summary_some" msgid="5315750826830358230">"部分通知"</string>
    <string name="zen_mode_bypassing_apps_footer" msgid="1454862989340760124">"即使未將應用程式設為例外，指定的使用者仍可與你聯絡"</string>
    <string name="zen_mode_bypassing_apps_subtext" msgid="5258652366929842710">"{count,plural,offset:2 =0{沒有應用程式例外}=1{「{app_1}」例外}=2{「{app_1}」和「{app_2}」例外}=3{「{app_1}」、「{app_2}」和「{app_3}」例外}other{「{app_1}」、「{app_2}」和另外 # 個應用程式例外}}"</string>
    <string name="zen_mode_bypassing_apps_title" msgid="371050263563164059">"應用程式"</string>
    <string name="zen_mode_bypassing_app_channels_header" msgid="4011017798712587373">"例外的通知"</string>
    <string name="zen_mode_bypassing_app_channels_toggle_all" msgid="1449462656358219116">"允許所有通知"</string>
    <string name="zen_mode_other_sounds_summary" msgid="8784400697494837032">"{count,plural,offset:2 =0{沒有音效例外}=1{{sound_category_1}例外}=2{{sound_category_1}和{sound_category_2}例外}=3{{sound_category_1}、{sound_category_2}和{sound_category_3}例外}other{{sound_category_1}、{sound_category_2}和另外 # 種類別例外}}"</string>
    <string name="zen_mode_sounds_none" msgid="6557474361948269420">"沒有音效例外"</string>
    <string name="zen_mode_people_none" msgid="4613147461974255046">"沒有人例外"</string>
    <string name="zen_mode_people_some" msgid="9101872681298810281">"某些人例外"</string>
    <string name="zen_mode_people_all" msgid="311036110283015205">"所有人都例外"</string>
    <string name="zen_mode_repeat_callers" msgid="2270356100287792138">"重複來電者"</string>
    <string name="zen_mode_repeat_callers_title" msgid="8016699240338264781">"允許顯示重複來電者"</string>
    <string name="zen_mode_all_callers" msgid="8104755389401941875">"任何人"</string>
    <string name="zen_mode_contacts_callers" msgid="5429267704011896833">"聯絡人"</string>
    <string name="zen_mode_starred_callers" msgid="1002370699564211178">"已加星號的聯絡人"</string>
    <string name="zen_mode_repeat_callers_list" msgid="181819778783743847">"重複來電者"</string>
    <!-- no translation found for zen_mode_calls_summary_one (1928015516061784276) -->
    <skip />
    <string name="zen_mode_calls_summary_two" msgid="6351563496898410742">"<xliff:g id="CALLER_TYPE_0">%1$s</xliff:g>和<xliff:g id="CALLER_TYPE_1">%2$s</xliff:g>"</string>
    <string name="zen_mode_repeat_callers_summary" msgid="4121054819936083025">"如果同一個人在 <xliff:g id="MINUTES">%d</xliff:g> 分鐘內再次來電"</string>
    <string name="zen_mode_start_time" msgid="1252665038977523332">"開始時間"</string>
    <string name="zen_mode_end_time" msgid="223502560367331706">"結束時間"</string>
    <string name="zen_mode_end_time_next_day_summary_format" msgid="419683704068360804">"隔天<xliff:g id="FORMATTED_TIME">%s</xliff:g>"</string>
    <string name="zen_mode_summary_alarms_only_indefinite" msgid="910047326128154945">"無限期變更為僅允許鬧鐘模式"</string>
    <string name="zen_mode_summary_alarms_only_by_minute" msgid="6673649005494939311">"{count,plural, =1{變更為僅限鬧鐘模式並持續 1 分鐘，結束時間為 {time}}other{變更為僅限鬧鐘模式並持續 # 小時，結束時間為 {time}}}"</string>
    <string name="zen_mode_summary_alarms_only_by_hour" msgid="7400910210950788163">"{count,plural, =1{變更為僅限鬧鐘模式並持續 1 小時，結束時間為 {time}}other{變更為僅限鬧鐘模式並持續 # 小時，結束時間為 {time}}}"</string>
    <string name="zen_mode_summary_alarms_only_by_time" msgid="8140619669703968810">"變更為僅允許鬧鐘模式，結束時間為 <xliff:g id="FORMATTEDTIME">%1$s</xliff:g>"</string>
    <string name="zen_mode_summary_always" msgid="722093064250082317">"變更為一律允許干擾模式"</string>
    <string name="warning_button_text" msgid="1274234338874005639">"警告"</string>
    <string name="suggestion_button_close" msgid="6865170855573283759">"關閉"</string>
    <string name="device_feedback" msgid="5351614458411688608">"傳送你對這個裝置的意見"</string>
    <string name="restr_pin_enter_admin_pin" msgid="4435410646541671918">"輸入管理員 PIN 碼"</string>
    <string name="switch_on_text" msgid="5664542327776075105">"開啟"</string>
    <string name="switch_off_text" msgid="1315547447393646667">"關閉"</string>
    <string name="nfc_setting_on" msgid="7701896496026725772">"已開啟"</string>
    <string name="nfc_setting_off" msgid="7142103438532732309">"已關閉"</string>
    <string name="screen_pinning_switch_on_text" msgid="6971386830247542552">"已開啟"</string>
    <string name="screen_pinning_switch_off_text" msgid="5032105155623003875">"關閉"</string>
    <string name="screen_pinning_title" msgid="6927227272780208966">"應用程式固定"</string>
    <string name="app_pinning_intro" msgid="6409063008733004245">"你可以使用應用程式固定功能，將目前使用的應用程式固定在螢幕上，直到你取消固定為止。如果想讓信任的好友用你的手機玩遊戲，就可以使用這個功能。"</string>
    <string name="screen_pinning_description" msgid="4305370471370474846">"固定後的應用程式或許可開啟其他應用程式，也或許能存取個人資料。\n\n如何使用應用程式固定功能：	\n1. 開啟應用程式固定功能 	\n2. 開啟「總覽」	\n3. 輕觸畫面頂端的應用程式圖示，然後輕觸「固定」"</string>
    <string name="screen_pinning_guest_user_description" msgid="2465729370037556955">"固定後的應用程式或許可開啟其他應用程式，也或許能存取個人資料。\n\n如要安全地與人共用裝置，建議你改用訪客使用者設定檔。\n\n如何使用應用程式固定功能：	\n1. 開啟應用程式固定功能\n2. 開啟「總覽」\n3. 輕觸畫面頂端的應用程式圖示，然後輕觸「固定」"</string>
    <string name="screen_pinning_dialog_message" msgid="8144925258679476654">"固定應用程式後：\n\n•	 該應用程式可存取個人資料\n		(例如聯絡人和電子郵件內容)\n•		固定的應用程式可開啟其他應用程式\n\n請務必只針對你信任的人使用應用程式固定功能。"</string>
    <string name="screen_pinning_unlock_pattern" msgid="1345877794180829153">"取消固定時必須畫出解鎖圖案"</string>
    <string name="screen_pinning_unlock_pin" msgid="8716638956097417023">"取消固定時必須輸入 PIN 碼"</string>
    <string name="screen_pinning_unlock_password" msgid="4957969621904790573">"取消固定時必須輸入密碼"</string>
    <string name="screen_pinning_unlock_none" msgid="2474959642431856316">"取消固定時鎖定裝置"</string>
    <string name="confirm_sim_deletion_title" msgid="9199369003530237871">"SIM 卡刪除確認"</string>
    <string name="confirm_sim_deletion_description" msgid="4439657901673639063">"你必須先驗證身分，才能清除 eSIM 卡"</string>
    <string name="memtag_title" msgid="5096176296797727201">"進階記憶體保護功能 Beta 版"</string>
    <string name="memtag_toggle" msgid="8695028758462939212">"進階記憶體保護功能"</string>
    <string name="memtag_intro" msgid="579408691329568953">"這項 Beta 版功能有助於保護裝置，以免發生危及安全性的錯誤。"</string>
    <string name="memtag_on" msgid="824938319141503923">"開啟"</string>
    <string name="memtag_off" msgid="4835589640091709019">"關閉"</string>
    <string name="memtag_on_pending" msgid="1592053425431532361">"重新啟動後開啟"</string>
    <string name="memtag_off_pending" msgid="1543177181383593726">"重新啟動後關閉"</string>
    <string name="memtag_force_off" msgid="1143468955988138470">"裝置目前無法使用這項功能"</string>
    <string name="memtag_force_on" msgid="3254349938627883664">"裝置一律會開啟這項功能"</string>
    <string name="memtag_footer" msgid="8480784485124271376">"你必須重新啟動裝置，才能開啟或關閉進階記憶體保護功能。開啟這項功能時，裝置效能可能會降低，執行速度較慢。"</string>
    <string name="memtag_reboot_title" msgid="1413471876903578769">"要重新啟動裝置嗎？"</string>
    <string name="memtag_reboot_message_on" msgid="3270256606602439418">"你必須重新啟動裝置，才能開啟進階記憶體保護功能。"</string>
    <string name="memtag_reboot_message_off" msgid="2567062468140476451">"你必須重新啟動裝置，才能關閉進階記憶體保護功能。"</string>
    <string name="memtag_reboot_yes" msgid="5788896350697141429">"重新啟動"</string>
    <string name="memtag_reboot_no" msgid="2860671356184849330">"暫時不要"</string>
    <string name="memtag_learn_more" msgid="1596145970669119776">"進一步瞭解進階記憶體保護功能。"</string>
    <string name="opening_paragraph_delete_profile_unknown_company" msgid="2951348192319498135">"這個工作資料夾是由下列應用程式管理："</string>
    <string name="managing_admin" msgid="2633920317425356619">"由 <xliff:g id="ADMIN_APP_LABEL">%s</xliff:g> 管理"</string>
    <string name="launch_by_default" msgid="892824422067985734">"預設為開啟"</string>
    <string name="app_launch_open_domain_urls_title" msgid="4805388403977096285">"開啟支援的連結"</string>
    <string name="app_launch_top_intro_message" msgid="137370923637482459">"允許在這個應用程式中開啟網頁連結"</string>
    <string name="app_launch_links_category" msgid="2380467163878760037">"要在這個應用程式中開啟的連結"</string>
    <string name="app_launch_supported_domain_urls_title" msgid="5088779668667217369">"支援的連結"</string>
    <string name="app_launch_other_defaults_title" msgid="5674385877838735586">"其他預設偏好設定"</string>
    <string name="app_launch_add_link" msgid="8622558044530305811">"新增連結"</string>
    <string name="app_launch_footer" msgid="4521865035105622557">"應用程式可驗證連結，通過驗證的連結就能自動在應用程式中開啟。"</string>
    <string name="app_launch_verified_links_title" msgid="621908751569155356">"{count,plural, =1{# 個已通過驗證的連結}other{# 個已通過驗證的連結}}"</string>
    <string name="app_launch_verified_links_message" msgid="190871133877476176">"{count,plural, =1{這個連結已通過驗證，並將自動在這個應用程式中開啟。}other{這些連結已通過驗證，並將自動在這個應用程式中開啟。}}"</string>
    <string name="app_launch_dialog_ok" msgid="1446157681861409861">"確定"</string>
    <string name="app_launch_verified_links_info_description" msgid="7514750232467132117">"顯示已通過驗證的連結清單"</string>
    <string name="app_launch_checking_links_title" msgid="6119228853554114201">"正在檢查是否有其他支援的連結…"</string>
    <string name="app_launch_dialog_cancel" msgid="6961071841814898663">"取消"</string>
    <string name="app_launch_supported_links_title" msgid="2457931321701095763">"{count,plural, =1{# 個支援的連結}other{# 個支援的連結}}"</string>
    <string name="app_launch_supported_links_add" msgid="3271247750388016131">"新增"</string>
    <string name="app_launch_supported_links_subtext" msgid="4268004019469184113">"在「<xliff:g id="APP_LABEL">%s</xliff:g>」中開啟"</string>
    <string name="storage_summary_format" msgid="5721782272185284276">"已使用 <xliff:g id="SIZE">%1$s</xliff:g> 的<xliff:g id="STORAGE_TYPE">%2$s</xliff:g>"</string>
    <string name="storage_type_internal" msgid="979243131665635278">"內部儲存空間"</string>
    <string name="storage_type_external" msgid="125078274000280821">"外部儲存空間"</string>
    <string name="data_summary_format" msgid="8802057788950096650">"從 <xliff:g id="DATE">%2$s</xliff:g>到現在已使用 <xliff:g id="SIZE">%1$s</xliff:g>"</string>
    <string name="storage_used" msgid="2591194906751432725">"已使用的儲存空間"</string>
    <string name="change" msgid="273206077375322595">"變更"</string>
    <string name="change_storage" msgid="8773820275624113401">"變更儲存空間"</string>
    <string name="notifications_label" msgid="8471624476040164538">"通知"</string>
    <string name="notifications_enabled" msgid="7743168481579361019">"開啟"</string>
    <string name="notifications_enabled_with_info" msgid="1808946629277684308">"<xliff:g id="NOTIFICATIONS_SENT">%1$s</xliff:g>/<xliff:g id="NOTIFICATIONS_CATEGORIES_OFF">%2$s</xliff:g>"</string>
    <string name="notifications_disabled" msgid="5603160425378437143">"關閉"</string>
    <string name="notifications_categories_off" msgid="7712037485557237328">"{count,plural, =1{已關閉 # 個類別}other{已關閉 # 個類別}}"</string>
    <string name="runtime_permissions_additional_count" msgid="6071909675951786523">"{count,plural, =1{另外 # 項權限}other{另外 # 項權限}}"</string>
    <string name="runtime_permissions_summary_no_permissions_granted" msgid="7456745929035665029">"未取得任何授權"</string>
    <string name="runtime_permissions_summary_no_permissions_requested" msgid="7174876170116073356">"未要求任何權限"</string>
    <string name="runtime_permissions_summary_control_app_access" msgid="3744591396348990500">"控管可存取資料的應用程式"</string>
    <string name="permissions_usage_title" msgid="2942741460679049132">"隱私資訊主頁"</string>
    <string name="permissions_usage_summary" msgid="6784310472062516454">"顯示最近曾使用權限的應用程式"</string>
    <string name="unused_apps" msgid="4566272194756830656">"未使用的應用程式"</string>
    <string name="unused_apps_summary" msgid="4236371818881973021">"{count,plural, =1{# 個未使用的應用程式}other{# 個未使用的應用程式}}"</string>
    <string name="unused_apps_category" msgid="8954930958175500851">"未使用的應用程式設定"</string>
    <string name="unused_apps_switch" msgid="7595419855882245772">"暫停未使用的應用程式活動"</string>
    <string name="unused_apps_switch_summary" msgid="2171098908014596802">"移除權限、刪除暫存檔及停止通知"</string>
    <string name="filter_all_apps" msgid="6645539744080251371">"所有應用程式"</string>
    <string name="filter_enabled_apps" msgid="8868356616126759124">"已安裝的應用程式"</string>
    <string name="filter_instant_apps" msgid="2292108467020380068">"免安裝應用程式"</string>
    <string name="filter_notif_blocked_apps" msgid="1065653868850012325">"已關閉"</string>
    <string name="advanced_apps" msgid="7643010673326578815">"進階"</string>
    <string name="app_permissions" msgid="8666537659217653626">"權限管理員"</string>
    <string name="app_data_sharing_updates_title" msgid="1694297952320402788">"位置資料分享更新"</string>
    <string name="app_data_sharing_updates_summary" msgid="4465929918457739443">"查看哪些應用程式變更了分享位置資料的方式"</string>
    <string name="tap_to_wake" msgid="3313433536261440068">"輕觸即可喚醒"</string>
    <string name="tap_to_wake_summary" msgid="6641039858241611072">"在螢幕上任一處輕觸兩下即可喚醒裝置"</string>
    <string name="domain_urls_title" msgid="7012209752049678876">"開啟連結"</string>
    <string name="domain_urls_summary_none" msgid="1132578967643384733">"不要開啟支援的連結"</string>
    <string name="domain_urls_summary_one" msgid="3312008753802762892">"開啟 <xliff:g id="DOMAIN">%s</xliff:g>"</string>
    <string name="domain_urls_summary_some" msgid="1197692164421314523">"開啟 <xliff:g id="DOMAIN">%s</xliff:g> 和其他網址"</string>
    <string name="app_link_open_always" msgid="9167065494930657503">"允許應用程式開啟支援的連結"</string>
    <string name="app_link_open_ask" msgid="2422450109908936371">"每次都詢問"</string>
    <string name="app_link_open_never" msgid="5299808605386052350">"不允許應用程式開啟連結"</string>
    <string name="app_link_open_always_summary" msgid="4524005594295855117">"{count,plural, =1{應用程式要求處理 # 個連結}other{應用程式要求處理 # 個連結}}"</string>
    <string name="open_supported_links_footer" msgid="3188808142432787933">"應用程式要求處理以下連結："</string>
    <string name="assist_and_voice_input_title" msgid="6317935163145135914">"小幫手和語音輸入"</string>
    <string name="default_assist_title" msgid="1182435129627493758">"數位助理應用程式"</string>
    <string name="default_digital_assistant_title" msgid="5654663086385490838">"預設的數位助理應用程式"</string>
    <string name="assistant_security_warning_agree" msgid="9013334158753473359">"同意"</string>
    <string name="default_browser_title" msgid="8342074390782390458">"瀏覽器應用程式"</string>
    <string name="default_phone_title" msgid="7616730756650803827">"電話應用程式"</string>
    <string name="system_app" msgid="1863291702508355041">"(系統)"</string>
    <string name="apps_storage" msgid="643866814746927111">"應用程式儲存空間"</string>
    <string name="usage_access" msgid="5487993885373893282">"使用記錄存取權"</string>
    <string name="permit_usage_access" msgid="179630895262172674">"允許存取使用記錄"</string>
    <string name="time_spent_in_app_pref_title" msgid="25327097913383330">"裝置使用時間"</string>
    <string name="usage_access_description" msgid="8547716253713890707">"具有使用記錄存取權的應用程式可以追蹤你使用的其他應用程式與頻率，以及你的電信業者、語言設定和其他詳細資料。"</string>
    <string name="memory_settings_title" msgid="6582588646363308430">"記憶體"</string>
    <string name="always_running" msgid="9012705720688200252">"一律執行 (<xliff:g id="PERCENTAGE">%s</xliff:g>)"</string>
    <string name="sometimes_running" msgid="7954947311082655448">"有時執行 (<xliff:g id="PERCENTAGE">%s</xliff:g>)"</string>
    <string name="rarely_running" msgid="2704869567353196798">"很少執行 (<xliff:g id="PERCENTAGE">%s</xliff:g>)"</string>
    <string name="memory_use_running_format" msgid="4376086847362492613">"<xliff:g id="MEMORY">%1$s</xliff:g>/<xliff:g id="RUNNING">%2$s</xliff:g>"</string>
    <string name="high_power_apps" msgid="5623152700992102510">"電池效能最佳化"</string>
    <string name="high_power_filter_on" msgid="447849271630431531">"未套用最佳化設定"</string>
    <string name="high_power_on" msgid="8778058701270819268">"未套用最佳化設定"</string>
    <string name="high_power_off" msgid="317000444619279018">"採用電池效能最佳化設定"</string>
    <string name="high_power_system" msgid="3966701453644915787">"沒有電池效能最佳化設定"</string>
    <string name="high_power_prompt_title" msgid="2574478825228409124">"要允許應用程式一直在背景中執行嗎？"</string>
    <string name="high_power_prompt_body" msgid="6029266540782139941">"如果允許「<xliff:g id="APP_NAME">%1$s</xliff:g>」可隨時在背景執行，可能會縮短電池續航力。\n\n你之後可以前往「設定」&gt;「應用程式」變更這項設定。"</string>
    <string name="battery_summary" msgid="2491764359695671207">"自上次充電完成後使用了 <xliff:g id="PERCENTAGE">%1$s</xliff:g>"</string>
    <string name="battery_summary_24hr" msgid="7656033283282656551">"過去 24 小時的耗電量：<xliff:g id="PERCENTAGE">%1$s</xliff:g>"</string>
    <string name="no_battery_summary" msgid="5769159953384122003">"自上次充電完成後並未使用"</string>
    <string name="share_remote_bugreport_dialog_title" msgid="1575283098565582433">"要分享錯誤報告嗎？"</string>
    <string name="share_remote_bugreport_dialog_message_finished" msgid="4869053468609007680">"你的 IT 管理員要求你提供錯誤報告，以便排解這個裝置發生的問題。報告可能會揭露裝置中的應用程式和相關資料。"</string>
    <string name="share_remote_bugreport_dialog_message" msgid="8714439220818865391">"你的 IT 管理員要求你提供錯誤報告，以便排解這個裝置發生的問題。報告可能會揭露裝置中的應用程式和相關資料，裝置運行速度也可能會因此暫時減慢。"</string>
    <string name="sharing_remote_bugreport_dialog_message" msgid="3523877008096439251">"正在與你的 IT 管理員分享這份錯誤報告。如要瞭解詳情，請與對方聯絡。"</string>
    <string name="share_remote_bugreport_action" msgid="7173093464692893276">"分享"</string>
    <string name="decline_remote_bugreport_action" msgid="1276509879613158895">"拒絕"</string>
    <string name="usb_use_charging_only" msgid="1743303747327057947">"不進行資料轉移"</string>
    <string name="usb_use_power_only" msgid="3408055485802114621">"為連接的裝置充電"</string>
    <string name="usb_use_file_transfers" msgid="483915710802018503">"檔案傳輸"</string>
    <string name="usb_use_photo_transfers" msgid="4641181628966036093">"PTP"</string>
    <string name="usb_use_uvc_webcam" msgid="6595429508472038732">"網路攝影機"</string>
    <string name="usb_transcode_files" msgid="2441954752105119109">"將影片轉換成 AVC 格式"</string>
    <string name="usb_transcode_files_summary" msgid="307102635711961513">"轉換後的影片將可在更多媒體播放器上播放，但畫質可能會降低"</string>
    <string name="usb_use_tethering" msgid="2897063414491670531">"USB 網路共用"</string>
    <string name="usb_use_MIDI" msgid="8621338227628859789">"MIDI"</string>
    <string name="usb_use" msgid="6783183432648438528">"USB 用途"</string>
    <string name="usb_default_label" msgid="3372838450371060750">"預設 USB 設定"</string>
    <string name="usb_default_info" msgid="167172599497085266">"當手機處於解鎖狀態且連接至其他裝置時，這些設定就會生效。請務必只連接至信任的裝置。"</string>
    <string name="usb_power_title" msgid="5602112548385798646">"電源選項"</string>
    <string name="usb_file_transfer_title" msgid="2261577861371481478">"檔案傳輸選項"</string>
    <string name="usb_pref" msgid="8521832005703261700">"USB"</string>
    <string name="usb_preference" msgid="5084550082591493765">"USB 偏好設定"</string>
    <string name="usb_control_title" msgid="1946791559052157693">"USB 的控制裝置"</string>
    <string name="usb_control_host" msgid="7404215921555021871">"已連接的裝置"</string>
    <string name="usb_control_device" msgid="527916783743021577">"這個裝置"</string>
    <string name="usb_switching" msgid="3654709188596609354">"切換中…"</string>
    <string name="usb_switching_failed" msgid="5721262697715454137">"無法切換"</string>
    <string name="usb_summary_charging_only" msgid="678095599403565146">"為這個裝置充電"</string>
    <string name="usb_summary_power_only" msgid="4901734938857822887">"正在為連接的裝置充電"</string>
    <string name="usb_summary_file_transfers" msgid="5498487271972556431">"檔案傳輸"</string>
    <string name="usb_summary_tether" msgid="2554569836525075702">"USB 網路共用"</string>
    <string name="usb_summary_photo_transfers" msgid="7331503733435780492">"PTP"</string>
    <string name="usb_summary_MIDI" msgid="2372443732675899571">"MIDI"</string>
    <string name="usb_summary_UVC" msgid="8733131110899174299">"網路攝影機"</string>
    <string name="usb_summary_file_transfers_power" msgid="2788374660532868630">"檔案傳輸和供電"</string>
    <string name="usb_summary_tether_power" msgid="4853034392919904792">"USB 網路共用和供電"</string>
    <string name="usb_summary_photo_transfers_power" msgid="9077173567697482239">"PTP 和供電"</string>
    <string name="usb_summary_MIDI_power" msgid="1184681982025435815">"MIDI 模式和供電"</string>
    <string name="usb_summary_UVC_power" msgid="226810354412154061">"網路攝影機和供電"</string>
    <string name="background_check_pref" msgid="5304564658578987535">"背景檢查"</string>
    <string name="assist_access_context_title" msgid="5201495523514096201">"使用畫面中的文字"</string>
    <string name="assist_access_context_summary" msgid="6951814413185646275">"允許小幫手應用程式存取畫面中的文字內容"</string>
    <string name="assist_access_screenshot_title" msgid="4395902231753643633">"使用螢幕截圖"</string>
    <string name="assist_access_screenshot_summary" msgid="5276593070956201863">"允許小幫手應用程式存取螢幕截圖"</string>
    <string name="assist_flash_title" msgid="5449512572885550108">"閃爍螢幕"</string>
    <string name="assist_flash_summary" msgid="3032289860177784594">"小幫手應用程式存取螢幕或螢幕截圖中的文字時，螢幕邊緣會閃爍"</string>
    <string name="assist_footer" msgid="8248015363806299068">"小幫手應用程式可根據你目前瀏覽的畫面資訊，為你提供協助。部分應用程式同時支援啟動器和語音輸入服務，為你提供更完善的服務。"</string>
    <string name="average_memory_use" msgid="717313706368825388">"記憶體平均用量"</string>
    <string name="maximum_memory_use" msgid="2171779724001152933">"記憶體最高用量"</string>
    <string name="memory_usage" msgid="5594133403819880617">"記憶體用量"</string>
    <string name="app_list_memory_use" msgid="3178720339027577869">"應用程式記憶體用量"</string>
    <string name="memory_details" msgid="6133226869214421347">"詳細資料"</string>
    <string name="memory_use_summary" msgid="3915964794146424142">"過去 3 小時平均記憶體用量為 <xliff:g id="SIZE">%1$s</xliff:g>"</string>
    <string name="no_memory_use_summary" msgid="6708111974923274436">"過去 3 小時未使用任何記憶體"</string>
    <string name="sort_avg_use" msgid="4416841047669186903">"依平均用量排序"</string>
    <string name="sort_max_use" msgid="3370552820889448484">"依最高用量排序"</string>
    <string name="memory_performance" msgid="5448274293336927570">"效能"</string>
    <string name="total_memory" msgid="5244174393008910567">"記憶體總量"</string>
    <string name="average_used" msgid="690235917394070169">"平均用量 (%)"</string>
    <string name="free_memory" msgid="439783742246854785">"可用"</string>
    <string name="memory_usage_apps" msgid="5776108502569850579">"應用程式的記憶體用量"</string>
    <string name="memory_usage_apps_summary" msgid="7168292864155527974">"{count,plural, =1{過去 {time}內有 1 個應用程式使用了記憶體}other{過去 {time}內有 # 個應用程式使用了記憶體}}"</string>
    <string name="running_frequency" msgid="7260225121706316639">"頻率"</string>
    <string name="memory_maximum_usage" msgid="2047013391595835607">"最高用量"</string>
    <string name="no_data_usage" msgid="4665617440434654132">"未使用任何數據"</string>
    <string name="zen_access_warning_dialog_title" msgid="6323325813123130154">"要允許 <xliff:g id="APP">%1$s</xliff:g> 存取「零打擾」模式嗎？"</string>
    <string name="zen_access_warning_dialog_summary" msgid="8468714854067428987">"應用程式將可開啟/關閉「零打擾」模式及變更相關設定。"</string>
    <string name="zen_access_disabled_package_warning" msgid="6565908224294537889">"通知存取權已啟用，因此必須保持啟用狀態"</string>
    <string name="zen_access_revoke_warning_dialog_title" msgid="7377261509261811449">"要撤銷「<xliff:g id="APP">%1$s</xliff:g>」對零打擾模式的存取權嗎？"</string>
    <string name="zen_access_revoke_warning_dialog_summary" msgid="8689801842914183595">"系統將移除這個應用程式建立的所有「零打擾」規則。"</string>
    <string name="ignore_optimizations_on" msgid="6865583039303804932">"不要最佳化"</string>
    <string name="ignore_optimizations_off" msgid="9186557038453586295">"最佳化"</string>
    <string name="ignore_optimizations_on_desc" msgid="1280043916460939932">"這可能會加快電力耗損速度。系統將不再限制應用程式在背景耗用電力。"</string>
    <string name="ignore_optimizations_off_desc" msgid="3324571675983286177">"建議使用以延長電池續航力"</string>
    <string name="app_list_preference_none" msgid="1635406344616653756">"無"</string>
    <string name="work_profile_usage_access_warning" msgid="3477719910927319122">"即使關閉此應用程式的使用記錄存取功能，你的管理員仍可存取工作資料夾中應用程式的數據用量"</string>
    <string name="draw_overlay" msgid="7902083260500573027">"顯示在其他應用程式上層"</string>
    <string name="system_alert_window_settings" msgid="6458633954424862521">"顯示在其他應用程式上層"</string>
    <string name="permit_draw_overlay" msgid="4468994037192804075">"允許顯示在其他應用程式上層"</string>
    <string name="allow_overlay_description" msgid="1607235723669496298">"允許這個應用程式顯示在畫面最上層，遮住你使用的其他應用程式。該應用程式將可知道你輕觸的位置或變更畫面上顯示的內容。"</string>
    <string name="manage_external_storage_title" msgid="8024521099838816100">"所有檔案的存取權"</string>
    <string name="permit_manage_external_storage" msgid="6928847280689401761">"授予管理所有檔案的權限"</string>
    <string name="allow_manage_external_storage_description" msgid="5707948153603253225">"允許這個應用程式讀取、修改及刪除這部裝置或任何已連結儲存空間上的所有檔案。如果應用程式獲得授權，可能會在你不知情的情況下存取檔案。"</string>
    <string name="filter_manage_external_storage" msgid="6751640571715343804">"可以存取所有檔案"</string>
    <string name="full_screen_intent_title" msgid="747270185715224130">"全螢幕通知"</string>
    <string name="permit_full_screen_intent" msgid="9035367640019960861">"允許這個應用程式顯示全螢幕通知"</string>
    <string name="footer_description_full_screen_intent" msgid="7716518411349225528">"允許這個應用程式在裝置鎖定時顯示全螢幕通知。應用程式可能會在這類通知中顯示鬧鐘、來電或其他緊急通知。"</string>
    <string name="media_management_apps_title" msgid="8222942355578724582">"媒體管理應用程式"</string>
    <string name="media_management_apps_toggle_label" msgid="166724270857067456">"允許應用程式管理媒體"</string>
    <string name="media_management_apps_description" msgid="8000565658455268524">"如果允許，這個應用程式就能直接修改或刪除使用其他應用程式建立的媒體檔案，不用事先取得你的同意。應用程式必須具有檔案和媒體的存取權限。"</string>
    <string name="keywords_media_management_apps" msgid="7499959607583088690">"媒體, 檔案, 管理, 管理員, 編輯, 編輯器, 應用程式, 程式"</string>
    <string name="keywords_vr_listener" msgid="902737490270081131">"vr 虛擬實境 接聽器 音響 小幫手 服務"</string>
    <string name="overlay_settings" msgid="2030836934139139469">"顯示在其他應用程式上層"</string>
    <string name="filter_overlay_apps" msgid="2483998217116789206">"具備權限的應用程式"</string>
    <string name="app_permission_summary_allowed" msgid="1155115629167757278">"允許"</string>
    <string name="app_permission_summary_not_allowed" msgid="2673793662439097900">"不允許"</string>
    <string name="keywords_install_other_apps" msgid="563895867658775580">"安裝應用程式不明來源"</string>
    <string name="write_settings" msgid="6864794401614425894">"修改系統設定"</string>
    <string name="keywords_write_settings" msgid="6908708078855507813">"編寫修改系統設定"</string>
    <string name="filter_install_sources_apps" msgid="6930762738519588431">"能夠安裝其他應用程式"</string>
    <string name="filter_write_settings_apps" msgid="4754994984909024093">"可以修改系統設定"</string>
    <string name="write_settings_title" msgid="3011034187823288557">"可以修改系統設定"</string>
    <string name="write_system_settings" msgid="5555707701419757421">"修改系統設定"</string>
    <string name="permit_write_settings" msgid="3113056800709924871">"允許修改系統設定"</string>
    <string name="write_settings_description" msgid="1474881759793261146">"這項權限允許應用程式修改系統設定。"</string>
    <string name="external_source_switch_title" msgid="101571983954849473">"允許這個來源的應用程式"</string>
    <string name="camera_gesture_title" msgid="5559439253128696180">"扭兩下即可開啟相機"</string>
    <string name="camera_gesture_desc" msgid="7557645057320805328">"扭動手腕兩次即可開啟「相機」應用程式"</string>
    <string name="screen_zoom_title" msgid="6928045302654960559">"顯示大小"</string>
    <string name="screen_zoom_short_summary" msgid="756254364808639194">"放大或縮小畫面上的任何項目"</string>
    <string name="screen_zoom_keywords" msgid="5964023524422386592">"顯示密度、畫面縮放、縮放、縮放比例"</string>
    <string name="screen_zoom_preview_title" msgid="5288355628444562735">"預覽"</string>
    <string name="screen_zoom_make_smaller_desc" msgid="2628662648068995971">"縮小"</string>
    <string name="screen_zoom_make_larger_desc" msgid="7268794713428853139">"放大"</string>
    <string name="disconnected" msgid="3469373726996129247">"未連線"</string>
    <string name="keyboard_disconnected" msgid="796053864561894531">"未連接"</string>
    <string name="apps_summary" msgid="4007416751775414252">"已安裝 <xliff:g id="COUNT">%1$d</xliff:g> 個應用程式"</string>
    <string name="storage_summary" msgid="5903562203143572768">"已使用：<xliff:g id="PERCENTAGE">%1$s</xliff:g> - 可用空間：<xliff:g id="FREE_SPACE">%2$s</xliff:g>"</string>
    <string name="display_dashboard_summary" msgid="1599453894989339454">"深色主題、字型大小、亮度"</string>
    <string name="memory_summary" msgid="8221954450951651735">"平均記憶體用量為 <xliff:g id="USED_MEMORY">%1$s</xliff:g> (共 <xliff:g id="TOTAL_MEMORY">%2$s</xliff:g>)"</string>
    <string name="users_summary" msgid="8473589474976307510">"登入身分：<xliff:g id="USER_NAME">%1$s</xliff:g>"</string>
    <string name="android_version_summary" msgid="7818952662015042768">"已更新至 Android <xliff:g id="VERSION">%1$s</xliff:g>"</string>
    <string name="android_version_pending_update_summary" msgid="5404532347171027730">"有可用的更新"</string>
    <string name="disabled_by_policy_title" msgid="6852347040813204503">"公司政策禁止使用這項設定"</string>
    <string name="disabled_by_policy_title_adjust_volume" msgid="1669689058213728099">"無法變更音量"</string>
    <string name="disabled_by_policy_title_outgoing_calls" msgid="400089720689494562">"無法撥打電話"</string>
    <string name="disabled_by_policy_title_sms" msgid="8951840850778406831">"無法傳送簡訊"</string>
    <string name="disabled_by_policy_title_camera" msgid="6616508876399613773">"無法使用相機"</string>
    <string name="disabled_by_policy_title_screen_capture" msgid="6085100101044105811">"無法拍攝螢幕截圖"</string>
    <string name="disabled_by_policy_title_suspend_packages" msgid="4223983156635729793">"無法開啟這個應用程式"</string>
    <string name="disabled_by_policy_title_financed_device" msgid="2328740314082888228">"信貸提供者已封鎖這項設定"</string>
    <string name="disabled_by_policy_title_biometric_parental_consent" msgid="2463673997797134678">"必須由家長操作"</string>
    <string name="disabled_by_policy_content_biometric_parental_consent" msgid="7124116806784305206">"如要開始設定這項功能，請將手機交給家長"</string>
    <string name="disabled_by_policy_parental_consent" msgid="9166060049019018978">"這項設定必須經由家長同意才能變更，因此請將手機交給家長。"</string>
    <string name="default_admin_support_msg" msgid="8816296554831532033">"詳情請洽 IT 管理員"</string>
    <string name="admin_support_more_info" msgid="8407433155725898290">"其他詳細資訊"</string>
    <string name="admin_profile_owner_message" msgid="8860709969532649195">"你的管理員可以監控及管理與你的工作資料夾相關聯的應用程式和資料，包括設定、權限、公司系統權限、網路活動，以及裝置的位置資訊。"</string>
    <string name="admin_profile_owner_user_message" msgid="4929926887231544950">"你的管理員可以監控及管理與這位使用者相關聯的應用程式和資料，包括設定、權限、公司系統權限、網路活動，以及裝置的位置資訊。"</string>
    <string name="admin_device_owner_message" msgid="5503131744126520590">"你的管理員可以監控及管理與這個裝置相關聯的應用程式和資料，包括設定、權限、公司系統權限、網路活動，以及裝置的位置資訊。"</string>
    <string name="admin_financed_message" msgid="1156197630834947884">"你的裝置管理員或許可以存取這部裝置的相關資料、管理應用程式及變更裝置設定。"</string>
    <string name="condition_turn_off" msgid="402707350778441939">"關閉"</string>
    <string name="condition_turn_on" msgid="3911077299444314791">"開啟"</string>
    <string name="condition_expand_show" msgid="1501084007540953213">"顯示"</string>
    <string name="condition_expand_hide" msgid="8347564076209121058">"隱藏"</string>
    <string name="condition_hotspot_title" msgid="7903918338790641071">"無線基地台已啟用"</string>
    <string name="condition_airplane_title" msgid="5847967403687381705">"飛航模式已開啟"</string>
    <string name="condition_airplane_summary" msgid="1964500689287879888">"無法連上網路"</string>
    <string name="condition_zen_title" msgid="7674761111934567490">"已開啟零打擾模式"</string>
    <string name="condition_zen_summary_phone_muted" msgid="6516753722927681820">"手機已設為靜音"</string>
    <string name="condition_zen_summary_with_exceptions" msgid="9019937492602199663">"允許例外"</string>
    <string name="condition_battery_title" msgid="6395113995454385248">"省電模式已開啟"</string>
    <string name="condition_battery_summary" msgid="8436806157833107886">"只能使用部分功能"</string>
    <string name="condition_cellular_title" msgid="155474690792125747">"行動數據已關閉"</string>
    <string name="condition_cellular_summary" msgid="1678098728303268851">"只能透過 Wi-Fi 使用網際網路"</string>
    <string name="condition_bg_data_title" msgid="2719263664589753094">"數據節省模式"</string>
    <string name="condition_bg_data_summary" msgid="1736255283216193834">"只能使用部分功能"</string>
    <string name="condition_work_title" msgid="174326145616998813">"工作資料夾已停用"</string>
    <string name="condition_work_summary" msgid="7113473121312772398">"應用程式和通知摘要"</string>
    <string name="condition_device_muted_action_turn_on_sound" msgid="4078406807327674934">"開啟音效"</string>
    <string name="condition_device_muted_title" msgid="2446306263428466378">"已將鈴聲設為靜音"</string>
    <string name="condition_device_muted_summary" msgid="3772178424510397327">"通話和通知"</string>
    <string name="condition_device_vibrate_title" msgid="9058943409545158583">"僅發出震動"</string>
    <string name="condition_device_vibrate_summary" msgid="7537724181691903202">"通話和通知"</string>
    <string name="night_display_suggestion_title" msgid="5418911386429667704">"設定夜燈時間表"</string>
    <string name="night_display_suggestion_summary" msgid="4218017907425509769">"每晚自動調整螢幕色調"</string>
    <string name="condition_night_display_title" msgid="1072880897812554421">"夜燈模式已開啟"</string>
    <string name="condition_night_display_summary" msgid="3278349775875166984">"已將螢幕色調改為琥珀色"</string>
    <string name="condition_grayscale_title" msgid="9029271080007984542">"灰階"</string>
    <string name="condition_grayscale_summary" msgid="1306034149271251292">"僅以灰色顯示"</string>
    <string name="homepage_condition_footer_content_description" msgid="1568313430995646108">"收合"</string>
    <string name="color_temperature" msgid="8256912135746305176">"冷色溫"</string>
    <string name="color_temperature_desc" msgid="6713259535885669622">"使用較冷的顯示器色溫"</string>
    <string name="color_temperature_toast" msgid="7611532183532407342">"如要套用色溫變更設定，請關閉螢幕"</string>
    <string name="camera_laser_sensor_switch" msgid="7097842750947187671">"相機雷射感應器"</string>
    <string name="ota_disable_automatic_update" msgid="1953894421412420231">"自動系統更新"</string>
    <string name="ota_disable_automatic_update_summary" msgid="7803279951533276841">"裝置重新啟動後套用更新"</string>
    <string name="usage" msgid="287782903846013936">"使用情況"</string>
    <string name="cellular_data_usage" msgid="5874156338825285334">"行動數據用量"</string>
    <string name="app_cellular_data_usage" msgid="7603292978956033926">"應用程式數據用量"</string>
    <string name="wifi_data_usage" msgid="6868503699134605707">"Wi-Fi 數據用量"</string>
    <string name="non_carrier_data_usage" msgid="6494603202578414755">"不屬於電信業者的數據用量"</string>
    <string name="ethernet_data_usage" msgid="4552227880905679761">"乙太網路數據用量"</string>
    <string name="wifi" msgid="2932584495223243842">"Wi-Fi"</string>
    <string name="ethernet" msgid="4665162609974492983">"乙太網路"</string>
    <string name="cell_data_template" msgid="6077963976103260821">"<xliff:g id="AMOUNT">^1</xliff:g> 行動數據"</string>
    <string name="wifi_data_template" msgid="935934798340307438">"<xliff:g id="AMOUNT">^1</xliff:g> Wi-Fi 數據"</string>
    <string name="ethernet_data_template" msgid="1429173767445201145">"<xliff:g id="AMOUNT">^1</xliff:g> 乙太網路數據"</string>
    <string name="billing_cycle" msgid="6618424022653876279">"數據用量警告與限制"</string>
    <string name="app_usage_cycle" msgid="341009528778520583">"行動數據用量週期"</string>
    <string name="cell_data_warning" msgid="5664921950473359634">"<xliff:g id="ID_1">^1</xliff:g> 數據用量警告"</string>
    <string name="cell_data_limit" msgid="256855024790622112">"<xliff:g id="ID_1">^1</xliff:g> 數據用量上限"</string>
    <string name="cell_data_warning_and_limit" msgid="8393200831986035724">"<xliff:g id="ID_1">^1</xliff:g> 數據用量警告/<xliff:g id="ID_2">^2</xliff:g> 數據用量上限"</string>
    <string name="operator_warning" msgid="5672761970087591211">"電信業者與裝置的數據計算方式可能有所不同"</string>
    <string name="non_carrier_data_usage_warning" msgid="4707184871368847697">"排除電信業者網路的數據用量"</string>
    <string name="data_used_template" msgid="8229342096562327646">"已使用 <xliff:g id="ID_1">%1$s</xliff:g>"</string>
    <string name="set_data_warning" msgid="1685771882794205462">"設定數據用量警告"</string>
    <string name="data_warning" msgid="2925054658166062884">"數據用量警告"</string>
    <string name="data_warning_footnote" msgid="5991901765915710592">"你的裝置會自行計算數據用量警告和數據用量上限。這可能會與電信業者的計算結果不同。"</string>
    <string name="set_data_limit" msgid="9010326815874642680">"設定數據用量上限"</string>
    <string name="data_limit" msgid="8731731657513652363">"數據用量上限"</string>
    <string name="data_usage_template" msgid="3822452362629968010">"<xliff:g id="ID_2">%2$s</xliff:g>期間已使用 <xliff:g id="ID_1">%1$s</xliff:g>"</string>
    <string name="configure" msgid="1499586749829665889">"設定"</string>
    <string name="data_usage_other_apps" msgid="5649047093607329537">"計入數據用量的其他應用程式"</string>
    <string name="data_saver_unrestricted_summary" msgid="7343571401172437542">"{count,plural, =1{數據節省模式開啟時，1 個應用程式的數據用量將不會受限}other{數據節省模式開啟時，# 個應用程式的數據用量將不會受限}}"</string>
    <string name="data_usage_title" msgid="4039024073687469094">"主要數據"</string>
    <string name="data_usage_wifi_title" msgid="1060495519280456926">"Wi‑Fi 數據"</string>
    <string name="data_used_formatted" msgid="7913920278059077938">"已使用 <xliff:g id="ID_1">^1</xliff:g> <xliff:g id="ID_2">^2</xliff:g>"</string>
    <string name="data_overusage" msgid="3680477320458707259">"超過 <xliff:g id="ID_1">^1</xliff:g>"</string>
    <string name="data_remaining" msgid="6316251496381922837">"還剩 <xliff:g id="ID_1">^1</xliff:g>"</string>
    <string name="data_usage_chart_brief_content_description" msgid="5548074070258881530">"這張圖表顯示 <xliff:g id="START_DATE">%1$s</xliff:g>到 <xliff:g id="END_DATE">%2$s</xliff:g>之間的數據用量。"</string>
    <string name="data_usage_chart_no_data_content_description" msgid="5481968839079467231">"這個日期範圍內沒有資料"</string>
    <string name="billing_cycle_days_left" msgid="174337287346866400">"{count,plural, =1{還剩 # 天}other{還剩 # 天}}"</string>
    <string name="billing_cycle_none_left" msgid="1694844019159277504">"已沒有剩餘時間"</string>
    <string name="billing_cycle_less_than_one_day_left" msgid="1210202399053992163">"剩下不到 1 天"</string>
    <string name="carrier_and_update_text" msgid="5363656651921656280">"<xliff:g id="ID_1">^1</xliff:g> 在 <xliff:g id="ID_2">^2</xliff:g>前更新"</string>
    <string name="no_carrier_update_text" msgid="5432798085593055966">"<xliff:g id="ID_1">^2</xliff:g>前更新"</string>
    <string name="carrier_and_update_now_text" msgid="5075861262344398849">"<xliff:g id="ID_1">^1</xliff:g> 在剛才更新"</string>
    <string name="no_carrier_update_now_text" msgid="7898004907837200752">"剛才更新"</string>
    <string name="launch_mdp_app_text" msgid="8791816789749304897">"查看方案"</string>
    <string name="launch_wifi_text" msgid="976421974332512894">"查看詳細資料"</string>
    <string name="data_saver_title" msgid="2593804270788863815">"數據節省模式"</string>
    <string name="unrestricted_data_saver" msgid="7922563266857367495">"數據用量不受限"</string>
    <string name="restrict_background_blocklisted" msgid="2308345280442438232">"背景資料功能已關閉"</string>
    <string name="data_saver_on" msgid="7848893946018448793">"已開啟"</string>
    <string name="data_saver_off" msgid="5891210864117269045">"關閉"</string>
    <string name="data_saver_switch_title" msgid="7111538580123722959">"使用數據節省模式"</string>
    <string name="unrestricted_app_title" msgid="7117585996574329284">"數據用量不受限"</string>
    <string name="unrestricted_app_summary" msgid="282698963532000403">"開啟數據節省模式時，允許裝置不受限制使用數據流量"</string>
    <string name="home_app" msgid="6056850504746902747">"主畫面應用程式"</string>
    <string name="suggestion_additional_fingerprints" msgid="4726777300101156208">"新增其他指紋"</string>
    <string name="suggestion_additional_fingerprints_summary" msgid="2825364645039666674">"使用其他指紋解鎖"</string>
    <string name="battery_saver_on_summary" msgid="4605146593966255848">"開啟"</string>
    <string name="battery_saver_off_scheduled_summary" msgid="2193875981740829819">"將在電量剩 <xliff:g id="BATTERY_PERCENTAGE">%1$s</xliff:g> 時開啟"</string>
    <string name="battery_saver_off_summary" msgid="4411561435493109261">"關閉"</string>
    <string name="app_battery_usage_title" msgid="346558380609793334">"應用程式電池用量"</string>
    <string name="app_battery_usage_summary" msgid="6349965904306339539">"設定應用程式電池用量"</string>
    <string name="filter_battery_unrestricted_title" msgid="821027369424198223">"無限制"</string>
    <string name="filter_battery_optimized_title" msgid="8236647176487754796">"最佳化"</string>
    <string name="filter_battery_restricted_title" msgid="5886859505802563232">"受限制"</string>
    <string name="default_spell_checker" msgid="7108373288347014351">"預設拼字檢查工具"</string>
    <string name="choose_spell_checker" msgid="7402513404783243675">"選擇拼字檢查工具"</string>
    <string name="spell_checker_primary_switch_title" msgid="529240542284039243">"使用拼字檢查工具"</string>
    <string name="spell_checker_not_selected" msgid="8818618543474481451">"未選取"</string>
    <string name="notification_log_details_delimiter" msgid="2475986465985309821">": "</string>
    <string name="notification_log_details_package" msgid="3205243985502010202">"pkg"</string>
    <string name="notification_log_details_key" msgid="2690467272328709046">"金鑰"</string>
    <string name="notification_log_details_group" msgid="1765952974599794393">"群組"</string>
    <string name="notification_log_details_group_summary" msgid="4364622087007803822">"(摘要)"</string>
    <string name="notification_log_details_public_version" msgid="3057653571018432759">"publicVersion"</string>
    <string name="notification_log_details_importance" msgid="8516198274667183446">"重要性"</string>
    <string name="notification_log_details_explanation" msgid="6966274549873070059">"說明"</string>
    <string name="notification_log_details_badge" msgid="648647240928645446">"可顯示徽章"</string>
    <string name="notification_log_details_content_intent" msgid="2768423554375629089">"意圖"</string>
    <string name="notification_log_details_delete_intent" msgid="8296434571041573503">"刪除意圖"</string>
    <string name="notification_log_details_full_screen_intent" msgid="4151243693072002296">"全螢幕意圖"</string>
    <string name="notification_log_details_actions" msgid="2269605330470905236">"動作"</string>
    <string name="notification_log_details_title" msgid="8365761340979164197">"標題"</string>
    <string name="notification_log_details_remoteinput" msgid="264204203044885921">"遠端輸入裝置"</string>
    <string name="notification_log_details_content_view" msgid="7193602999512479112">"自訂檢視"</string>
    <string name="notification_log_details_extras" msgid="8602887256103970989">"其他資訊"</string>
    <string name="notification_log_details_icon" msgid="6728710746466389675">"圖示"</string>
    <string name="notification_log_details_parcel" msgid="2098454650154230531">"包裹大小"</string>
    <string name="notification_log_details_ashmem" msgid="6163312898302809015">"ashmem"</string>
    <string name="notification_log_details_alerted" msgid="5285078967825048406">"已發出通知"</string>
    <string name="notification_log_channel" msgid="3406738695621767204">"頻道"</string>
    <string name="notification_log_details_ranking_null" msgid="6607596177723101524">"缺少排名物件。"</string>
    <string name="notification_log_details_ranking_none" msgid="2484105338466675261">"排名物件不包含這組金鑰。"</string>
    <string name="display_cutout_emulation" msgid="1421648375408281244">"螢幕凹口"</string>
    <string name="display_cutout_emulation_keywords" msgid="4506580703807358127">"螢幕凹口, 凹口"</string>
    <string name="overlay_option_device_default" msgid="7986355499809313848">"裝置預設設定"</string>
    <string name="overlay_toast_failed_to_apply" msgid="4839587811338164960">"無法套用重疊顯示"</string>
    <string name="special_access" msgid="1767980727423395147">"特殊應用程式存取權"</string>
    <string name="special_access_more" msgid="132919514147475846">"查看更多項目"</string>
    <string name="long_background_tasks_label" msgid="3169590134850226687">"長期背景作業"</string>
    <string name="long_background_tasks_switch_title" msgid="2491623894899492543">"允許長期執行的背景作業"</string>
    <string name="long_background_tasks_title" msgid="3272230637974707490">"長期背景作業"</string>
    <string name="long_background_tasks_footer_title" msgid="9117342254914743097">"允許這個應用程式執行長期背景作業。這麼做可讓應用程式執行需要一段時間才能完成的作業，例如下載及上傳檔案。\n\n如果你拒絕授予這項權限，系統將限制應用程式在背景執行這類作業的時間。"</string>
    <string name="keywords_long_background_tasks" msgid="5788956269136054574">"長期工作, 資料傳輸, 背景作業"</string>
    <string name="reset_shortcut_manager_throttling" msgid="2183940254903144298">"重設 ShortcutManager 速率限制"</string>
    <string name="reset_shortcut_manager_throttling_complete" msgid="8949943009096885470">"已重設 ShortcutManager 速率限制"</string>
    <string name="notification_suggestion_title" msgid="6309263655965785411">"控制鎖定畫面上顯示的資訊"</string>
    <string name="notification_suggestion_summary" msgid="7615611244249276113">"顯示或隱藏通知內容"</string>
    <string name="page_tab_title_support" msgid="3235725053332345773">"提示和支援"</string>
    <string name="developer_smallest_width" msgid="632354817870920911">"最小寬度"</string>
    <string name="premium_sms_none" msgid="8737045049886416739">"沒有任何已安裝的應用程式要求「付費簡訊」存取權"</string>
    <string name="premium_sms_warning" msgid="2192300872411073324">"「付費簡訊」需要額外計費，相關費用會併入你的電信費帳單。如果你為某個應用程式啟用權限，即可利用該應用程式傳送付費簡訊。"</string>
    <string name="premium_sms_access" msgid="5605970342699013212">"付費簡訊存取權"</string>
    <string name="bluetooth_disabled" msgid="835838280837359514">"關閉"</string>
    <string name="bluetooth_connected_summary" msgid="8043167194934315712">"已連線到「<xliff:g id="ID_1">%1$s</xliff:g>」"</string>
    <string name="bluetooth_connected_multiple_devices_summary" msgid="2294954614327771844">"已連線到多個裝置"</string>
    <string name="demo_mode" msgid="6566167465451386728">"系統 UI 示範模式"</string>
    <string name="dark_ui_mode" msgid="898146394425795281">"深色主題"</string>
    <string name="dark_ui_mode_disabled_summary_dark_theme_on" msgid="4554134480159161533">"因「省電模式」而暫時停用"</string>
    <string name="ambient_camera_summary_battery_saver_on" msgid="1787784892047029560">"因「省電模式」而暫時停用"</string>
    <string name="ambient_camera_battery_saver_off" msgid="689825730569761613">"關閉省電模式"</string>
    <string name="dark_ui_mode_disabled_summary_dark_theme_off" msgid="4154227921313505702">"因「省電模式」而暫時啟用"</string>
    <string name="dark_theme_slice_title" msgid="4684222119481114062">"試用深色主題"</string>
    <string name="dark_theme_slice_subtitle" msgid="5555724345330434268">"有助延長電池續航力"</string>
    <string name="quick_settings_developer_tiles" msgid="7336007844525766623">"開發人員快速設定方塊"</string>
    <string name="adb_authorization_timeout_title" msgid="6996844506783749754">"停用 ADB 授權逾時"</string>
    <string name="adb_authorization_timeout_summary" msgid="409931540424019778">"如果系統在預設時間 (7 天) 或使用者設定時間 (至少 1 天) 內未重新連線，就停用自動撤銷 ADB 授權的功能。"</string>
    <string name="winscope_trace_quick_settings_title" msgid="4104768565053226689">"Winscope 追蹤"</string>
    <string name="sensors_off_quick_settings_title" msgid="8472151847125917167">"感應器已關閉"</string>
    <string name="managed_profile_settings_title" msgid="3400923723423564217">"工作資料夾設定"</string>
    <string name="managed_profile_contact_search_title" msgid="6562061740814513737">"在個人應用程式中搜尋工作目錄聯絡人"</string>
    <string name="managed_profile_contact_search_summary" msgid="4974727886709219105">"IT 管理員或許可以看到你搜尋的內容和來電資訊"</string>
    <string name="cross_profile_calendar_title" msgid="7570277841490216947">"跨個人資料日曆"</string>
    <string name="cross_profile_calendar_summary" msgid="8856185206722860069">"在你的個人日曆中顯示工作相關活動"</string>
    <string name="managed_profile_settings_footer" msgid="996500759305118103">"工作應用程式關閉時將暫停運作，且無法存取或向你傳送通知"</string>
    <string name="automatic_storage_manager_settings" msgid="519158151463974656">"管理儲存空間"</string>
    <string name="automatic_storage_manager_text" msgid="6900593059927987273">"儲存空間管理工具會將已備份的相片和影片從裝置中移除，藉此釋出儲存空間。"</string>
    <string name="automatic_storage_manager_days_title" msgid="5077286114860539367">"移除相片和影片"</string>
    <string name="automatic_storage_manager_preference_title" msgid="3483357910142595444">"儲存空間管理工具"</string>
    <string name="automatic_storage_manager_primary_switch_title" msgid="9131959126462101994">"使用儲存空間管理工具"</string>
    <string name="gesture_preference_title" msgid="8291899281322647187">"手勢"</string>
    <string name="double_tap_power_for_camera_title" msgid="7982364144330923683">"快速開啟相機"</string>
    <string name="double_tap_power_for_camera_summary" msgid="1100926048598415509">"只要在任何畫面中按兩下電源鍵，即可快速開啟相機。"</string>
    <string name="double_twist_for_camera_mode_title" msgid="472455236910935684">"翻轉相機切換自拍模式"</string>
    <string name="double_twist_for_camera_mode_summary" msgid="592503740044744951"></string>
    <string name="system_navigation_title" msgid="4890381153527184636">"操作模式"</string>
    <string name="swipe_up_to_switch_apps_title" msgid="6677266952021118342">"透過 2 個按鈕操作系統"</string>
    <string name="swipe_up_to_switch_apps_summary" msgid="1415457307836359560">"在主畫面按鈕上向上滑動，即可切換應用程式。再次向上滑動可查看所有應用程式。輕觸返回按鈕可返回上一個畫面。"</string>
    <string name="emergency_settings_preference_title" msgid="6183455153241187148">"安全與緊急救援"</string>
    <string name="emergency_dashboard_summary" msgid="401033951074039302">"緊急求救、醫療資訊、警報"</string>
    <string name="edge_to_edge_navigation_title" msgid="714427081306043819">"手勢操作"</string>
    <string name="edge_to_edge_navigation_summary" msgid="8497033810637690561">"從螢幕底部向上滑動即可前往主畫面。從螢幕底部向上滑動並按住，然後再放開可切換應用程式。從左側或右側邊緣向另一側滑動可返回上一個畫面。"</string>
    <string name="legacy_navigation_title" msgid="7877402855994423727">"使用 3 個虛擬導航鍵"</string>
    <string name="legacy_navigation_summary" msgid="5905301067778326433">"使用螢幕底部的按鈕返回上一個畫面、前往主畫面及切換應用程式。"</string>
    <string name="keywords_system_navigation" msgid="3131782378486554934">"系統操作機制, 雙按鈕操作, 三按鈕操作, 手勢操作, 滑動"</string>
    <string name="assistant_gesture_category_title" msgid="2478251256585807920">"數位助理"</string>
    <string name="assistant_corner_gesture_title" msgid="1895061522687002106">"滑動即可啟動數位助理應用程式"</string>
    <string name="assistant_corner_gesture_summary" msgid="7279576276455168075">"如要啟動數位助理應用程式，請從底部的任一角落向上滑動。"</string>
    <string name="assistant_long_press_home_gesture_title" msgid="4865972278738178753">"按住主畫面按鈕即可使用 Google 助理"</string>
    <string name="assistant_long_press_home_gesture_summary" msgid="592882226105081447">"按住主畫面按鈕即可叫用數位助理應用程式。"</string>
    <string name="low_label" msgid="6525629096999711220">"低"</string>
    <string name="high_label" msgid="357503396626018487">"高"</string>
    <string name="left_edge" msgid="1513576842959071849">"左側邊緣"</string>
    <string name="right_edge" msgid="1505309103265829121">"右側邊緣"</string>
    <string name="back_sensitivity_dialog_message" msgid="6638367716784103306">"如果你調高敏感度，可能會影響螢幕邊緣的應用程式手勢操作。"</string>
    <string name="back_sensitivity_dialog_title" msgid="6153608904168908264">"系統偵測「返回」手勢的敏感度"</string>
    <string name="gesture_settings_activity_title" msgid="2025828425762595733">"手勢操作靈敏度"</string>
    <string name="button_navigation_settings_activity_title" msgid="7335636045504461813">"按鈕操作"</string>
    <string name="keywords_gesture_navigation_settings" msgid="667561222717238931">"手勢操作, 系統偵測「返回」手勢的敏感度,「返回」手勢"</string>
    <string name="keywords_button_navigation_settings" msgid="7888812253110553920">"操作設定, 主畫面按鈕"</string>
    <string name="one_handed_title" msgid="2584414010282746195">"單手模式"</string>
    <string name="one_handed_mode_enabled" msgid="3396864848786359651">"使用單手模式"</string>
    <string name="one_handed_mode_shortcut_title" msgid="1847871530184067369">"單手模式快速鍵"</string>
    <string name="keywords_one_handed" msgid="969440592493034101">"可單手操作"</string>
    <string name="one_handed_mode_swipe_down_category" msgid="110178629274462484">"向下滑動"</string>
    <string name="one_handed_mode_use_shortcut_category" msgid="1414714099339147711">"這個捷徑的用途"</string>
    <string name="one_handed_mode_intro_text" msgid="7921988617828924342">"上半部螢幕畫面會往下移動，方便你單手操作"</string>
    <string name="one_handed_mode_footer_text" msgid="6336209800330679840">" "<b>"如何使用單手模式"</b>\n" • 務必先在系統操作機制設定中選取手勢操作\n • 在螢幕底部附近向下滑動"</string>
    <string name="one_handed_action_pull_down_screen_title" msgid="9187194533815438150">"將畫面下拉至可觸碰到的位置"</string>
    <string name="one_handed_action_pull_down_screen_summary" msgid="7582432473450036628">"螢幕畫面頂端會移到你的拇指可觸碰到的位置。"</string>
    <string name="one_handed_action_show_notification_title" msgid="8789305491485437130">"顯示通知"</string>
    <string name="one_handed_action_show_notification_summary" msgid="8281689861222000436">"螢幕畫面上會顯示通知和設定。"</string>
    <string name="ambient_display_summary" msgid="2650326740502690434">"輕觸兩下螢幕即可查看時間、通知和其他資訊。"</string>
    <string name="ambient_display_wake_screen_title" msgid="7637678749035378085">"喚醒螢幕"</string>
    <string name="ambient_display_tap_screen_summary" msgid="4480489179996521405">"如要查看時間、通知和其他資訊，請輕觸螢幕。"</string>
    <string name="emergency_gesture_screen_title" msgid="3280543310204360902">"緊急求救"</string>
    <string name="emergency_gesture_switchbar_title" msgid="7421353963329899514">"使用緊急求救功能"</string>
    <string name="emergency_gesture_screen_summary" msgid="6640521030845132507">"快速按電源鍵 5 次以上即可觸發以下動作"</string>
    <string name="emergency_gesture_sound_setting_title" msgid="7153948164862156536">"播放倒數計時警報"</string>
    <string name="emergency_gesture_sound_setting_summary" msgid="6573377104470235173">"觸發緊急求救功能時，播放高分貝的音效"</string>
    <string name="emergency_gesture_category_call_for_help_title" msgid="1680040129478289510">"求救通知"</string>
    <string name="emergency_gesture_call_for_help_title" msgid="4969340870836239982">"撥打求救電話"</string>
    <string name="emergency_gesture_call_for_help_dialog_title" msgid="8901271205171421201">"求救電話號碼"</string>
    <string name="emergency_gesture_call_for_help_summary" msgid="6552830427932669221">"<xliff:g id="PHONE_NUMBER">%1$s</xliff:g>。輕觸即可變更"</string>
    <string name="emergency_gesture_number_override_notes" msgid="233018570696200402">"如果你輸入的不是緊急電話號碼：\n • 你必須解鎖裝置，才能使用緊急求救功能\n • 可能不會有人接聽你的電話"</string>
    <string name="fingerprint_swipe_for_notifications_title" msgid="2271217256447175017">"滑動指紋感應器以查看通知"</string>
    <string name="fingerprint_gesture_screen_title" msgid="9086261338232806522">"滑動手指"</string>
    <string name="fingerprint_swipe_for_notifications_suggestion_title" msgid="2956636269742745449">"快速查看通知"</string>
    <string name="gesture_setting_on" msgid="3223448394997988591">"開啟"</string>
    <string name="gesture_setting_off" msgid="3444029475726294919">"關閉"</string>
    <string name="oem_unlock_enable_disabled_summary_bootloader_unlocked" msgid="65713754674288193">"系統啟動載入程式已解鎖"</string>
    <string name="oem_unlock_enable_disabled_summary_connectivity_or_locked" msgid="7425519481227423860">"請連上網際網路或與你的電信業者聯絡"</string>
    <string name="oem_unlock_enable_disabled_summary_sim_locked_device" msgid="168124660162907358">"綁定特定電信業者服務的裝置無法使用"</string>
    <string name="oem_lock_info_message" msgid="8843145669619429197">"請重新啟動裝置以啟用裝置保護功能。"</string>
    <string name="automatic_storage_manager_freed_bytes" msgid="706230592123831676">"總共釋出 <xliff:g id="SIZE">%1$s</xliff:g>\n\n上次執行日期：<xliff:g id="DATE">%2$s</xliff:g>"</string>
    <string name="web_action_enable_title" msgid="6654581786741216382">"免安裝應用程式"</string>
    <string name="web_action_enable_summary" msgid="2658930257777545990">"在應用程式中開啟連結 (無須安裝應用程式)"</string>
    <string name="web_action_section_title" msgid="994717569424234098">"免安裝應用程式"</string>
    <string name="instant_apps_settings" msgid="4280942494969957858">"免安裝應用程式偏好設定"</string>
    <string name="domain_url_section_title" msgid="9028890472923474958">"已安裝的應用程式"</string>
    <string name="automatic_storage_manager_activation_warning" msgid="170508173207142665">"你的儲存空間目前是由儲存空間管理工具管理"</string>
    <string name="account_for_section_header" msgid="7466759342105251096">"<xliff:g id="USER_NAME">%1$s</xliff:g>的帳戶"</string>
    <string name="auto_sync_account_title" msgid="1070908045600374254">"自動同步處理應用程式資料"</string>
    <string name="auto_sync_account_summary" msgid="7580352130028957346">"允許應用程式自動重新整理資料"</string>
    <string name="account_sync_title" msgid="7036067017433297574">"帳戶同步處理"</string>
    <string name="account_sync_summary_some_on" msgid="911460286297968724">"已啟用 <xliff:g id="ID_1">%1$d</xliff:g> 個項目 (共 <xliff:g id="ID_2">%2$d</xliff:g> 個) 的同步處理功能"</string>
    <string name="account_sync_summary_all_on" msgid="2953682111836599841">"已啟用所有項目的同步處理功能"</string>
    <string name="account_sync_summary_all_off" msgid="6378301874540507884">"已停用所有項目的同步處理功能"</string>
    <string name="enterprise_privacy_settings" msgid="786350385374794180">"受管理的裝置資訊"</string>
    <string name="enterprise_privacy_settings_summary_generic" msgid="5471858290610344646">"由貴機構所管理的變更內容和設定"</string>
    <string name="enterprise_privacy_settings_summary_with_name" msgid="1315413275836515937">"由「<xliff:g id="ORGANIZATION_NAME">%s</xliff:g>」管理的變更內容和設定"</string>
    <string name="enterprise_privacy_header" msgid="4626225398848641603">"為提供你的工作資料存取權，貴機構可能會在你的裝置上變更設定及安裝軟體。\n\n請與貴機構的管理員聯絡以瞭解詳情。"</string>
    <string name="enterprise_privacy_exposure_category" msgid="2507761423540037308">"貴機構可查看的資訊類型"</string>
    <string name="enterprise_privacy_exposure_changes_category" msgid="5459989751333816587">"貴機構管理員進行的變更"</string>
    <string name="enterprise_privacy_device_access_category" msgid="140157499478630004">"你對這個裝置的存取權"</string>
    <string name="enterprise_privacy_enterprise_data" msgid="3963070078195245028">"與工作帳戶相關聯的資料 (例如電子郵件和日曆)"</string>
    <string name="enterprise_privacy_installed_packages" msgid="6707006112254572820">"裝置上的應用程式清單"</string>
    <string name="enterprise_privacy_usage_stats" msgid="6328506963853465534">"每個應用程式的使用時間和數據用量"</string>
    <string name="enterprise_privacy_network_logs" msgid="3081744541193695887">"最新的網路流量記錄"</string>
    <string name="enterprise_privacy_bug_reports" msgid="2635897583413134123">"最新錯誤報告"</string>
    <string name="enterprise_privacy_security_logs" msgid="8494681624247959075">"最新安全性記錄"</string>
    <string name="enterprise_privacy_none" msgid="6026527690979756431">"無"</string>
    <string name="enterprise_privacy_enterprise_installed_packages" msgid="9114143640515900082">"已安裝的應用程式"</string>
    <string name="enterprise_privacy_apps_count_estimation_info" msgid="7959907857710107792">"已估算應用程式數量，其中可能不包括從 Google Play 商店以外來源安裝的應用程式。"</string>
    <string name="enterprise_privacy_number_packages_lower_bound" msgid="5317634640873658149">"{count,plural, =1{至少有 # 個應用程式}other{至少有 # 個應用程式}}"</string>
    <string name="enterprise_privacy_location_access" msgid="8023838718108456971">"位置資訊權限"</string>
    <string name="enterprise_privacy_microphone_access" msgid="7242958026470143653">"麥克風權限"</string>
    <string name="enterprise_privacy_camera_access" msgid="7685460535880069016">"相機權限"</string>
    <string name="enterprise_privacy_enterprise_set_default_apps" msgid="7498546659083996300">"預設應用程式"</string>
    <string name="enterprise_privacy_number_packages" msgid="5294444005035188274">"{count,plural, =1{# 個應用程式}other{# 個應用程式}}"</string>
    <string name="enterprise_privacy_input_method" msgid="3278314982700662246">"預設鍵盤"</string>
    <string name="enterprise_privacy_input_method_name" msgid="2974859490559054584">"已設為「<xliff:g id="APP_LABEL">%s</xliff:g>」"</string>
    <string name="enterprise_privacy_always_on_vpn_device" msgid="1735829327405126695">"已開啟「永久連線的 VPN」"</string>
    <string name="enterprise_privacy_always_on_vpn_personal" msgid="8395903360175064841">"已開啟你個人設定檔中的「永久連線的 VPN」"</string>
    <string name="enterprise_privacy_always_on_vpn_work" msgid="2496961514592522377">"已開啟你工作資料夾中的「永久連線的 VPN」"</string>
    <string name="enterprise_privacy_global_http_proxy" msgid="4350347418068037051">"已設定全域 HTTP Proxy"</string>
    <string name="enterprise_privacy_ca_certs_device" msgid="1816495877258727663">"信任的憑證"</string>
    <string name="enterprise_privacy_ca_certs_personal" msgid="1516422660828485795">"你的個人設定檔中安裝的信任的憑證"</string>
    <string name="enterprise_privacy_ca_certs_work" msgid="4318941788592655561">"你的工作資料夾中安裝的信任的憑證"</string>
    <string name="enterprise_privacy_number_ca_certs" msgid="4540897122831942658">"{count,plural, =1{至少有 # 個 CA 憑證}other{至少有 # 個 CA 憑證}}"</string>
    <string name="enterprise_privacy_lock_device" msgid="464054894363899866">"管理員可以鎖定裝置及重設密碼"</string>
    <string name="enterprise_privacy_wipe_device" msgid="869589182352244591">"管理員可以刪除所有裝置資料"</string>
    <string name="enterprise_privacy_failed_password_wipe_device" msgid="7045164901334821226">"輸入錯誤密碼的次數上限，超過後系統將自動刪除所有裝置資料"</string>
    <string name="enterprise_privacy_failed_password_wipe_work" msgid="2537582942554484170">"輸入錯誤密碼的次數上限，超過後系統將自動刪除工作資料夾資料"</string>
    <string name="enterprise_privacy_number_failed_password_wipe" msgid="2695842143305867642">"{count,plural, =1{可嘗試 # 次}other{可嘗試 # 次}}"</string>
    <string name="do_disclosure_generic" msgid="3067459392402324538">"這個裝置是由貴機構所管理。"</string>
    <string name="do_disclosure_with_name" msgid="867544298924410766">"這個裝置是由 <xliff:g id="ORGANIZATION_NAME">%s</xliff:g> 所管理。"</string>
    <string name="do_disclosure_learn_more_separator" msgid="5714364437437041671">" "</string>
    <string name="learn_more" msgid="3534519107947510952">"瞭解詳情"</string>
    <string name="blocked_by_restricted_settings_title" msgid="7334715011474037399">"受限制的設定"</string>
    <string name="toast_allows_restricted_settings_successfully" msgid="1219116121291466102">"已允許「<xliff:g id="APP_NAME">%s</xliff:g>」的受限制設定"</string>
    <string name="blocked_by_restricted_settings_content" msgid="3628660029601161080">"為了安全起見，目前無法使用這項設定。"</string>
    <string name="financed_privacy_settings" msgid="2575114436197204145">"分期付款裝置資訊"</string>
    <string name="financed_privacy_intro" msgid="7836497475568741579">"在設定期間，你的信貸提供者可在這部裝置上變更設定及安裝軟體。\n\n如果你未按時支付款項，信貸提供者可以鎖定裝置及變更裝置設定。\n\n如要瞭解詳情，請與你的信貸提供者聯絡。"</string>
    <string name="financed_privacy_restrictions_category" msgid="2472659467919651602">"如果你是以分期付款的方式購買裝置，就無法執行以下操作："</string>
    <string name="financed_privacy_install_apps" msgid="7381718005710210851">"安裝非 Play 商店的應用程式"</string>
    <string name="financed_privacy_safe_mode" msgid="5362149445732602578">"重新啟動裝置並進入安全模式"</string>
    <string name="financed_privacy_multi_users" msgid="1727194928477613081">"在裝置上新增多位使用者"</string>
    <string name="financed_privacy_config_date_time" msgid="8567370445374984365">"變更日期、時間和時區"</string>
    <string name="financed_privacy_developer_options" msgid="7602001474669831672">"使用開發人員選項"</string>
    <string name="financed_privacy_credit_provider_capabilities_category" msgid="8737902277892987998">"信貸提供者可執行以下操作："</string>
    <string name="financed_privacy_IMEI" msgid="1852413860963824799">"存取你的 IMEI 號碼"</string>
    <string name="financed_privacy_factory_reset" msgid="5505016667590160732">"如果發生問題，可以將裝置恢復原廠設定"</string>
    <string name="financed_privacy_locked_mode_category" msgid="3708288398912647751">"如果裝置遭鎖定，你只能執行以下操作："</string>
    <string name="financed_privacy_emergency_calls" msgid="1108183987142736497">"撥打緊急電話"</string>
    <string name="financed_privacy_system_info" msgid="4158031444108708927">"查看系統資訊，例如日期、時間、網路狀態和電池"</string>
    <string name="financed_privacy_turn_on_off_device" msgid="3331566753152790571">"開啟或關閉裝置"</string>
    <string name="financed_privacy_notifications" msgid="5932303271274089968">"查看通知和訊息"</string>
    <string name="financed_privacy_allowlisted_apps" msgid="8333040812194879963">"使用信貸提供者允許的應用程式"</string>
    <string name="financed_privacy_fully_paid_category" msgid="9221763928564246923">"款項付清後，你將可以："</string>
    <string name="financed_privacy_restrictions_removed" msgid="3182636815294595072">"裝置不會再有任何信貸提供者的限制"</string>
    <string name="financed_privacy_uninstall_creditor_app" msgid="6339004120497310705">"你可以解除安裝信貸提供者的應用程式"</string>
    <string name="financed_device_info" msgid="3871860346697308342">"分期付款裝置資訊"</string>
    <string name="default_camera_app_title" msgid="6546248868519965998">"{count,plural, =1{相機應用程式}other{相機應用程式}}"</string>
    <string name="default_calendar_app_title" msgid="1870095225089706093">"日曆應用程式"</string>
    <string name="default_contacts_app_title" msgid="7740028900741944569">"聯絡人應用程式"</string>
    <string name="default_email_app_title" msgid="5411280873093244250">"{count,plural, =1{電子郵件用戶端應用程式}other{電子郵件用戶端應用程式}}"</string>
    <string name="default_map_app_title" msgid="7569231732944853320">"地圖應用程式"</string>
    <string name="default_phone_app_title" msgid="795025972645464135">"{count,plural, =1{電話應用程式}other{電話應用程式}}"</string>
    <string name="app_names_concatenation_template_2" msgid="8320181646458855457">"<xliff:g id="FIRST_APP_NAME">%1$s</xliff:g>、<xliff:g id="SECOND_APP_NAME">%2$s</xliff:g>"</string>
    <string name="app_names_concatenation_template_3" msgid="7019703249717854148">"<xliff:g id="FIRST_APP_NAME">%1$s</xliff:g>、<xliff:g id="SECOND_APP_NAME">%2$s</xliff:g>、<xliff:g id="THIRD_APP_NAME">%3$s</xliff:g>"</string>
    <string name="storage_default_internal_storage" msgid="4055660218818688131">"這部裝置"</string>
    <string name="storage_games" msgid="1176568610086802469">"遊戲"</string>
    <string name="storage_files" msgid="7968460921272772299">"檔案"</string>
    <string name="storage_images" msgid="2055893015567979387">"圖片"</string>
    <string name="storage_videos" msgid="6117698226447251033">"影片"</string>
    <string name="storage_audio" msgid="5994664984472140386">"音訊"</string>
    <string name="storage_apps" msgid="3564291603258795216">"應用程式"</string>
    <string name="storage_documents_and_other" msgid="3293689243732236480">"文件和其他檔案"</string>
    <string name="storage_system" msgid="8472410119822911844">"系統"</string>
    <string name="storage_trash" msgid="2807138998886084856">"垃圾桶"</string>
    <string name="storage_trash_dialog_title" msgid="2296169576049935200">"要清空垃圾桶嗎？"</string>
    <string name="storage_trash_dialog_ask_message" msgid="8982602137242358798">"垃圾桶中有 <xliff:g id="TOTAL">%1$s</xliff:g> 的檔案。這些項目將永久刪除且無法還原。"</string>
    <string name="storage_trash_dialog_empty_message" msgid="7334670765528691400">"垃圾桶是空的"</string>
    <string name="storage_trash_dialog_confirm" msgid="1707723334982760436">"清空垃圾桶"</string>
    <string name="storage_usage_summary" msgid="4591121727356723463">"已使用 <xliff:g id="NUMBER">%1$s</xliff:g> <xliff:g id="UNIT">%2$s</xliff:g>"</string>
    <string name="storage_total_summary" msgid="7163360249534964272">"共 <xliff:g id="NUMBER">%1$s</xliff:g> <xliff:g id="UNIT">%2$s</xliff:g>"</string>
    <string name="clear_instant_app_data" msgid="5951258323364386357">"清除應用程式"</string>
    <string name="clear_instant_app_confirmation" msgid="3964731334459209482">"要移除這個免安裝應用程式嗎？"</string>
    <string name="launch_instant_app" msgid="8503927414339606561">"開啟"</string>
    <string name="game_storage_settings" msgid="2521393115726178837">"遊戲"</string>
    <string name="app_info_storage_title" msgid="4076977173803093808">"已使用的空間"</string>
    <string name="webview_uninstalled_for_user" msgid="627352948986275488">"(已為使用者<xliff:g id="USER">%s</xliff:g>解除安裝)"</string>
    <string name="webview_disabled_for_user" msgid="5809886172032644498">"(已為使用者<xliff:g id="USER">%s</xliff:g>停用)"</string>
    <string name="autofill_app" msgid="7595308061826307921">"自動填入服務"</string>
    <string name="default_autofill_app" msgid="372234803718251606">"預設的自動填入服務"</string>
    <string name="autofill_passwords" msgid="6708057251459761083">"密碼"</string>
    <string name="credman_chosen_app_title" msgid="4547405511458518096">"密碼、密碼金鑰和資料服務"</string>
    <string name="credman_credentials" msgid="4931371941253324143">"其他提供者"</string>
    <string name="autofill_passwords_count" msgid="6359289285822955973">"{count,plural, =1{# 個密碼}other{# 個密碼}}"</string>
    <string name="autofill_keywords" msgid="8598763328489346438">"自動, 填寫, 自動填入, 密碼"</string>
    <string name="credman_keywords" msgid="8305600680836806170">"資料, 密碼金鑰, 密碼"</string>
    <string name="credman_autofill_keywords" msgid="701180623776848914">"自動、填入、自動填入、資料、密碼金鑰、密碼"</string>
    <string name="autofill_confirmation_message" msgid="4888767934273494272">"&lt;b&gt;請確定這是你信任的應用程式&lt;/b&gt; &lt;br/&gt; &lt;br/&gt; &lt;xliff:g id=app_name example=Google Autofill&gt;%1$s&lt;/xliff:g&gt; 會根據畫面上顯示的內容判斷要自動填入哪些資訊。"</string>
    <string name="credman_autofill_confirmation_message" msgid="4951846866327737417">"&lt;b&gt;要使用「&lt;xliff:g id=app_name example=Provider&gt;%1$s&lt;/xliff:g&gt;」嗎？&lt;/b&gt; &lt;br/&gt; &lt;br/&gt;「&lt;xliff:g id=app_name example=Provider&gt;%1$s&lt;/xliff:g&gt;」會根據畫面內容判斷可自動填入的資訊。從現在起，系統會將新密碼、密碼金鑰和其他資訊儲存在這裡。"</string>
    <string name="credman_picker_title" msgid="2642776965060619988">"密碼、密碼金鑰和資料服務"</string>
    <string name="credman_confirmation_message_title" msgid="8847900085593880729">"要停用「%1$s」嗎？"</string>
    <string name="credman_confirmation_message" msgid="2357324543658635239">"&lt;b&gt;要關閉這項服務嗎？&lt;/b&gt; &lt;br/&gt; &lt;br/&gt; 當你登入後，系統將不會填入密碼、密碼金鑰、付款方式等其他已儲存的資訊。如要使用已儲存的資訊，請選擇所需的密碼、密碼金鑰或資料服務。"</string>
    <string name="credman_enable_confirmation_message_title" msgid="1037501792652277829">"要使用「%1$s」嗎？"</string>
    <string name="credman_enable_confirmation_message" msgid="8407841892310870169">"「%1$s」會根據畫面內容判斷要自動填入的資訊。"</string>
    <string name="credman_error_message_title" msgid="4741457523969373713">"密碼、密碼金鑰和資料服務限制"</string>
    <string name="credman_error_message" msgid="6793314648458925172">"一次最多可選取 5 個密碼、密碼金鑰和資料服務。如要新增其他服務，請先停用其中一項服務。"</string>
    <string name="credman_confirmation_message_positive_button" msgid="2812613187691345361">"停用"</string>
    <string name="debug_autofill_category" msgid="5998163555428196185">"自動填入"</string>
    <string name="autofill_logging_level_title" msgid="3733958845861098307">"記錄層級"</string>
    <string name="autofill_max_partitions" msgid="7342195529574406366">"每個工作階段的要求數上限"</string>
    <string name="autofill_max_visible_datasets" msgid="4970201981694392229">"可見資料集數量上限"</string>
    <string name="autofill_reset_developer_options" msgid="6425613608979498608">"重設為預設值"</string>
    <string name="autofill_reset_developer_options_complete" msgid="1276741935956594965">"已重設自動填入開發人員選項"</string>
    <string name="location_category" msgid="3496759112306219062">"位置"</string>
    <string name="location_indicator_settings_title" msgid="6655916258720093451">"狀態列位置指標"</string>
    <string name="location_indicator_settings_description" msgid="2888022085372804021">"顯示所有位置，包括透過網路和各種連線方式取得的位置資訊"</string>
    <string name="enable_gnss_raw_meas_full_tracking" msgid="1206679951510243341">"強制啟用完整的 GNSS 測量資料"</string>
    <string name="enable_gnss_raw_meas_full_tracking_summary" msgid="3841463141138247167">"在停用工作週期的情況下追蹤所有 GNSS 星座圖和頻率"</string>
    <string name="input_method_category" msgid="2252659253631639005">"輸入法"</string>
    <string name="stylus_handwriting" msgid="2154591374132794563">"觸控筆手寫"</string>
    <string name="stylus_handwriting_summary" msgid="6333425895172696950">"啟用之後，只要焦點位在編輯器，輸入法就會接收觸控筆的 MotionEvent。"</string>
    <string name="device_theme" msgid="5027604586494772471">"裝置主題"</string>
    <string name="default_theme" msgid="4815428567082263639">"預設"</string>
    <string name="show_operator_name_title" msgid="3355910331531144028">"網路名稱"</string>
    <string name="show_operator_name_summary" msgid="5352696579216501773">"在狀態列顯示網路名稱"</string>
    <string name="install_type_instant" msgid="7685381859060486009">"免安裝應用程式"</string>
    <string name="automatic_storage_manager_deactivation_warning" msgid="4905106133215702099">"要停用儲存空間管理工具嗎？"</string>
    <string name="zen_suggestion_title" msgid="4555260320474465668">"更新「零打擾」模式"</string>
    <string name="zen_suggestion_summary" msgid="1984990920503217">"暫停通知以保持專注"</string>
    <string name="disabled_feature" msgid="7151433782819744211">"無法使用此功能"</string>
    <string name="disabled_feature_reason_slow_down_phone" msgid="5743569256308510404">"這項功能會降低你的手機速度，因此已由系統停用"</string>
    <string name="show_first_crash_dialog" msgid="1696584857732637389">"一律顯示當機對話方塊"</string>
    <string name="show_first_crash_dialog_summary" msgid="4692334286984681111">"在每次應用程式當機時顯示對話方塊"</string>
    <string name="angle_enabled_app" msgid="6044941043384239076">"選取已啟用 ANGLE 的應用程式"</string>
    <string name="angle_enabled_app_not_set" msgid="4472572224881726067">"未設定已啟用 ANGLE 的應用程式"</string>
    <string name="angle_enabled_app_set" msgid="7811829383833353021">"已啟用 ANGLE 的應用程式：<xliff:g id="APP_NAME">%1$s</xliff:g>"</string>
    <string name="graphics_driver_dashboard_title" msgid="5661084817492587796">"繪圖驅動程式偏好設定"</string>
    <string name="graphics_driver_dashboard_summary" msgid="6348759885315793654">"修改繪圖驅動程式設定"</string>
    <string name="graphics_driver_footer_text" msgid="5123754522284046790">"如果你具備多個繪圖驅動程式，你可以為安裝在裝置上的應用程式選擇是否使用最新版的繪圖驅動程式。"</string>
    <string name="graphics_driver_all_apps_preference_title" msgid="1343065382898127360">"為所有應用程式啟用這項設定"</string>
    <string name="graphics_driver_app_preference_title" msgid="3133255818657706857">"選取繪圖驅動程式"</string>
    <string name="graphics_driver_app_preference_default" msgid="764432460281859855">"預設"</string>
    <string name="graphics_driver_app_preference_production_driver" msgid="1515874802568434915">"遊戲驅動程式"</string>
    <string name="graphics_driver_app_preference_prerelease_driver" msgid="7355929161805829480">"開發人員驅動程式"</string>
    <string name="graphics_driver_app_preference_system" msgid="3754748149113184126">"系統繪圖驅動程式"</string>
    <!-- no translation found for graphics_driver_all_apps_preference_values:0 (8039644515855740879) -->
    <!-- no translation found for graphics_driver_all_apps_preference_values:1 (157748136905839375) -->
    <!-- no translation found for graphics_driver_all_apps_preference_values:2 (8104576549429294026) -->
    <!-- no translation found for graphics_driver_app_preference_values:0 (6403705826179314116) -->
    <!-- no translation found for graphics_driver_app_preference_values:1 (485288770206606512) -->
    <!-- no translation found for graphics_driver_app_preference_values:2 (5391218026495225599) -->
    <!-- no translation found for graphics_driver_app_preference_values:3 (2586045835780389650) -->
    <string name="enable_angle_as_system_driver" msgid="3985105681812713612">"啟用 ANGLE"</string>
    <string name="enable_angle_as_system_driver_summary" msgid="4173041926052925436">"啟用 ANGLE 做為系統 OpenGL ES 驅動程式"</string>
    <string name="reboot_dialog_enable_angle_as_system_driver" msgid="2619263039763150810">"需要重新啟動才能變更系統 OpenGL ES 驅動程式"</string>
    <string name="platform_compat_dashboard_title" msgid="1323980546791790236">"應用程式相容性變更"</string>
    <string name="platform_compat_dashboard_summary" msgid="4036546607938791337">"切換應用程式相容性變更"</string>
    <string name="platform_compat_default_enabled_title" msgid="8973137337738388024">"預設啟用的應用程式有相容性異動"</string>
    <string name="platform_compat_default_disabled_title" msgid="3975847180953793602">"預設停用的應用程式有相容性異動"</string>
    <string name="platform_compat_dialog_title_no_apps" msgid="4387656000745989506">"沒有可用的應用程式"</string>
    <string name="platform_compat_dialog_text_no_apps" msgid="5715226015751055812">"你只能修改可偵錯應用程式的應用程式相容性變更。請安裝可進行偵錯的應用程式，然後再試一次。"</string>
    <string name="disabled_dependent_setting_summary" msgid="4508635725315852504">"必須一併變更其他設定"</string>
    <string name="my_device_info_account_preference_title" msgid="9197139254007133175">"帳戶"</string>
    <string name="my_device_info_device_name_preference_title" msgid="8053298498727237971">"裝置名稱"</string>
    <string name="my_device_info_basic_info_category_title" msgid="381963187269356548">"基本資訊"</string>
    <string name="my_device_info_legal_category_title" msgid="7732792841537995127">"法律和法規"</string>
    <string name="my_device_info_device_details_category_title" msgid="4848438695638348680">"裝置詳細資料"</string>
    <string name="my_device_info_device_identifiers_category_title" msgid="2197063484127704153">"裝置 ID"</string>
    <string name="change_wifi_state_title" msgid="5629648102837821525">"Wi-Fi 控制"</string>
    <string name="change_wifi_state_app_detail_switch" msgid="1385358508267180745">"允許應用程式控制 Wi-Fi"</string>
    <string name="change_wifi_state_app_detail_summary" msgid="8230854855584217111">"允許這個應用程式開啟或關閉 Wi-Fi、掃描及連上 Wi-Fi 網路、新增或移除網路，或啟動僅限本機的無線基地台"</string>
    <string name="change_nfc_tag_apps_title" msgid="91514009058149617">"透過 NFC 啟動"</string>
    <string name="change_nfc_tag_apps_detail_switch" msgid="240286205725043561">"允許在掃描 NFC 時啟動"</string>
    <!-- no translation found for change_nfc_tag_apps_detail_summary (3338220223868942195) -->
    <skip />
    <string name="media_output_title" msgid="8283629315159510680">"播放媒體"</string>
    <string name="media_output_label_title" msgid="4139048973886819148">"透過以下裝置播放「<xliff:g id="LABEL">%s</xliff:g>」"</string>
    <string name="media_output_default_summary" msgid="4200343059396412376">"這個裝置"</string>
    <string name="media_out_summary_ongoing_call_state" msgid="475188726850090363">"通話時無法使用"</string>
    <string name="take_call_on_title" msgid="1159417893879946757">"接聽來電時使用的裝置"</string>
    <string name="cannot_change_apn_toast" msgid="296540724089240405">"這個 APN 無法變更。"</string>
    <string name="gesture_prevent_ringing_screen_title" msgid="8293094715267769349">"暫停響鈴"</string>
    <string name="gesture_prevent_ringing_title" msgid="5978577898997523581">"同時按下電源鍵和調高音量鍵以切換下列模式："</string>
    <string name="gesture_prevent_ringing_sound_title" msgid="4529077822282099235">"暫時關閉鈴聲的快速鍵"</string>
    <string name="prevent_ringing_option_vibrate" msgid="5456962289649581737">"震動"</string>
    <string name="prevent_ringing_option_mute" msgid="7446121133560945051">"靜音"</string>
    <string name="prevent_ringing_option_vibrate_summary" msgid="3435299885425754304">"震動"</string>
    <string name="prevent_ringing_option_mute_summary" msgid="3939350522269337013">"靜音"</string>
    <string name="prevent_ringing_option_unavailable_lpp_summary" msgid="8070356204398144241">"如要啟用，請先將設定從「按住電源鍵」變更為電源鍵選單。"</string>
    <string name="pref_title_network_details" msgid="7329759534269363308">"網路詳細資料"</string>
    <string name="about_phone_device_name_warning" msgid="1938930553285875166">"你在手機上的應用程式會取得手機的裝置名稱。此外，當你連上藍牙裝置、Wi-Fi 網路或者設定 Wi-Fi 無線基地台時，其他人可能也會看到這個裝置名稱。"</string>
    <string name="devices_title" msgid="649715719278562515">"裝置"</string>
    <string name="choose_network_title" msgid="5355609223363859430">"選擇網路"</string>
    <string name="network_disconnected" msgid="8281188173486212661">"連線中斷"</string>
    <string name="network_connected" msgid="7637745547242487795">"已連線"</string>
    <string name="network_connecting" msgid="6856124847029124041">"連線中…"</string>
    <string name="network_could_not_connect" msgid="676574629319069922">"無法連線"</string>
    <string name="empty_networks_list" msgid="6519489879480673428">"找不到網路。"</string>
    <string name="network_query_error" msgid="6406348372070035274">"找不到網路，請再試一次。"</string>
    <string name="forbidden_network" msgid="7404863971282262991">"(已禁止)"</string>
    <string name="sim_card" msgid="6381158752066377709">"SIM 卡"</string>
    <string name="wifi_no_sim_card" msgid="7144290066491585672">"沒有 SIM 卡"</string>
    <string name="wifi_no_related_sim_card" msgid="3568255415415630510">"無"</string>
    <string name="wifi_require_sim_card_to_connect" msgid="1524984445750423666">"必須要有 SIM 卡才能連上網路"</string>
    <string name="wifi_require_specific_sim_card_to_connect" msgid="8136020469861668506">"必須要有「<xliff:g id="WIRELESS_CARRIER">%s</xliff:g>」的 SIM 卡才能連上網路"</string>
    <string name="preferred_network_mode_wcdma_perf_summary" msgid="230527592752934655">"首選網路模式：首選 WCDMA"</string>
    <string name="preferred_network_mode_gsm_only_summary" msgid="2936969642076535162">"首選網路模式：僅限 GSM"</string>
    <string name="preferred_network_mode_wcdma_only_summary" msgid="632816273979433076">"首選網路模式：僅限 WCDMA"</string>
    <string name="preferred_network_mode_gsm_wcdma_summary" msgid="6419309630040697488">"首選網路模式：GSM/WCDMA"</string>
    <string name="preferred_network_mode_cdma_summary" msgid="5735467143380764681">"首選網路模式：CDMA"</string>
    <string name="preferred_network_mode_cdma_evdo_summary" msgid="1667358006735235626">"首選網路模式：CDMA/EvDo"</string>
    <string name="preferred_network_mode_cdma_only_summary" msgid="6305930965673800101">"首選網路模式：僅限 CDMA"</string>
    <string name="preferred_network_mode_evdo_only_summary" msgid="613903666107299289">"首選網路模式：僅限 EvDo"</string>
    <string name="preferred_network_mode_cdma_evdo_gsm_wcdma_summary" msgid="5643603478619124717">"首選網路模式：CDMA/EvDo/GSM/WCDMA"</string>
    <string name="preferred_network_mode_lte_summary" msgid="4236015557975544307">"首選網路模式：LTE"</string>
    <string name="preferred_network_mode_lte_gsm_wcdma_summary" msgid="1377100995001285751">"首選網路模式：GSM/WCDMA/LTE"</string>
    <string name="preferred_network_mode_lte_cdma_evdo_summary" msgid="1221806410911793222">"首選網路模式：CDMA + LTE/EVDO"</string>
    <string name="preferred_network_mode_lte_cdma_evdo_gsm_wcdma_summary" msgid="8974263692041299883">"首選網路模式：LTE/CDMA/EvDo/GSM/WCDMA"</string>
    <string name="preferred_network_mode_global_summary" msgid="817118763629102239">"首選網路模式：通用"</string>
    <string name="preferred_network_mode_lte_wcdma_summary" msgid="7326137039981934928">"首選網路模式：LTE/WCDMA"</string>
    <string name="preferred_network_mode_lte_gsm_umts_summary" msgid="5105989927899481131">"首選網路模式：LTE/GSM/UMTS"</string>
    <string name="preferred_network_mode_lte_cdma_summary" msgid="2364210682008525703">"首選網路模式：LTE/CDMA"</string>
    <string name="preferred_network_mode_tdscdma_summary" msgid="796303916110624922">"首選網路模式：TDSCDMA"</string>
    <string name="preferred_network_mode_tdscdma_wcdma_summary" msgid="1465990745594594173">"首選網路模式：TDSCDMA/WCDMA"</string>
    <string name="preferred_network_mode_lte_tdscdma_summary" msgid="3771917510642642724">"首選網路模式：LTE/TDSCDMA"</string>
    <string name="preferred_network_mode_tdscdma_gsm_summary" msgid="8906951876805688851">"首選網路模式：TDSCDMA/GSM"</string>
    <string name="preferred_network_mode_lte_tdscdma_gsm_summary" msgid="2264537129425897267">"首選網路模式：LTE/GSM/TDSCDMA"</string>
    <string name="preferred_network_mode_tdscdma_gsm_wcdma_summary" msgid="2469046704847661521">"首選網路模式：TDSCDMA/GSM/WCDMA"</string>
    <string name="preferred_network_mode_lte_tdscdma_wcdma_summary" msgid="2276439307637315057">"首選網路模式：LTE/TDSCDMA/WCDMA"</string>
    <string name="preferred_network_mode_lte_tdscdma_gsm_wcdma_summary" msgid="1640309016390119366">"首選網路模式：LTE/TDSCDMA/GSM/WCDMA"</string>
    <string name="preferred_network_mode_tdscdma_cdma_evdo_gsm_wcdma_summary" msgid="8918066490624875671">"首選網路模式：TDSCDMA/CDMA/EvDo/GSM/WCDMA"</string>
    <string name="preferred_network_mode_lte_tdscdma_cdma_evdo_gsm_wcdma_summary" msgid="1059705864131001171">"首選網路模式：LTE/TDSCDMA/CDMA/EvDo/GSM/WCDMA"</string>
    <string name="preferred_network_mode_nr_only_summary" msgid="9153575102136218656">"首選網路模式：僅使用 NR"</string>
    <string name="preferred_network_mode_nr_lte_summary" msgid="4326679533556458480">"首選網路模式：NR/LTE"</string>
    <string name="preferred_network_mode_nr_lte_cdma_evdo_summary" msgid="4030662583832600005">"首選網路模式：NR/LTE/CDMA/EvDo"</string>
    <string name="preferred_network_mode_nr_lte_gsm_wcdma_summary" msgid="8327982533965785835">"首選網路模式：NR/LTE/GSM/WCDMA"</string>
    <string name="preferred_network_mode_nr_lte_cdma_evdo_gsm_wcdma_summary" msgid="7892233480076496041">"首選網路模式：NR/LTE/CDMA/EvDo/GSM/WCDMA"</string>
    <string name="preferred_network_mode_nr_lte_wcdma_summary" msgid="5762334298562095421">"首選網路模式：NR/LTE/WCDMA"</string>
    <string name="preferred_network_mode_nr_lte_tdscdma_summary" msgid="2356681171665091175">"首選網路模式：NR/LTE/TDSCDMA"</string>
    <string name="preferred_network_mode_nr_lte_tdscdma_gsm_summary" msgid="8889597344872814893">"首選網路模式：NR/LTE/TDSCDMA/GSM"</string>
    <string name="preferred_network_mode_nr_lte_tdscdma_wcdma_summary" msgid="506057560516483258">"首選網路模式：NR/LTE/TDSCDMA/WCDMA"</string>
    <string name="preferred_network_mode_nr_lte_tdscdma_gsm_wcdma_summary" msgid="4337061745216872524">"首選網路模式：NR/LTE/TDSCDMA/GSM/WCDMA"</string>
    <string name="preferred_network_mode_nr_lte_tdscdma_cdma_evdo_gsm_wcdma_summary" msgid="3396717432149544381">"首選網路模式：NR/LTE/TDSCDMA/CDMA/EvDo/GSM/WCDMA"</string>
    <string name="network_5G_recommended" msgid="4769018972369031538">"5G (建議)"</string>
    <string name="network_lte" msgid="2449425437381668780">"LTE (建議)"</string>
    <string name="network_4G" msgid="9018841362928321047">"4G (建議)"</string>
    <string name="select_automatically" msgid="2419752566747259155">"自動選取網路"</string>
    <string name="carrier_settings_title" msgid="6959295328730560529">"電信業者設定"</string>
    <string name="cdma_lte_data_service" msgid="6937443423651347345">"設定數據傳輸服務"</string>
    <string name="mobile_data_settings_title" msgid="3927524078598009792">"行動數據"</string>
    <string name="mobile_data_settings_summary" msgid="7323978798199919063">"使用行動網路存取數據"</string>
    <string name="mobile_data_settings_summary_auto_switch" msgid="7851549787645698945">"手機會在進入有效範圍時，自動切換至這個電信業者"</string>
    <string name="mobile_data_settings_summary_unavailable" msgid="9176513507571883986">"沒有可用的 SIM 卡"</string>
    <string name="calls_preference" msgid="2166481296066890129">"通話偏好設定"</string>
    <string name="sms_preference" msgid="7742964962568219351">"簡訊偏好設定"</string>
    <string name="calls_and_sms_ask_every_time" msgid="3178743088737726677">"每次都詢問"</string>
    <string name="mobile_network_summary_add_a_network" msgid="9079866102827526779">"新增網路"</string>
    <string name="default_for_calls" msgid="2788950217176988034">"預設通話的 SIM 卡"</string>
    <string name="default_for_sms" msgid="1316988329407434771">"預設的簡訊 SIM 卡"</string>
    <string name="default_for_calls_and_sms" msgid="8223971369339958151">"預設的通話和簡訊 SIM 卡"</string>
    <string name="default_for_mobile_data" msgid="3725773640392315626">"預設的行動數據 SIM 卡"</string>
    <string name="mobile_data_active" msgid="8683694456401350210">"已啟用行動數據連線"</string>
    <string name="mobile_data_off" msgid="2702029611959308269">"已停用行動數據連線"</string>
    <string name="subscription_available" msgid="2659722770210403365">"有可用的 SIM 卡"</string>
    <string name="mobile_network_list_add_more" msgid="5076722903436552813">"新增 SIM 卡"</string>
    <string name="mobile_network_active_sim" msgid="6397581267971410039">"已啟用/SIM 卡"</string>
    <string name="mobile_network_inactive_sim" msgid="5829757490580409899">"未啟用/SIM 卡"</string>
    <string name="mobile_network_active_esim" msgid="3984452275968408382">"已啟用/eSIM 卡"</string>
    <string name="mobile_network_inactive_esim" msgid="8777415108263057939">"未啟用/eSIM 卡"</string>
    <string name="mobile_network_sim_name" msgid="3187192894150386537">"SIM 卡名稱和顏色"</string>
    <string name="mobile_network_sim_name_label" msgid="1452440641628369625">"名稱"</string>
    <string name="mobile_network_sim_color_label" msgid="5293944087609632340">"顏色 (用於相容的應用程式)"</string>
    <string name="mobile_network_sim_name_rename" msgid="5967588549571582924">"儲存"</string>
    <string name="mobile_network_use_sim_on" msgid="7298332437547707908">"使用 SIM 卡"</string>
    <string name="mobile_network_use_sim_off" msgid="6303281166199670639">"停用"</string>
    <string name="mobile_network_disable_sim_explanation" msgid="2851862257846773796">"如要停用這張 SIM 卡，請將其移除"</string>
    <string name="mobile_network_tap_to_activate" msgid="4139979375717958102">"輕觸即可啟用「<xliff:g id="CARRIER">%1$s</xliff:g>」"</string>
    <string name="mobile_network_erase_sim" msgid="4629071168032714930">"清除 SIM 卡"</string>
    <string name="preferred_network_mode_title" msgid="3083431168988535628">"偏好的網路類型"</string>
    <string name="preferred_network_mode_summary" msgid="537577807865497546">"變更網路操作模式"</string>
    <string name="preferred_network_mode_dialogtitle" msgid="4179420486180351631">"偏好的網路類型"</string>
    <string name="carrier_settings_version" msgid="3364919669057317776">"電信業者設定版本"</string>
    <string name="call_category" msgid="641461844504128789">"通話"</string>
    <string name="video_calling_settings_title" msgid="5490466306783552190">"電信業者視訊通話"</string>
    <string name="cdma_system_select_title" msgid="8261408056382123386">"選取系統"</string>
    <string name="cdma_system_select_summary" msgid="384128007068464145">"變更 CDMA 漫遊模式"</string>
    <string name="cdma_system_select_dialogtitle" msgid="6143586810486936984">"選取系統"</string>
    <string name="network_operator_category" msgid="5309383730335681395">"網路"</string>
    <string name="cdma_subscription_title" msgid="3107207913315872336">"CDMA 訂閱"</string>
    <string name="cdma_subscription_summary" msgid="7134032708555561334">"在 RUIM/SIM 和 NV 之間切換"</string>
    <string name="cdma_subscription_dialogtitle" msgid="555971296756231647">"訂閱"</string>
    <string name="register_automatically" msgid="5208258089316657167">"自動註冊…"</string>
    <string name="roaming_alert_title" msgid="9052791521868787985">"要允許漫遊服務嗎？"</string>
    <string name="roaming_check_price_warning" msgid="5876977438036791361">"請向你的網路供應商洽詢定價。"</string>
    <string name="mobile_data_usage_title" msgid="2047864499317759728">"應用程式數據用量"</string>
    <string name="mobile_network_mode_error" msgid="9222056129897416074">"網路模式 <xliff:g id="NETWORKMODEID">%1$d</xliff:g> 無效。忽略。"</string>
    <string name="mobile_network_apn_title" msgid="5582995550142073054">"存取點名稱"</string>
    <string name="keywords_access_point_names" msgid="8174967126858505945">"APN"</string>
    <string name="manual_mode_disallowed_summary" msgid="4243142645520152175">"無法在連線到「<xliff:g id="CARRIER">%1$s</xliff:g>」時使用"</string>
    <string name="see_more" msgid="7499355691042812723">"顯示更多"</string>
    <string name="sim_action_enable_sub_dialog_title" msgid="4003377033815971802">"要啟用「<xliff:g id="CARRIER_NAME">%1$s</xliff:g>」嗎？"</string>
    <string name="sim_action_enable_sub_dialog_title_without_carrier_name" msgid="4842051610633654278">"要啟用 SIM 卡嗎？"</string>
    <string name="sim_action_switch_sub_dialog_title" msgid="9180969453358718635">"要切換至「<xliff:g id="CARRIER_NAME">%1$s</xliff:g>」嗎？"</string>
    <string name="sim_action_switch_psim_dialog_title" msgid="5613177333235213024">"要改為使用 SIM 卡嗎？"</string>
    <string name="sim_action_switch_sub_dialog_mep_title" msgid="933856847099933004">"要使用「<xliff:g id="CARRIER_NAME">%1$s</xliff:g>」嗎？"</string>
    <string name="sim_action_switch_sub_dialog_text" msgid="2091834911153293004">"一次只能啟用一張 SIM 卡。\n\n切換至「<xliff:g id="TO_CARRIER_NAME">%1$s</xliff:g>」並不會取消「<xliff:g id="FROM_CARRIER_NAME">%2$s</xliff:g>」的服務。"</string>
    <string name="sim_action_switch_sub_dialog_text_downloaded" msgid="8977951796005849471">"一次只能啟用 1 張 eSIM 卡。\n\n切換至「<xliff:g id="TO_CARRIER_NAME">%1$s</xliff:g>」不會取消「<xliff:g id="FROM_CARRIER_NAME">%2$s</xliff:g>」的服務。"</string>
    <string name="sim_action_switch_sub_dialog_text_single_sim" msgid="6188750682431170845">"一次只能啟用一張 SIM 卡。\n\n切換電信業者並不會取消「<xliff:g id="TO_CARRIER_NAME">%1$s</xliff:g>」的服務。"</string>
    <string name="sim_action_switch_sub_dialog_mep_text" msgid="8348764755143679582">"你可以同時使用 2 張 SIM 卡。如要使用「<xliff:g id="CARRIER_NAME">%1$s</xliff:g>」，請關閉另一張 SIM 卡。"</string>
    <string name="sim_action_switch_sub_dialog_confirm" msgid="1901181581944638961">"切換至「<xliff:g id="CARRIER_NAME">%1$s</xliff:g>」"</string>
    <string name="sim_action_switch_sub_dialog_carrier_list_item_for_turning_off" msgid="5392037608705799522">"關閉「<xliff:g id="CARRIER_NAME">%1$s</xliff:g>」"</string>
    <string name="sim_action_switch_sub_dialog_info_outline_for_turning_off" msgid="1617619100229136888">"關閉 SIM 卡並不會取消服務"</string>
    <string name="sim_action_enabling_sim_without_carrier_name" msgid="2706862823501979981">"正在連線到網路…"</string>
    <string name="sim_action_switch_sub_dialog_progress" msgid="4718412054243793310">"正在切換到「<xliff:g id="CARRIER_NAME">%1$s</xliff:g>」以便使用通話和訊息服務…"</string>
    <string name="sim_action_enable_sim_fail_title" msgid="1765646238941015899">"無法切換電信業者"</string>
    <string name="sim_action_enable_sim_fail_text" msgid="4781863235721417544">"發生錯誤，因此無法切換電信業者。"</string>
    <string name="privileged_action_disable_sub_dialog_title" msgid="3298942357601334418">"要停用「<xliff:g id="CARRIER_NAME">%1$s</xliff:g>」嗎？"</string>
    <string name="privileged_action_disable_sub_dialog_title_without_carrier" msgid="6518373229436331608">"要停用 SIM 卡嗎？"</string>
    <string name="privileged_action_disable_sub_dialog_progress" msgid="5900243067681478102">"正在停用 SIM 卡<xliff:g id="ELLIPSIS">…</xliff:g>"</string>
    <string name="privileged_action_disable_fail_title" msgid="6689494935697043555">"無法停用電信業者"</string>
    <string name="privileged_action_disable_fail_text" msgid="8404023523406091819">"發生錯誤，無法停用你的電信業者。"</string>
    <string name="sim_action_enable_dsds_title" msgid="226508711751577169">"要使用兩張 SIM 卡嗎？"</string>
    <string name="sim_action_enable_dsds_text" msgid="970986559326263949">"這部裝置可以同時使用兩張 SIM 卡。如果不想同時使用兩張 SIM 卡，請輕觸「不用了，謝謝」。"</string>
    <string name="sim_action_restart_title" msgid="7054617569121993825">"要重新啟動裝置嗎？"</string>
    <string name="sim_action_yes" msgid="8076556020131395515">"是"</string>
    <string name="sim_action_reboot" msgid="3508948833333441538">"重新啟動"</string>
    <string name="sim_action_no_thanks" msgid="435717748384544195">"不用了，謝謝"</string>
    <string name="sim_action_cancel" msgid="2668099867029610910">"取消"</string>
    <string name="sim_switch_button" msgid="1405772571706095387">"切換"</string>
    <string name="dsds_activation_failure_title" msgid="4467364110584914794">"無法啟用 SIM 卡"</string>
    <string name="dsds_activation_failure_body_msg2" msgid="73044349546544410">"請試著再次啟用 SIM 卡，如果問題持續發生，請重新啟動裝置。"</string>
    <string name="sim_setup_channel_id" msgid="8797972565087458515">"啟用網路"</string>
    <string name="sim_switch_channel_id" msgid="4927038626791837861">"正在切換電信業者"</string>
    <string name="post_dsds_reboot_notification_title_with_carrier" msgid="3308827462185135307">"「<xliff:g id="CARRIER_NAME">%1$s</xliff:g>」已啟用"</string>
    <string name="post_dsds_reboot_notification_text" msgid="7533428378211541410">"輕觸即可更新 SIM 卡設定"</string>
    <string name="switch_to_removable_notification" msgid="7640342063449806296">"已切換成「<xliff:g id="CARRIER_NAME">%1$s</xliff:g>」"</string>
    <string name="switch_to_removable_notification_no_carrier_name" msgid="7384856964036215338">"已切換成其他電信業者"</string>
    <string name="network_changed_notification_text" msgid="2407908598496951243">"你的行動網路已變更"</string>
    <string name="dsds_notification_after_suw_title" msgid="3738898232310273982">"設定其他 SIM 卡"</string>
    <string name="dsds_notification_after_suw_text" msgid="1287357774676361084">"選擇已啟用的 SIM 卡或同時使用 2 張 SIM 卡"</string>
    <string name="choose_sim_title" msgid="4804689675237716286">"選擇要使用的號碼"</string>
    <string name="choose_sim_text" msgid="4356662002583501647">"{count,plural, =1{這部裝置上有 1 個可用的號碼，但一次只能使用一個}=2{這部裝置上有 2 個可用的號碼，但一次只能使用一個}other{這部裝置上有 # 個可用的號碼，但一次只能使用一個}}"</string>
    <string name="choose_sim_activating" msgid="9035902671985449448">"正在啟用<xliff:g id="ELLIPSIS">…</xliff:g>"</string>
    <string name="choose_sim_could_not_activate" msgid="2154564459842291617">"目前無法啟用"</string>
    <string name="switch_sim_dialog_title" msgid="5407316878973237773">"要使用「<xliff:g id="CARRIER_NAME">%1$s</xliff:g>」嗎？"</string>
    <string name="switch_sim_dialog_text" msgid="7530186862171635464">"系統將使用「<xliff:g id="CARRIER_NAME">%1$s</xliff:g>」的行動數據、通話和簡訊服務。"</string>
    <string name="switch_sim_dialog_no_switch_title" msgid="809763410787744247">"沒有可用的 SIM 卡"</string>
    <string name="switch_sim_dialog_no_switch_text" msgid="7053939850026876088">"日後如要使用行動數據、通話和簡訊功能，請前往網路設定進行調整"</string>
    <string name="sim_card_label" msgid="6263064316075963775">"SIM 卡"</string>
    <string name="erase_sim_dialog_title" msgid="4742077437653028326">"要清除這張 eSIM 卡嗎？"</string>
    <string name="erase_sim_dialog_text" msgid="753031064269699885">"如果清除這張 SIM 卡，「<xliff:g id="CARRIER_NAME_A">%1$s</xliff:g>」服務會從這部裝置中移除。\n\n請放心，「<xliff:g id="CARRIER_NAME_B">%1$s</xliff:g>」的服務不會因此取消。"</string>
    <string name="erase_sim_confirm_button" msgid="8309115684335320541">"清除"</string>
    <string name="erasing_sim" msgid="7877703231075699139">"正在清除 SIM 卡…"</string>
    <string name="erase_sim_fail_title" msgid="2024446702985862427">"無法清除 SIM 卡"</string>
    <string name="erase_sim_fail_text" msgid="7870804401227483131">"發生錯誤，因此無法清除這張 SIM 卡。\n\n請重新啟動裝置，然後再試一次。"</string>
    <string name="network_connection_request_dialog_title" msgid="1896186380874289434">"連線至裝置"</string>
    <string name="network_connection_request_dialog_summary" msgid="7693038309792726170">"「<xliff:g id="APPNAME">%1$s</xliff:g>」應用程式想透過臨時的 Wi-Fi 網路連線至你的裝置"</string>
    <string name="network_connection_timeout_dialog_message" msgid="598509083077743772">"找不到裝置。請確認裝置已經開啟並可進行連線。"</string>
    <string name="network_connection_timeout_dialog_ok" msgid="6022675321823723755">"再試一次"</string>
    <string name="network_connection_errorstate_dialog_message" msgid="3360714322047603239">"網路連線發生錯誤，因此應用程式已取消選擇裝置的要求。"</string>
    <string name="network_connection_connect_successful" msgid="2587314077675642476">"連線成功"</string>
    <string name="network_connection_connect_failure" msgid="6803313816657494319">"連線失敗"</string>
    <string name="network_connection_request_dialog_showall" msgid="6392059758456994944">"全部顯示"</string>
    <string name="network_connection_searching_message" msgid="8521819623516926482">"正在搜尋裝置…"</string>
    <string name="network_connection_connecting_message" msgid="433189540877274889">"正在連線到裝置…"</string>
    <string name="bluetooth_left_name" msgid="7440064067910080502">"左耳機"</string>
    <string name="bluetooth_right_name" msgid="7588088072444124949">"右耳機"</string>
    <string name="bluetooth_middle_name" msgid="3909371955137442319">"充電盒"</string>
    <string name="settings_panel_title" msgid="346363079938069215">"設定面板"</string>
    <string name="force_desktop_mode" msgid="1336913605091334238">"強制使用桌面模式"</string>
    <string name="force_desktop_mode_summary" msgid="4587416867846930479">"在次要顯示器上強制使用桌面模式實驗性功能"</string>
    <string name="enable_non_resizable_multi_window" msgid="6832903754625404477">"允許多視窗模式顯示無法調整大小的應用程式"</string>
    <string name="enable_non_resizable_multi_window_summary" msgid="3275763753261901999">"允許透過多視窗模式顯示無法調整大小的應用程式"</string>
    <string name="hwui_force_dark_title" msgid="4256904905631994219">"覆寫強制使用深色模式的功能"</string>
    <string name="hwui_force_dark_summary" msgid="6515748781487952769">"覆寫強制使用深色模式的功能，讓系統一律開啟這個模式"</string>
    <string name="privacy_dashboard_title" msgid="6845403825611829558">"隱私權"</string>
    <string name="privacy_dashboard_summary" msgid="5775090172422786808">"權限、帳戶活動、個人資料"</string>
    <string name="privacy_controls_title" msgid="1383047169455206604">"控制選項"</string>
    <string name="contextual_card_dismiss_remove" msgid="8636557343011606722">"移除"</string>
    <string name="contextual_card_dismiss_keep" msgid="440516181066490747">"保留"</string>
    <string name="contextual_card_dismiss_confirm_message" msgid="6434344989238055188">"要移除這項建議嗎？"</string>
    <string name="low_storage_summary" msgid="1979492757417779718">"儲存空間即將用盡。已使用 <xliff:g id="PERCENTAGE">%1$s</xliff:g> - 尚餘 <xliff:g id="FREE_SPACE">%2$s</xliff:g>"</string>
    <string name="contextual_card_feedback_send" msgid="7409408664417908922">"提供意見"</string>
    <string name="contextual_card_feedback_confirm_message" msgid="3186334562157665381">"對於這項建議有任何意見或想法嗎？"</string>
    <string name="copyable_slice_toast" msgid="1008251852798990606">"已將<xliff:g id="COPY_CONTENT">%1$s</xliff:g>複製到剪貼簿。"</string>
    <string name="search_bar_account_avatar_content_description" msgid="880523277036898350"></string>
    <string name="accessibility_usage_title" msgid="9190967143518779145">"無障礙功能使用"</string>
    <string name="accessibility_usage_summary" msgid="4348285359995227813">"{count,plural, =1{有 1 個應用程式可完整存取你的裝置}other{有 # 個應用程式可完整存取你的裝置}}"</string>
    <string name="wfc_disclaimer_title_text" msgid="4617195934203523503">"重要資訊"</string>
    <string name="wfc_disclaimer_agree_button_text" msgid="4082872292910770344">"繼續"</string>
    <string name="wfc_disclaimer_disagree_text" msgid="8424457394700137703">"不用了，謝謝"</string>
    <string name="wfc_disclaimer_location_title_text" msgid="7913919887475418423">"位置"</string>
    <string name="wfc_disclaimer_location_desc_text" msgid="1417004513415772582">"當你使用這項服務撥打緊急電話時，電信業者可能會收集你的位置資訊。\n\n詳請請參閱電信業者的隱私權政策。"</string>
    <string name="forget_passpoint_dialog_message" msgid="2433875063907365760">"你可能無法再存取任何剩餘時間或資料。請先洽詢你的供應商，再進行移除。"</string>
    <string name="content_capture" msgid="868372905432812238">"應用程式內容"</string>
    <string name="content_capture_summary" msgid="49720773699715531">"允許應用程式將內容傳送到 Android 系統"</string>
    <string name="capture_system_heap_dump_title" msgid="9210974110606886455">"擷取系統記憶體快照資料"</string>
    <string name="development_memtag_page_title" msgid="3546667618748029188">"Memory Tagging Extension"</string>
    <string name="development_memtag_intro" msgid="8032596625527637164">"Memory Tagging Extension (MTE) 能協助你找出應用程式中的記憶體安全性問題，並提升應用程式原生程式碼的安全性。"</string>
    <string name="development_memtag_footer" msgid="5681925148773626562">"開啟 MTE 可能會造成裝置效能下降。"</string>
    <string name="development_memtag_learn_more" msgid="8961984806973926704">"進一步瞭解 MTE"</string>
    <string name="development_memtag_toggle" msgid="2474420239518386894">"啟用 MTE 直到手動關閉為止"</string>
    <string name="development_memtag_reboot_message_on" msgid="8100075676107327847">"必須重新啟動裝置才能開啟 MTE。"</string>
    <string name="development_memtag_reboot_message_off" msgid="3703925647922079456">"必須重新啟動裝置才能關閉 MTE。"</string>
    <string name="reboot_with_mte_title" msgid="2320125810211279">"在單一工作階段中啟用 MTE"</string>
    <string name="reboot_with_mte_message" msgid="1232881567956207641">"系統將重新啟動，並允許進行 Memory Tagging Extension (MTE) 實驗。請注意，MTE 可能會導致系統效能和穩定性下降。系統將在下次重新啟動時重設。"</string>
    <string name="reboot_with_mte_summary" msgid="3896537791216432882">"重新啟動並執行啟用 MTE 的單一工作階段"</string>
    <string name="reboot_with_mte_already_enabled" msgid="4439168867613407167">"MTE 已啟用"</string>
    <string name="capturing_system_heap_dump_message" msgid="8410503247477360622">"正在擷取系統記憶體快照資料"</string>
    <string name="error_capturing_system_heap_dump_message" msgid="2352983250048200052">"無法擷取系統記憶體快照資料"</string>
    <string name="automatic_system_heap_dump_title" msgid="4093306504711109479">"自動擷取系統記憶體快照資料"</string>
    <string name="automatic_system_heap_dump_summary" msgid="4060846186592886986">"Android 系統使用過多記憶體時自動擷取其憶體快照資料"</string>
    <string name="wifi_disconnect_button_text" msgid="5698154296678571998">"中斷連線"</string>
    <string name="wfc_disclaimer_emergency_limitation_title_text" msgid="8276287227589397162">"緊急電話"</string>
    <string name="wfc_disclaimer_emergency_limitation_desc_text" msgid="5503902001191552196">"你的電信業者目前不支援透過 Wi-Fi 通話撥打緊急電話。\n這個裝置會在撥打緊急電話時自動切換到行動數據網路。\n你只能在有行動網路訊號的地區撥打緊急電話。"</string>
    <string name="wifi_calling_summary" msgid="8566648389959032967">"使用 Wi-Fi 進行通話以改善通話品質"</string>
    <string name="backup_calling_settings_title" msgid="519714752900364326">"備用通話網路"</string>
    <string name="backup_calling_setting_summary" msgid="599493254305348733">"如果「<xliff:g id="BACKUP_CALLING_OPERATOR_TEXT">%1$s</xliff:g>」的網路無法使用或正在使用漫遊網路，系統會透過你的行動數據 SIM 卡進行「<xliff:g id="BACKUP_CALLING_CARRIER_TEXT">%1$s</xliff:g>」通話。"</string>
    <string name="keywords_backup_calling" msgid="8592800915478816800">"備用通話網路"</string>
    <string name="enable_receiving_mms_notification_title" msgid="6465218559386990248">"收到多媒體訊息"</string>
    <string name="enable_sending_mms_notification_title" msgid="7120641300854953375">"無法傳送多媒體訊息"</string>
    <string name="enable_mms_notification_summary" msgid="6432752438276672500">"如要在行動數據關閉時透過「<xliff:g id="OPERATOR_NAME">%1$s</xliff:g>」收發多媒體訊息，請輕觸這裡"</string>
    <string name="enable_mms_notification_channel_title" msgid="1798206332620642108">"多媒體訊息"</string>
    <string name="sim_combination_warning_notification_title" msgid="1365401631492986487">"SIM 卡組合發生問題"</string>
    <string name="dual_cdma_sim_warning_notification_summary" msgid="2826474790710586487">"如果你的電信業者為「<xliff:g id="OPERATOR_NAMES">%1$s</xliff:g>」，這項功能可能會有所限制。輕觸即可瞭解詳情。"</string>
    <string name="dual_cdma_sim_warning_notification_channel_title" msgid="1049161096896074364">"SIM 卡組合"</string>
    <string name="work_policy_privacy_settings" msgid="2702644843505242596">"你的工作政策資訊"</string>
    <string name="work_policy_privacy_settings_summary" msgid="690118670737638405">"由 IT 管理員管理的設定"</string>
    <string name="track_frame_time_keywords" msgid="7885340257945922239">"GPU"</string>
    <string name="bug_report_handler_title" msgid="713439959113250125">"錯誤報告處理常式"</string>
    <string name="bug_report_handler_picker_footer_text" msgid="4935758328366585673">"選擇要使用哪個應用程式控管「錯誤報告」捷徑。"</string>
    <string name="personal_profile_app_subtext" msgid="5586060806997067676">"個人"</string>
    <string name="work_profile_app_subtext" msgid="5043419461440127879">"工作"</string>
    <string name="system_default_app_subtext" msgid="5212055189703164839">"系統預設"</string>
    <string name="default_app_none" msgid="5420632042222036264">"無"</string>
    <string name="select_invalid_bug_report_handler_toast_text" msgid="8857326334015386692">"這個選項已失效，請再試一次。"</string>
    <string name="power_menu_setting_name" msgid="2394440932633137229">"按住電源鍵"</string>
    <string name="power_menu_long_press_category_title" msgid="1051146091093775002">"按住電源鍵即可存取"</string>
    <string name="power_menu_long_press_for_power_menu_title" msgid="477584639843663599">"電源鍵選單"</string>
    <string name="power_menu_long_press_for_assistant_title" msgid="6557738348262616455">"數位助理"</string>
    <string name="power_menu_summary_long_press_for_assistant" msgid="32706459458422952">"存取數位助理"</string>
    <string name="power_menu_summary_long_press_for_power_menu" msgid="7617247135239683710">"存取電源鍵選單"</string>
    <string name="lockscreen_privacy_not_secure" msgid="3251276389681975912">"必須先設定螢幕鎖定才能使用"</string>
    <string name="power_menu_power_volume_up_hint" msgid="5619917593676125759">"電源鍵選單：\n同時按下電源鍵和調高音量鍵"</string>
    <string name="power_menu_power_prevent_ringing_hint" msgid="1169955014711158873">"暫停響鈴：\n按下音量鍵即可顯示捷徑"</string>
    <string name="power_menu_long_press_for_assist_sensitivity_title" msgid="1626808509158422185">"按住電源鍵的時間長度"</string>
    <string name="power_menu_long_press_for_assist_sensitivity_summary" msgid="7550610071666801935">"選擇按住電源鍵的時間長度即可調整靈敏度"</string>
    <string name="power_menu_long_press_for_assist_sensitivity_low_label" msgid="3430099983480845635">"短"</string>
    <string name="power_menu_long_press_for_assist_sensitivity_high_label" msgid="2059686170350829156">"長"</string>
    <string name="lockscreen_privacy_wallet_setting_toggle" msgid="4188327143734192000">"顯示電子錢包"</string>
    <string name="lockscreen_privacy_wallet_summary" msgid="3984851951621168573">"允許從螢幕鎖定畫面使用數位錢包"</string>
    <string name="lockscreen_privacy_qr_code_scanner_setting_toggle" msgid="1856477548806618829">"顯示 QR code 掃描器"</string>
    <string name="lockscreen_privacy_qr_code_scanner_summary" msgid="4577409244972250235">"允許從螢幕鎖定畫面使用 QR code 掃描器"</string>
    <string name="lockscreen_privacy_controls_setting_toggle" msgid="7445725343949588613">"顯示裝置控制"</string>
    <string name="lockscreen_privacy_controls_summary" msgid="7522918441738915364">"在鎖定畫面中"</string>
    <string name="lockscreen_trivial_controls_setting_toggle" msgid="2174300719855112358">"使用裝置控制功能"</string>
    <string name="lockscreen_trivial_disabled_controls_summary" msgid="7593626010580689155">"如要使用，請先開啟「顯示裝置控制」"</string>
    <string name="lockscreen_double_line_clock_summary" msgid="2916159550425093703">"顯示雙行時鐘 (如果可用的話)"</string>
    <string name="lockscreen_double_line_clock_setting_toggle" msgid="3408639316001688529">"雙行時鐘"</string>
    <string name="lockscreen_quick_affordances_title" msgid="8615741551327565793">"捷徑"</string>
    <plurals name="lockscreen_quick_affordances_summary" formatted="false" msgid="4225396036524703997">
      <item quantity="other"><xliff:g id="FIRST_1">%1$s</xliff:g>、<xliff:g id="SECOND">%2$s</xliff:g></item>
      <item quantity="one"><xliff:g id="FIRST_0">%1$s</xliff:g></item>
    </plurals>
    <string name="rtt_settings_title" msgid="7049259598645966354"></string>
    <string name="rtt_settings_no_visible" msgid="7440356831140948382"></string>
    <string name="rtt_settings_visible_during_call" msgid="7866181103286073700"></string>
    <string name="rtt_settings_always_visible" msgid="2364173070088756238"></string>
    <string name="volte_5G_limited_title" msgid="5908052268836750629">"要關閉 VoLTE 嗎？"</string>
    <string name="volte_5G_limited_text" msgid="7150583768725182345">"這麼做會一併關閉 5G 連線。\n進行語音通話時，你無法使用網際網路，部分應用程式也可能會無法正常運作。"</string>
    <string name="cached_apps_freezer" msgid="1057519579761550350">"暫停執行快取的應用程式"</string>
    <string name="blob_never_expires_text" msgid="7293376386620106623">"永不過期。"</string>
    <string name="accessor_never_expires_text" msgid="4647624492147788340">"租約永不過期。"</string>
    <string name="overlay_settings_title" msgid="1032863083496396365">"允許應用程式可重疊顯示在「設定」畫面上"</string>
    <string name="overlay_settings_summary" msgid="2745336273786148166">"允許可顯示在其他應用程式上的應用程式重疊顯示在「設定」畫面上"</string>
    <string name="allow_mock_modem" msgid="3832264806530479214">"允許模擬數據機"</string>
    <string name="allow_mock_modem_summary" msgid="9097416612748005374">"允許這部裝置執行模擬數據機服務，以進行檢測設備測試。正常使用手機時不要啟用這項服務"</string>
    <string name="media_controls_title" msgid="403271085636252597">"媒體"</string>
    <string name="media_controls_resume_title" msgid="855076860336652370">"固定媒體播放器"</string>
    <string name="media_controls_resume_description" msgid="3163482266454802097">"讓快速設定中的媒體播放器保持開啟狀態，以便快速恢復播放"</string>
    <string name="media_controls_lockscreen_title" msgid="2188311721857512510">"在螢幕鎖定畫面上顯示媒體"</string>
    <string name="media_controls_lockscreen_description" msgid="3320333660404439510">"媒體播放器會在螢幕鎖定畫面上保持開啟狀態，以便快速繼續播放"</string>
    <string name="media_controls_recommendations_title" msgid="184225835236807677">"顯示媒體推薦內容"</string>
    <string name="media_controls_recommendations_description" msgid="7596498733126824030">"根據你的活動"</string>
    <string name="media_controls_hide_player" msgid="2751439192580884015">"隱藏播放器"</string>
    <string name="media_controls_show_player" msgid="8504571042365814021">"顯示播放器"</string>
    <string name="keywords_media_controls" msgid="8345490568291778638">"媒體"</string>
    <string name="connected_device_see_all_summary" msgid="2056010318537268108">"系統將開啟藍牙"</string>
    <string name="provider_internet_settings" msgid="3831259474776313323">"網際網路"</string>
    <string name="provider_network_settings_title" msgid="2624756136016346774">"SIM 卡"</string>
    <string name="calls_and_sms" msgid="1931855083959003306">"通話和簡訊"</string>
    <string name="calls_and_sms_category" msgid="3788238090898237767">"Wi-Fi 通話"</string>
    <string name="calls_sms_wfc_summary" msgid="3940529919408667336">"透過 Wi‑Fi 撥打及接聽電話"</string>
    <string name="calls_preference_title" msgid="7536882032182563800">"通話"</string>
    <string name="sms_preference_title" msgid="8392745501754864395">"簡訊"</string>
    <string name="calls_sms_preferred" msgid="6016477652522583496">"偏好"</string>
    <string name="calls_sms_calls_preferred" msgid="9004261125829377885">"通話偏好"</string>
    <string name="calls_sms_sms_preferred" msgid="3855778890660922711">"簡訊偏好"</string>
    <string name="calls_sms_unavailable" msgid="4055729705246556529">"無法使用"</string>
    <string name="calls_sms_temp_unavailable" msgid="8602291749338757424">"暫時無法使用"</string>
    <string name="calls_sms_no_sim" msgid="2336377399761819718">"沒有 SIM 卡"</string>
    <string name="network_and_internet_preferences_title" msgid="8635896466814033405">"網路偏好設定"</string>
    <string name="keywords_internet" msgid="7674082764898690310">"網路連線, 網際網路, 無線, 行動數據, wifi, wi-fi, wi fi, 行動網路, 行動, 電信業者, 4g, 3g, 2g, lte"</string>
    <string name="reset_your_internet_title" msgid="4856899004343241310">"要重設網際網路嗎？"</string>
    <string name="resetting_internet_text" msgid="6696779371800051806">"正在重設網際網路…"</string>
    <string name="fix_connectivity" msgid="2781433603228089501">"修正連線"</string>
    <string name="networks_available" msgid="3299512933684383474">"有可用的網路"</string>
    <string name="to_switch_networks_disconnect_ethernet" msgid="6615374552827587197">"如要切換網路，請中斷乙太網路連線"</string>
    <string name="carrier_wifi_offload_title" msgid="7263365988016247722">"W+ 連線"</string>
    <string name="carrier_wifi_offload_summary" msgid="2980563718888371142">"允許 Google Fi 利用 W+ 網路提升速度及擴大涵蓋範圍"</string>
    <string name="carrier_wifi_network_title" msgid="5461382943873831770">"W+ 網路"</string>
    <string name="sim_category_title" msgid="2341314000964710495">"SIM 卡"</string>
    <string name="downloaded_sim_category_title" msgid="2876988650413179752">"eSIM 卡"</string>
    <string name="downloaded_sims_category_title" msgid="487799905978489922">"eSIM 卡"</string>
    <string name="sim_category_active_sim" msgid="1503823567818544012">"已啟用"</string>
    <string name="sim_category_inactive_sim" msgid="4068899490133820881">"未啟用"</string>
    <string name="sim_category_default_active_sim" msgid="1208194173387987231">" / <xliff:g id="ID_1">%1$s</xliff:g>的預設設定"</string>
    <string name="default_active_sim_calls" msgid="2390973682556353558">"通話"</string>
    <string name="default_active_sim_sms" msgid="8041498593025994921">"簡訊"</string>
    <string name="default_active_sim_mobile_data" msgid="6798083892814045301">"行動數據"</string>
    <string name="wifi_scan_notify_message" msgid="1331238142061476869">"為提升裝置的使用體驗，應用程式和服務仍可隨時掃描 Wi‑Fi 網路，即使 Wi-Fi 連線功能處於關閉狀態時亦然。舉例來說，這項功能可以用來改善適地性功能和服務。你可以前往「掃描 Wi-Fi」設定進行變更。"</string>
    <string name="wifi_scan_change" msgid="8438320311511852918">"變更"</string>
    <string name="preference_summary_default_combination" msgid="4643585915107796253">"<xliff:g id="STATE">%1$s</xliff:g>/<xliff:g id="NETWORKMODE">%2$s</xliff:g>"</string>
    <string name="mobile_data_connection_active" msgid="2422223108911581552">"已連線"</string>
    <string name="mobile_data_temp_connection_active" msgid="3430470299756236413">"已暫時建立連線"</string>
    <string name="mobile_data_temp_using" msgid="5211002380149434155">"暫時使用 <xliff:g id="SUBNAME">%1$s</xliff:g>"</string>
    <string name="mobile_data_no_connection" msgid="905897142426974030">"沒有網路連線"</string>
    <string name="mobile_data_off_summary" msgid="1884248776904165539">"系統將不會自動使用行動數據連線"</string>
    <string name="mobile_data_disable_title" msgid="8438714772256088913">"要關閉行動數據嗎？"</string>
    <string name="mobile_data_disable_message" msgid="7829414836454769970">"你將無法透過「<xliff:g id="CARRIER">%s</xliff:g>」使用行動數據或網際網路，只能透過 Wi-Fi 使用網際網路。"</string>
    <string name="mobile_data_disable_message_default_carrier" msgid="4449469407705838612">"你的電信業者"</string>
    <string name="not_allowed_by_ent" msgid="1958611623122304411">"貴機構禁止使用"</string>
    <string name="aware_summary_when_bedtime_on" msgid="2063856008597376344">"就寢時間模式開啟時無法使用"</string>
    <string name="reset_importance_completed" msgid="3595536767426097205">"通知重要性重設完成。"</string>
    <string name="apps_dashboard_title" msgid="3269953499954393706">"應用程式"</string>
    <string name="bluetooth_message_access_notification_content" msgid="5111712860712823893">"一部裝置想要存取你的訊息。輕觸即可瞭解詳情。"</string>
    <string name="bluetooth_message_access_dialog_title" msgid="9009836130395061579">"要允許存取訊息嗎？"</string>
    <string name="bluetooth_message_access_dialog_content" msgid="7186694737578788487">"藍牙裝置「<xliff:g id="DEVICE_NAME_0">%1$s</xliff:g>」想要存取你的訊息。\n\n請注意，你從未與「<xliff:g id="DEVICE_NAME_1">%2$s</xliff:g>」建立連線。"</string>
    <string name="bluetooth_phonebook_access_notification_content" msgid="9175220052703433637">"一部裝置想要存取你的聯絡人資料和通話記錄。輕觸即可瞭解詳情。"</string>
    <string name="bluetooth_phonebook_access_dialog_title" msgid="7624607995928968721">"要允許存取聯絡人和通話記錄嗎？"</string>
    <string name="bluetooth_phonebook_access_dialog_content" msgid="959658135522249170">"藍牙裝置「<xliff:g id="DEVICE_NAME_0">%1$s</xliff:g>」想要存取你的聯絡人資料和通話記錄，包括你接聽及撥打的電話。\n\n請注意，你從未與「<xliff:g id="DEVICE_NAME_1">%2$s</xliff:g>」建立連線。"</string>
    <string name="category_name_brightness" msgid="8520372392029305084">"亮度"</string>
    <string name="category_name_lock_display" msgid="8310402558217129670">"鎖定螢幕"</string>
    <string name="category_name_appearance" msgid="8287486771764166805">"外觀"</string>
    <string name="category_name_color" msgid="937514550918977151">"色彩"</string>
    <string name="category_name_display_controls" msgid="7046581691184725216">"其他螢幕控制項"</string>
    <string name="category_name_general" msgid="7737273712848115886">"一般"</string>
    <string name="dark_theme_main_switch_title" msgid="4045147031947562280">"使用深色主題"</string>
    <string name="bluetooth_main_switch_title" msgid="8409835540311309632">"使用藍牙"</string>
    <string name="prevent_ringing_main_switch_title" msgid="4726252811262086643">"使用暫停響鈴功能"</string>
    <string name="use_wifi_hotsopt_main_switch_title" msgid="3909731167290690539">"使用 Wi‑Fi 無線基地台"</string>
    <string name="app_pinning_main_switch_title" msgid="5465506660064032876">"使用應用程式固定功能"</string>
    <string name="developer_options_main_switch_title" msgid="1720074589554152501">"使用開發人員選項"</string>
    <string name="default_print_service_main_switch_title" msgid="4697133737128324036">"使用列印服務"</string>
    <string name="multiple_users_main_switch_title" msgid="6686858308083037810">"允許多位使用者"</string>
    <string name="multiple_users_main_switch_keywords" msgid="4845954458094134356">"允許, 多位, 使用者, 許可, 數位"</string>
    <string name="wireless_debugging_main_switch_title" msgid="8463499572781441719">"使用無線偵錯功能"</string>
    <string name="graphics_driver_main_switch_title" msgid="6125172901855813790">"使用繪圖驅動程式偏好設定"</string>
    <string name="night_light_main_switch_title" msgid="3428298022467805219">"使用夜燈功能"</string>
    <string name="nfc_main_switch_title" msgid="6295839988954817432">"使用 NFC"</string>
    <string name="adaptive_brightness_main_switch_title" msgid="2681666805191642737">"使用自動調整亮度功能"</string>
    <string name="wifi_calling_main_switch_title" msgid="4070224008346815634">"使用 Wi-Fi 通話功能"</string>
    <string name="default_see_all_apps_title" msgid="7481113230662612178">"查看所有應用程式"</string>
    <string name="smart_forwarding_title" msgid="8368634861971949799">"智慧轉接"</string>
    <string name="smart_forwarding_summary_enabled" msgid="3341062878373185604">"智慧轉接功能已啟用"</string>
    <string name="smart_forwarding_summary_disabled" msgid="5033880700091914809">"智慧轉接功能已停用"</string>
    <string name="smart_forwarding_ongoing_title" msgid="962226849074401228">"通話設定"</string>
    <string name="smart_forwarding_ongoing_text" msgid="2189209372407117114">"正在更新設定..."</string>
    <string name="smart_forwarding_failed_title" msgid="1859891191023516080">"通話設定錯誤"</string>
    <string name="smart_forwarding_failed_text" msgid="8682640643264071789">"網路或 SIM 卡錯誤。"</string>
    <string name="smart_forwarding_failed_not_activated_text" msgid="997396203001257904">"SIM 卡未啟用。"</string>
    <string name="smart_forwarding_input_mdn_title" msgid="5105463748849841763">"輸入手機號碼"</string>
    <string name="smart_forwarding_input_mdn_dialog_title" msgid="7542216086697868415">"輸入手機號碼"</string>
    <string name="smart_forwarding_missing_mdn_text" msgid="2907314684242542226">"缺少電話號碼。"</string>
    <string name="smart_forwarding_missing_alert_dialog_text" msgid="7870419247987316112">"確定"</string>
    <string name="enable_2g_title" msgid="8184757884636162942">"允許啟用 2G"</string>
    <string name="enable_2g_summary" msgid="2794534052372565914">"2G 的安全性較低，但在某些地區可改善連線狀況。你隨時都能利用 2G 撥打緊急電話。"</string>
    <string name="enable_2g_summary_disabled_carrier" msgid="8141118453219482762">"必須啟用 2G 才能使用「<xliff:g id="CARRIER_NAME_2G">%1$s</xliff:g>」的服務"</string>
    <string name="require_cellular_encryption_title" msgid="7516008146269371585">"需要加密"</string>
    <string name="require_cellular_encryption_summary" msgid="4813823321032908641">"加密可提高安全性，但你可能會因此無法在某些地方連上網路。緊急電話一律無需加密。"</string>
    <string name="app_info_all_services_label" msgid="1487070364839071105">"所有服務"</string>
    <string name="show_clip_access_notification" msgid="7782300987639778542">"顯示剪貼簿存取通知"</string>
    <string name="show_clip_access_notification_summary" msgid="474090757777203207">"系統會在應用程式存取你複製的文字、圖片或其他內容時顯示通知訊息"</string>
    <string name="all_apps" msgid="3054120149509114789">"所有應用程式"</string>
    <string name="request_manage_bluetooth_permission_dont_allow" msgid="8798061333407581300">"不允許"</string>
    <string name="uwb_settings_title" msgid="8578498712312002231">"超寬頻 (UWB)"</string>
    <string name="uwb_settings_summary" msgid="3074271396764672268">"協助判斷附近支援 UWB 的裝置的相對位置"</string>
    <string name="uwb_settings_summary_airplane_mode" msgid="1328864888135086484">"請關閉飛航模式，以便使用 UWB"</string>
    <string name="uwb_settings_summary_no_uwb_regulatory" msgid="3465456428217979428">"無法在目前的位置使用 UWB"</string>
    <string name="camera_toggle_title" msgid="8952668677727244992">"相機存取權"</string>
    <string name="mic_toggle_title" msgid="265145278323852547">"麥克風存取權"</string>
    <string name="perm_toggle_description" msgid="5754629581767319022">"應用程式和服務"</string>
    <string name="mic_toggle_description" msgid="484139688645092237">"適用於應用程式和服務。即使關閉這項設定，系統仍可能會在你撥打緊急電話號碼時，分享麥克風資料。"</string>
    <string name="previous_page_content_description" msgid="6438292457923282991">"返回"</string>
    <string name="next_page_content_description" msgid="1641835099813416294">"繼續"</string>
    <string name="colors_viewpager_content_description" msgid="2591751086138259565">"顏色預覽"</string>
    <string name="bluetooth_sim_card_access_notification_title" msgid="7351015416346359536">"SIM 卡存取權請求"</string>
    <string name="bluetooth_sim_card_access_notification_content" msgid="8685623260103018309">"有裝置想要存取你的 SIM 卡。輕觸即可瞭解詳情。"</string>
    <string name="bluetooth_sim_card_access_dialog_title" msgid="5616323725563125179">"要允許存取 SIM 卡嗎？"</string>
    <string name="bluetooth_sim_card_access_dialog_content" msgid="6281997628405909566">"藍牙裝置「<xliff:g id="DEVICE_NAME_0">%1$s</xliff:g>」想要存取 SIM 卡上的資料，包括你的聯絡人。\n\n連線後，打給 <xliff:g id="PHONE_NUMBER">%3$s</xliff:g> 的每通電話都會轉到「<xliff:g id="DEVICE_NAME_1">%2$s</xliff:g>」。"</string>
    <string name="bluetooth_connect_access_notification_title" msgid="2573547043170883947">"有可用的藍牙裝置"</string>
    <string name="bluetooth_connect_access_notification_content" msgid="1328465545685433304">"有裝置想要連線。輕觸即可瞭解詳情。"</string>
    <string name="bluetooth_connect_access_dialog_title" msgid="1948056782712451381">"要連線到藍牙裝置嗎？"</string>
    <string name="bluetooth_connect_access_dialog_content" msgid="4336436466468405850">"「<xliff:g id="DEVICE_NAME_0">%1$s</xliff:g>」想要連線到這支手機。\n\n請注意，你從未與「<xliff:g id="DEVICE_NAME_1">%2$s</xliff:g>」連線。"</string>
    <string name="bluetooth_connect_access_dialog_negative" msgid="4944672755226375059">"不要連線"</string>
    <string name="bluetooth_connect_access_dialog_positive" msgid="3630561675207269710">"連線"</string>
    <string name="tare_settings" msgid="3788654800004869077">"TARE 設定"</string>
    <string name="tare_on" msgid="2386073225978684535">"已開啟"</string>
    <string name="tare_off" msgid="6305694402929756726">"已關閉"</string>
    <string name="tare_revert" msgid="3855325741125236638">"還原為預設設定"</string>
    <string name="tare_settings_reverted_toast" msgid="8189887409285176731">"已還原為預設設定。"</string>
    <string name="tare_max_satiated_balance" msgid="3914973999573150340">"裝置充飽電時的最大可用電量"</string>
    <string name="tare_balances" msgid="731881382594747961">"可用電量"</string>
    <string name="tare_consumption_limits" msgid="3230949387874396382">"消耗量限制"</string>
    <string name="tare_initial_consumption_limit" msgid="2921646306374048384">"初始消耗量上限"</string>
    <string name="tare_min_consumption_limit" msgid="3293145670921755789">"消耗量下限"</string>
    <string name="tare_max_consumption_limit" msgid="8335700580111808823">"消耗量上限"</string>
    <string name="tare_modifiers" msgid="8919975635360280820">"修飾符"</string>
    <string name="tare_actions_ctp" msgid="5110104015354916401">"動作 (生產成本)"</string>
    <string name="tare_actions_base_price" msgid="3300967942666376589">"動作 (基本價格)"</string>
    <string name="tare_rewards_instantaneous" msgid="8358683519945340874">"每個活動的個別獎勵"</string>
    <string name="tare_rewards_ongoing" msgid="7657030286658143416">"活動總持續秒數的獎勵"</string>
    <string name="tare_rewards_max" msgid="5283055625642837010">"每日獎勵上限"</string>
    <string name="tare_app_install" msgid="7955806910408116882">"應用程式安裝"</string>
    <string name="tare_top_activity" msgid="7266560655483385757">"最上層顯示的活動"</string>
    <string name="tare_notification_seen" msgid="7829963536020087742">"已查看通知"</string>
    <string name="tare_notification_seen_15_min" msgid="832174185809497764">"15 分鐘內看過通知"</string>
    <string name="tare_notification_interaction" msgid="3806204222322830129">"通知相關操作"</string>
    <string name="tare_widget_interaction" msgid="2260701564089214184">"小工具相關操作"</string>
    <string name="tare_other_interaction" msgid="8069163421115212751">"其他使用者相關操作"</string>
    <string name="tare_job_max_start" msgid="1586399578665940836">"啟動最高優先順序工作"</string>
    <string name="tare_job_max_running" msgid="2897217372986518495">"正在執行最高優先順序工作"</string>
    <string name="tare_job_high_start" msgid="7464143754932031022">"啟動高優先順序工作"</string>
    <string name="tare_job_high_running" msgid="6541171046405088669">"正在執行高優先順序工作"</string>
    <string name="tare_job_default_start" msgid="6744427210148953151">"啟動預設優先順序工作"</string>
    <string name="tare_job_default_running" msgid="8429081804128945217">"正在執行預設優先順序工作"</string>
    <string name="tare_job_low_start" msgid="4605440035856891746">"啟動低優先順序工作"</string>
    <string name="tare_job_low_running" msgid="831668616902849604">"正在執行低優先順序工作"</string>
    <string name="tare_job_min_start" msgid="6508233901992538188">"啟動最低優先順序工作"</string>
    <string name="tare_job_min_running" msgid="6167128996320622604">"正在執行最低優先順序工作"</string>
    <string name="tare_job_timeout_penalty" msgid="7644332836795492506">"工作逾時懲罰"</string>
    <string name="tare_min_balance_exempted" msgid="6693710075762973485">"裝置充飽電時的最低可用電量 (例外應用程式)"</string>
    <string name="tare_min_balance_headless_app" msgid="6906353766678577244">"裝置充飽電時的最低可用電量 (無使用者介面的系統應用程式)"</string>
    <string name="tare_min_balance_other_app" msgid="3404774196832506476">"裝置充飽電時的最低可用電量 (其他應用程式)"</string>
    <string name="tare_min_balance_addition_app_updater" msgid="5391956072471201269">"裝置充飽電時的最低額外可用電量 (應用程式更新工具)"</string>
  <string-array name="tare_modifiers_subfactors">
    <item msgid="3325940509857535498">"充電"</item>
    <item msgid="658627268149681677">"打盹"</item>
    <item msgid="1599558140284643834">"省電模式"</item>
    <item msgid="588427840913221601">"處理狀態"</item>
  </string-array>
    <string name="tare_dialog_confirm_button_title" msgid="9179397559760203348">"確認"</string>
    <string name="dream_preview_button_title" msgid="6637456541851795952">"預覽"</string>
    <string name="dream_picker_category" msgid="7726447836872744867">"選擇螢幕保護程式"</string>
    <string name="dream_complications_toggle_title" msgid="4273232303027449163">"顯示其他資訊"</string>
    <string name="dream_complications_toggle_summary" msgid="8088911054987524904">"在螢幕保護程式上顯示時間、天氣或其他資訊"</string>
    <string name="dream_home_controls_toggle_title" msgid="706799741564479248">"顯示居家控制系統"</string>
    <string name="dream_home_controls_toggle_summary" msgid="4102519907917430579">"在螢幕保護程式中顯示居家控制系統按鈕"</string>
    <string name="dream_more_settings_category" msgid="3119192146760773748">"更多設定"</string>
    <string name="dream_setup_title" msgid="2458303874255396142">"選擇要使用的螢幕保護程式"</string>
    <string name="dream_setup_description" msgid="7508547154038580296">"選擇平板電腦插入座架時螢幕上要顯示的內容。請注意，如果裝置使用螢幕保護程式，可能會比較耗電。"</string>
    <string name="customize_button_title" msgid="1110284655990203359">"自訂"</string>
    <string name="customize_button_description" msgid="7440248477266126231">"自訂「<xliff:g id="SCREENSAVER_NAME">%1$s</xliff:g>」"</string>
    <string name="reboot_dialog_enable_freeform_support" msgid="6412591361284929149">"必須重新啟動才能啟用任意形式的支援。"</string>
    <string name="reboot_dialog_force_desktop_mode" msgid="2021839270403432948">"必須重新啟動才能在次要螢幕上強制執行桌面模式。"</string>
    <string name="reboot_dialog_reboot_now" msgid="235616015988522355">"立即重新啟動"</string>
    <string name="reboot_dialog_reboot_later" msgid="4261717094186904568">"稍後重新啟動"</string>
    <string name="bluetooth_details_spatial_audio_title" msgid="1368071116994002707">"空間音訊"</string>
    <string name="bluetooth_details_spatial_audio_summary" msgid="5026859623681482668">"相容媒體裝置可提供更有臨場感的聲音體驗"</string>
    <string name="bluetooth_details_head_tracking_title" msgid="5416972521040337799">"頭部追蹤"</string>
    <string name="bluetooth_details_head_tracking_summary" msgid="3942238746595985395">"音訊會隨著你轉動頭部而變化，因此聽起來更自然"</string>
    <string name="ingress_rate_limit_title" msgid="2106694002836274350">"網路下載頻率限制"</string>
    <string name="ingress_rate_limit_summary" msgid="1097811019742438371">"設定網路頻寬輸入頻率限制，這項設定會套用到提供網際網路連線的所有網路。"</string>
    <string name="ingress_rate_limit_dialog_title" msgid="5359461052422633789">"設定網路下載頻率限制"</string>
    <string name="ingress_rate_limit_no_limit_entry" msgid="8741098826008012163">"無限制"</string>
    <string name="disable_phantom_process_monitor_title" msgid="8348108346706188771">"停止限制子程序"</string>
    <string name="disable_phantom_process_monitor_summary" msgid="3044464635550256985">"停止限制應用程式子程序的系統資源用量"</string>
    <string name="enable_notes_role_title" msgid="7662702013496114763">"強制啟用「記事」角色"</string>
    <string name="enable_notes_role_summary" msgid="136916915155048249">"透過「記事」角色啟用記事系統整合作業。如果「記事」角色已啟動，系統不會有任何動作。"</string>
    <string name="bluetooth_broadcast_dialog_title" msgid="9172775308463135884">"廣播"</string>
    <string name="bluetooth_broadcast_dialog_broadcast_app" msgid="1016617579194329005">"播送「<xliff:g id="CURRENTAPP">%1$s</xliff:g>」的內容"</string>
    <string name="bluetooth_broadcast_dialog_find_message" msgid="6621660851669953883">"收聽附近正在播放的廣播"</string>
    <string name="bluetooth_broadcast_dialog_broadcast_message" msgid="6198264676009094495">"對附近的裝置廣播媒體內容或收聽其他人的廣播"</string>
    <string name="bluetooth_find_broadcast_title" msgid="5385985218699831970">"廣播"</string>
    <string name="bluetooth_find_broadcast_summary" msgid="3907899428626210673">"正在收聽"</string>
    <string name="bluetooth_find_broadcast" msgid="1768337775649457586">"尋找廣播"</string>
    <string name="bluetooth_find_broadcast_button_leave" msgid="7881206581147104908">"離開廣播"</string>
    <string name="bluetooth_find_broadcast_button_scan" msgid="3995664694641895189">"掃描 QR code"</string>
    <string name="find_broadcast_password_dialog_title" msgid="3176988702535737484">"輸入密碼"</string>
    <string name="find_broadcast_password_dialog_connection_error" msgid="47873617983439400">"無法連線，請再試一次。"</string>
    <string name="find_broadcast_password_dialog_password_error" msgid="243855327674765">"密碼錯誤"</string>
    <string name="find_broadcast_join_broadcast_error" msgid="5486980388774711346">"無法參與廣播訊息"</string>
    <string name="bt_le_audio_scan_qr_code_scanner" msgid="7614569515419813053">"如要開始收聽，請將掃描器對準下方的 QR 圖碼"</string>
    <string name="bt_le_audio_qr_code_is_not_valid_format" msgid="7821837654128137901">"QR 圖碼格式無效"</string>
    <string name="convert_to_esim_title" msgid="71037864129009206">"轉換成 eSIM 卡"</string>
    <string name="transfer_esim_to_another_device_title" msgid="5286117866086383192">"將 eSIM 卡轉移到其他裝置"</string>
    <string name="background_install_preference_summary" msgid="3065219346519340364">"{count,plural, =1{# 個應用程式}other{# 個應用程式}}"</string>
    <string name="background_install_title" msgid="607913515188276168">"在背景安裝的應用程式"</string>
    <string name="background_install_summary" msgid="3890296129543309666">"裝置製造商可能會在背景將應用程式安裝到裝置上，或者讓電信業者和其他合作夥伴執行這項操作。\n\n裝置不必安裝這裡所列的應用程式，也能正常運作。你可以解除安裝不想要的應用程式。"</string>
    <string name="background_install_feature_list_no_entry" msgid="2071343281272266154">"沒有在背景安裝的應用程式"</string>
    <string name="background_install_uninstall_button_description" msgid="1189649052911501249">"解除安裝應用程式"</string>
    <string name="background_install_before" msgid="8608614957688912715">"{count,plural, =1{過去 # 個月內安裝的應用程式}other{過去 # 個月內安裝的應用程式}}"</string>
    <string name="background_install_after" msgid="7983488897570908149">"{count,plural, =1{超過 # 個月前安裝的應用程式}other{超過 # 個月前安裝的應用程式}}"</string>
    <string name="accessibility_fingerprint_label" msgid="5017431423168191733">"指紋感應器"</string>
    <string name="flash_notifications_title" msgid="4490438861180492311">"閃光燈通知"</string>
    <string name="flash_notifications_about_title" msgid="9004351252928121214">"關於閃光燈通知"</string>
    <string name="flash_notifications_summary_off" msgid="6056282996770691461">"已關閉"</string>
    <string name="flash_notifications_summary_on_camera" msgid="3286405833586333730">"已開啟/相機閃光燈"</string>
    <string name="flash_notifications_summary_on_screen" msgid="9040640799633336219">"已開啟/螢幕閃光燈"</string>
    <string name="flash_notifications_summary_on_camera_and_screen" msgid="2326268141063768701">"已開啟/相機和螢幕閃光燈"</string>
    <string name="flash_notifications_intro" msgid="8409873413480928249">"收到通知或鬧鐘響起時閃爍相機閃光燈或螢幕"</string>
    <string name="flash_notifications_intro_without_camera_flash" msgid="6297337174487793891">"收到通知或鬧鐘響起時閃爍螢幕"</string>
    <string name="flash_notifications_note" msgid="2426125248448055075">"如果你畏光，請謹慎使用閃光燈通知"</string>
    <string name="flash_notifications_keywords" msgid="2458759275318514836">"閃光, 燈, 聽障, 聽力受損"</string>
    <string name="flash_notifications_preview" msgid="5320176885050440874">"預覽"</string>
    <string name="camera_flash_notification_title" msgid="2475084876382922732">"相機閃光燈"</string>
    <string name="screen_flash_notification_title" msgid="3773100725793316708">"螢幕閃光燈"</string>
    <string name="screen_flash_notification_color_title" msgid="7213407653340970790">"螢幕閃光燈顏色"</string>
    <string name="screen_flash_color_blue" msgid="3585766657607931371">"藍色"</string>
    <string name="screen_flash_color_azure" msgid="8691198532944992243">"湛藍"</string>
    <string name="screen_flash_color_cyan" msgid="6878780006173747267">"青色"</string>
    <string name="screen_flash_color_spring_green" msgid="4466548514738457815">"春綠色"</string>
    <string name="screen_flash_color_green" msgid="8418019648507964564">"綠色"</string>
    <string name="screen_flash_color_chartreuse_green" msgid="7456381649919010366">"黃綠色"</string>
    <string name="screen_flash_color_yellow" msgid="7413465411615454556">"黃色"</string>
    <string name="screen_flash_color_orange" msgid="979177126315557656">"橘色"</string>
    <string name="screen_flash_color_red" msgid="8954162219886445491">"紅色"</string>
    <string name="screen_flash_color_rose" msgid="1216848195972231251">"玫瑰"</string>
    <string name="screen_flash_color_magenta" msgid="7726221666557102155">"洋紅色"</string>
    <string name="screen_flash_color_violet" msgid="1279950780509029495">"紫羅蘭"</string>
    <string name="color_selector_dialog_done" msgid="121253968943363376">"完成"</string>
    <string name="color_selector_dialog_cancel" msgid="8667350644753900701">"取消"</string>
    <string name="contrast_title" msgid="6885768151336508075">"對比"</string>
    <string name="contrast_standard" msgid="1097297089917185235">"標準"</string>
    <string name="contrast_medium" msgid="384414510709285811">"中"</string>
    <string name="contrast_high" msgid="3988567609694797696">"高"</string>
    <string name="dock_multi_instances_not_supported_text" msgid="3513493664467667084">"這個應用程式只能在 1 個視窗中開啟"</string>
<<<<<<< HEAD
    <!-- no translation found for accessibility_feature_full_state_summary (8747170258807179670) -->
    <skip />
    <!-- no translation found for generic_accessibility_service_on (2465820044606775562) -->
    <skip />
    <!-- no translation found for generic_accessibility_service_off (1752061696695346360) -->
    <skip />
    <!-- no translation found for generic_accessibility_feature_shortcut_off (3669343136122187913) -->
    <skip />
    <!-- no translation found for accessibility_shortcut_state_off (8158137799007601475) -->
    <skip />
    <!-- no translation found for daltonizer_state_on (131013270022603983) -->
    <skip />
    <!-- no translation found for daltonizer_state_off (1162285688069856179) -->
    <skip />
    <!-- no translation found for color_inversion_state_on (1160969033636440368) -->
    <skip />
    <!-- no translation found for color_inversion_state_off (6925638668080451724) -->
    <skip />
    <!-- no translation found for color_inversion_feature_summary (1199876648549627647) -->
    <skip />
    <!-- no translation found for magnification_feature_summary (641825267460247848) -->
    <skip />
    <!-- no translation found for autoclick_disabled (3213396804955002120) -->
    <skip />
    <!-- no translation found for show_captions_disabled (690650956523818755) -->
    <skip />
    <!-- no translation found for show_captions_enabled (7089043007924626) -->
    <skip />
    <!-- no translation found for live_caption_disabled (3562035026547887366) -->
    <skip />
    <!-- no translation found for live_caption_enabled (5269360946200718949) -->
    <skip />
=======
    <string name="accessibility_feature_full_state_summary" msgid="8747170258807179670">"<xliff:g id="STATE_0">%1$s</xliff:g>/<xliff:g id="SHORTCUT_STATE">%2$s</xliff:g>/<xliff:g id="SERVICE_SUMMARY">%3$s</xliff:g>"</string>
    <string name="generic_accessibility_service_on" msgid="2465820044606775562">"服務已啟用"</string>
    <string name="generic_accessibility_service_off" msgid="1752061696695346360">"服務已停用"</string>
    <string name="generic_accessibility_feature_shortcut_off" msgid="3669343136122187913">"捷徑已停用"</string>
    <string name="accessibility_shortcut_state_off" msgid="8158137799007601475">"已停用"</string>
    <string name="daltonizer_state_on" msgid="131013270022603983">"已啟用"</string>
    <string name="daltonizer_state_off" msgid="1162285688069856179">"已停用"</string>
    <string name="color_inversion_state_on" msgid="1160969033636440368">"已啟用"</string>
    <string name="color_inversion_state_off" msgid="6925638668080451724">"已停用"</string>
    <string name="color_inversion_feature_summary" msgid="1199876648549627647">"將較亮的螢幕畫面調暗，將較暗的螢幕畫面調亮"</string>
    <string name="magnification_feature_summary" msgid="641825267460247848">"快速放大螢幕畫面中的內容"</string>
    <string name="autoclick_disabled" msgid="3213396804955002120">"已停用"</string>
    <string name="show_captions_disabled" msgid="690650956523818755">"已停用"</string>
    <string name="show_captions_enabled" msgid="7089043007924626">"已啟用"</string>
    <string name="live_caption_disabled" msgid="3562035026547887366">"已停用"</string>
    <string name="live_caption_enabled" msgid="5269360946200718949">"已啟用"</string>
>>>>>>> 834e69f5
</resources><|MERGE_RESOLUTION|>--- conflicted
+++ resolved
@@ -1165,12 +1165,7 @@
     <string name="battery_manufacture_date" msgid="7139426520156833987">"製造日期"</string>
     <string name="battery_first_use_date" msgid="3157207331722711317">"首次使用日期"</string>
     <string name="battery_cycle_count" msgid="2912949283386571900">"週期數"</string>
-<<<<<<< HEAD
-    <!-- no translation found for battery_cycle_count_not_available (2426584515665184664) -->
-    <skip />
-=======
     <string name="battery_cycle_count_not_available" msgid="2426584515665184664">"無法顯示"</string>
->>>>>>> 834e69f5
     <string name="memory_calculating_size" msgid="3898240439798661242">"計算中…"</string>
     <string name="storage_menu_rename" msgid="8549835371429159336">"重新命名"</string>
     <string name="storage_menu_mount" msgid="4760531872302820569">"掛載"</string>
@@ -1876,12 +1871,7 @@
     <string name="accessibility_tutorial_dialog_message_gesture_settings" msgid="40769674586981429">"如要使用無障礙功能，請用 2 指從螢幕底部向上滑動。\n\n如要切換不同的功能，請用 2 指向上滑動並按住。"</string>
     <string name="accessibility_tutorial_dialog_message_gesture_settings_talkback" msgid="7292969929578621958">"如要使用無障礙功能，請用 3 指從螢幕底部向上滑動。\n\n如要切換不同的功能，請用 3 指向上滑動並按住。"</string>
     <string name="accessibility_tutorial_dialog_button" msgid="2031773187678948436">"我知道了"</string>
-<<<<<<< HEAD
-    <!-- no translation found for accessibility_tutorial_dialog_link_button (6797349445794031781) -->
-    <skip />
-=======
     <string name="accessibility_tutorial_dialog_link_button" msgid="6797349445794031781">"按鈕設定"</string>
->>>>>>> 834e69f5
     <string name="accessibility_shortcut_title" msgid="8125867833704517463">"「<xliff:g id="SERVICE">%1$s</xliff:g>」捷徑"</string>
     <string name="accessibility_shortcut_edit_summary_software" msgid="6405629977940618205">"無障礙工具按鈕"</string>
     <string name="accessibility_shortcut_edit_summary_software_gesture" msgid="5489284264414421286">"無障礙手勢"</string>
@@ -2344,12 +2334,7 @@
     <string name="battery_usage_spinner_view_by_apps" msgid="8769276544072098082">"應用程式"</string>
     <string name="battery_usage_spinner_view_by_systems" msgid="7904104223212160541">"系統"</string>
     <string name="battery_usage_less_than_percent" msgid="5873099028895001082">"&lt; <xliff:g id="PERCENTAGE">%1$s</xliff:g>"</string>
-<<<<<<< HEAD
-    <!-- no translation found for battery_cycle_count_footer (3642121059800373545) -->
-    <skip />
-=======
     <string name="battery_cycle_count_footer" msgid="3642121059800373545">"送貨前會進行品質檢測，因此初次使用時，電池循環次數可能不是零"</string>
->>>>>>> 834e69f5
     <string name="process_stats_summary_title" msgid="502683176231281732">"處理程序統計資料"</string>
     <string name="process_stats_summary" msgid="522842188571764699">"執行中處理程序的相關完善統計資料"</string>
     <string name="app_memory_use" msgid="7559666138324410666">"記憶體用量"</string>
@@ -4744,40 +4729,6 @@
     <string name="contrast_medium" msgid="384414510709285811">"中"</string>
     <string name="contrast_high" msgid="3988567609694797696">"高"</string>
     <string name="dock_multi_instances_not_supported_text" msgid="3513493664467667084">"這個應用程式只能在 1 個視窗中開啟"</string>
-<<<<<<< HEAD
-    <!-- no translation found for accessibility_feature_full_state_summary (8747170258807179670) -->
-    <skip />
-    <!-- no translation found for generic_accessibility_service_on (2465820044606775562) -->
-    <skip />
-    <!-- no translation found for generic_accessibility_service_off (1752061696695346360) -->
-    <skip />
-    <!-- no translation found for generic_accessibility_feature_shortcut_off (3669343136122187913) -->
-    <skip />
-    <!-- no translation found for accessibility_shortcut_state_off (8158137799007601475) -->
-    <skip />
-    <!-- no translation found for daltonizer_state_on (131013270022603983) -->
-    <skip />
-    <!-- no translation found for daltonizer_state_off (1162285688069856179) -->
-    <skip />
-    <!-- no translation found for color_inversion_state_on (1160969033636440368) -->
-    <skip />
-    <!-- no translation found for color_inversion_state_off (6925638668080451724) -->
-    <skip />
-    <!-- no translation found for color_inversion_feature_summary (1199876648549627647) -->
-    <skip />
-    <!-- no translation found for magnification_feature_summary (641825267460247848) -->
-    <skip />
-    <!-- no translation found for autoclick_disabled (3213396804955002120) -->
-    <skip />
-    <!-- no translation found for show_captions_disabled (690650956523818755) -->
-    <skip />
-    <!-- no translation found for show_captions_enabled (7089043007924626) -->
-    <skip />
-    <!-- no translation found for live_caption_disabled (3562035026547887366) -->
-    <skip />
-    <!-- no translation found for live_caption_enabled (5269360946200718949) -->
-    <skip />
-=======
     <string name="accessibility_feature_full_state_summary" msgid="8747170258807179670">"<xliff:g id="STATE_0">%1$s</xliff:g>/<xliff:g id="SHORTCUT_STATE">%2$s</xliff:g>/<xliff:g id="SERVICE_SUMMARY">%3$s</xliff:g>"</string>
     <string name="generic_accessibility_service_on" msgid="2465820044606775562">"服務已啟用"</string>
     <string name="generic_accessibility_service_off" msgid="1752061696695346360">"服務已停用"</string>
@@ -4794,5 +4745,4 @@
     <string name="show_captions_enabled" msgid="7089043007924626">"已啟用"</string>
     <string name="live_caption_disabled" msgid="3562035026547887366">"已停用"</string>
     <string name="live_caption_enabled" msgid="5269360946200718949">"已啟用"</string>
->>>>>>> 834e69f5
 </resources>