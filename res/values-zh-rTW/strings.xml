--- conflicted
+++ resolved
@@ -4411,25 +4411,6 @@
     <string name="contextual_card_feedback_confirm_message" msgid="8115454795160804779">"對於這項建議有任何意見或想法嗎？"</string>
     <string name="copyable_slice_toast" msgid="2924110841440836023">"已將<xliff:g id="COPY_CONTENT">%1$s</xliff:g>複製到剪貼簿。"</string>
     <string name="search_bar_account_avatar_content_description" msgid="4718261366290530792"></string>
-<<<<<<< HEAD
-    <!-- no translation found for permission_bar_chart_empty_text (4380731551728553852) -->
-    <skip />
-    <!-- no translation found for permission_bar_chart_title (7748942699610196566) -->
-    <skip />
-    <!-- no translation found for permission_bar_chart_details (7627032893125479183) -->
-    <skip />
-    <!-- no translation found for manage_app_notification (877012013856561440) -->
-    <skip />
-    <!-- no translation found for no_suggested_app (5722034393216359231) -->
-    <skip />
-    <!-- no translation found for notification_channel_count_summary (881808454175451279) -->
-    <!-- no translation found for media_output_panel_title (6197092814295528184) -->
-    <skip />
-    <!-- no translation found for media_output_panel_summary_of_playing_device (629529380940058789) -->
-    <skip />
-    <string name="qtifeedback_settings_title">硬體使用情況回報</string>
-    <string name="qtifeedback_settings_subtitle"> Qualcomm Technologies, Inc 報告</string>
-=======
     <string name="permission_bar_chart_empty_text" msgid="4380731551728553852">"0 個已使用權限的應用程式"</string>
     <string name="permission_bar_chart_title" msgid="7748942699610196566">"過去 24 小時內最常使用的權限"</string>
     <string name="permission_bar_chart_details" msgid="7627032893125479183">"查看所有使用情況"</string>
@@ -4441,5 +4422,6 @@
     </plurals>
     <string name="media_output_panel_title" msgid="6197092814295528184">"切換輸出裝置"</string>
     <string name="media_output_panel_summary_of_playing_device" msgid="629529380940058789">"目前正在「<xliff:g id="DEVICE_NAME">%1$s</xliff:g>」上播放"</string>
->>>>>>> dd858884
+    <string name="qtifeedback_settings_title">硬體使用情況回報</string>
+    <string name="qtifeedback_settings_subtitle"> Qualcomm Technologies, Inc 報告</string>
 </resources>