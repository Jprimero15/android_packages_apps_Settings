--- conflicted
+++ resolved
@@ -335,8 +335,8 @@
     <item msgid="8608084169623998854">"通知音量"</item>
     <item msgid="7948784184567841794">"藍牙音量"</item>
     <item msgid="1148968792599973150">"停用休眠"</item>
-    <item msgid="8482874682804856549">"位置"</item>
-    <item msgid="5186169827582545242">"位置"</item>
+    <item msgid="8482874682804856549">"定位"</item>
+    <item msgid="5186169827582545242">"定位"</item>
     <item msgid="6122293931012635638">"取得使用統計資料"</item>
     <item msgid="2526677383312751932">"關閉/開啟麥克風"</item>
     <item msgid="4000577305179914546">"顯示浮動式訊息"</item>
@@ -518,11 +518,7 @@
     <item msgid="30756226617172695">"CDMA/EvDo/GSM/WCDMA"</item>
     <item msgid="2847125869624632806">"CDMA + LTE/EvDo"</item>
     <item msgid="2247906254631766720">"GSM/WCDMA/LTE"</item>
-<<<<<<< HEAD
-    <item msgid="4147872615520331421">"LTE/CDMA/EvDo/GSM/WCDMA"</item>
-=======
     <item msgid="1091258946200124345">"通用"</item>
->>>>>>> 159de414
     <item msgid="2908834445708457736">"LTE"</item>
     <item msgid="2947411877551747693">"LTE/WCDMA"</item>
     <item msgid="7723670142495874534">"僅限 TDSCDMA"</item>
@@ -539,11 +535,7 @@
     <item msgid="8150548370973671395">"NR/LTE"</item>
     <item msgid="5237423971422723128">"NR/LTE/CDMA/EvDo"</item>
     <item msgid="6856991565745877075">"NR/LTE/GSM/WCDMA"</item>
-<<<<<<< HEAD
-    <item msgid="8908263949185004366">"全域"</item>
-=======
     <item msgid="473436147270962091">"NR/LTE/CDMA/EvDo/GSM/WCDMA"</item>
->>>>>>> 159de414
     <item msgid="6692179237956480280">"NR/LTE/WCDMA"</item>
     <item msgid="8160757136163231885">"NR/LTE/TDSCDMA"</item>
     <item msgid="2207530656708814396">"NR/LTE/TDSCDMA/GSM"</item>
