<!-- Copyright (C) 2006 The Android Open Source Project

     Licensed under the Apache License, Version 2.0 (the "License");
     you may not use this file except in compliance with the License.
     You may obtain a copy of the License at

          http://www.apache.org/licenses/LICENSE-2.0

     Unless required by applicable law or agreed to in writing, software
     distributed under the License is distributed on an "AS IS" BASIS,
     WITHOUT WARRANTIES OR CONDITIONS OF ANY KIND, either express or implied.
     See the License for the specific language governing permissions and
     limitations under the License.
-->

<resources
    xmlns:androidprv="http://schemas.android.com/apk/prv/res/android">

    <style name="Widget.ActionBar.Base"
           parent="@android:style/Widget.DeviceDefault.Light.ActionBar.Solid"/>

    <style name="Widget.ActionBar"
           parent="Widget.ActionBar.Base">
        <item name="android:contentInsetStart">@dimen/actionbar_contentInsetStart</item>
    </style>

    <style name="Widget.ActionBar.SubSettings" parent="Widget.ActionBar">
        <item name="android:contentInsetStart">@dimen/actionbar_subsettings_contentInsetStart</item>
    </style>

    <style name="info_label">
        <item name="android:layout_height">wrap_content</item>
        <item name="android:layout_width">wrap_content</item>
        <item name="android:textAppearance">@style/TextAppearance.info_label</item>
        <item name="android:paddingEnd">4dip</item>
    </style>

    <style name="info_value">
        <item name="android:layout_height">wrap_content</item>
        <item name="android:layout_width">wrap_content</item>
        <item name="android:textAppearance">@style/TextAppearance.info_value</item>
    </style>

    <style name="info_small">
        <item name="android:layout_height">wrap_content</item>
        <item name="android:layout_width">wrap_content</item>
        <item name="android:textAppearance">@style/TextAppearance.info_small</item>
    </style>

    <style name="info_layout">
        <item name="android:orientation">vertical</item>
        <item name="android:paddingStart">10dip</item>
        <item name="android:paddingTop">10dip</item>
        <item name="android:paddingEnd">10dip</item>
        <item name="android:paddingBottom">10dip</item>
        <item name="android:layout_width">match_parent</item>
        <item name="android:layout_height">match_parent</item>
    </style>

    <style name="entry_layout">
        <item name="android:orientation">horizontal</item>
        <item name="android:layout_width">wrap_content</item>
        <item name="android:layout_height">wrap_content</item>
    </style>

    <style name="form_value">
        <item name="android:layout_height">wrap_content</item>
        <item name="android:layout_width">match_parent</item>
    </style>

    <style name="PreferenceFragmentListSinglePane" parent="@*android:style/PreferenceFragmentList">
        <item name="android:layout_marginStart">0dp</item>
        <item name="android:layout_marginEnd">0dp</item>
        <item name="android:scrollbarStyle">outsideOverlay</item>
    </style>

    <style name="TrustedCredentialsList">
        <item name="android:layout_width">match_parent</item>
        <item name="android:layout_height">match_parent</item>
        <item name="android:scrollbarStyle">outsideOverlay</item>
    </style>

    <style name="bt_item">
        <item name="android:layout_width">match_parent</item>
        <item name="android:layout_height">wrap_content</item>
        <item name="android:layout_marginTop">8dip</item>
        <item name="android:layout_marginStart">16dip</item>
        <item name="android:layout_marginEnd">16dip</item>
        <item name="android:orientation">vertical</item>
        <item name="android:gravity">start</item>
    </style>

    <style name="bt_item_edit_content">
        <item name="android:layout_width">match_parent</item>
        <item name="android:layout_height">wrap_content</item>
        <item name="android:textSize">18sp</item>
    </style>

    <style name="wifi_item">
        <item name="android:layout_marginTop">8dip</item>
        <item name="android:layout_marginStart">8dip</item>
        <item name="android:layout_marginEnd">8dip</item>
        <item name="android:paddingStart">8dip</item>
        <item name="android:paddingEnd">8dip</item>
        <item name="android:orientation">vertical</item>
        <item name="android:gravity">start</item>
    </style>

    <style name="wifi_item_label">
        <item name="android:paddingStart">8dip</item>
        <item name="android:textSize">14sp</item>
        <item name="android:textAlignment">viewStart</item>
        <item name="android:textAppearance">@*android:style/TextAppearance.DeviceDefault.Body1</item>
        <item name="android:textColor">?android:attr/textColorSecondary</item>
    </style>

    <style name="wifi_item_warning">
        <item name="android:paddingStart">8dip</item>
        <item name="android:textSize">12sp</item>
        <item name="android:textAlignment">viewStart</item>
        <item name="android:textAppearance">@*android:style/TextAppearance.DeviceDefault.Body1</item>
        <item name="android:textColor">?android:attr/colorError</item>
    </style>

    <style name="wifi_item_content">
        <item name="android:textAlignment">viewStart</item>
        <item name="android:textAppearance">@*android:style/TextAppearance.DeviceDefault.Subhead</item>
        <item name="android:textColor">?android:attr/textColorPrimary</item>
        <item name="android:minHeight">@dimen/min_tap_target_size</item>
    </style>

    <style name="wifi_item_spinner" parent="wifi_item_content">
        <item name="android:minHeight">48dp</item>
    </style>

    <style name="wifi_advanced_toggle" parent="wifi_item_content">
        <item name="android:background">@null</item>
        <item name="android:button">@null</item>
        <item name="android:drawableEnd">@drawable/ic_expand</item>
        <item name="android:paddingStart">8dip</item>
        <item name="android:textSize">14sp</item>
    </style>

    <style name="wifi_item_edit_content">
        <item name="android:paddingStart">4dip</item>
        <item name="android:layout_marginStart">4dip</item>
        <item name="android:textAlignment">viewStart</item>
        <item name="android:textAppearance">@android:style/TextAppearance.DeviceDefault.Medium</item>
        <item name="android:textColorHint">?android:attr/textColorSecondary</item>
        <item name="android:minHeight">@dimen/min_tap_target_size</item>
    </style>

    <style name="wifi_section">
        <item name="android:orientation">vertical</item>
    </style>

    <style name="adb_wireless_item">
        <item name="android:layout_marginTop">8dp</item>
        <item name="android:layout_marginStart">8dp</item>
        <item name="android:layout_marginEnd">8dp</item>
        <item name="android:paddingStart">8dp</item>
        <item name="android:paddingEnd">8dp</item>
        <item name="android:orientation">vertical</item>
        <item name="android:gravity">start</item>
    </style>

    <style name="adb_wireless_item_label">
        <item name="android:paddingStart">8dp</item>
        <item name="android:textSize">14sp</item>
        <item name="android:textAlignment">viewStart</item>
        <item name="android:textAppearance">@android:style/TextAppearance.Material.Body1</item>
        <item name="android:textColor">?android:attr/textColorSecondary</item>
    </style>

    <style name="adb_wireless_item_content">
        <item name="android:paddingStart">8dp</item>
        <item name="android:textSize">24sp</item>
        <item name="android:textAlignment">viewStart</item>
        <item name="android:textAppearance">@android:style/TextAppearance.Material.Body1</item>
        <item name="android:textColor">?android:attr/textColorPrimary</item>
    </style>

    <style name="adb_wireless_item_progress_text">
        <item name="android:paddingTop">16dp</item>
        <item name="android:textSize">18sp</item>
        <item name="android:textAlignment">viewStart</item>
        <item name="android:textAppearance">@android:style/TextAppearance.Material.Body1</item>
        <item name="android:textColor">?android:attr/textColorPrimary</item>
    </style>

    <style name="adb_wireless_section">
        <item name="android:orientation">vertical</item>
    </style>

    <style name="ConfirmDeviceCredentialsAnimationStyle"
           parent="@*android:style/Animation.Material.Activity">
        <item name="android:activityOpenEnterAnimation">@anim/confirm_credential_open_enter</item>
        <item name="android:activityOpenExitAnimation">@anim/confirm_credential_open_exit</item>
    </style>

    <style name="SetupWizardButton.Negative" parent="@style/SudGlifButton.Secondary">
        <!-- Negative margin to offset for padding of the button itself. We want the label to be
             aligned with the text above it -->
        <item name="android:layout_marginStart">-16dp</item>
    </style>

    <style name="SetupWizardButton.Positive" parent="@style/SudGlifButton.Primary"/>

    <style name="AccentColorHighlightBorderlessButton">
        <item name="android:colorControlHighlight">?android:attr/colorAccent</item>
    </style>

    <style name="vpn_label">
        <item name="android:layout_width">match_parent</item>
        <item name="android:layout_height">wrap_content</item>
        <item name="android:textAppearance">?android:attr/textAppearanceSmall</item>
    </style>

    <style name="vpn_value">
        <item name="android:layout_width">match_parent</item>
        <item name="android:layout_height">wrap_content</item>
        <item name="android:textAppearance">?android:attr/textAppearanceMedium</item>
        <item name="android:singleLine">true</item>
        <item name="android:textAlignment">viewStart</item>
        <item name="android:minHeight">@dimen/min_tap_target_size</item>
        <item name="android:textColorHint">?android:attr/textColorSecondary</item>
    </style>

    <style name="vpn_warning">
        <item name="android:layout_width">match_parent</item>
        <item name="android:layout_height">wrap_content</item>
        <item name="android:paddingStart">8dip</item>
        <item name="android:textAppearance">@android:style/TextAppearance.DeviceDefault.Small</item>
    </style>

    <style name="vpn_app_management_version_title">
        <item name="android:textAppearance">?android:attr/textAppearanceListItem</item>
        <item name="android:textColor">?android:attr/textColorPrimary</item>
    </style>

    <style name="vpn_app_management_version_summary">
        <item name="android:textAppearance">?android:attr/textAppearanceListItemSecondary</item>
        <item name="android:textColor">?android:attr/textColorSecondary</item>
    </style>

    <style name="screen_size_imageview_style">
        <item name="android:layout_width">48dp</item>
        <item name="android:layout_height">48dp</item>
        <item name="android:background">?android:attr/selectableItemBackgroundBorderless</item>
        <item name="android:tint">?android:attr/textColorPrimary</item>
        <item name="android:tintMode">src_in</item>
        <item name="android:scaleType">center</item>
        <item name="android:focusable">true</item>
    </style>

    <style name="TextAppearance" parent="android:TextAppearance.DeviceDefault"/>

    <style name="TextAppearance.info_label">
        <item name="android:textSize">14sp</item>
        <item name="android:textStyle">bold</item>
    </style>

    <style name="TextAppearance.info_small">
        <item name="android:textSize">12sp</item>
        <item name="android:textStyle">normal</item>
    </style>

    <style name="TextAppearance.info_value">
        <item name="android:textSize">14sp</item>
        <item name="android:textStyle">normal</item>
    </style>

    <style name="TextAppearance.PasswordEntry" parent="android:TextAppearance.DeviceDefault">
        <item name="android:gravity">center</item>
        <item name="android:singleLine">true</item>
        <item name="android:textColor">?android:attr/textColorPrimary</item>
        <item name="android:textSize">24sp</item>
    </style>

    <style name="TextAppearance.Medium" parent="@android:style/TextAppearance.DeviceDefault.Medium"/>
    <style name="TextAppearance.Small" parent="@android:style/TextAppearance.DeviceDefault.Small"/>
    <style name="TextAppearance.Switch"
           parent="@android:style/TextAppearance.DeviceDefault.Widget.ActionBar.Title">
        <item name="android:textSize">16sp</item>
    </style>

    <style name="TextAppearance.CategoryTitle"
           parent="@*android:style/TextAppearance.DeviceDefault.Body2">
        <item name="android:textAllCaps">true</item>
        <item name="android:textSize">11sp</item>
        <!-- 0.8 Spacing, 0.8/11 = 0.072727273 -->
        <item name="android:letterSpacing">0.072727273</item>
    </style>

    <style name="TextAppearance.SuggestionTitle"
           parent="@*android:style/TextAppearance.DeviceDefault.Subhead">
        <item name="android:textSize">16sp</item>
    </style>

    <style name="TextAppearance.SuggestionSummary" parent="TextAppearance.Small">
        <item name="android:textColor">?android:attr/textColorSecondary</item>
    </style>

    <style name="TextAppearance.ErrorText"
           parent="@*android:TextAppearance.DeviceDefault.Body1">
        <item name="android:textColor">?android:attr/colorError</item>
    </style>

    <style name="TextAppearance.Small.SwitchBar">
        <item name="android:textColor">?android:attr/textColorPrimary</item>
        <item name="android:textStyle">normal</item>
    </style>

    <style name="TextAppearance.RemoveDialogContent"
           parent="@android:style/TextAppearance.DeviceDefault">
        <item name="android:textSize">16sp</item>
        <item name="android:textColor">?android:attr/textColorPrimary</item>
    </style>

    <style name="TextAppearance.SearchBar">
        <item name="android:layout_gravity">center</item>
        <item name="android:fontFamily">@*android:string/config_headlineFontFamily</item>
        <item name="android:textSize">@dimen/search_bar_text_size</item>
        <item name="android:textColor">?android:attr/textColorSecondary</item>
        <item name="android:singleLine">true</item>
    </style>

    <style name="TextAppearance.HomepageCardTitle"
           parent="@*android:style/TextAppearance.DeviceDefault.Subhead">
        <item name="android:fontFamily">@*android:string/config_headlineFontFamilyMedium</item>
        <item name="android:textSize">16sp</item>
    </style>

    <style name="TextAppearance.ConditionCardSummary"
           parent="@*android:style/TextAppearance.DeviceDefault.Body1">
        <item name="android:textColor">?android:attr/textColorSecondary</item>
    </style>

    <style name="TextAppearance.ZenOnboardingButton">
        <item name="android:fontFamily">sans-serif-medium</item>
        <item name="android:textSize">14sp</item>
        <item name="android:textColor">?android:attr/colorAccent</item>
        <item name="android:background">@*android:drawable/btn_borderless_rect</item>
        <item name="android:gravity">center</item>
        <item name="android:focusable">true</item>
        <item name="android:padding">8dp</item>
    </style>

    <style name="TextAppearance.NotificationHistory" parent="@android:style/Theme.DeviceDefault.DayNight">
        <item name="android:textSize">14sp</item>
    </style>

    <style name="TextAppearance.NotificationHistory.AppName">
        <item name="android:fontFamily">@*android:string/config_bodyFontFamily</item>
        <item name="android:textSize">12sp</item>
    </style>

    <style name="TextAppearance.ContextualCardDismissalText"
           parent="@*android:style/TextAppearance.DeviceDefault.Body1">
        <item name="android:fontFamily">@*android:string/config_headlineFontFamilyMedium</item>
        <item name="android:textSize">16sp</item>
    </style>

    <style name="TextAppearance.DialogMessage"
           parent="@*android:style/TextAppearance.DeviceDefault.Body1">
        <item name="android:textSize">16sp</item>
    </style>

    <style name="SuggestionCardText">
        <item name="android:textAlignment">viewStart</item>
    </style>

    <style name="SuggestionCardIcon">
        <item name="android:layout_centerHorizontal">false</item>
        <item name="android:layout_alignParentStart">true</item>
        <item name="android:layout_marginStart">12dp</item>
        <item name="android:layout_marginEnd">12dp</item>
    </style>

    <style name="FingerprintLayoutTheme">
        <item name="android:icon">@drawable/ic_lock</item>
    </style>

    <style name="FaceLayoutTheme">
        <item name="android:icon">@drawable/ic_lock</item>
    </style>

    <style name="PreviewPagerPageIndicator">
        <item name="dotGap">8dp</item>
        <item name="pageIndicatorColor">?android:attr/colorControlNormal</item>
        <item name="currentPageIndicatorColor">?android:attr/colorControlActivated</item>
    </style>

    <style name="LanguageCheckboxAndLabel">
        <item name="android:layout_width">match_parent</item>
        <item name="android:layout_height">wrap_content</item>
        <item name="android:layout_marginStart">?android:attr/listPreferredItemPaddingStart</item>
        <item name="android:minHeight">?android:attr/listPreferredItemHeight</item>
        <item name="android:textAppearance">?android:attr/textAppearanceListItem</item>
        <item name="android:gravity">center_vertical</item>
    </style>

    <style name="BiometricHeaderStyle" parent="@*android:style/TextAppearance.DeviceDefault.Subhead">
        <item name="android:paddingTop">16dp</item>
        <item name="android:paddingBottom">24dp</item>
        <item name="android:lineSpacingMultiplier">1.2</item>
    </style>

    <style name="BiometricEnrollIntroTitle">
        <item name="android:paddingVertical">24dp</item>
        <item name="android:textAppearance">?android:attr/textAppearanceMedium</item>
        <item name="android:textColor">?android:attr/textColorPrimary</item>
        <item name="android:textSize">20sp</item>
    </style>

    <style name="BiometricEnrollIntroMessage">
        <item name="android:lineSpacingMultiplier">1.2</item>
        <item name="android:paddingBottom">16dp</item>
        <item name="android:textColor">?android:attr/textColorPrimary</item>
        <item name="android:textSize">16sp</item>
    </style>

    <style name="RingProgressBarStyle"
           parent="android:style/Widget.Material.ProgressBar.Horizontal">
        <item name="android:indeterminate">false</item>
        <item name="android:max">10000</item>
        <item name="android:mirrorForRtl">false</item>
        <item name="android:progressDrawable">@drawable/ring_progress</item>
    </style>

    <style name="ActionPrimaryButton" parent="android:Widget.DeviceDefault.Button.Colored">
        <item name="android:theme">@style/RoundedCornerThemeOverlay</item>
        <item name="android:textSize">16sp</item>
        <item name="android:fontFamily">@*android:string/config_bodyFontFamilyMedium</item>
    </style>
    <style name="ActionSecondaryButton" parent="android:Widget.DeviceDefault.Button"/>

    <style name="RoundedCornerThemeOverlay">
        <item name="android:buttonCornerRadius">24dp</item>
        <item name="android:paddingHorizontal">16dp</item>
        <item name="android:colorControlHighlight">@color/ripple_material_inverse</item>
    </style>

    <style name="LockPatternContainerStyle">
        <item name="android:maxHeight">400dp</item>
        <item name="android:maxWidth">420dp</item>
        <item name="android:minHeight">0dp</item>
        <item name="android:minWidth">0dp</item>
        <item name="android:paddingBottom">0dp</item>
        <item name="android:paddingHorizontal">44dp</item>
        <item name="android:paddingTop">0dp</item>
    </style>

    <style name="LockPatternStyle">
        <item name="*android:regularColor">?android:attr/colorAccent</item>
        <item name="*android:successColor">?android:attr/textColorPrimary</item>
        <item name="*android:errorColor">?android:attr/colorError</item>
        <item name="*android:dotColor">?android:attr/textColorSecondary</item>
    </style>

    <style name="device_info_dialog_label">
        <item name="android:textAlignment">viewStart</item>
        <item name="android:fontFamily">@*android:string/config_headlineFontFamily</item>
        <item name="android:textSize">20sp</item>
        <item name="android:textColor">?android:attr/textColorSecondary</item>
    </style>

    <style name="device_info_dialog_value">
        <item name="android:textAlignment">viewStart</item>
        <item name="android:fontFamily">@*android:string/config_bodyFontFamily</item>
        <item name="android:textSize">14sp</item>
        <item name="android:textColor">?android:attr/textColorPrimary</item>
        <item name="android:paddingBottom">24dp</item>
    </style>

    <style name="ContextualCardStyle">
        <item name="android:layout_marginBottom">@dimen/contextual_card_vertical_margin</item>
        <item name="android:layout_marginStart">@dimen/contextual_card_side_margin</item>
        <item name="android:layout_marginEnd">@dimen/contextual_card_side_margin</item>
        <item name="cardBackgroundColor">?androidprv:attr/colorSurface</item>
        <item name="cardCornerRadius">@dimen/contextual_card_corner_radius</item>
        <item name="cardElevation">0dp</item>
        <item name="rippleColor">?android:attr/colorControlHighlight</item>
    </style>

    <style name="SearchBarStyle">
        <item name="cardCornerRadius">@dimen/search_bar_corner_radius</item>
        <item name="cardElevation">0dp</item>
    </style>

    <style name="ConditionCardBorderlessButton"
           parent="android:Widget.DeviceDefault.Button.Borderless">
        <item name="android:textColor">?android:attr/colorAccent</item>
        <item name="android:textSize">14sp</item>
        <item name="android:textAllCaps">false</item>
    </style>

    <style name="ConditionHalfCardBorderlessButton"
           parent="@style/ConditionCardBorderlessButton">
        <item name="android:textAlignment">viewStart</item>
        <item name="android:layout_marginStart">4dp</item>
    </style>

    <style name="ConditionFullCardBorderlessButton"
           parent="@style/ConditionCardBorderlessButton">
        <item name="android:textAlignment">viewStart</item>
        <item name="android:paddingStart">62dp</item>
        <item name="android:paddingEnd">50dp</item>
    </style>

    <style name="ContextualCardDismissalButton"
           parent="android:Widget.DeviceDefault.Button.Borderless.Colored">
        <item name="android:minWidth">24dp</item>
        <item name="android:textAllCaps">false</item>
    </style>

    <style name="Widget.SliceView.Settings">
        <item name="titleSize">@*android:dimen/text_size_subhead_material</item>
        <item name="rowStyle">@style/SliceRow.Settings</item>
    </style>

    <style name="Widget.SliceView.ContextualCard">
        <item name="rowStyle">@style/SliceRow</item>
        <item name="android:background">@color/contextual_card_background</item>
    </style>

    <style name="Widget.SliceView.Panel">
        <item name="titleSize">16sp</item>
        <item name="rowStyle">@style/SliceRow</item>
        <item name="android:background">?android:attr/colorBackgroundFloating</item>
    </style>

    <style name="Widget.SliceView.Panel.Slider">
        <item name="rowStyle">@style/SliceRow.Slider</item>
    </style>

    <style name="Widget.SliceView.Panel.Slider.LargeIcon">
        <item name="rowStyle">@style/SliceRow.Slider.LargeIcon</item>
    </style>

    <style name="SliceRow">
        <!-- 2dp start padding for the start icon -->
        <item name="titleItemStartPadding">2dp</item>
        <item name="titleItemEndPadding">0dp</item>

        <!-- Padding between content and the start icon is 14dp -->
        <item name="contentStartPadding">14dp</item>
        <!-- Padding between content and end items is 16dp -->
        <item name="contentEndPadding">16dp</item>

        <!-- Both side margins of end item are 16dp -->
        <item name="endItemStartPadding">16dp</item>
        <item name="endItemEndPadding">16dp</item>

        <!-- Both side margins of bottom divider are 12dp -->
        <item name="bottomDividerStartPadding">12dp</item>
        <item name="bottomDividerEndPadding">12dp</item>

        <item name="actionDividerHeight">32dp</item>
    </style>

    <style name="SliceRow.Settings">
        <!-- Padding between content and the start icon is 8dp -->
        <item name="contentStartPadding">8dp</item>
    </style>

    <style name="SliceRow.Slider">
        <!-- Padding between content and the start icon is 5dp -->
        <item name="contentStartPadding">5dp</item>
        <item name="contentEndPadding">0dp</item>

        <!-- 0dp start padding for the end item -->
        <item name="endItemStartPadding">0dp</item>
        <!-- 8dp end padding for the end item -->
        <item name="endItemEndPadding">8dp</item>

        <item name="titleSize">20sp</item>
        <!-- Align text with slider -->
        <item name="titleStartPadding">11dp</item>
        <item name="subContentStartPadding">11dp</item>

        <!-- Padding for indeterminate progress bar -->
        <item name="progressBarStartPadding">12dp</item>
        <item name="progressBarEndPadding">16dp</item>
    </style>

    <style name="SliceRow.Slider.LargeIcon">
        <!-- 10dp start padding for the start icon -->
        <item name="titleItemStartPadding">10dp</item>
        <!-- Title icon size -->
        <item name="iconSize">36dp</item>
        <!-- RecycleView item animator -->
        <item name="disableRecyclerViewItemAnimator">true</item>
    </style>

    <style name="DisclaimerPositiveButton" parent="@style/SudGlifButton.Primary">
        <item name="android:layout_margin">16dp</item>
        <item name="android:paddingStart">8dp</item>
        <item name="android:paddingEnd">8dp</item>
    </style>

    <style name="DisclaimerNegativeButton" parent="@style/SudGlifButton.Secondary">
        <item name="android:layout_margin">16dp</item>
        <item name="android:paddingStart">8dp</item>
        <item name="android:paddingEnd">8dp</item>
    </style>

    <style name="PanelOptionRoundedOutlinedButton" parent="@android:style/Widget.Material.Button">
        <item name="android:background">@drawable/volume_dialog_button_background_outline</item>
    </style>

    <style name="PanelOptionRoundedSolidButton" parent="@android:style/Widget.Material.Button">
        <item name="android:textColor">@android:color/system_neutral1_900</item>
        <item name="android:background">@drawable/volume_dialog_button_background_solid</item>
    </style>

    <style name="SetupWizardPartnerResource">
        <!-- Disable to use partner overlay theme for outside setupwizard flow. -->
        <item name="sucUsePartnerResource">@bool/config_suc_use_partner_resource</item>
        <!-- Enable heavy theme style inside setupwizard flow. -->
        <item name="sudUsePartnerHeavyTheme">true</item>
    </style>

    <style name="TextAppearance.NotificationImportanceDetail">
        <item name="android:textSize">@dimen/notification_importance_description_text</item>
        <item name="android:fontFamily">@*android:string/config_bodyFontFamily</item>
        <item name="android:gravity">center</item>
    </style>

    <style name="TextAppearance.NotificationImportanceButton">
        <item name="android:textSize">@dimen/notification_importance_button_text</item>
        <item name="android:fontFamily">@*android:string/config_headlineFontFamilyMedium</item>
        <item name="android:gravity">center</item>
    </style>

    <style name="TextAppearance.NotificationImportanceButton.Selected" parent="TextAppearance.NotificationImportanceButton">
        <item name="android:textColor">?android:attr/colorAccent</item>
    </style>

    <style name="TextAppearance.NotificationImportanceButton.Unselected" parent="TextAppearance.NotificationImportanceButton">
        <item name="android:textColor">?android:attr/textColorPrimary</item>
    </style>

    <style name="AccessibilityDialog">
        <item name="android:layout_width">match_parent</item>
        <item name="android:layout_height">wrap_content</item>
        <item name="android:orientation">vertical</item>
        <item name="android:divider">@*android:drawable/list_divider_material</item>
        <item name="android:showDividers">middle</item>
    </style>

    <style name="TextAppearance.Tab" parent="@android:style/TextAppearance.DeviceDefault.Medium">
        <item name="android:textAllCaps">false</item>
        <item name="android:textSize">14sp</item>
        <item name="android:fontFamily">@*android:string/config_headlineFontFamilyMedium</item>
    </style>

    <style name="AccessibilityDialogServiceIcon">
        <item name="android:layout_width">36dp</item>
        <item name="android:layout_height">36dp</item>
        <item name="android:layout_marginTop">16dp</item>
        <item name="android:layout_marginBottom">16dp</item>
        <item name="android:scaleType">fitCenter</item>
    </style>

    <style name="AccessibilityDialogIcon">
        <item name="android:layout_width">18dp</item>
        <item name="android:layout_height">18dp</item>
        <item name="android:layout_marginEnd">12dp</item>
        <item name="android:scaleType">fitCenter</item>
    </style>

    <style name="AccessibilityDialogTitle"
           parent="@android:style/TextAppearance.DeviceDefault">
        <item name="android:layout_width">match_parent</item>
        <item name="android:layout_height">wrap_content</item>
        <item name="android:gravity">center</item>
        <item name="android:textSize">20sp</item>
        <item name="android:textColor">?android:attr/textColorPrimary</item>
        <item name="android:fontFamily">@*android:string/config_headlineFontFamilyMedium</item>
    </style>

    <style name="AccessibilityDialogDescription"
           parent="@android:style/TextAppearance.DeviceDefault">
        <item name="android:layout_width">match_parent</item>
        <item name="android:layout_height">wrap_content</item>
        <item name="android:layout_marginTop">16dp</item>
        <item name="android:layout_marginBottom">32dp</item>
        <item name="android:textSize">16sp</item>
        <item name="android:textColor">?android:attr/textColorPrimary</item>
    </style>

    <style name="AccessibilityDialogPermissionTitle"
           parent="@android:style/TextAppearance.DeviceDefault">
        <item name="android:layout_width">match_parent</item>
        <item name="android:layout_height">wrap_content</item>
        <item name="android:textSize">16sp</item>
        <item name="android:textColor">?android:attr/textColorPrimary</item>
        <item name="android:fontFamily">@*android:string/config_headlineFontFamily</item>
    </style>

    <style name="AccessibilityDialogPermissionDescription"
           parent="@android:style/TextAppearance.DeviceDefault">
        <item name="android:layout_width">match_parent</item>
        <item name="android:layout_height">wrap_content</item>
        <item name="android:textSize">14sp</item>
        <item name="android:textColor">?android:attr/textColorSecondary</item>
    </style>

    <style name="AccessibilityDialogButtonBarSpace">
        <item name="android:layout_width">0dp</item>
        <item name="android:layout_height">0dp</item>
        <item name="android:visibility">gone</item>
    </style>

    <style name="AccessibilityDialogButtonList">
        <item name="android:layout_width">match_parent</item>
        <item name="android:layout_height">wrap_content</item>
        <item name="android:orientation">vertical</item>
        <item name="android:divider">@*android:drawable/list_divider_material</item>
        <item name="android:showDividers">middle</item>
    </style>

    <style name="AccessibilityDialogButton"
           parent="@*android:style/Widget.DeviceDefault.Button.ButtonBar.AlertDialog">
        <item name="android:layout_width">match_parent</item>
        <item name="android:layout_height">56dp</item>
        <item name="android:paddingEnd">8dp</item>
        <item name="android:paddingStart">8dp</item>
        <item name="android:background">?android:attr/selectableItemBackground</item>
    </style>

    <style name="AccessibilityTextReadingPreviewTitle"
        parent="@android:style/TextAppearance.DeviceDefault.Widget.ActionBar.Title" >
        <item name="android:layout_gravity">center_horizontal</item>
        <item name="android:padding">6dp</item>
    </style>

    <style name="Widget.PopupWindow.Settings"
           parent="@android:style/Widget.DeviceDefault.PopupWindow">
        <item name="android:clipToPadding">true</item>
        <item name="android:clipChildren">true</item>
    </style>

    <style name="PickerDialogTheme.Settings" parent="@*android:style/ThemeOverlay.Material.Dialog.DatePicker">
        <item name="android:clipToPadding">true</item>
        <item name="android:clipChildren">true</item>
    </style>

    <style name="CrossProfileConsentDialogTitle">
        <item name="android:layout_width">wrap_content</item>
        <item name="android:layout_height">wrap_content</item>
        <item name="android:gravity">center</item>
        <item name="android:textSize">20sp</item>
        <item name="android:textColor">?android:attr/textColorPrimary</item>
        <item name="android:fontFamily">google-sans-medium</item>
        <item name="android:paddingTop">36dp</item>
        <item name="android:paddingBottom">16dp</item>
    </style>

    <style name="CrossProfileConsentDialogDescription">
        <item name="android:layout_width">wrap_content</item>
        <item name="android:layout_height">wrap_content</item>
        <item name="android:layout_marginBottom">36dp</item>
        <item name="android:textSize">16sp</item>
        <item name="android:textColor">?android:attr/textColorPrimary</item>
        <item name="android:fontFamily">sans-serif</item>
        <item name="android:gravity">start</item>
    </style>

    <style name="CrossProfileConsentDialogIcon">
        <item name="android:layout_width">24dp</item>
        <item name="android:layout_height">24dp</item>
        <item name="android:antialias">true</item>
        <item name="android:gravity">start</item>
    </style>

    <style name="CrossProfileConsentDialogSubTitle">
        <item name="android:layout_width">wrap_content</item>
        <item name="android:layout_height">wrap_content</item>
        <item name="android:textSize">16sp</item>
        <item name="android:textColor">?android:attr/textColorPrimary</item>
        <item name="android:fontFamily">sans-serif</item>
        <item name="android:gravity">start</item>
    </style>

    <style name="CrossProfileConsentDialogSubDescription">
        <item name="android:layout_width">wrap_content</item>
        <item name="android:layout_height">wrap_content</item>
        <item name="android:textSize">14sp</item>
        <item name="android:textColor">?android:attr/textColorSecondary</item>
        <item name="android:fontFamily">sans-serif</item>
        <item name="android:gravity">start</item>
    </style>

    <style name="TextAppearance.HeadLineFontFamily"
           parent="@*android:style/TextAppearance.DeviceDefault.Title">
        <item name="android:fontFamily">@*android:string/config_headlineFontFamily</item>
    </style>

    <style name="TextAppearance.HeadLineFontFamily.Subhead"
           parent="@*android:style/TextAppearance.DeviceDefault.Subhead">
        <item name="android:fontFamily">@*android:string/config_headlineFontFamily</item>
    </style>

    <style name="HomepageTitleText" parent="CollapsingToolbarTitle.Expanded">
        <item name="android:layout_width">wrap_content</item>
        <item name="android:layout_height">wrap_content</item>
        <item name="android:layout_marginBottom">@dimen/homepage_title_margin_bottom</item>
        <item name="android:layout_marginHorizontal">@dimen/homepage_title_margin_horizontal</item>
    </style>

    <style name="RequestManageCredentialsButtonPanel">
        <item name="android:paddingStart">12dp</item>
        <item name="android:paddingEnd">12dp</item>
        <item name="android:paddingTop">8dp</item>
        <item name="android:paddingBottom">8dp</item>
        <item name="android:orientation">horizontal</item>
        <item name="android:layout_alignParentBottom">true</item>
        <item name="android:background">?android:colorBackground</item>
    </style>

    <style name="RoundedCornerButtonTheme">
        <item name="android:buttonCornerRadius">50dp</item>
        <item name="android:paddingStart">20dp</item>
        <item name="android:paddingEnd">20dp</item>
        <item name="android:paddingTop">18dp</item>
        <item name="android:paddingBottom">18dp</item>
    </style>

    <style name="RequestManageCredentialsAllowButton" parent="@style/ActionPrimaryButton">
        <item name="android:fontFamily">google-sans-medium</item>
        <item name="android:textSize">14sp</item>
        <item name="android:textAllCaps">false</item>
    </style>

    <style name="RequestManageCredentialsDontAllowButton"
           parent="@style/Widget.AppCompat.Button.Borderless.Colored">
        <item name="android:fontFamily">google-sans-medium</item>
        <item name="android:textSize">14sp</item>
        <item name="android:textAllCaps">false</item>
    </style>

    <style name="RequestManageCredentialsFab">
        <item name="android:textSize">14sp</item>
        <item name="android:textAllCaps">false</item>
        <item name="android:layout_marginBottom">12dp</item>
    </style>

    <style name="RequestManageCredentialsHeader">
        <item name="android:paddingStart">40dp</item>
        <item name="android:paddingEnd">24dp</item>
        <item name="android:paddingTop">58dp</item>
        <item name="android:paddingBottom">24dp</item>
        <item name="android:orientation">vertical</item>
    </style>

    <style name="RequestManageCredentialsHeaderLandscape">
        <item name="android:paddingStart">24dp</item>
        <item name="android:paddingEnd">24dp</item>
        <item name="android:paddingTop">24dp</item>
        <item name="android:paddingBottom">24dp</item>
    </style>

    <style name="RequestManageCredentialsTitle">
        <item name="android:layout_marginTop">24dp</item>
        <item name="android:textSize">36sp</item>
        <item name="android:textColor">?android:attr/textColorPrimary</item>
    </style>

    <style name="RequestManageCredentialsDescription">
        <item name="android:layout_marginTop">24dp</item>
        <item name="android:textSize">18sp</item>
        <item name="android:textColor">?android:attr/textColorPrimary</item>
        <item name="android:alpha">0.7</item>
    </style>

    <style name="AppAuthenticationPolicyItem">
        <item name="android:paddingStart">40dp</item>
        <item name="android:paddingEnd">24dp</item>
    </style>

    <style name="AppAuthenticationPolicyIcon">
        <item name="android:layout_marginTop">30dp</item>
        <item name="android:layout_marginEnd">20dp</item>
    </style>

    <style name="AppAuthenticationPolicyText">
        <item name="android:maxLines">1</item>
        <item name="android:textSize">20sp</item>
        <item name="android:textColor">?android:attr/textColorPrimary</item>
    </style>

    <style name="AppAuthenticationPolicyNumberOfUrisText">
        <item name="android:layout_marginTop">4dp</item>
        <item name="android:textSize">16sp</item>
        <item name="android:textColor">?android:attr/textColorSecondary</item>
        <item name="android:alpha">0.7</item>
    </style>

    <style name="AppAuthenticationExpander">
        <item name="android:layout_marginTop">24dp</item>
        <item name="android:layout_alignParentEnd">true</item>
        <item name="android:scaleType">fitEnd</item>
    </style>

    <style name="AppUriAuthenticationPolicyText">
        <item name="android:maxLines">1</item>
        <item name="android:textSize">16sp</item>
        <item name="android:textColor">?android:attr/textColorSecondary</item>
    </style>

    <style name="TextAppearance.AdminDialogTitle"
           parent="@*android:style/TextAppearance.DeviceDefault.Title">
        <item name="android:fontFamily">@*android:string/config_headlineFontFamily</item>
        <item name="android:textSize">24sp</item>
    </style>

    <style name="TextAppearance.AdminDialogMessage"
           parent="@*android:style/TextAppearance.DeviceDefault">
        <item name="android:textColor">?android:attr/textColorSecondary</item>
    </style>

    <style name="TextAppearance.SimConfirmDialogList" parent="@style/TextAppearance.DialogMessage"/>

    <style name="TextAppearance.SimConfirmDialogList.Summary">
        <item name="android:textAppearance">?android:attr/textAppearanceSmall</item>
        <item name="android:textColor">?android:attr/textColorSecondary</item>
    </style>

    <style name="SimConfirmDialog.OutlineButton" parent="@android:style/Widget.Material.Button">
        <item name="android:layout_marginStart">8dp</item>
        <item name="android:layout_height">36dp</item>
        <item name="android:minWidth">0dp</item>
        <item name="android:textSize">14sp</item>
        <item name="android:lineHeight">20sp</item>
        <item name="android:fontFamily">@*android:string/config_bodyFontFamilyMedium</item>
        <item name="android:textColor">?android:attr/textColorPrimary</item>
        <item name="android:background">@drawable/sim_confirm_dialog_btn_outline</item>
    </style>

    <style name="SimConfirmDialog.ButtonBarStyle" parent="@android:style/Widget.Material.ButtonBar">
        <item name="android:paddingEnd">8dp</item>
    </style>

    <style name="DreamCardStyle">
        <item name="cardBackgroundColor">@color/dream_card_color_state_list</item>
        <item name="cardCornerRadius">@dimen/dream_item_corner_radius</item>
        <item name="cardElevation">0dp</item>
        <item name="rippleColor">?android:attr/colorControlHighlight</item>
        <item name="contentPadding">@dimen/dream_item_content_padding</item>
    </style>
<<<<<<< HEAD

    <style name="DreamPickerBackgroundStyle">
        <item name="android:layout_marginBottom">48dp</item>
        <item name="android:layout_marginStart">@dimen/dream_picker_margin_horizontal</item>
        <item name="android:layout_marginEnd">@dimen/dream_picker_margin_horizontal</item>
        <item name="cardBackgroundColor">?androidprv:attr/colorSurface</item>
        <item name="cardCornerRadius">24dp</item>
        <item name="cardElevation">0dp</item>
        <item name="contentPadding">32dp</item>
    </style>

    <style name="GroupOptionsButton" parent="android:Widget.DeviceDefault.Button">
        <item name="android:drawablePadding">4dp</item>
        <item name="android:layout_marginEnd">8dp</item>
        <item name="android:paddingTop">20dp</item>
        <item name="android:paddingBottom">20dp</item>
    </style>
=======
>>>>>>> 92fd1620
</resources><|MERGE_RESOLUTION|>--- conflicted
+++ resolved
@@ -950,24 +950,10 @@
         <item name="rippleColor">?android:attr/colorControlHighlight</item>
         <item name="contentPadding">@dimen/dream_item_content_padding</item>
     </style>
-<<<<<<< HEAD
-
-    <style name="DreamPickerBackgroundStyle">
-        <item name="android:layout_marginBottom">48dp</item>
-        <item name="android:layout_marginStart">@dimen/dream_picker_margin_horizontal</item>
-        <item name="android:layout_marginEnd">@dimen/dream_picker_margin_horizontal</item>
-        <item name="cardBackgroundColor">?androidprv:attr/colorSurface</item>
-        <item name="cardCornerRadius">24dp</item>
-        <item name="cardElevation">0dp</item>
-        <item name="contentPadding">32dp</item>
-    </style>
-
     <style name="GroupOptionsButton" parent="android:Widget.DeviceDefault.Button">
         <item name="android:drawablePadding">4dp</item>
         <item name="android:layout_marginEnd">8dp</item>
         <item name="android:paddingTop">20dp</item>
         <item name="android:paddingBottom">20dp</item>
     </style>
-=======
->>>>>>> 92fd1620
 </resources>