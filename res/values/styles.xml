<!-- Copyright (C) 2006 The Android Open Source Project

     Licensed under the Apache License, Version 2.0 (the "License");
     you may not use this file except in compliance with the License.
     You may obtain a copy of the License at

          http://www.apache.org/licenses/LICENSE-2.0

     Unless required by applicable law or agreed to in writing, software
     distributed under the License is distributed on an "AS IS" BASIS,
     WITHOUT WARRANTIES OR CONDITIONS OF ANY KIND, either express or implied.
     See the License for the specific language governing permissions and
     limitations under the License.
-->

<resources
    xmlns:androidprv="http://schemas.android.com/apk/prv/res/android">

    <style name="Widget.ActionBar.Base"
           parent="@android:style/Widget.DeviceDefault.Light.ActionBar.Solid"/>

    <style name="Widget.ActionBar"
           parent="Widget.ActionBar.Base">
        <item name="android:contentInsetStart">@dimen/actionbar_contentInsetStart</item>
    </style>

    <style name="Widget.ActionBar.SubSettings" parent="Widget.ActionBar">
        <item name="android:contentInsetStart">@dimen/actionbar_subsettings_contentInsetStart</item>
    </style>

    <style name="info_label">
        <item name="android:layout_height">wrap_content</item>
        <item name="android:layout_width">wrap_content</item>
        <item name="android:textAppearance">@style/TextAppearance.info_label</item>
        <item name="android:paddingEnd">4dip</item>
    </style>

    <style name="info_value">
        <item name="android:layout_height">wrap_content</item>
        <item name="android:layout_width">wrap_content</item>
        <item name="android:textAppearance">@style/TextAppearance.info_value</item>
    </style>

    <style name="info_small">
        <item name="android:layout_height">wrap_content</item>
        <item name="android:layout_width">wrap_content</item>
        <item name="android:textAppearance">@style/TextAppearance.info_small</item>
    </style>

    <style name="info_layout">
        <item name="android:orientation">vertical</item>
        <item name="android:paddingStart">10dip</item>
        <item name="android:paddingTop">10dip</item>
        <item name="android:paddingEnd">10dip</item>
        <item name="android:paddingBottom">10dip</item>
        <item name="android:layout_width">match_parent</item>
        <item name="android:layout_height">match_parent</item>
    </style>

    <style name="entry_layout">
        <item name="android:orientation">horizontal</item>
        <item name="android:layout_width">wrap_content</item>
        <item name="android:layout_height">wrap_content</item>
    </style>

    <style name="form_value">
        <item name="android:layout_height">wrap_content</item>
        <item name="android:layout_width">match_parent</item>
    </style>

    <style name="PreferenceFragmentListSinglePane" parent="@*android:style/PreferenceFragmentList">
        <item name="android:layout_marginStart">0dp</item>
        <item name="android:layout_marginEnd">0dp</item>
        <item name="android:scrollbarStyle">outsideOverlay</item>
    </style>

    <style name="TrustedCredentialsList">
        <item name="android:layout_width">match_parent</item>
        <item name="android:layout_height">match_parent</item>
        <item name="android:scrollbarStyle">outsideOverlay</item>
    </style>

    <style name="bt_item">
        <item name="android:layout_width">match_parent</item>
        <item name="android:layout_height">wrap_content</item>
        <item name="android:layout_marginTop">8dip</item>
        <item name="android:layout_marginStart">16dip</item>
        <item name="android:layout_marginEnd">16dip</item>
        <item name="android:orientation">vertical</item>
        <item name="android:gravity">start</item>
    </style>

    <style name="bt_item_edit_content">
        <item name="android:layout_width">match_parent</item>
        <item name="android:layout_height">wrap_content</item>
        <item name="android:textSize">18sp</item>
    </style>

    <style name="wifi_item">
        <item name="android:layout_marginTop">8dip</item>
        <item name="android:layout_marginStart">8dip</item>
        <item name="android:layout_marginEnd">8dip</item>
        <item name="android:paddingStart">8dip</item>
        <item name="android:paddingEnd">8dip</item>
        <item name="android:orientation">vertical</item>
        <item name="android:gravity">start</item>
    </style>

    <style name="wifi_item_label">
        <item name="android:paddingStart">8dip</item>
        <item name="android:textSize">14sp</item>
        <item name="android:textAlignment">viewStart</item>
        <item name="android:textAppearance">@*android:style/TextAppearance.DeviceDefault.Body1</item>
        <item name="android:textColor">?android:attr/textColorSecondary</item>
    </style>

    <style name="wifi_item_warning">
        <item name="android:paddingStart">8dip</item>
        <item name="android:textSize">12sp</item>
        <item name="android:textAlignment">viewStart</item>
        <item name="android:textAppearance">@*android:style/TextAppearance.DeviceDefault.Body1</item>
        <item name="android:textColor">?android:attr/colorError</item>
    </style>

    <style name="wifi_item_content">
        <item name="android:textAlignment">viewStart</item>
        <item name="android:textAppearance">@*android:style/TextAppearance.DeviceDefault.Subhead</item>
        <item name="android:textColor">?android:attr/textColorPrimary</item>
        <item name="android:minHeight">@dimen/min_tap_target_size</item>
    </style>

    <style name="wifi_item_spinner" parent="wifi_item_content">
        <item name="android:minHeight">48dp</item>
    </style>

    <style name="wifi_advanced_toggle" parent="wifi_item_content">
        <item name="android:background">@null</item>
        <item name="android:button">@null</item>
        <item name="android:drawableEnd">@drawable/ic_expand</item>
        <item name="android:paddingStart">8dip</item>
        <item name="android:textSize">14sp</item>
    </style>

    <style name="wifi_item_edit_content">
        <item name="android:paddingStart">4dip</item>
        <item name="android:layout_marginStart">4dip</item>
        <item name="android:textAlignment">viewStart</item>
        <item name="android:textAppearance">@android:style/TextAppearance.DeviceDefault.Medium</item>
        <item name="android:textColorHint">?android:attr/textColorSecondary</item>
        <item name="android:minHeight">@dimen/min_tap_target_size</item>
    </style>

    <style name="wifi_section">
        <item name="android:orientation">vertical</item>
    </style>

    <style name="adb_wireless_item">
        <item name="android:layout_marginTop">8dp</item>
        <item name="android:layout_marginStart">8dp</item>
        <item name="android:layout_marginEnd">8dp</item>
        <item name="android:paddingStart">8dp</item>
        <item name="android:paddingEnd">8dp</item>
        <item name="android:orientation">vertical</item>
        <item name="android:gravity">start</item>
    </style>

    <style name="adb_wireless_item_label">
        <item name="android:paddingStart">8dp</item>
        <item name="android:textSize">14sp</item>
        <item name="android:textAlignment">viewStart</item>
        <item name="android:textAppearance">@android:style/TextAppearance.Material.Body1</item>
        <item name="android:textColor">?android:attr/textColorSecondary</item>
    </style>

    <style name="adb_wireless_item_content">
        <item name="android:paddingStart">8dp</item>
        <item name="android:textSize">24sp</item>
        <item name="android:textAlignment">viewStart</item>
        <item name="android:textAppearance">@android:style/TextAppearance.Material.Body1</item>
        <item name="android:textColor">?android:attr/textColorPrimary</item>
    </style>

    <style name="adb_wireless_item_progress_text">
        <item name="android:paddingTop">16dp</item>
        <item name="android:textSize">18sp</item>
        <item name="android:textAlignment">viewStart</item>
        <item name="android:textAppearance">@android:style/TextAppearance.Material.Body1</item>
        <item name="android:textColor">?android:attr/textColorPrimary</item>
    </style>

    <style name="adb_wireless_section">
        <item name="android:orientation">vertical</item>
    </style>

    <style name="ConfirmDeviceCredentialsAnimationStyle"
           parent="@*android:style/Animation.Material.Activity">
        <item name="android:activityOpenEnterAnimation">@anim/confirm_credential_open_enter</item>
        <item name="android:activityOpenExitAnimation">@anim/confirm_credential_open_exit</item>
    </style>

    <style name="SetupWizardButton.Negative" parent="@style/SudGlifButton.Secondary">
        <!-- Negative margin to offset for padding of the button itself. We want the label to be
             aligned with the text above it -->
        <item name="android:layout_marginStart">-16dp</item>
    </style>

    <style name="SetupWizardButton.Positive" parent="@style/SudGlifButton.Primary"/>

    <style name="AccentColorHighlightBorderlessButton">
        <item name="android:colorControlHighlight">?android:attr/colorAccent</item>
    </style>

    <style name="vpn_label">
        <item name="android:layout_width">match_parent</item>
        <item name="android:layout_height">wrap_content</item>
        <item name="android:textAppearance">?android:attr/textAppearanceSmall</item>
    </style>

    <style name="vpn_value">
        <item name="android:layout_width">match_parent</item>
        <item name="android:layout_height">wrap_content</item>
        <item name="android:textAppearance">?android:attr/textAppearanceMedium</item>
        <item name="android:singleLine">true</item>
        <item name="android:textAlignment">viewStart</item>
        <item name="android:minHeight">@dimen/min_tap_target_size</item>
        <item name="android:textColorHint">?android:attr/textColorSecondary</item>
    </style>

    <style name="vpn_warning">
        <item name="android:layout_width">match_parent</item>
        <item name="android:layout_height">wrap_content</item>
        <item name="android:paddingStart">8dip</item>
        <item name="android:textAppearance">@android:style/TextAppearance.DeviceDefault.Small</item>
    </style>

    <style name="vpn_app_management_version_title">
        <item name="android:textAppearance">?android:attr/textAppearanceListItem</item>
        <item name="android:textColor">?android:attr/textColorPrimary</item>
    </style>

    <style name="vpn_app_management_version_summary">
        <item name="android:textAppearance">?android:attr/textAppearanceListItemSecondary</item>
        <item name="android:textColor">?android:attr/textColorSecondary</item>
    </style>

    <style name="TextAppearance" parent="android:TextAppearance.DeviceDefault"/>

    <style name="TextAppearance.info_label">
        <item name="android:textSize">14sp</item>
        <item name="android:textStyle">bold</item>
    </style>

    <style name="TextAppearance.info_small">
        <item name="android:textSize">12sp</item>
        <item name="android:textStyle">normal</item>
    </style>

    <style name="TextAppearance.info_value">
        <item name="android:textSize">14sp</item>
        <item name="android:textStyle">normal</item>
    </style>

    <style name="TextAppearance.PasswordEntry" parent="android:TextAppearance.DeviceDefault">
        <item name="android:gravity">center</item>
        <item name="android:singleLine">true</item>
        <item name="android:textColor">?android:attr/textColorPrimary</item>
        <item name="android:textSize">24sp</item>
    </style>

    <style name="TextAppearance.Medium" parent="@android:style/TextAppearance.DeviceDefault.Medium"/>
    <style name="TextAppearance.Small" parent="@android:style/TextAppearance.DeviceDefault.Small"/>
    <style name="TextAppearance.Switch"
           parent="@android:style/TextAppearance.DeviceDefault.Widget.ActionBar.Title">
        <item name="android:textSize">16sp</item>
    </style>

    <style name="TextAppearance.CategoryTitle"
           parent="@*android:style/TextAppearance.DeviceDefault.Body2">
        <item name="android:textAllCaps">true</item>
        <item name="android:textSize">11sp</item>
        <!-- 0.8 Spacing, 0.8/11 = 0.072727273 -->
        <item name="android:letterSpacing">0.072727273</item>
    </style>

    <style name="TextAppearance.SuggestionTitle"
           parent="@*android:style/TextAppearance.DeviceDefault.Subhead">
        <item name="android:textSize">16sp</item>
    </style>

    <style name="TextAppearance.SuggestionSummary" parent="TextAppearance.Small">
        <item name="android:textColor">?android:attr/textColorSecondary</item>
    </style>

    <style name="TextAppearance.ErrorText"
           parent="@*android:TextAppearance.DeviceDefault.Body1">
        <item name="android:textColor">?android:attr/colorError</item>
    </style>

    <style name="TextAppearance.Small.SwitchBar">
        <item name="android:textColor">?android:attr/textColorPrimary</item>
        <item name="android:textStyle">normal</item>
    </style>

    <style name="TextAppearance.RemoveDialogContent"
           parent="@android:style/TextAppearance.DeviceDefault">
        <item name="android:textSize">16sp</item>
        <item name="android:textColor">?android:attr/textColorPrimary</item>
    </style>

    <style name="TextAppearance.SearchBar">
        <item name="android:layout_gravity">center</item>
        <item name="android:fontFamily">@*android:string/config_headlineFontFamily</item>
        <item name="android:textSize">@dimen/search_bar_text_size</item>
        <item name="android:textColor">?android:attr/textColorSecondary</item>
        <item name="android:singleLine">true</item>
    </style>

    <style name="TextAppearance.HomepageCardTitle"
           parent="@*android:style/TextAppearance.DeviceDefault.Subhead">
        <item name="android:fontFamily">@*android:string/config_headlineFontFamilyMedium</item>
        <item name="android:textSize">16sp</item>
    </style>

    <style name="TextAppearance.ConditionCardSummary"
           parent="@*android:style/TextAppearance.DeviceDefault.Body1">
        <item name="android:textColor">?android:attr/textColorSecondary</item>
    </style>

    <style name="TextAppearance.ZenOnboardingButton">
        <item name="android:fontFamily">sans-serif-medium</item>
        <item name="android:textSize">14sp</item>
        <item name="android:textColor">?android:attr/colorAccent</item>
        <item name="android:background">@*android:drawable/btn_borderless_rect</item>
        <item name="android:gravity">center</item>
        <item name="android:focusable">true</item>
        <item name="android:padding">8dp</item>
    </style>

    <style name="TextAppearance.NotificationHistory" parent="@android:style/Theme.DeviceDefault.DayNight">
        <item name="android:textSize">14sp</item>
    </style>

    <style name="TextAppearance.NotificationHistory.AppName">
        <item name="android:fontFamily">@*android:string/config_bodyFontFamily</item>
        <item name="android:textSize">12sp</item>
    </style>

    <style name="TextAppearance.ContextualCardDismissalText"
           parent="@*android:style/TextAppearance.DeviceDefault.Body1">
        <item name="android:fontFamily">@*android:string/config_headlineFontFamilyMedium</item>
        <item name="android:textSize">16sp</item>
    </style>

    <style name="TextAppearance.DialogMessage"
           parent="@*android:style/TextAppearance.DeviceDefault.Body1">
        <item name="android:textSize">16sp</item>
    </style>

    <style name="SuggestionCardText">
        <item name="android:textAlignment">viewStart</item>
    </style>

    <style name="SuggestionCardIcon">
        <item name="android:layout_centerHorizontal">false</item>
        <item name="android:layout_alignParentStart">true</item>
        <item name="android:layout_marginStart">12dp</item>
        <item name="android:layout_marginEnd">12dp</item>
    </style>

    <style name="FingerprintLayoutTheme">
        <item name="android:icon">@drawable/ic_lock</item>
    </style>

    <style name="FaceLayoutTheme">
        <item name="android:icon">@drawable/ic_lock</item>
    </style>

    <style name="PreviewPagerPageIndicator">
        <item name="dotGap">8dp</item>
        <item name="pageIndicatorColor">?android:attr/colorControlNormal</item>
        <item name="currentPageIndicatorColor">?android:attr/colorControlActivated</item>
    </style>

    <style name="LanguageCheckboxAndLabel">
        <item name="android:layout_width">match_parent</item>
        <item name="android:layout_height">wrap_content</item>
        <item name="android:layout_marginStart">?android:attr/listPreferredItemPaddingStart</item>
        <item name="android:minHeight">?android:attr/listPreferredItemHeight</item>
        <item name="android:textAppearance">?android:attr/textAppearanceListItem</item>
        <item name="android:gravity">center_vertical</item>
    </style>

    <style name="BiometricHeaderStyle" parent="@*android:style/TextAppearance.DeviceDefault.Subhead">
        <item name="android:paddingTop">16dp</item>
        <item name="android:paddingBottom">24dp</item>
        <item name="android:lineSpacingMultiplier">1.2</item>
    </style>

    <style name="BiometricEnrollIntroTitle">
        <item name="android:paddingVertical">24dp</item>
        <item name="android:textAppearance">?android:attr/textAppearanceMedium</item>
        <item name="android:textColor">?android:attr/textColorPrimary</item>
        <item name="android:textSize">20sp</item>
    </style>

    <style name="BiometricEnrollIntroMessage">
        <item name="android:lineSpacingMultiplier">1.2</item>
        <item name="android:paddingBottom">16dp</item>
        <item name="android:textColor">?android:attr/textColorPrimary</item>
        <item name="android:textSize">16sp</item>
    </style>

    <style name="RingProgressBarStyle"
           parent="android:style/Widget.Material.ProgressBar.Horizontal">
        <item name="android:indeterminate">false</item>
        <item name="android:max">10000</item>
        <item name="android:mirrorForRtl">false</item>
        <item name="android:progressDrawable">@drawable/ring_progress</item>
    </style>

    <style name="ActionPrimaryButton" parent="android:Widget.DeviceDefault.Button.Colored">
        <item name="android:theme">@style/RoundedCornerThemeOverlay</item>
        <item name="android:textSize">16sp</item>
        <item name="android:fontFamily">@*android:string/config_bodyFontFamilyMedium</item>
    </style>
    <style name="ActionSecondaryButton" parent="android:Widget.DeviceDefault.Button"/>

    <style name="RoundedCornerThemeOverlay">
        <item name="android:buttonCornerRadius">24dp</item>
        <item name="android:paddingHorizontal">16dp</item>
        <item name="android:colorControlHighlight">@color/ripple_material_inverse</item>
    </style>

    <style name="LockPatternContainerStyle">
        <item name="android:maxHeight">620dp</item>
        <item name="android:maxWidth">620dp</item>
        <item name="android:minHeight">0dp</item>
        <item name="android:minWidth">0dp</item>
        <item name="android:paddingBottom">0dp</item>
        <item name="android:paddingHorizontal">0dp</item>
        <item name="android:paddingTop">0dp</item>
    </style>

    <style name="LockPatternStyle">
        <item name="*android:regularColor">?android:attr/colorAccent</item>
        <item name="*android:successColor">?android:attr/textColorPrimary</item>
        <item name="*android:errorColor">?android:attr/colorError</item>
        <item name="*android:dotColor">?android:attr/textColorSecondary</item>
    </style>

    <style name="device_info_dialog_label">
        <item name="android:textAlignment">viewStart</item>
        <item name="android:fontFamily">@*android:string/config_headlineFontFamily</item>
        <item name="android:textSize">20sp</item>
        <item name="android:textColor">?android:attr/textColorSecondary</item>
    </style>

    <style name="device_info_dialog_value">
        <item name="android:textAlignment">viewStart</item>
        <item name="android:fontFamily">@*android:string/config_bodyFontFamily</item>
        <item name="android:textSize">14sp</item>
        <item name="android:textColor">?android:attr/textColorPrimary</item>
        <item name="android:paddingBottom">24dp</item>
    </style>

    <style name="ContextualCardStyle">
        <item name="android:layout_marginBottom">@dimen/contextual_card_vertical_margin</item>
        <item name="android:layout_marginStart">@dimen/contextual_card_side_margin</item>
        <item name="android:layout_marginEnd">@dimen/contextual_card_side_margin</item>
        <item name="cardBackgroundColor">?androidprv:attr/colorSurface</item>
        <item name="cardCornerRadius">@dimen/contextual_card_corner_radius</item>
        <item name="cardElevation">0dp</item>
        <item name="rippleColor">?android:attr/colorControlHighlight</item>
    </style>

    <style name="SearchBarStyle">
        <item name="cardCornerRadius">@dimen/search_bar_corner_radius</item>
        <item name="cardElevation">0dp</item>
    </style>

    <style name="ConditionCardBorderlessButton"
           parent="android:Widget.DeviceDefault.Button.Borderless">
        <item name="android:textColor">?android:attr/colorAccent</item>
        <item name="android:textSize">14sp</item>
        <item name="android:textAllCaps">false</item>
    </style>

    <style name="ConditionHalfCardBorderlessButton"
           parent="@style/ConditionCardBorderlessButton">
        <item name="android:textAlignment">viewStart</item>
        <item name="android:layout_marginStart">4dp</item>
    </style>

    <style name="ConditionFullCardBorderlessButton"
           parent="@style/ConditionCardBorderlessButton">
        <item name="android:textAlignment">viewStart</item>
        <item name="android:paddingStart">62dp</item>
        <item name="android:paddingEnd">50dp</item>
    </style>

    <style name="ContextualCardDismissalButton"
           parent="android:Widget.DeviceDefault.Button.Borderless.Colored">
        <item name="android:minWidth">24dp</item>
        <item name="android:textAllCaps">false</item>
    </style>

    <style name="Widget.SliceView.Settings">
        <item name="titleSize">@*android:dimen/text_size_subhead_material</item>
        <item name="rowStyle">@style/SliceRow.Settings</item>
    </style>

    <style name="Widget.SliceView.ContextualCard">
        <item name="rowStyle">@style/SliceRow</item>
        <item name="android:background">@color/contextual_card_background</item>
    </style>

    <style name="Widget.SliceView.Panel">
        <item name="titleSize">16sp</item>
        <item name="rowStyle">@style/SliceRow</item>
        <item name="android:background">?android:attr/colorBackgroundFloating</item>
    </style>

    <style name="Widget.SliceView.Panel.Slider">
        <item name="rowStyle">@style/SliceRow.Slider</item>
    </style>

    <style name="Widget.SliceView.Bluetooth">
        <item name="titleSize">20dp</item>
        <item name="subtitleSize">14dp</item>
        <item name="headerTitleSize">20dp</item>
        <item name="headerSubtitleSize">14dp</item>
    </style>

    <style name="Widget.SliceView.Panel.Slider.LargeIcon">
        <item name="rowStyle">@style/SliceRow.Slider.LargeIcon</item>
    </style>

    <style name="SliceRow">
        <!-- 2dp start padding for the start icon -->
        <item name="titleItemStartPadding">2dp</item>
        <item name="titleItemEndPadding">0dp</item>

        <!-- Padding between content and the start icon is 14dp -->
        <item name="contentStartPadding">14dp</item>
        <!-- Padding between content and end items is 16dp -->
        <item name="contentEndPadding">16dp</item>

        <!-- Both side margins of end item are 16dp -->
        <item name="endItemStartPadding">16dp</item>
        <item name="endItemEndPadding">16dp</item>

        <!-- Both side margins of bottom divider are 12dp -->
        <item name="bottomDividerStartPadding">12dp</item>
        <item name="bottomDividerEndPadding">12dp</item>

        <item name="actionDividerHeight">32dp</item>
    </style>

    <style name="SliceRow.Settings">
        <!-- Padding between content and the start icon is 8dp -->
        <item name="contentStartPadding">8dp</item>
    </style>

    <style name="SliceRow.Slider">
        <!-- Padding between content and the start icon is 5dp -->
        <item name="contentStartPadding">5dp</item>
        <item name="contentEndPadding">0dp</item>

        <!-- 0dp start padding for the end item -->
        <item name="endItemStartPadding">0dp</item>
        <!-- 8dp end padding for the end item -->
        <item name="endItemEndPadding">8dp</item>

        <item name="titleSize">20sp</item>
        <!-- Align text with slider -->
        <item name="titleStartPadding">11dp</item>
        <item name="subContentStartPadding">11dp</item>

        <!-- Padding for indeterminate progress bar -->
        <item name="progressBarStartPadding">12dp</item>
        <item name="progressBarEndPadding">16dp</item>

        <!-- Title icon size -->
        <item name="iconSize">25dp</item>
    </style>

    <style name="SliceRow.Slider.LargeIcon">
        <!-- 10dp start padding for the start icon -->
        <item name="titleItemStartPadding">10dp</item>
        <!-- Title icon size -->
        <item name="iconSize">36dp</item>
        <!-- RecycleView item animator -->
        <item name="disableRecyclerViewItemAnimator">true</item>
    </style>

    <style name="DisclaimerPositiveButton" parent="@style/SudGlifButton.Primary">
        <item name="android:layout_margin">16dp</item>
        <item name="android:paddingStart">8dp</item>
        <item name="android:paddingEnd">8dp</item>
    </style>

    <style name="DisclaimerNegativeButton" parent="@style/SudGlifButton.Secondary">
        <item name="android:layout_margin">16dp</item>
        <item name="android:paddingStart">8dp</item>
        <item name="android:paddingEnd">8dp</item>
    </style>

    <style name="PanelOptionRoundedOutlinedButton" parent="@android:style/Widget.Material.Button">
        <item name="android:background">@drawable/volume_dialog_button_background_outline</item>
    </style>

    <style name="PanelOptionRoundedSolidButton" parent="@android:style/Widget.Material.Button">
        <item name="android:textColor">@android:color/system_neutral1_900</item>
        <item name="android:background">@drawable/volume_dialog_button_background_solid</item>
    </style>

    <style name="SetupWizardPartnerResource">
        <!-- Disable to use partner overlay theme for outside setupwizard flow. -->
        <item name="sucUsePartnerResource">@bool/config_suc_use_partner_resource</item>
        <!-- Enable heavy theme style inside setupwizard flow. -->
        <item name="sudUsePartnerHeavyTheme">true</item>
    </style>

    <style name="TextAppearance.NotificationImportanceDetail">
        <item name="android:textSize">@dimen/notification_importance_description_text</item>
        <item name="android:fontFamily">@*android:string/config_bodyFontFamily</item>
        <item name="android:gravity">center</item>
    </style>

    <style name="TextAppearance.NotificationImportanceButton">
        <item name="android:textSize">@dimen/notification_importance_button_text</item>
        <item name="android:fontFamily">@*android:string/config_headlineFontFamilyMedium</item>
        <item name="android:gravity">center</item>
    </style>

    <style name="TextAppearance.NotificationImportanceButton.Selected" parent="TextAppearance.NotificationImportanceButton">
        <item name="android:textColor">?android:attr/colorAccent</item>
    </style>

    <style name="TextAppearance.NotificationImportanceButton.Unselected" parent="TextAppearance.NotificationImportanceButton">
        <item name="android:textColor">?android:attr/textColorPrimary</item>
    </style>

    <style name="AccessibilityDialog">
        <item name="android:layout_width">match_parent</item>
        <item name="android:layout_height">wrap_content</item>
        <item name="android:orientation">vertical</item>
        <item name="android:divider">@*android:drawable/list_divider_material</item>
        <item name="android:showDividers">middle</item>
    </style>

    <style name="TextAppearance.Tab" parent="@android:style/TextAppearance.DeviceDefault.Medium">
        <item name="android:textAllCaps">false</item>
        <item name="android:textSize">14sp</item>
        <item name="android:fontFamily">@*android:string/config_headlineFontFamilyMedium</item>
    </style>

    <style name="AccessibilityDialogServiceIcon">
        <item name="android:layout_width">36dp</item>
        <item name="android:layout_height">36dp</item>
        <item name="android:layout_marginTop">16dp</item>
        <item name="android:layout_marginBottom">16dp</item>
        <item name="android:scaleType">fitCenter</item>
    </style>

    <style name="AccessibilityDialogIcon">
        <item name="android:layout_width">18dp</item>
        <item name="android:layout_height">18dp</item>
        <item name="android:layout_marginEnd">12dp</item>
        <item name="android:scaleType">fitCenter</item>
    </style>

    <style name="AccessibilityDialogTitle"
           parent="@android:style/TextAppearance.DeviceDefault">
        <item name="android:layout_width">match_parent</item>
        <item name="android:layout_height">wrap_content</item>
        <item name="android:gravity">center</item>
        <item name="android:textSize">20sp</item>
        <item name="android:textColor">?android:attr/textColorPrimary</item>
        <item name="android:fontFamily">@*android:string/config_headlineFontFamilyMedium</item>
    </style>

    <style name="AccessibilityDialogDescription"
           parent="@android:style/TextAppearance.DeviceDefault">
        <item name="android:layout_width">match_parent</item>
        <item name="android:layout_height">wrap_content</item>
        <item name="android:layout_marginTop">16dp</item>
        <item name="android:layout_marginBottom">32dp</item>
        <item name="android:textSize">16sp</item>
        <item name="android:textColor">?android:attr/textColorPrimary</item>
    </style>

    <style name="AccessibilityDialogPermissionTitle"
           parent="@android:style/TextAppearance.DeviceDefault">
        <item name="android:layout_width">match_parent</item>
        <item name="android:layout_height">wrap_content</item>
        <item name="android:textSize">16sp</item>
        <item name="android:textColor">?android:attr/textColorPrimary</item>
        <item name="android:fontFamily">@*android:string/config_headlineFontFamily</item>
    </style>

    <style name="AccessibilityDialogPermissionDescription"
           parent="@android:style/TextAppearance.DeviceDefault">
        <item name="android:layout_width">match_parent</item>
        <item name="android:layout_height">wrap_content</item>
        <item name="android:textSize">14sp</item>
        <item name="android:textColor">?android:attr/textColorSecondary</item>
    </style>

    <style name="AccessibilityDialogButtonBarSpace">
        <item name="android:layout_width">0dp</item>
        <item name="android:layout_height">0dp</item>
        <item name="android:visibility">gone</item>
    </style>

    <style name="AccessibilityDialogButtonList">
        <item name="android:layout_width">match_parent</item>
        <item name="android:layout_height">wrap_content</item>
        <item name="android:orientation">vertical</item>
        <item name="android:divider">@*android:drawable/list_divider_material</item>
        <item name="android:showDividers">middle</item>
    </style>

    <style name="AccessibilityDialogButton"
           parent="@*android:style/Widget.DeviceDefault.Button.ButtonBar.AlertDialog">
        <item name="android:layout_width">match_parent</item>
        <item name="android:layout_height">56dp</item>
        <item name="android:paddingEnd">8dp</item>
        <item name="android:paddingStart">8dp</item>
        <item name="android:background">?android:attr/selectableItemBackground</item>
    </style>

    <style name="AccessibilityTextReadingPreviewTitle"
        parent="@android:style/TextAppearance.DeviceDefault.Widget.ActionBar.Title" >
        <item name="android:layout_gravity">center_horizontal</item>
        <item name="android:padding">6dp</item>
        <item name="android:textSize">14sp</item>
    </style>

    <style name="Widget.PopupWindow.Settings"
           parent="@android:style/Widget.DeviceDefault.PopupWindow">
        <item name="android:clipToPadding">true</item>
        <item name="android:clipChildren">true</item>
    </style>

    <style name="PickerDialogTheme.Settings" parent="@*android:style/ThemeOverlay.Material.Dialog.DatePicker">
        <item name="android:clipToPadding">true</item>
        <item name="android:clipChildren">true</item>
    </style>

    <style name="CrossProfileConsentDialogTitle">
        <item name="android:layout_width">wrap_content</item>
        <item name="android:layout_height">wrap_content</item>
        <item name="android:gravity">center</item>
        <item name="android:textSize">20sp</item>
        <item name="android:textColor">?android:attr/textColorPrimary</item>
        <item name="android:fontFamily">google-sans-medium</item>
        <item name="android:paddingTop">36dp</item>
        <item name="android:paddingBottom">16dp</item>
    </style>

    <style name="CrossProfileConsentDialogDescription">
        <item name="android:layout_width">wrap_content</item>
        <item name="android:layout_height">wrap_content</item>
        <item name="android:layout_marginBottom">36dp</item>
        <item name="android:textSize">16sp</item>
        <item name="android:textColor">?android:attr/textColorPrimary</item>
        <item name="android:fontFamily">sans-serif</item>
        <item name="android:gravity">start</item>
    </style>

    <style name="CrossProfileConsentDialogIcon">
        <item name="android:layout_width">24dp</item>
        <item name="android:layout_height">24dp</item>
        <item name="android:antialias">true</item>
        <item name="android:gravity">start</item>
    </style>

    <style name="CrossProfileConsentDialogSubTitle">
        <item name="android:layout_width">wrap_content</item>
        <item name="android:layout_height">wrap_content</item>
        <item name="android:textSize">16sp</item>
        <item name="android:textColor">?android:attr/textColorPrimary</item>
        <item name="android:fontFamily">sans-serif</item>
        <item name="android:gravity">start</item>
    </style>

    <style name="CrossProfileConsentDialogSubDescription">
        <item name="android:layout_width">wrap_content</item>
        <item name="android:layout_height">wrap_content</item>
        <item name="android:textSize">14sp</item>
        <item name="android:textColor">?android:attr/textColorSecondary</item>
        <item name="android:fontFamily">sans-serif</item>
        <item name="android:gravity">start</item>
    </style>

    <style name="TextAppearance.HeadLineFontFamily"
           parent="@*android:style/TextAppearance.DeviceDefault.Title">
        <item name="android:fontFamily">@*android:string/config_headlineFontFamily</item>
    </style>

    <style name="TextAppearance.HeadLineFontFamily.Subhead"
           parent="@*android:style/TextAppearance.DeviceDefault.Subhead">
        <item name="android:fontFamily">@*android:string/config_headlineFontFamily</item>
    </style>

    <style name="HomepageTitleText" parent="CollapsingToolbarTitle.Expanded">
        <item name="android:layout_width">wrap_content</item>
        <item name="android:layout_height">wrap_content</item>
        <item name="android:layout_marginBottom">@dimen/homepage_title_margin_bottom</item>
        <item name="android:layout_marginHorizontal">@dimen/homepage_title_margin_horizontal</item>
    </style>

    <style name="RequestManageCredentialsButtonPanel">
        <item name="android:paddingStart">12dp</item>
        <item name="android:paddingEnd">12dp</item>
        <item name="android:paddingTop">8dp</item>
        <item name="android:paddingBottom">8dp</item>
        <item name="android:orientation">horizontal</item>
        <item name="android:layout_alignParentBottom">true</item>
        <item name="android:background">?android:colorBackground</item>
    </style>

    <style name="RoundedCornerButtonTheme">
        <item name="android:buttonCornerRadius">50dp</item>
        <item name="android:paddingStart">20dp</item>
        <item name="android:paddingEnd">20dp</item>
        <item name="android:paddingTop">18dp</item>
        <item name="android:paddingBottom">18dp</item>
    </style>

    <style name="RequestManageCredentialsAllowButton" parent="@style/ActionPrimaryButton">
        <item name="android:fontFamily">google-sans-medium</item>
        <item name="android:textSize">14sp</item>
        <item name="android:textAllCaps">false</item>
    </style>

    <style name="RequestManageCredentialsDontAllowButton"
           parent="@style/Widget.AppCompat.Button.Borderless.Colored">
        <item name="android:fontFamily">google-sans-medium</item>
        <item name="android:textSize">14sp</item>
        <item name="android:textAllCaps">false</item>
    </style>

    <style name="RequestManageCredentialsFab">
        <item name="android:textSize">14sp</item>
        <item name="android:textAllCaps">false</item>
        <item name="android:layout_marginBottom">12dp</item>
    </style>

    <style name="RequestManageCredentialsHeader">
        <item name="android:paddingStart">40dp</item>
        <item name="android:paddingEnd">24dp</item>
        <item name="android:paddingTop">58dp</item>
        <item name="android:paddingBottom">24dp</item>
        <item name="android:orientation">vertical</item>
    </style>

    <style name="RequestManageCredentialsHeaderLandscape">
        <item name="android:paddingStart">24dp</item>
        <item name="android:paddingEnd">24dp</item>
        <item name="android:paddingTop">24dp</item>
        <item name="android:paddingBottom">24dp</item>
    </style>

    <style name="RequestManageCredentialsTitle">
        <item name="android:layout_marginTop">24dp</item>
        <item name="android:textSize">36sp</item>
        <item name="android:textColor">?android:attr/textColorPrimary</item>
    </style>

    <style name="RequestManageCredentialsDescription">
        <item name="android:layout_marginTop">24dp</item>
        <item name="android:textSize">18sp</item>
        <item name="android:textColor">?android:attr/textColorPrimary</item>
        <item name="android:alpha">0.7</item>
    </style>

    <style name="AppAuthenticationPolicyItem">
        <item name="android:paddingStart">40dp</item>
        <item name="android:paddingEnd">24dp</item>
    </style>

    <style name="AppAuthenticationPolicyIcon">
        <item name="android:layout_marginTop">30dp</item>
        <item name="android:layout_marginEnd">20dp</item>
    </style>

    <style name="AppAuthenticationPolicyText">
        <item name="android:textSize">20sp</item>
        <item name="android:textColor">?android:attr/textColorPrimary</item>
    </style>

    <style name="AppAuthenticationPolicyNumberOfUrisText">
        <item name="android:layout_marginTop">4dp</item>
        <item name="android:textSize">16sp</item>
        <item name="android:textColor">?android:attr/textColorSecondary</item>
        <item name="android:alpha">0.7</item>
    </style>

    <style name="AppAuthenticationExpander">
        <item name="android:layout_marginTop">24dp</item>
        <item name="android:layout_alignParentEnd">true</item>
        <item name="android:scaleType">fitEnd</item>
    </style>

    <style name="AppUriAuthenticationPolicyText">
        <item name="android:maxLines">1</item>
        <item name="android:textSize">16sp</item>
        <item name="android:textColor">?android:attr/textColorSecondary</item>
    </style>

    <style name="TextAppearance.AdminDialogTitle"
           parent="@*android:style/TextAppearance.DeviceDefault.Title">
        <item name="android:fontFamily">@*android:string/config_headlineFontFamily</item>
        <item name="android:textSize">24sp</item>
    </style>

    <style name="TextAppearance.AdminDialogMessage"
           parent="@*android:style/TextAppearance.DeviceDefault">
        <item name="android:textColor">?android:attr/textColorSecondary</item>
    </style>

    <style name="TextAppearance.SimConfirmDialogList" parent="@style/TextAppearance.DialogMessage"/>

    <style name="TextAppearance.SimConfirmDialogList.Summary">
        <item name="android:textAppearance">?android:attr/textAppearanceSmall</item>
        <item name="android:textColor">?android:attr/textColorSecondary</item>
    </style>

    <style name="SimConfirmDialog.OutlineButton" parent="@android:style/Widget.Material.Button">
        <item name="android:layout_marginStart">8dp</item>
        <item name="android:layout_height">36dp</item>
        <item name="android:minWidth">0dp</item>
        <item name="android:textSize">14sp</item>
        <item name="android:lineHeight">20sp</item>
        <item name="android:fontFamily">@*android:string/config_bodyFontFamilyMedium</item>
        <item name="android:textColor">?android:attr/textColorPrimary</item>
        <item name="android:background">@drawable/sim_confirm_dialog_btn_outline</item>
    </style>

    <style name="SimConfirmDialog.ButtonBarStyle" parent="@android:style/Widget.Material.ButtonBar">
        <item name="android:paddingEnd">8dp</item>
    </style>

    <style name="DreamCardStyle">
        <item name="cardBackgroundColor">@color/dream_card_color_state_list</item>
        <item name="cardCornerRadius">@dimen/dream_item_corner_radius</item>
        <item name="cardElevation">0dp</item>
        <item name="rippleColor">?android:attr/colorControlHighlight</item>
        <item name="contentPadding">@dimen/dream_item_content_padding</item>
    </style>

    <style name="BroadcastActionButton" parent="@android:style/Widget.Material.Button">
        <item name="android:background">@drawable/broadcast_button_outline</item>
        <item name="android:textColor">?android:attr/textColorPrimary</item>
        <item name="android:textSize">14sp</item>
        <item name="android:lineHeight">20sp</item>
        <item name="android:fontFamily">@*android:string/config_bodyFontFamilyMedium</item>
        <item name="android:stateListAnimator">@null</item>
        <item name="android:minWidth">0dp</item>
        <item name="android:textAllCaps">false</item>
    </style>

    <style name="QrCodeScanner">
        <item name="android:fontFamily">@*android:string/config_headlineFontFamily</item>
        <item name="android:textSize">16sp</item>
        <item name="android:textColor">?android:attr/textColorPrimary</item>
        <item name="android:textDirection">locale</item>
    </style>

<<<<<<< HEAD
    <style name="GroupOptionsButton" parent="android:Widget.DeviceDefault.Button">
        <item name="android:drawablePadding">4dp</item>
        <item name="android:layout_marginEnd">8dp</item>
        <item name="android:paddingTop">20dp</item>
        <item name="android:paddingBottom">20dp</item>
=======
    <style name="CardPreferencePrimaryButton" parent="@style/ActionPrimaryButton">
        <item name="android:fontFamily">google-sans-medium</item>
        <item name="android:textSize">14sp</item>
        <item name="android:textAllCaps">false</item>
        <item name="android:singleLine">true</item>
    </style>

    <style name="CardPreferenceBorderlessButton"
        parent="@style/Widget.AppCompat.Button.Borderless.Colored">
        <item name="android:fontFamily">google-sans-medium</item>
        <item name="android:textSize">14sp</item>
        <item name="android:textAllCaps">false</item>
        <item name="android:singleLine">true</item>
>>>>>>> de2cfb6e
    </style>
</resources><|MERGE_RESOLUTION|>--- conflicted
+++ resolved
@@ -969,26 +969,25 @@
         <item name="android:textDirection">locale</item>
     </style>
 
-<<<<<<< HEAD
+    <style name="CardPreferencePrimaryButton" parent="@style/ActionPrimaryButton">
+        <item name="android:fontFamily">google-sans-medium</item>
+        <item name="android:textSize">14sp</item>
+        <item name="android:textAllCaps">false</item>
+        <item name="android:singleLine">true</item>
+    </style>
+
+    <style name="CardPreferenceBorderlessButton"
+        parent="@style/Widget.AppCompat.Button.Borderless.Colored">
+        <item name="android:fontFamily">google-sans-medium</item>
+        <item name="android:textSize">14sp</item>
+        <item name="android:textAllCaps">false</item>
+        <item name="android:singleLine">true</item>
+    </style>
+
     <style name="GroupOptionsButton" parent="android:Widget.DeviceDefault.Button">
         <item name="android:drawablePadding">4dp</item>
         <item name="android:layout_marginEnd">8dp</item>
         <item name="android:paddingTop">20dp</item>
         <item name="android:paddingBottom">20dp</item>
-=======
-    <style name="CardPreferencePrimaryButton" parent="@style/ActionPrimaryButton">
-        <item name="android:fontFamily">google-sans-medium</item>
-        <item name="android:textSize">14sp</item>
-        <item name="android:textAllCaps">false</item>
-        <item name="android:singleLine">true</item>
-    </style>
-
-    <style name="CardPreferenceBorderlessButton"
-        parent="@style/Widget.AppCompat.Button.Borderless.Colored">
-        <item name="android:fontFamily">google-sans-medium</item>
-        <item name="android:textSize">14sp</item>
-        <item name="android:textAllCaps">false</item>
-        <item name="android:singleLine">true</item>
->>>>>>> de2cfb6e
     </style>
 </resources>