<?xml version="1.0" encoding="utf-8"?>
<!-- Copyright (C) 2007 The Android Open Source Project

     Licensed under the Apache License, Version 2.0 (the "License");
     you may not use this file except in compliance with the License.
     You may obtain a copy of the License at

          http://www.apache.org/licenses/LICENSE-2.0

     Unless required by applicable law or agreed to in writing, software
     distributed under the License is distributed on an "AS IS" BASIS,
     WITHOUT WARRANTIES OR CONDITIONS OF ANY KIND, either express or implied.
     See the License for the specific language governing permissions and
     limitations under the License.
-->

<resources xmlns:xliff="urn:oasis:names:tc:xliff:document:1.2">

    <!-- If false, MIN is displayed. If true, MSID is displayed. -->
    <bool name="config_msid_enable" translatable="false">false</bool>

    <string name="additional_system_update" translatable="false"></string>
    <string name="additional_system_update_menu" translatable="false"></string>

    <!-- TODO: This is purely enforced by the interface, and does not affect what
         strings may be inserted into the actual content provider.
         With the addition of shortcuts, it seems more likely that users will
         find this limiting; it would be good to have the interface work with
         very long strings too. -->
    <integer name="maximum_user_dictionary_word_length" translatable="false">48</integer>

    <!-- Dashboard number of columns -->
    <integer name="dashboard_num_columns">1</integer>

    <!-- Carrier_enabled editable -->
    <bool name="config_allow_edit_carrier_enabled" translatable="false">false</bool>

    <!-- When true enable color temperature setting. -->
    <bool name="config_enableColorTemperature">false</bool>

    <!-- Whether to show Camera laser sensor switch in Developer Options -->
    <bool name="config_show_camera_laser_sensor">false</bool>

    <!-- Fully-qualified class name for the implementation of the FeatureFactory to be instantiated. -->
    <string name="config_featureFactory" translatable="false">com.android.settings.overlay.FeatureFactoryImpl</string>

    <!-- Package name and fully-qualified class name for the wallpaper picker activity. -->
    <string name="config_wallpaper_picker_package" translatable="false">com.android.settings</string>
    <string name="config_wallpaper_picker_class" translatable="false">com.android.settings.Settings$WallpaperSettingsActivity</string>
    <!-- Fully-qualified class name for the styles & wallpaper picker activity. -->
    <string name="config_styles_and_wallpaper_picker_class" translatable="false"></string>

    <!-- Manufacturer backup settings to launch -->
    <string name="config_backup_settings_intent" translatable="false"></string>

    <!-- Manufacturer backup settings label -->
    <string name="config_backup_settings_label" translatable="true"></string>

    <!-- Double twist sensor name and vendor used by gesture setting -->
    <string name="gesture_double_twist_sensor_name" translatable="false"></string>
    <string name="gesture_double_twist_sensor_vendor" translatable="false"></string>

    <!-- When true enable gesture setting. -->
    <bool name="config_gesture_settings_enabled">false</bool>

    <!-- If the Storage Manager settings are enabled. -->
    <bool name="config_storage_manager_settings_enabled">false</bool>

    <!-- If the support features are enabled. -->
    <bool name="config_support_enabled">false</bool>

    <!-- Whether to enable "show operator name in the status bar" setting -->
    <bool name="config_showOperatorNameInStatusBar">false</bool>

    <!-- List containing the component names of pre-installed screen reader services. -->
    <string-array name="config_preinstalled_screen_reader_services" translatable="false">
        <!--
        <item>com.example.package.first/com.example.class.FirstService</item>
        <item>com.example.package.second/com.example.class.SecondService</item>
        -->
    </string-array>

    <!-- List containing the component names of pre-installed audio and captioning services. -->
    <string-array name="config_preinstalled_audio_and_caption_services" translatable="false">
        <!--
        <item>com.example.package.first/com.example.class.FirstService</item>
        <item>com.example.package.second/com.example.class.SecondService</item>
        -->
    </string-array>

    <!-- List containing the component names of pre-installed display services. -->
    <string-array name="config_preinstalled_display_services" translatable="false">
        <!--
        <item>com.example.package.first/com.example.class.FirstService</item>
        <item>com.example.package.second/com.example.class.SecondService</item>
        -->
    </string-array>

    <!-- List containing the component names of pre-installed interaction control services. -->
    <string-array name="config_preinstalled_interaction_control_services" translatable="false">
        <!--
        <item>com.example.package.first/com.example.class.FirstService</item>
        <item>com.example.package.second/com.example.class.SecondService</item>
        -->
    </string-array>

    <!-- List containing the order of services in screen reader category by componentname.
         All componentnames in a category need to be specified to guarantee correct behavior.-->
    <string-array name="config_order_screen_reader_services" translatable="false">
        <!--
        <item>com.example.package.first/com.example.class.FirstService</item>
        <item>com.example.package.second/com.example.class.SecondService</item>
        -->
    </string-array>

    <!-- List containing the order of services in audio and caption category by preference key
         or componentname. All preference keys in a category need to be specified to guarantee
         correct behavior.-->
    <string-array name="config_order_audio_and_caption_services" translatable="false">
        <!--
        <item>com.example.package.first/com.example.class.FirstService</item>
        <item>com.example.package.second/com.example.class.SecondService</item>
        <item>toggle_primary_mono</item>
        <item>seekbar_primary_balance</item>
        <item>...</item>
        -->
    </string-array>

    <!-- List containing the order of services in display category by preference key
         or componentname. All preference keys in a category need to be specified to guarantee
         correct behavior.-->
    <string-array name="config_order_display_services" translatable="false">
        <!--
        <item>com.example.package.first/com.example.class.FirstService</item>
        <item>com.example.package.second/com.example.class.SecondService</item>
        <item>font_size_preference_screen</item>
        <item>dark_ui_mode_accessibility</item>
        <item>...</item>
        -->
    </string-array>

    <!-- List containing the order of services in interaction control category by preference key
         or componentname. All preference keys in a category need to be specified to guarantee
         correct behavior.-->
    <string-array name="config_order_interaction_control_services" translatable="false">
        <!--
        <item>com.example.package.first/com.example.class.FirstService</item>
        <item>com.example.package.second/com.example.class.SecondService</item>
        <item>autoclick_preference</item>
        <item>toggle_power_button_ends_call_preference</item>
        <item>...</item>
        -->
    </string-array>

    <!-- List of packages that should be allowlisted for slice uri access. Do not translate -->
    <string-array name="slice_allowlist_package_names" translatable="false"/>

    <!-- Whether or not App & Notification screen should display recently used apps -->
    <bool name="config_display_recent_apps">true</bool>

    <!-- Package name for the storage manager to use from Settings search. -->
    <string name="config_deletion_helper_package" translatable="false">com.android.storagemanager</string>
    <!-- Class name for the storage manager's deletion helper class. -->
    <string name="config_deletion_helper_class" translatable="false">com.android.storagemanager.deletionhelper.DeletionHelperActivity</string>

    <!-- Whether to use a UI variant that minimizes the number of UI elements on screen. This is
         typically used when there is not enough space to display everything, because pattern view
         doesn't interact well with scroll view -->
    <bool name="config_lock_pattern_minimal_ui">true</bool>

    <!-- List of a11y components on the device allowed to be enabled by Settings Slices -->
    <string-array name="config_settings_slices_accessibility_components" translatable="false"/>

    <!-- Whether or not to show the night light suggestion. -->
    <bool name="config_night_light_suggestion_enabled">true</bool>

    <!-- Whether or not the device is capable of multiple levels of vibration intensity.
         Note that this is different from whether it can control the vibration amplitude as some
         devices will be able to vary their amplitude but do not possess enough dynamic range to
         have distinct intensity levels -->
    <bool name="config_vibration_supports_multiple_intensities">false</bool>

    <!--
        Whether or not the homepage should be powered by legacy suggestion (versus contextual cards)
        Default to true as not all devices support contextual cards.
    -->
    <bool name="config_use_legacy_suggestion">true</bool>

    <!-- Whether or not homepage should display user's account avatar -->
    <bool name="config_show_avatar_in_homepage">false</bool>

    <!-- Whether or not emergency info tile should display in device info page -->
    <bool name="config_show_emergency_info_in_device_info">true</bool>

    <!-- Whether or not branded account info tile should display in device info page -->
    <bool name="config_show_branded_account_in_device_info">true</bool>

    <!-- Whether or not device header widget tile should display in device info page -->
    <bool name="config_show_device_header_in_device_info">true</bool>

    <!-- Whether or not TopLevelSettings should force rounded icon for injected tiles -->
    <bool name="config_force_rounded_icon_TopLevelSettings">true</bool>

    <!-- Whether dismissal timestamp should be kept before deletion -->
    <bool name="config_keep_contextual_card_dismissal_timestamp">false</bool>

    <!-- Settings intelligence package name -->
    <string name="config_settingsintelligence_package_name" translatable="false">
        com.android.settings.intelligence
    </string>

    <!-- Whether the confirmation for sim deletion is defaulted to be on or off-->
    <bool name="config_sim_deletion_confirmation_default_on">false</bool>

    <!-- Package Installer package name -->
    <string name="config_package_installer_package_name" translatable="false">
        com.android.packageinstaller
    </string>

    <!-- Settings intelligence interaction log intent action -->
    <string name="config_settingsintelligence_log_action" translatable="false"></string>

    <!-- AOSP Emergency app package name -->
    <string name="config_aosp_emergency_package_name" translatable="false">
        com.android.emergency
    </string>

    <!-- AOSP Emergency app intent action -->
    <string name="config_aosp_emergency_intent_action" translatable="false">
        android.settings.EDIT_EMERGENCY_INFO
    </string>

    <!-- Emergency app package name -->
    <string name="config_emergency_package_name" translatable="false">
        com.android.emergency
    </string>

    <!-- Emergency app intent action -->
    <string name="config_emergency_intent_action" translatable="false">
        android.settings.EDIT_EMERGENCY_INFO
    </string>

    <!-- Email address for the homepage contextual cards feedback -->
    <string name="config_contextual_card_feedback_email" translatable="false"></string>

    <!-- ComponentName to launch a vendor-specific enrollment activity if available -->
    <string name="config_face_enroll" translatable="false"></string>

    <!-- App intent -->
    <string name="config_account_intent_uri" translatable="false"></string>

    <!-- Whether or not the dock settings are to be displayed for this device when docked -->
    <bool name="has_dock_settings">false</bool>
    <!-- Whether there is a boot sounds checkbox -->
    <bool name="has_boot_sounds">false</bool>
    <!-- Whether there is a silent mode checkbox  -->
    <bool name="has_silent_mode">true</bool>

    <!-- Display additional System Update menu if true -->
    <bool name="config_additional_system_update_setting_enable">false</bool>

    <!-- Whether the bluetooth activation confirmation dialogs should be auto dismissed.
         Can be overridden for specific product builds. -->
    <bool name="auto_confirm_bluetooth_activation_dialog">false</bool>

    <!-- Whether the device name is shown in About device or not -->
    <bool name="config_show_device_name">true</bool>

    <!-- Whether to show a preference item for the manual in About phone -->
    <bool name="config_show_manual">false</bool>
    <!-- Whether to show a preference item for regulatory information in About phone -->
    <bool name="config_show_regulatory_info">false</bool>

    <!-- Whether to show a preference item for mobile plan -->
    <bool name="config_show_mobile_plan">true</bool>

    <!-- Whether none security option is hide or not  (country specific). -->
    <bool name="config_hide_none_security_option">false</bool>

    <!-- Whether swipe security option is hidden or not -->
    <bool name="config_hide_swipe_security_option">false</bool>

    <!--Whether help links are defined. -->
    <bool name="config_has_help">false</bool>

    <!-- Whether Wi-Fi settings should be shown or not.
    This also controls whether Wi-fi related sub-settings (e.g. Wi-Fi preferences) will
    surface in search results or not.-->
    <bool name="config_show_wifi_settings">true</bool>

    <!-- Whether toggle_airplane is available or not. -->
    <bool name="config_show_toggle_airplane">true</bool>

    <!-- Whether private_dns_settings is available or not. -->
    <bool name="config_show_private_dns_settings">true</bool>

    <!-- Whether memory from app_info_settings is available or not. -->
    <bool name="config_show_app_info_settings_memory">false</bool>

    <!-- Whether battery from app_info_settings is available or not. -->
    <bool name="config_show_app_info_settings_battery">true</bool>

    <!-- Whether location mode is available or not. -->
    <bool name="config_location_mode_available">true</bool>

    <!-- Whether location scanning is available or not. -->
    <bool name="config_show_location_scanning">true</bool>

    <!-- Whether high_power_apps should be shown or not. -->
    <bool name="config_show_high_power_apps">true</bool>

    <!-- Whether media_volume should be shown or not. -->
    <bool name="config_show_media_volume">true</bool>

    <!-- Whether alarm_volume should be shown or not. -->
    <bool name="config_show_alarm_volume">true</bool>

    <!-- Whether call_volume should be shown or not. -->
    <bool name="config_show_call_volume">true</bool>

    <!-- Whether notification_volume should be shown or not. -->
    <bool name="config_show_notification_volume">true</bool>

    <!-- Whether notification_ringtone should be shown or not. -->
    <bool name="config_show_notification_ringtone">true</bool>

    <!-- Whether screen_locking_sounds should be shown or not. -->
    <bool name="config_show_screen_locking_sounds">true</bool>

    <!-- Whether charging_sounds should be shown or not. -->
    <bool name="config_show_charging_sounds">true</bool>

    <!-- Whether touch_sounds should be shown or not. -->
    <bool name="config_show_touch_sounds">true</bool>

    <!-- Whether encryption_and_credentials_encryption_status should be shown or not. -->
    <bool name="config_show_encryption_and_credentials_encryption_status">true</bool>

    <!-- Whether premium_sms should be shown or not. -->
    <bool name="config_show_premium_sms">true</bool>

    <!-- Whether data_saver should be shown or not. -->
    <bool name="config_show_data_saver">true</bool>

    <!-- Whether enabled_vr_listeners should be shown or not. -->
    <bool name="config_show_enabled_vr_listeners">true</bool>

    <!-- Whether phone_language should be shown or not. -->
    <bool name="config_show_phone_language">true</bool>

    <!-- Whether virtual_keyboard_pref should be shown or not. -->
    <bool name="config_show_virtual_keyboard_pref">true</bool>

    <!-- Whether physical_keyboard_pref should be shown or not. -->
    <bool name="config_show_physical_keyboard_pref">true</bool>

    <!-- Whether spellcheckers_settings should be shown or not. -->
    <bool name="config_show_spellcheckers_settings">true</bool>

    <!-- Whether tts_settings_summary should be shown or not. -->
    <bool name="config_show_tts_settings_summary">true</bool>

    <!-- Whether pointer_speed should be shown or not. -->
    <bool name="config_show_pointer_speed">true</bool>

    <!-- Whether vibrate_input_devices should be shown or not. -->
    <bool name="config_show_vibrate_input_devices">true</bool>

    <!-- Whether manage_device_admin should be shown or not. -->
    <bool name="config_show_manage_device_admin">true</bool>

    <!-- Whether unlock_set_or_change should be shown or not. -->
    <bool name="config_show_unlock_set_or_change">true</bool>

    <!-- Whether screen_pinning_settings should be shown or not. -->
    <bool name="config_show_screen_pinning_settings">true</bool>

    <!-- Whether manage_trust_agents should be shown or not. -->
    <bool name="config_show_manage_trust_agents">true</bool>

    <!-- Whether show_password should be shown or not. -->
    <bool name="config_show_show_password">true</bool>

    <!-- Whether trust_agent_click_intent should be shown or not. -->
    <bool name="config_show_trust_agent_click_intent">true</bool>

    <!-- Whether wallpaper attribution should be shown or not. -->
    <bool name="config_show_wallpaper_attribution">true</bool>

    <!-- Whether assist_and_voice_input should be shown or not. -->
    <bool name="config_show_assist_and_voice_input">true</bool>

    <!-- Whether reset_dashboard should be shown or not. -->
    <bool name="config_show_reset_dashboard">true</bool>

    <!-- Whether system_update_settings should be shown or not. -->
    <bool name="config_show_system_update_settings">true</bool>

    <!-- Whether device_model should be shown or not. -->
    <bool name="config_show_device_model">true</bool>

    <!-- Whether top_level_accessibility should be shown or not. -->
    <bool name="config_show_top_level_accessibility">true</bool>

    <!-- Whether top_level_battery should be shown or not. -->
    <bool name="config_show_top_level_battery">true</bool>

    <!-- Whether top_level_connected_devices should be shown or not. -->
    <bool name="config_show_top_level_connected_devices">true</bool>

    <!-- Whether top_level_display should be shown or not. -->
    <bool name="config_show_top_level_display">true</bool>

    <!-- Whether wifi_ip_address should be shown or not. -->
    <bool name="config_show_wifi_ip_address">true</bool>

    <!-- Whether wifi_mac_address should be shown or not. -->
    <bool name="config_show_wifi_mac_address">true</bool>

    <!-- Whether to disable "Uninstall Updates" menu item for System apps or not. -->
    <bool name="config_disable_uninstall_update">false</bool>

    <!-- Whether or not extra preview panels should be used for screen zoom setting. -->
    <bool name="config_enable_extra_screen_zoom_preview">true</bool>

    <!-- Whether to add AGPS parameter settings -->
    <bool name="config_agps_enabled">false</bool>

    <!-- Whether to support CT PA requirement or not -->
    <bool name="config_support_CT_PA">false</bool>

    <!-- Slice Uri to query nearby devices. -->
    <string name="config_nearby_devices_slice_uri" translatable="false">content://com.google.android.gms.nearby.fastpair/device_status_list_item</string>

    <!-- Grayscale settings intent -->
    <string name="config_grayscale_settings_intent" translatable="false"></string>

    <!-- List containing the injected tile keys which are suppressed. -->
    <string-array name="config_suppress_injected_tile_keys" translatable="false"/>

    <!-- Reset application package name -->
    <string-array name="config_skip_reset_apps_package_name" translatable="false">
        <item>android</item>
        <item>com.android.providers.downloads</item>
        <item>com.android.systemui</item>
        <item>com.android.vending</item>
    </string-array>

    <!-- Settings panel keeps observe this uri -->
    <string-array name="config_panel_keep_observe_uri" translatable="false">
        <item>content://com.android.settings.slices/intent/media_output_indicator</item>
    </string-array>

    <!-- Uri to query non-public Slice Uris. -->
    <string name="config_non_public_slice_query_uri" translatable="false"></string>

    <!-- RTT setting intent action -->
    <string name="config_rtt_setting_intent_action" translatable="false"></string>

    <!-- Package name of dialer supports RTT setting-->
    <string name="config_rtt_setting_package_name" translatable="false"></string>

    <!-- Whether nfc detection point preview image is available or not. -->
    <bool name="config_nfc_detection_point">false</bool>

    <!-- Whether to show Smooth Display feature in Settings Options -->
    <bool name="config_show_smooth_display">false</bool>

<<<<<<< HEAD
    <!-- Playing tone setting -->
    <bool name="config_show_connect_tone_ui">false</bool>
    <integer name="config_default_tone_after_connected">0</integer>
=======
    <!-- Whether to show panic button gesture in Settings -->
    <bool name="config_show_panic_gesture_settings">true</bool>

    <!-- Whether to show the Preference for Adaptive connectivity -->
    <bool name="config_show_adaptive_connectivity">false</bool>
>>>>>>> 0e05a9c7
</resources><|MERGE_RESOLUTION|>--- conflicted
+++ resolved
@@ -466,15 +466,13 @@
     <!-- Whether to show Smooth Display feature in Settings Options -->
     <bool name="config_show_smooth_display">false</bool>
 
-<<<<<<< HEAD
+    <!-- Whether to show panic button gesture in Settings -->
+    <bool name="config_show_panic_gesture_settings">true</bool>
+
+    <!-- Whether to show the Preference for Adaptive connectivity -->
+    <bool name="config_show_adaptive_connectivity">false</bool>
+
     <!-- Playing tone setting -->
     <bool name="config_show_connect_tone_ui">false</bool>
     <integer name="config_default_tone_after_connected">0</integer>
-=======
-    <!-- Whether to show panic button gesture in Settings -->
-    <bool name="config_show_panic_gesture_settings">true</bool>
-
-    <!-- Whether to show the Preference for Adaptive connectivity -->
-    <bool name="config_show_adaptive_connectivity">false</bool>
->>>>>>> 0e05a9c7
 </resources>