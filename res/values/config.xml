<?xml version="1.0" encoding="utf-8"?>
<!-- Copyright (C) 2007 The Android Open Source Project

     Licensed under the Apache License, Version 2.0 (the "License");
     you may not use this file except in compliance with the License.
     You may obtain a copy of the License at

          http://www.apache.org/licenses/LICENSE-2.0

     Unless required by applicable law or agreed to in writing, software
     distributed under the License is distributed on an "AS IS" BASIS,
     WITHOUT WARRANTIES OR CONDITIONS OF ANY KIND, either express or implied.
     See the License for the specific language governing permissions and
     limitations under the License.
-->

<resources xmlns:xliff="urn:oasis:names:tc:xliff:document:1.2">

    <!-- If false, MIN is displayed. If true, MSID is displayed. -->
    <bool name="config_msid_enable" translatable="false">false</bool>

    <string name="additional_system_update" translatable="false"></string>
    <string name="additional_system_update_menu" translatable="false"></string>

    <!-- TODO: This is purely enforced by the interface, and does not affect what
         strings may be inserted into the actual content provider.
         With the addition of shortcuts, it seems more likely that users will
         find this limiting; it would be good to have the interface work with
         very long strings too. -->
    <integer name="maximum_user_dictionary_word_length" translatable="false">48</integer>

    <!-- Dashboard number of columns -->
    <integer name="dashboard_num_columns">1</integer>

    <!-- Carrier_enabled editable -->
    <bool name="config_allow_edit_carrier_enabled" translatable="false">false</bool>

    <!-- When true enable color temperature setting. -->
    <bool name="config_enableColorTemperature">false</bool>

    <!-- Whether to show Camera laser sensor switch in Developer Options -->
    <bool name="config_show_camera_laser_sensor">false</bool>

    <!-- Fully-qualified class name for the implementation of the FeatureFactory to be instantiated. -->
    <string name="config_featureFactory" translatable="false">com.android.settings.overlay.FeatureFactoryImpl</string>

    <!-- Package name and fully-qualified class name for the wallpaper picker activity. -->
    <string name="config_wallpaper_picker_package" translatable="false">com.android.settings</string>
    <string name="config_wallpaper_picker_class" translatable="false">com.android.settings.Settings$WallpaperSettingsActivity</string>
    <!-- Fully-qualified class name for the styles & wallpaper picker activity. -->
    <string name="config_styles_and_wallpaper_picker_class" translatable="false"></string>
    <!-- Intent extra for wallpaper picker activity. -->
    <string name="config_wallpaper_picker_launch_extra" translatable="false">com.android.wallpaper.LAUNCH_SOURCE</string>

    <!-- Manufacturer backup settings to launch -->
    <string name="config_backup_settings_intent" translatable="false"></string>

    <!-- Manufacturer backup settings label -->
    <string name="config_backup_settings_label" translatable="true"></string>

    <!-- Double twist sensor type and vendor used by gesture setting -->
    <string name="gesture_double_twist_sensor_type" translatable="false"></string>
    <string name="gesture_double_twist_sensor_vendor" translatable="false"></string>

    <!-- When true enable gesture setting. -->
    <bool name="config_gesture_settings_enabled">false</bool>

    <!-- If the Storage Manager settings are enabled. -->
    <bool name="config_storage_manager_settings_enabled">false</bool>

    <!-- If the support features are enabled. -->
    <bool name="config_support_enabled">false</bool>

    <!-- List containing the component names of pre-installed screen reader services. -->
    <string-array name="config_preinstalled_screen_reader_services" translatable="false">
        <!--
        <item>com.example.package.first/com.example.class.FirstService</item>
        <item>com.example.package.second/com.example.class.SecondService</item>
        -->
    </string-array>

    <!-- List containing the component names of pre-installed captioning services. -->
    <string-array name="config_preinstalled_captions_services" translatable="false">
        <!--
        <item>com.example.package.first/com.example.class.FirstService</item>
        <item>com.example.package.second/com.example.class.SecondService</item>
        -->
    </string-array>

    <!-- List containing the component names of pre-installed audio and captioning services. -->
    <string-array name="config_preinstalled_audio_services" translatable="false">
        <!--
        <item>com.example.package.first/com.example.class.FirstService</item>
        <item>com.example.package.second/com.example.class.SecondService</item>
        -->
    </string-array>

    <!-- List containing the component names of pre-installed display services. -->
    <string-array name="config_preinstalled_display_services" translatable="false">
        <!--
        <item>com.example.package.first/com.example.class.FirstService</item>
        <item>com.example.package.second/com.example.class.SecondService</item>
        -->
    </string-array>

    <!-- List containing the component names of pre-installed interaction control services. -->
    <string-array name="config_preinstalled_interaction_control_services" translatable="false">
        <!--
        <item>com.example.package.first/com.example.class.FirstService</item>
        <item>com.example.package.second/com.example.class.SecondService</item>
        -->
    </string-array>

    <!-- List containing the order of services in screen reader category by componentname.
         All componentnames in a category need to be specified to guarantee correct behavior.-->
    <string-array name="config_order_screen_reader_services" translatable="false">
        <!--
        <item>com.example.package.first/com.example.class.FirstService</item>
        <item>com.example.package.second/com.example.class.SecondService</item>
        -->
    </string-array>

    <!-- List containing the order of services in captions category by preference key or
         componentname. All preference keys in a category need to be specified to guarantee correct
         behavior.-->
    <string-array name="config_order_captions_services" translatable="false">
        <!--
        <item>com.example.package.first/com.example.class.FirstService</item>
        <item>com.example.package.second/com.example.class.SecondService</item>
        <item>captioning_preference_screen</item>
        <item>rtt_setting</item>
        <item>...</item>
        -->
    </string-array>

    <!-- List containing the order of services in audio and caption category by preference key
         or componentname. All preference keys in a category need to be specified to guarantee
         correct behavior.-->
    <string-array name="config_order_audio_services" translatable="false">
        <!--
        <item>com.example.package.first/com.example.class.FirstService</item>
        <item>com.example.package.second/com.example.class.SecondService</item>
        <item>toggle_primary_mono</item>
        <item>seekbar_primary_balance</item>
        <item>...</item>
        -->
    </string-array>

    <!-- List containing the order of services in display category by preference key
         or componentname. All preference keys in a category need to be specified to guarantee
         correct behavior.-->
    <string-array name="config_order_display_services" translatable="false">
        <!--
        <item>com.example.package.first/com.example.class.FirstService</item>
        <item>com.example.package.second/com.example.class.SecondService</item>
        <item>font_size_preference_screen</item>
        <item>dark_ui_mode_accessibility</item>
        <item>...</item>
        -->
    </string-array>

    <!-- List containing the order of services in interaction control category by preference key
         or componentname. All preference keys in a category need to be specified to guarantee
         correct behavior.-->
    <string-array name="config_order_interaction_control_services" translatable="false">
        <!--
        <item>com.example.package.first/com.example.class.FirstService</item>
        <item>com.example.package.second/com.example.class.SecondService</item>
        <item>autoclick_preference</item>
        <item>toggle_power_button_ends_call_preference</item>
        <item>...</item>
        -->
    </string-array>

    <!-- List of packages that should be allowlisted for slice uri access. Do not translate -->
    <string-array name="slice_allowlist_package_names" translatable="false"/>

    <!-- Whether or not App & Notification screen should display recently used apps -->
    <bool name="config_display_recent_apps">true</bool>

    <!-- Package name for the storage manager to use from Settings search. -->
    <string name="config_deletion_helper_package" translatable="false">com.android.storagemanager</string>
    <!-- Class name for the storage manager's deletion helper class. -->
    <string name="config_deletion_helper_class" translatable="false">com.android.storagemanager.deletionhelper.DeletionHelperActivity</string>

    <!-- Whether to use a UI variant that minimizes the number of UI elements on screen. This is
         typically used when there is not enough space to display everything, because pattern view
         doesn't interact well with scroll view -->
    <bool name="config_lock_pattern_minimal_ui">true</bool>

    <!-- List of a11y components on the device allowed to be enabled by Settings Slices -->
    <string-array name="config_settings_slices_accessibility_components" translatable="false"/>

    <!-- Whether or not to show the night light suggestion. -->
    <bool name="config_night_light_suggestion_enabled">true</bool>

    <!-- The number of vibration intensity levels supported by the device.

         Note that this should correspond to the ability to vary the vibration amplitude, with
         enough dynamic range to have at least as many distinct intensity levels as defined here.

         Supported values are 1, 2, 3. If '1', the settings app will use a toggle for the settings,
         otherwise a slider. If '3', the settings app maps intensities directly to the levels
         supported by the Vibrator HAL APIs. If '2', then the levels will be mapped to
         VIBRATION_INTENSITY_LOW and VIBRATION_INTENSITY_HIGH, which gives the most range for
         scaling vibrations. The medium intensity will be skipped.

         The default intensity values are configured at
         frameworks/base/core/res/res/values/config.xml's config_default[type]VibrationIntensity.
         Make sure that each default intensity value is consistent with the supported levels set
         here. If this settings supports only 2 levels, for example, then the default intensity
         should be either LOW (1) or HIGH (3).
    -->
    <integer name="config_vibration_supported_intensity_levels">1</integer>

    <!--
        Whether or not the homepage should be powered by legacy suggestion (versus contextual cards)
        Default to true as not all devices support contextual cards.
    -->
    <bool name="config_use_legacy_suggestion">true</bool>

    <!-- Whether or not homepage should display user's account avatar -->
    <bool name="config_show_avatar_in_homepage">false</bool>

    <!-- Whether or not emergency info tile should display in device info page -->
    <bool name="config_show_emergency_info_in_device_info">true</bool>

    <!-- Whether or not branded account info tile should display in device info page -->
    <bool name="config_show_branded_account_in_device_info">true</bool>

    <!-- Whether or not device header widget tile should display in device info page -->
    <bool name="config_show_device_header_in_device_info">true</bool>

    <!-- Whether or not TopLevelSettings should force rounded icon for injected tiles -->
    <bool name="config_force_rounded_icon_TopLevelSettings">true</bool>

    <!-- Whether dismissal timestamp should be kept before deletion -->
    <bool name="config_keep_contextual_card_dismissal_timestamp">false</bool>

    <!-- Settings intelligence package name -->
    <string name="config_settingsintelligence_package_name" translatable="false">
        com.android.settings.intelligence
    </string>

    <!-- Whether the confirmation for sim deletion is defaulted to be on or off-->
    <bool name="config_sim_deletion_confirmation_default_on">false</bool>

    <!-- Package Installer package name -->
    <string name="config_package_installer_package_name" translatable="false">
        com.android.packageinstaller
    </string>

    <!-- Settings intelligence interaction log intent action -->
    <string name="config_settingsintelligence_log_action" translatable="false"></string>

    <!-- AOSP Emergency app package name -->
    <string name="config_aosp_emergency_package_name" translatable="false">
        com.android.emergency
    </string>

    <!-- AOSP Emergency app intent action -->
    <string name="config_aosp_emergency_intent_action" translatable="false">
        android.settings.EDIT_EMERGENCY_INFO
    </string>

    <!-- Emergency app package name -->
    <string name="config_emergency_package_name" translatable="false">
        com.android.emergency
    </string>

    <!-- Emergency app intent action -->
    <string name="config_emergency_intent_action" translatable="false">
        android.settings.EDIT_EMERGENCY_INFO
    </string>

    <!-- Email address for the homepage contextual cards feedback -->
    <string name="config_contextual_card_feedback_email" translatable="false"></string>

    <!-- ComponentName to launch a vendor-specific enrollment activity if available -->
    <string name="config_face_enroll" translatable="false"></string>

    <!-- Whether to show the "less secure" info section on the face enroll intro screen -->
    <bool name="config_face_intro_show_less_secure">false</bool>

    <!-- Whether to show the "require eyes" info section on the face enroll intro screen -->
    <bool name="config_face_intro_show_require_eyes">true</bool>

    <!-- Whether to use the Lottie animation for the face education enrollment screen -->
    <bool name="config_face_education_use_lottie">false</bool>

    <!-- App intent -->
    <string name="config_account_intent_uri" translatable="false"></string>

    <!-- Whether or not the dock settings are to be displayed for this device when docked -->
    <bool name="has_dock_settings">false</bool>
    <!-- Whether there is a boot sounds checkbox -->
    <bool name="has_boot_sounds">false</bool>
    <!-- Whether there is a silent mode checkbox  -->
    <bool name="has_silent_mode">true</bool>

    <!-- Display additional System Update menu if true -->
    <bool name="config_additional_system_update_setting_enable">false</bool>

    <!-- Whether the bluetooth activation confirmation dialogs should be auto dismissed.
         Can be overridden for specific product builds. -->
    <bool name="auto_confirm_bluetooth_activation_dialog">false</bool>

    <!-- Whether the device name is shown in About device or not -->
    <bool name="config_show_device_name">true</bool>

    <!-- Whether to show a preference item for the manual in About phone -->
    <bool name="config_show_manual">false</bool>
    <!-- Whether to show a preference item for regulatory information in About phone -->
    <bool name="config_show_regulatory_info">false</bool>

    <!-- Whether to show a preference item for mobile plan -->
    <bool name="config_show_mobile_plan">true</bool>

    <!-- Whether none security option is hide or not  (country specific). -->
    <bool name="config_hide_none_security_option">false</bool>

    <!-- Whether swipe security option is hidden or not -->
    <bool name="config_hide_swipe_security_option">false</bool>

    <!-- Whether Wi-Fi settings should be shown or not.
    This also controls whether Wi-fi related sub-settings (e.g. Wi-Fi preferences) will
    surface in search results or not.-->
    <bool name="config_show_wifi_settings">true</bool>

    <!-- Whether toggle_airplane is available or not. -->
    <bool name="config_show_toggle_airplane">true</bool>

    <!-- Whether private_dns_settings is available or not. -->
    <bool name="config_show_private_dns_settings">true</bool>

    <!-- Whether memory from app_info_settings is available or not. -->
    <bool name="config_show_app_info_settings_memory">false</bool>

    <!-- Whether battery from app_info_settings is available or not. -->
    <bool name="config_show_app_info_settings_battery">true</bool>

    <!-- Whether location mode is available or not. -->
    <bool name="config_location_mode_available">true</bool>

    <!-- Whether location scanning is available or not. -->
    <bool name="config_show_location_scanning">true</bool>

    <!-- Whether high_power_apps should be shown or not. -->
    <bool name="config_show_high_power_apps">true</bool>

    <!-- Whether media_volume should be shown or not. -->
    <bool name="config_show_media_volume">true</bool>

    <!-- Whether alarm_volume should be shown or not. -->
    <bool name="config_show_alarm_volume">true</bool>

    <!-- Whether call_volume should be shown or not. -->
    <bool name="config_show_call_volume">true</bool>

    <!-- Whether notification_volume should be shown or not. -->
    <bool name="config_show_notification_volume">true</bool>

    <!-- Whether notification_ringtone should be shown or not. -->
    <bool name="config_show_notification_ringtone">true</bool>

    <!-- Whether screen_locking_sounds should be shown or not. -->
    <bool name="config_show_screen_locking_sounds">true</bool>

    <!-- Whether charging_sounds should be shown or not. -->
    <bool name="config_show_charging_sounds">true</bool>

    <!-- Whether touch_sounds should be shown or not. -->
    <bool name="config_show_touch_sounds">true</bool>

    <!-- Whether encryption_and_credentials_encryption_status should be shown or not. -->
    <bool name="config_show_encryption_and_credentials_encryption_status">true</bool>

    <!-- Whether premium_sms should be shown or not. -->
    <bool name="config_show_premium_sms">true</bool>

    <!-- Whether data_saver should be shown or not. -->
    <bool name="config_show_data_saver">true</bool>

    <!-- Whether enabled_vr_listeners should be shown or not. -->
    <bool name="config_show_enabled_vr_listeners">true</bool>

    <!-- Whether phone_language should be shown or not. -->
    <bool name="config_show_phone_language">true</bool>

    <!-- Whether virtual_keyboard_pref should be shown or not. -->
    <bool name="config_show_virtual_keyboard_pref">true</bool>

    <!-- Whether physical_keyboard_pref should be shown or not. -->
    <bool name="config_show_physical_keyboard_pref">true</bool>

    <!-- Whether spellcheckers_settings should be shown or not. -->
    <bool name="config_show_spellcheckers_settings">true</bool>

    <!-- Whether tts_settings_summary should be shown or not. -->
    <bool name="config_show_tts_settings_summary">true</bool>

    <!-- Whether pointer_speed should be shown or not. -->
    <bool name="config_show_pointer_speed">true</bool>

    <!-- Whether vibrate_input_devices should be shown or not. -->
    <bool name="config_show_vibrate_input_devices">true</bool>

    <!-- Whether manage_device_admin should be shown or not. -->
    <bool name="config_show_manage_device_admin">true</bool>

    <!-- Whether unlock_set_or_change should be shown or not. -->
    <bool name="config_show_unlock_set_or_change">true</bool>

    <!-- Whether screen_pinning_settings should be shown or not. -->
    <bool name="config_show_screen_pinning_settings">true</bool>

    <!-- Whether manage_trust_agents should be shown or not. -->
    <bool name="config_show_manage_trust_agents">true</bool>

    <!-- Whether show_password should be shown or not. -->
    <bool name="config_show_show_password">true</bool>

    <!-- Whether trust_agent_click_intent should be shown or not. -->
    <bool name="config_show_trust_agent_click_intent">true</bool>

    <!-- Whether wallpaper attribution should be shown or not. -->
    <bool name="config_show_wallpaper_attribution">true</bool>

    <!-- Whether assist_and_voice_input should be shown or not. -->
    <bool name="config_show_assist_and_voice_input">true</bool>

    <!-- Whether reset_dashboard should be shown or not. -->
    <bool name="config_show_reset_dashboard">true</bool>

    <!-- Whether system_update_settings should be shown or not. -->
    <bool name="config_show_system_update_settings">true</bool>

    <!-- Whether device_model should be shown or not. -->
    <bool name="config_show_device_model">true</bool>

    <!-- Whether top_level_accessibility should be shown or not. -->
    <bool name="config_show_top_level_accessibility">true</bool>

    <!-- Whether top_level_battery should be shown or not. -->
    <bool name="config_show_top_level_battery">true</bool>

    <!-- Whether to use compact battery status string. -->
    <bool name="config_use_compact_battery_status">false</bool>

    <!-- Whether top_level_connected_devices should be shown or not. -->
    <bool name="config_show_top_level_connected_devices">true</bool>

    <!-- Whether top_level_display should be shown or not. -->
    <bool name="config_show_top_level_display">true</bool>

    <!-- Whether wifi_ip_address should be shown or not. -->
    <bool name="config_show_wifi_ip_address">true</bool>

    <!-- Whether wifi_mac_address should be shown or not. -->
    <bool name="config_show_wifi_mac_address">true</bool>

    <!-- Whether to disable "Uninstall Updates" menu item for System apps or not. -->
    <bool name="config_disable_uninstall_update">false</bool>

    <!-- Whether or not extra preview panels should be used for screen zoom setting. -->
    <bool name="config_enable_extra_screen_zoom_preview">true</bool>

    <!-- Slice Uri to query nearby devices. -->
    <string name="config_nearby_devices_slice_uri" translatable="false">content://com.google.android.gms.nearby.fastpair/device_status_list_item</string>

    <!-- Grayscale settings intent -->
    <string name="config_grayscale_settings_intent" translatable="false"></string>

    <!-- List containing the injected tile keys which are suppressed. -->
    <string-array name="config_suppress_injected_tile_keys" translatable="false"/>

    <!-- Reset application package name -->
    <string-array name="config_skip_reset_apps_package_name" translatable="false">
        <item>android</item>
        <item>com.android.providers.downloads</item>
        <item>com.android.systemui</item>
        <item>com.android.vending</item>
    </string-array>

    <!-- Settings panel keeps observe this uri -->
    <string-array name="config_panel_keep_observe_uri" translatable="false">
        <item>content://com.android.settings.slices/intent/media_output_indicator</item>
    </string-array>

    <!-- Uri to query non-public Slice Uris. -->
    <string name="config_non_public_slice_query_uri" translatable="false"></string>

    <!-- RTT setting intent action -->
    <string name="config_rtt_setting_intent_action" translatable="false"></string>

    <!-- Package name of dialer supports RTT setting-->
    <string name="config_rtt_setting_package_name" translatable="false"></string>

    <!-- Whether nfc detection point preview image is available or not. -->
    <bool name="config_nfc_detection_point">false</bool>

    <!-- Whether to show Smooth Display feature in Settings Options -->
    <bool name="config_show_smooth_display">false</bool>

    <!-- Whether to show emergency settings in top-level Settings -->
    <bool name="config_show_emergency_settings">true</bool>

    <!-- Whether to show emergency gesture in Settings -->
    <bool name="config_show_emergency_gesture_settings">true</bool>

    <!-- Optional package name if another 1p app wants to take over the emergency gesture settings UI -->
    <string name="emergency_gesture_settings_package"></string>

    <!-- Whether to show the Preference for Adaptive connectivity -->
    <bool name="config_show_adaptive_connectivity">false</bool>

    <!-- Authority of advanced device battery prediction -->
    <string name="config_battery_prediction_authority" translatable="false"></string>

    <!-- Whether to handle slot change events -->
    <bool name="config_handle_sim_slot_change">false</bool>

    <!-- whether use partner overlay theme for outside setupwizard flow -->
    <bool name="config_suc_use_partner_resource">false</bool>

    <!-- Cell broacast receiver package name -->
    <string name="config_cell_broadcast_receiver_package" translatable="false">com.android.cellbroadcastreceiver.module</string>

    <!-- TODO(b/174964885): These media Uri are not defined in framework yet. Replace with framework defined variables once it's available. -->
    <!-- Media Uri to view images storage category. -->
    <string name="config_images_storage_category_uri" translatable="false">content://com.android.providers.media.documents/root/images_root</string>

    <!-- Media Uri to view videos storage category. -->
    <string name="config_videos_storage_category_uri" translatable="false">content://com.android.providers.media.documents/root/videos_root</string>

    <!-- Media Uri to view audio storage category. -->
    <string name="config_audio_storage_category_uri" translatable="false">content://com.android.providers.media.documents/root/audio_root</string>

    <!-- Media Uri to view documents & other storage category. -->
    <string name="config_documents_and_other_storage_category_uri" translatable="false">content://com.android.providers.media.documents/root/documents_root</string>

    <!-- Whether to show Smart Storage toggle -->
    <bool name="config_show_smart_storage_toggle">true</bool>

    <!-- Whether to support large screen -->
    <bool name="config_supported_large_screen">false</bool>

    <!-- Display settings screen, Color mode options. Must be the same length and order as
         config_color_mode_options_values below. Only the values that also appear in
         frameworks/base/core/res/res/values/config.xml's config_availableColorModes are shown. -->
    <string-array name="config_color_mode_options_strings" translatable="false">
        <item>@string/color_mode_option_natural</item>
        <item>@string/color_mode_option_boosted</item>
        <item>@string/color_mode_option_saturated</item>
        <item>@string/color_mode_option_automatic</item>
    </string-array>

    <!-- Display settings screen, Color mode options. Must be the same length and order as
         config_color_mode_options_strings above. Only the values that also appear in
         frameworks/base/core/res/res/values/config.xml's config_availableColorModes are shown. -->
    <integer-array name="config_color_mode_options_values" translatable="false">
        <item>0</item>
        <item>1</item>
        <item>2</item>
        <item>3</item>
    </integer-array>

    <!-- The settings/preference description for each settable device state defined in the array
         "config_perDeviceStateRotationLockDefaults".
         The item in position "i" describes the auto-rotation setting for the device state also in
         position "i" in the array "config_perDeviceStateRotationLockDefaults". -->
    <string-array name="config_settableAutoRotationDeviceStatesDescriptions">
        <!-- Example:
            <item>Auto-rotate when folded</item>
            <item>@null</item> No description for state in position 1
            <item>Auto-rotate when unfolded</item>
        -->
    </string-array>

    <!-- The option list for switch screen resolution -->
    <string-array name="config_screen_resolution_options_strings" translatable="false">
        <item>@string/screen_resolution_option_high</item>
        <item>@string/screen_resolution_option_highest</item>
    </string-array>

    <!-- The option summary list for screen resolution -->
    <string-array name="config_screen_resolution_summaries_strings" translatable="false">
        <item>@string/screen_resolution_summary_high</item>
        <item>@string/screen_resolution_summary_highest</item>
    </string-array>

    <!-- Whether to aggregate for network selection list-->
    <bool name="config_network_selection_list_aggregation_enabled">false</bool>

<<<<<<< HEAD
    <!-- Whether to give option to add restricted profiles -->
    <bool name="config_offer_restricted_profiles">false</bool>

    <!-- An array of packages for which Applications whose per-app locale cannot be changed. -->
    <string-array name="config_disallowed_app_localeChange_packages" translatable="false">
        <!--
        <item>com.example.package.first</item>
        <item>com.example.package.second</item>
        <item>...</item>
        -->
    </string-array>

    <!-- The ratio to use when using the two-pane settings layout -->
    <item name="config_activity_embed_split_ratio" format="float" type="dimen">0.3636</item>

    <!-- The number of visible app icons while entering app list related pages for preloading.
         Take the "Unrestricted data" page as the example, the visible app icons could be 15
         on 6.4 inches screen size whether the font size and display size are both small. -->
    <integer name="config_num_visible_app_icons">20</integer>

    <!-- Whether the dream setup activity should be enabled as part of setupwizard -->
    <bool name="dream_setup_supported">false</bool>

    <!-- Whether to put the apps with system UID into system component bucket or not -->
    <bool name="config_battery_combine_system_components">false</bool>
=======
    <!-- Max network scan search time in seconds -->
    <integer name="config_network_scan_helper_max_search_time_sec">300</integer>
>>>>>>> 81d1cd08
</resources><|MERGE_RESOLUTION|>--- conflicted
+++ resolved
@@ -592,7 +592,9 @@
     <!-- Whether to aggregate for network selection list-->
     <bool name="config_network_selection_list_aggregation_enabled">false</bool>
 
-<<<<<<< HEAD
+    <!-- Max network scan search time in seconds -->
+    <integer name="config_network_scan_helper_max_search_time_sec">300</integer>
+
     <!-- Whether to give option to add restricted profiles -->
     <bool name="config_offer_restricted_profiles">false</bool>
 
@@ -618,8 +620,4 @@
 
     <!-- Whether to put the apps with system UID into system component bucket or not -->
     <bool name="config_battery_combine_system_components">false</bool>
-=======
-    <!-- Max network scan search time in seconds -->
-    <integer name="config_network_scan_helper_max_search_time_sec">300</integer>
->>>>>>> 81d1cd08
 </resources>