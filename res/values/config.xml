--- conflicted
+++ resolved
@@ -42,13 +42,10 @@
     <string name="config_avatar_picker_action" translatable="false">
         com.android.avatarpicker.FULL_SCREEN_ACTIVITY
     </string>
-<<<<<<< HEAD
-=======
     <!-- User avatar dialog result broadcast explicit package -->
     <string name="config_avatar_picker_package" translatable="false">
         com.android.avatarpicker
     </string>
->>>>>>> a6f28338
 
     <!-- Package name and fully-qualified class name for the wallpaper picker activity. -->
     <string name="config_wallpaper_picker_package" translatable="false">com.android.settings</string>
