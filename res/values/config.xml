--- conflicted
+++ resolved
@@ -474,12 +474,10 @@
     <!-- Whether to show the Preference for Adaptive connectivity -->
     <bool name="config_show_adaptive_connectivity">false</bool>
 
-<<<<<<< HEAD
+    <!-- Authority of advanced device battery prediction -->
+    <string name="config_battery_prediction_authority" translatable="false"></string>
+
     <!-- Playing tone setting -->
     <bool name="config_show_connect_tone_ui">false</bool>
     <integer name="config_default_tone_after_connected">0</integer>
-=======
-    <!-- Authority of advanced device battery prediction -->
-    <string name="config_battery_prediction_authority" translatable="false"></string>
->>>>>>> 9345dd87
 </resources>