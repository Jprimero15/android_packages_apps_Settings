--- conflicted
+++ resolved
@@ -427,11 +427,6 @@
     <!-- RTT setting intent action -->
     <string name="config_rtt_setting_intent_action" translatable="false"></string>
 
-<<<<<<< HEAD
-    <!-- Playing tone setting -->
-    <bool name="config_show_connect_tone_ui">false</bool>
-    <integer name="config_default_tone_after_connected">0</integer>
-=======
     <!-- Package name of dialer supports RTT setting-->
     <string name="config_rtt_setting_package_name" translatable="false"></string>
 
@@ -442,5 +437,8 @@
         <item>com.android.systemui</item>
         <item>com.android.vending</item>
     </string-array>
->>>>>>> 433e9902
+    
+        <!-- Playing tone setting -->
+    <bool name="config_show_connect_tone_ui">false</bool>
+    <integer name="config_default_tone_after_connected">0</integer>
 </resources>