--- conflicted
+++ resolved
@@ -457,12 +457,6 @@
     <!-- Whether nfc detection point preview image is available or not. -->
     <bool name="config_nfc_detection_point">false</bool>
 
-<<<<<<< HEAD
-    <!-- Whether to show Enhanced Connectivity switch in Developer Options -->
-    <bool name="config_show_enhanced_connectivity">false</bool>
-
-=======
->>>>>>> 064ba89f
     <!-- Whether to show Smooth Display feature in Settings Options -->
     <bool name="config_show_smooth_display">false</bool>
 </resources>