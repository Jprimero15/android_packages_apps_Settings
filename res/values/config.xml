--- conflicted
+++ resolved
@@ -447,18 +447,12 @@
     <!-- Whether to disable "Uninstall Updates" menu item for System apps or not. -->
     <bool name="config_disable_uninstall_update">false</bool>
 
-<<<<<<< HEAD
-    <!-- Whether or not extra preview panels should be used for screen zoom setting. -->
-    <bool name="config_enable_extra_screen_zoom_preview">true</bool>
-
     <!-- Whether to add AGPS parameter settings -->
     <bool name="config_agps_enabled">false</bool>
 
     <!-- Whether to support CT PA requirement or not -->
     <bool name="config_support_CT_PA">false</bool>
 
-=======
->>>>>>> daa9cc89
     <!-- Slice Uri to query nearby devices. -->
     <string name="config_nearby_devices_slice_uri" translatable="false">content://com.google.android.gms.nearby.fastpair/device_status_list_item</string>
 
