<?xml version="1.0" encoding="utf-8"?>
<!-- Copyright (C) 2007 The Android Open Source Project

     Licensed under the Apache License, Version 2.0 (the "License");
     you may not use this file except in compliance with the License.
     You may obtain a copy of the License at

          http://www.apache.org/licenses/LICENSE-2.0

     Unless required by applicable law or agreed to in writing, software
     distributed under the License is distributed on an "AS IS" BASIS,
     WITHOUT WARRANTIES OR CONDITIONS OF ANY KIND, either express or implied.
     See the License for the specific language governing permissions and
     limitations under the License.
-->

<resources xmlns:xliff="urn:oasis:names:tc:xliff:document:1.2">

    <!-- If false, MIN is displayed. If true, MSID is displayed. -->
    <bool name="config_msid_enable" translatable="false">false</bool>

    <string name="additional_system_update" translatable="false"></string>
    <string name="additional_system_update_menu" translatable="false"></string>

    <!-- TODO: This is purely enforced by the interface, and does not affect what
         strings may be inserted into the actual content provider.
         With the addition of shortcuts, it seems more likely that users will
         find this limiting; it would be good to have the interface work with
         very long strings too. -->
    <integer name="maximum_user_dictionary_word_length" translatable="false">48</integer>

    <!-- Dashboard number of columns -->
    <integer name="dashboard_num_columns">1</integer>

    <!-- Carrier_enabled editable -->
    <bool name="config_allow_edit_carrier_enabled" translatable="false">false</bool>

    <!-- When true enable color temperature setting. -->
    <bool name="config_enableColorTemperature">false</bool>

    <!-- Whether to show Camera laser sensor switch in Developer Options -->
    <bool name="config_show_camera_laser_sensor">false</bool>

    <!-- Fully-qualified class name for the implementation of the FeatureFactory to be instantiated. -->
    <string name="config_featureFactory" translatable="false">com.android.settings.overlay.FeatureFactoryImpl</string>

    <!-- Package name and fully-qualified class name for the wallpaper picker activity. -->
    <string name="config_wallpaper_picker_package" translatable="false">com.android.settings</string>
    <string name="config_wallpaper_picker_class" translatable="false">com.android.settings.Settings$WallpaperSettingsActivity</string>
    <!-- Fully-qualified class name for the styles & wallpaper picker activity. -->
    <string name="config_styles_and_wallpaper_picker_class" translatable="false"></string>

    <!-- Manufacturer backup settings to launch -->
    <string name="config_backup_settings_intent" translatable="false"></string>

    <!-- Manufacturer backup settings label -->
    <string name="config_backup_settings_label" translatable="true"></string>

    <!-- Double twist sensor name and vendor used by gesture setting -->
    <string name="gesture_double_twist_sensor_name" translatable="false"></string>
    <string name="gesture_double_twist_sensor_vendor" translatable="false"></string>

    <!-- When true enable gesture setting. -->
    <bool name="config_gesture_settings_enabled">false</bool>

    <!-- If the Storage Manager settings are enabled. -->
    <bool name="config_storage_manager_settings_enabled">false</bool>

    <!-- If the support features are enabled. -->
    <bool name="config_support_enabled">false</bool>

    <!-- Whether to enable "show operator name in the status bar" setting -->
    <bool name="config_showOperatorNameInStatusBar">false</bool>

    <!-- List containing the component names of pre-installed screen reader services. -->
    <string-array name="config_preinstalled_screen_reader_services" translatable="false">
        <!--
        <item>com.example.package.first/com.example.class.FirstService</item>
        <item>com.example.package.second/com.example.class.SecondService</item>
        -->
    </string-array>

    <!-- List containing the component names of pre-installed audio and captioning services. -->
    <string-array name="config_preinstalled_audio_and_caption_services" translatable="false">
        <!--
        <item>com.example.package.first/com.example.class.FirstService</item>
        <item>com.example.package.second/com.example.class.SecondService</item>
        -->
    </string-array>

    <!-- List containing the component names of pre-installed display services. -->
    <string-array name="config_preinstalled_display_services" translatable="false">
        <!--
        <item>com.example.package.first/com.example.class.FirstService</item>
        <item>com.example.package.second/com.example.class.SecondService</item>
        -->
    </string-array>

    <!-- List containing the component names of pre-installed interaction control services. -->
    <string-array name="config_preinstalled_interaction_control_services" translatable="false">
        <!--
        <item>com.example.package.first/com.example.class.FirstService</item>
        <item>com.example.package.second/com.example.class.SecondService</item>
        -->
    </string-array>

    <!-- List containing the order of services in screen reader category by componentname.
         All componentnames in a category need to be specified to guarantee correct behavior.-->
    <string-array name="config_order_screen_reader_services" translatable="false">
        <!--
        <item>com.example.package.first/com.example.class.FirstService</item>
        <item>com.example.package.second/com.example.class.SecondService</item>
        -->
    </string-array>

    <!-- List containing the order of services in audio and caption category by preference key
         or componentname. All preference keys in a category need to be specified to guarantee
         correct behavior.-->
    <string-array name="config_order_audio_and_caption_services" translatable="false">
        <!--
        <item>com.example.package.first/com.example.class.FirstService</item>
        <item>com.example.package.second/com.example.class.SecondService</item>
        <item>toggle_master_mono</item>
        <item>seekbar_master_balance</item>
        <item>...</item>
        -->
    </string-array>

    <!-- List containing the order of services in display category by preference key
         or componentname. All preference keys in a category need to be specified to guarantee
         correct behavior.-->
    <string-array name="config_order_display_services" translatable="false">
        <!--
        <item>com.example.package.first/com.example.class.FirstService</item>
        <item>com.example.package.second/com.example.class.SecondService</item>
        <item>font_size_preference_screen</item>
        <item>dark_ui_mode_accessibility</item>
        <item>...</item>
        -->
    </string-array>

    <!-- List containing the order of services in interaction control category by preference key
         or componentname. All preference keys in a category need to be specified to guarantee
         correct behavior.-->
    <string-array name="config_order_interaction_control_services" translatable="false">
        <!--
        <item>com.example.package.first/com.example.class.FirstService</item>
        <item>com.example.package.second/com.example.class.SecondService</item>
        <item>autoclick_preference</item>
        <item>toggle_power_button_ends_call_preference</item>
        <item>...</item>
        -->
    </string-array>

    <!-- List of packages that should be whitelisted for slice uri access. Do not translate -->
    <string-array name="slice_whitelist_package_names" translatable="false"/>

    <!-- Whether or not App & Notification screen should display recently used apps -->
    <bool name="config_display_recent_apps">true</bool>

    <!-- Package name for the storage manager to use from Settings search. -->
    <string name="config_deletion_helper_package" translatable="false">com.android.storagemanager</string>
    <!-- Class name for the storage manager's deletion helper class. -->
    <string name="config_deletion_helper_class" translatable="false">com.android.storagemanager.deletionhelper.DeletionHelperActivity</string>

    <!-- Whether to use a UI variant that minimizes the number of UI elements on screen. This is
         typically used when there is not enough space to display everything, because pattern view
         doesn't interact well with scroll view -->
    <bool name="config_lock_pattern_minimal_ui">true</bool>

    <!-- List of a11y components on the device allowed to be enabled by Settings Slices -->
    <string-array name="config_settings_slices_accessibility_components" translatable="false"/>

    <!-- Whether or not to show the night light suggestion. -->
    <bool name="config_night_light_suggestion_enabled">true</bool>

    <!-- Whether or not the device is capable of multiple levels of vibration intensity.
         Note that this is different from whether it can control the vibration amplitude as some
         devices will be able to vary their amplitude but do not possess enough dynamic range to
         have distinct intensity levels -->
    <bool name="config_vibration_supports_multiple_intensities">false</bool>

    <!--
        Whether or not the homepage should be powered by legacy suggestion (versus contextual cards)
        Default to true as not all devices support contextual cards.
    -->
    <bool name="config_use_legacy_suggestion">true</bool>

    <!-- Whether or not homepage should display user's account avatar -->
    <bool name="config_show_avatar_in_homepage">false</bool>

    <!-- Whether or not emergency info tile should display in device info page -->
    <bool name="config_show_emergency_info_in_device_info">true</bool>

    <!-- Whether or not branded account info tile should display in device info page -->
    <bool name="config_show_branded_account_in_device_info">true</bool>

    <!-- Whether or not device header widget tile should display in device info page -->
    <bool name="config_show_device_header_in_device_info">true</bool>

    <!-- Whether or not TopLevelSettings should force rounded icon for injected tiles -->
    <bool name="config_force_rounded_icon_TopLevelSettings">true</bool>

    <!-- Settings intelligence package name -->
    <string name="config_settingsintelligence_package_name" translatable="false">
        com.android.settings.intelligence
    </string>

    <!-- Package Installer package name -->
    <string name="config_package_installer_package_name" translatable="false">
        com.android.packageinstaller
    </string>

    <!-- Settings intelligence interaction log intent action -->
    <string name="config_settingsintelligence_log_action" translatable="false"></string>

    <!-- Emergency app package name -->
    <string name="config_emergency_package_name" translatable="false">
        com.android.emergency
    </string>
    <!-- Emergency app intent action -->
    <string name="config_emergency_intent_action" translatable="false">
        android.settings.EDIT_EMERGENCY_INFO
    </string>

    <!-- Email address for the homepage contextual cards feedback -->
    <string name="config_contextual_card_feedback_email" translatable="false"></string>

    <!-- ComponentName to launch a vendor-specific enrollment activity if available -->
    <string name="config_face_enroll" translatable="false"></string>

    <!-- App intent -->
    <string name="config_account_intent_uri" translatable="false"></string>

    <!-- Whether or not the dock settings are to be displayed for this device when docked -->
    <bool name="has_dock_settings">false</bool>
    <!-- Whether there is a boot sounds checkbox -->
    <bool name="has_boot_sounds">false</bool>
    <!-- Whether there is a silent mode checkbox  -->
    <bool name="has_silent_mode">true</bool>

    <!-- Display additional System Update menu if true -->
    <bool name="config_additional_system_update_setting_enable">false</bool>

    <!-- Whether the bluetooth activation confirmation dialogs should be auto dismissed.
         Can be overridden for specific product builds. -->
    <bool name="auto_confirm_bluetooth_activation_dialog">false</bool>

    <!-- Whether the device name is shown in About device or not -->
    <bool name="config_show_device_name">true</bool>

    <!-- Whether to show a preference item for the manual in About phone -->
    <bool name="config_show_manual">false</bool>
    <!-- Whether to show a preference item for regulatory information in About phone -->
    <bool name="config_show_regulatory_info">false</bool>

    <!-- Whether to show a preference item for mobile plan -->
    <bool name="config_show_mobile_plan">true</bool>

    <!-- Whether none security option is hide or not  (country specific). -->
    <bool name="config_hide_none_security_option">false</bool>

    <!-- Whether swipe security option is hidden or not -->
    <bool name="config_hide_swipe_security_option">false</bool>

    <!--Whether help links are defined. -->
    <bool name="config_has_help">false</bool>

    <!-- Whether Wi-Fi settings should be shown or not.
    This also controls whether Wi-fi related sub-settings (e.g. Wi-Fi preferences) will
    surface in search results or not.-->
    <bool name="config_show_wifi_settings">true</bool>

    <!-- Whether toggle_airplane is available or not. -->
    <bool name="config_show_toggle_airplane">true</bool>

    <!-- Whether private_dns_settings is available or not. -->
    <bool name="config_show_private_dns_settings">true</bool>

    <!-- Whether memory from app_info_settings is available or not. -->
    <bool name="config_show_app_info_settings_memory">false</bool>

    <!-- Whether battery from app_info_settings is available or not. -->
    <bool name="config_show_app_info_settings_battery">true</bool>

    <!-- Whether location mode is available or not. -->
    <bool name="config_location_mode_available">true</bool>

    <!-- Whether location scanning is available or not. -->
    <bool name="config_show_location_scanning">true</bool>

    <!-- Whether high_power_apps should be shown or not. -->
    <bool name="config_show_high_power_apps">true</bool>

    <!-- Whether media_volume should be shown or not. -->
    <bool name="config_show_media_volume">true</bool>

    <!-- Whether alarm_volume should be shown or not. -->
    <bool name="config_show_alarm_volume">true</bool>

    <!-- Whether call_volume should be shown or not. -->
    <bool name="config_show_call_volume">true</bool>

    <!-- Whether notification_volume should be shown or not. -->
    <bool name="config_show_notification_volume">true</bool>

    <!-- Whether notification_ringtone should be shown or not. -->
    <bool name="config_show_notification_ringtone">true</bool>

    <!-- Whether screen_locking_sounds should be shown or not. -->
    <bool name="config_show_screen_locking_sounds">true</bool>

    <!-- Whether charging_sounds should be shown or not. -->
    <bool name="config_show_charging_sounds">true</bool>

    <!-- Whether touch_sounds should be shown or not. -->
    <bool name="config_show_touch_sounds">true</bool>

    <!-- Whether encryption_and_credentials_encryption_status should be shown or not. -->
    <bool name="config_show_encryption_and_credentials_encryption_status">true</bool>

    <!-- Whether premium_sms should be shown or not. -->
    <bool name="config_show_premium_sms">true</bool>

    <!-- Whether data_saver should be shown or not. -->
    <bool name="config_show_data_saver">true</bool>

    <!-- Whether enabled_vr_listeners should be shown or not. -->
    <bool name="config_show_enabled_vr_listeners">true</bool>

    <!-- Whether phone_language should be shown or not. -->
    <bool name="config_show_phone_language">true</bool>

    <!-- Whether virtual_keyboard_pref should be shown or not. -->
    <bool name="config_show_virtual_keyboard_pref">true</bool>

    <!-- Whether physical_keyboard_pref should be shown or not. -->
    <bool name="config_show_physical_keyboard_pref">true</bool>

    <!-- Whether spellcheckers_settings should be shown or not. -->
    <bool name="config_show_spellcheckers_settings">true</bool>

    <!-- Whether tts_settings_summary should be shown or not. -->
    <bool name="config_show_tts_settings_summary">true</bool>

    <!-- Whether pointer_speed should be shown or not. -->
    <bool name="config_show_pointer_speed">true</bool>

    <!-- Whether vibrate_input_devices should be shown or not. -->
    <bool name="config_show_vibrate_input_devices">true</bool>

    <!-- Whether manage_device_admin should be shown or not. -->
    <bool name="config_show_manage_device_admin">true</bool>

    <!-- Whether unlock_set_or_change should be shown or not. -->
    <bool name="config_show_unlock_set_or_change">true</bool>

    <!-- Whether screen_pinning_settings should be shown or not. -->
    <bool name="config_show_screen_pinning_settings">true</bool>

    <!-- Whether manage_trust_agents should be shown or not. -->
    <bool name="config_show_manage_trust_agents">true</bool>

    <!-- Whether show_password should be shown or not. -->
    <bool name="config_show_show_password">true</bool>

    <!-- Whether trust_agent_click_intent should be shown or not. -->
    <bool name="config_show_trust_agent_click_intent">true</bool>

    <!-- Whether wallpaper attribution should be shown or not. -->
    <bool name="config_show_wallpaper_attribution">true</bool>

    <!-- Whether assist_and_voice_input should be shown or not. -->
    <bool name="config_show_assist_and_voice_input">true</bool>

    <!-- Whether reset_dashboard should be shown or not. -->
    <bool name="config_show_reset_dashboard">true</bool>

    <!-- Whether system_update_settings should be shown or not. -->
    <bool name="config_show_system_update_settings">true</bool>

    <!-- Whether device_model should be shown or not. -->
    <bool name="config_show_device_model">true</bool>

    <!-- Whether top_level_accessibility should be shown or not. -->
    <bool name="config_show_top_level_accessibility">true</bool>

    <!-- Whether top_level_battery should be shown or not. -->
    <bool name="config_show_top_level_battery">true</bool>

    <!-- Whether top_level_connected_devices should be shown or not. -->
    <bool name="config_show_top_level_connected_devices">true</bool>

    <!-- Whether top_level_display should be shown or not. -->
    <bool name="config_show_top_level_display">true</bool>

    <!-- Whether wifi_ip_address should be shown or not. -->
    <bool name="config_show_wifi_ip_address">true</bool>

    <!-- Whether wifi_mac_address should be shown or not. -->
    <bool name="config_show_wifi_mac_address">true</bool>

    <!-- Whether to disable "Uninstall Updates" menu item for System apps or not. -->
    <bool name="config_disable_uninstall_update">false</bool>

    <!-- Whether or not extra preview panels should be used for screen zoom setting. -->
    <bool name="config_enable_extra_screen_zoom_preview">true</bool>

    <!-- Whether to add AGPS parameter settings -->
    <bool name="config_agps_enabled">false</bool>

    <!-- Whether to support CT PA requirement or not -->
    <bool name="config_support_CT_PA">false</bool>

    <!-- Slice Uri to query nearby devices. -->
    <string name="config_nearby_devices_slice_uri" translatable="false">content://com.google.android.gms.nearby.fastpair/device_status_list_item</string>

    <!-- Grayscale settings intent -->
    <string name="config_grayscale_settings_intent" translate="false"></string>

    <!-- List containing the injected tile keys which are suppressed. -->
    <string-array name="config_suppress_injected_tile_keys" translatable="false"/>

    <!-- "Show work policy info" intent action. TODO(b/134391103): Replace with final SystemAPI intent when it's available. -->
<<<<<<< HEAD
    <string name="config_work_policy_info_intent_action" translatable="false">com.google.android.settings.privacy.ACTION_SHOW_WORK_POLICY_INFO</string>
=======
    <string name="config_work_policy_info_intent_action" translatable="false"/>

    <!-- RTT setting intent action -->
    <string name="config_rtt_setting_intent_action" translatable="false"></string>
>>>>>>> c364e9b3
</resources><|MERGE_RESOLUTION|>--- conflicted
+++ resolved
@@ -422,12 +422,8 @@
     <string-array name="config_suppress_injected_tile_keys" translatable="false"/>
 
     <!-- "Show work policy info" intent action. TODO(b/134391103): Replace with final SystemAPI intent when it's available. -->
-<<<<<<< HEAD
     <string name="config_work_policy_info_intent_action" translatable="false">com.google.android.settings.privacy.ACTION_SHOW_WORK_POLICY_INFO</string>
-=======
-    <string name="config_work_policy_info_intent_action" translatable="false"/>
 
     <!-- RTT setting intent action -->
     <string name="config_rtt_setting_intent_action" translatable="false"></string>
->>>>>>> c364e9b3
 </resources>