--- conflicted
+++ resolved
@@ -510,15 +510,13 @@
     <!-- Whether to handle slot change events -->
     <bool name="config_handle_sim_slot_change">false</bool>
 
-<<<<<<< HEAD
+    <!-- whether use partner overlay theme for outside setupwizard flow -->
+    <bool name="config_suc_use_partner_resource">false</bool>
+
+    <!-- Cell broacast receiver package name -->
+    <string name="config_cell_broadcast_receiver_package" translatable="false">com.android.cellbroadcastreceiver.module</string>
+
     <!-- Playing tone setting -->
     <bool name="config_show_connect_tone_ui">false</bool>
     <integer name="config_default_tone_after_connected">0</integer>
-=======
-    <!-- whether use partner overlay theme for outside setupwizard flow -->
-    <bool name="config_suc_use_partner_resource">false</bool>
-
-    <!-- Cell broacast receiver package name -->
-    <string name="config_cell_broadcast_receiver_package" translatable="false">com.android.cellbroadcastreceiver.module</string>
->>>>>>> c20cce63
 </resources>