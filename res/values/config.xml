--- conflicted
+++ resolved
@@ -624,7 +624,6 @@
     <!-- Whether sim related information is visible to the end user. -->
     <bool name="config_show_sim_info">true</bool>
 
-<<<<<<< HEAD
     <!-- In the case of receiving both help and progress message, display progress message. -->
     <bool name="enrollment_progress_priority_over_help">false</bool>
     <!-- Prioritize help message by their occurrence -->
@@ -632,8 +631,6 @@
     <!-- Control messages displayed during enrollment -->
     <bool name="enrollment_message_display_controller_flag">false</bool>
 
-=======
     <!-- Whether the toggle for Auto-rotate with Face Detection should be shown. -->
     <bool name="config_auto_rotate_face_detection_available">true</bool>
->>>>>>> 7075fd45
 </resources>