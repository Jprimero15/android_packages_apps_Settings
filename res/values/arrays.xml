<?xml version="1.0" encoding="utf-8"?>
<!--
/*
**
** Copyright 2007 The Android Open Source Project
**
** Licensed under the Apache License, Version 2.0 (the "License");
** you may not use this file except in compliance with the License.
** You may obtain a copy of the License at
**
**     http://www.apache.org/licenses/LICENSE-2.0
**
** Unless required by applicable law or agreed to in writing, software
** distributed under the License is distributed on an "AS IS" BASIS,
** WITHOUT WARRANTIES OR CONDITIONS OF ANY KIND, either express or implied.
** See the License for the specific language governing permissions and
** limitations under the License.
*/
-->
<resources xmlns:xliff="urn:oasis:names:tc:xliff:document:1.2">
    <!-- Display settings.  The delay in inactivity before the screen is turned off. These are shown in a list dialog. -->
    <string-array name="screen_timeout_entries">
        <item>15 seconds</item>
        <item>30 seconds</item>
        <item>1 minute</item>
        <item>2 minutes</item>
        <item>5 minutes</item>
        <item>10 minutes</item>
        <item>30 minutes</item>
    </string-array>

    <!-- Do not translate. -->
    <string-array name="screen_timeout_values" translatable="false">
        <!-- Do not translate. -->
        <item>15000</item>
        <!-- Do not translate. -->
        <item>30000</item>
        <!-- Do not translate. -->
        <item>60000</item>
        <!-- Do not translate. -->
        <item>120000</item>
        <!-- Do not translate. -->
        <item>300000</item>
        <!-- Do not translate. -->
        <item>600000</item>
        <!-- Do not translate. -->
        <item>1800000</item>
    </string-array>

    <!-- Dark theme scheduling preferences  [CHAR LIMIT=NONE] -->
    <string-array name="dark_ui_scheduler_preference_titles">
        <!-- 0: None -->
        <item>@string/dark_ui_auto_mode_never</item>
        <!-- 1: Custom -->
        <item>@string/dark_ui_auto_mode_custom</item>
        <!-- 2: Auto -->
        <item>@string/dark_ui_auto_mode_auto</item>
    </string-array>

    <!-- Dark theme scheduling preferences  [CHAR LIMIT=NONE] -->
    <string-array name="dark_ui_scheduler_with_bedtime_preference_titles">
        <!-- 0: None -->
        <item>@string/dark_ui_auto_mode_never</item>
        <!-- 1: Custom -->
        <item>@string/dark_ui_auto_mode_custom</item>
        <!-- 2: Auto -->
        <item>@string/dark_ui_auto_mode_auto</item>
        <!-- 3: Bedtime -->
        <item>@string/dark_ui_auto_mode_custom_bedtime</item>
    </string-array>

    <!-- Security settings.  The delay after screen is turned off until device locks.
         These are shown in a list dialog. -->
    <string-array name="lock_after_timeout_entries">
        <item>Immediately</item>
        <item>5 seconds</item>
        <item>15 seconds</item>
        <item>30 seconds</item>
        <item>1 minute</item>
        <item>2 minutes</item>
        <item>5 minutes</item>
        <item>10 minutes</item>
        <item>30 minutes</item>
    </string-array>

    <!-- Do not translate. -->
    <string-array name="lock_after_timeout_values" translatable="false">
        <!-- Do not translate. -->
        <item>0</item>
        <!-- Do not translate. -->
        <item>5000</item>
        <!-- Do not translate. -->
        <item>15000</item>
        <!-- Do not translate. -->
        <item>30000</item>
        <!-- Do not translate. -->
        <item>60000</item>
        <!-- Do not translate. -->
        <item>120000</item>
        <!-- Do not translate. -->
        <item>300000</item>
        <!-- Do not translate. -->
        <item>600000</item>
        <!-- Do not translate. -->
        <item>1800000</item>
    </string-array>

<<<<<<< HEAD
    <string-array name="entryvalues_font_size" translatable="false">
        <item>0.85</item>
        <item>1.0</item>
        <item>1.15</item>
        <item>1.30</item>
    </string-array>

=======
>>>>>>> b18ac627
    <!-- Wi-Fi settings -->

    <!-- Match this with the order of NetworkInfo.DetailedState. --> <skip />
    <!-- Wi-Fi settings. The status messages when the network is unknown. -->
    <string-array name="wifi_status">
        <!-- Status message of Wi-Fi when it is idle. -->
        <item></item>
        <!-- Status message of Wi-Fi when it is scanning. -->
        <item>Scanning\u2026</item>
        <!-- Status message of Wi-Fi when it is connecting. -->
        <item>Connecting\u2026</item>
        <!-- Status message of Wi-Fi when it is authenticating. -->
        <item>Authenticating\u2026</item>
        <!-- Status message of Wi-Fi when it is obtaining IP address. -->
        <item>Obtaining IP address\u2026</item>
        <!-- Status message of Wi-Fi when it is connected. -->
        <item>Connected</item>
        <!-- Status message of Wi-Fi when it is suspended. -->
        <item>Suspended</item>
        <!-- Status message of Wi-Fi when it is disconnecting. -->
        <item>Disconnecting\u2026</item>
        <!-- Status message of Wi-Fi when it is disconnected. -->
        <item>Disconnected</item>
        <!-- Status message of Wi-Fi when it is a failure. -->
        <item>Unsuccessful</item>
        <!-- Status message of Wi-Fi when it is blocked. -->
        <item>Blocked</item>
        <!-- Status message of Wi-Fi when connectiong is being verified. -->
        <item>Temporarily avoiding poor connection</item>
    </string-array>

    <!-- Security types for wireless tether -->
    <string-array name="wifi_tether_security">
        <!-- Do not translate. -->
        <item>@string/wifi_security_sae</item>
        <!-- Do not translate. -->
        <item>@string/wifi_security_psk_sae</item>
        <!-- Do not translate. -->
        <item>@string/wifi_security_wpa2</item>
        <!-- Do not translate. -->
        <item>@string/wifi_security_owe</item>
        <!-- Do not translate. -->
        <item>@string/wifi_security_none</item>
    </string-array>

    <!-- Values for security type for wireless tether -->
    <string-array name="wifi_tether_security_values" translatable="false">
        <!-- Do not translate. -->
        <item>3</item>
        <!-- Do not translate. -->
        <item>2</item>
        <!-- Do not translate. -->
        <item>1</item>
        <!-- Do not translate. -->
        <item>4</item>
        <!-- Do not translate. -->
        <item>0</item>
    </string-array>

    <!-- Match this with the constants in WifiDialog. --> <skip />
    <!-- Wi-Fi settings.  The type of EAP method a Wi-Fi network has. -->
    <string-array name="wifi_eap_method" translatable="false">
        <item>PEAP</item>
        <item>TLS</item>
        <item>TTLS</item>
        <item>PWD</item>
        <item>SIM</item>
        <item>AKA</item>
        <item>AKA\'</item>
    </string-array>

    <!-- Target EAP methods that will have different TTS strings -->
    <!-- Note that this array length should be same as the wifi_eap_method_tts_strings-->
    <string-array name="wifi_eap_method_target_strings" translatable="false">
        <item>AKA\'</item>
    </string-array>

    <!-- TTS strings for the target EAP methods -->
    <!-- Note that this array length should be same as the wifi_eap_method_target_strings-->
    <string-array name="wifi_eap_method_tts_strings" translatable="false">
        <item>AKA prime</item>
    </string-array>

    <!-- Type of EAP method when EAP SIM, AKA, AKA' are not supported -->
    <string-array name="eap_method_without_sim_auth" translatable="false">
        <item>PEAP</item>
        <item>TLS</item>
        <item>TTLS</item>
        <item>PWD</item>
    </string-array>

    <!-- Type of OCSP -->
    <string-array name="eap_ocsp_type" translatable="true">
        <item>Do not verify</item>
        <item>Request certificate status</item>
        <item>Require certificate status</item>
    </string-array>

    <!-- Match this with the integer value of WifiEnterpriseConfig.TlsVersion -->
    <!-- Type of TlsVersion -->
    <string-array name="wifi_eap_tls_ver" translatable="false">
        <item>TLS v1.0</item>
        <item>TLS v1.1</item>
        <item>TLS v1.2</item>
        <item>TLS v1.3</item>
    </string-array>

    <!-- Wi-Fi AP band settings.  Either 2.4GHz or 5GHz prefer. -->
    <!-- Note that adding/removing/moving the items will need wifi settings code change. -->
    <string-array translatable="false" name="wifi_ap_band">
        <item>1</item>
        <item>3</item>
    </string-array>

    <string-array translatable="false" name="wifi_ap_band_summary">
        <item>@string/wifi_ap_choose_2G</item>
        <item>@string/wifi_ap_prefer_5G</item>
    </string-array>

    <!-- Match this with the order of WifiP2pDevice.Status -->
    <!-- Wi-Fi p2p settings device status message -->
    <string-array name="wifi_p2p_status">
        <item>Connected</item>
        <item>Invited</item>
        <item>Unsuccessful</item>
        <item>Available</item>
        <item>Out-of-range</item>
    </string-array>


    <!-- Bluetooth Settings -->

    <!-- Bluetooth developer settings: Titles for maximum number of connected audio devices -->
    <string-array name="bluetooth_max_connected_audio_devices">
        <item>Use System Default: <xliff:g id="default_bluetooth_max_connected_audio_devices">%1$d</xliff:g></item>
        <item>1</item>
        <item>2</item>
        <item>3</item>
        <item>4</item>
        <item>5</item>
    </string-array>

    <!-- Bluetooth developer settings: Values for maximum number of connected audio devices -->
    <string-array translatable="false" name="bluetooth_max_connected_audio_devices_values">
        <item></item>
        <item>1</item>
        <item>2</item>
        <item>3</item>
        <item>4</item>
        <item>5</item>
    </string-array>

<<<<<<< HEAD
    <!-- Bluetooth broadcast pin: Titles for Pin configuration -->
    <string-array translatable="false" name="bluetooth_broadcast_pin_config_titles">
        <item>Unencrypted (no security)</item>
        <item>4 digit pin (low security)</item>
        <item>16 digit pin (high security)</item>
    </string-array>

    <!-- Bluetooth broadcast pin: Values for Pin configuration -->
    <string-array translatable="false" name="bluetooth_broadcast_pin_config_values">
        <item>0</item>
        <item>4</item>
        <item>16</item>
=======
    <!-- Bluetooth audio routing settings: Titles for audio routing options -->
    <string-array name="bluetooth_audio_routing_titles">
        <item>Decide automatically</item>
        <item>Play on hearing device</item>
        <item>Play on phone speaker</item>
    </string-array>

    <!-- Bluetooth audio routing settings: Values for audio routing options -->
    <string-array name="bluetooth_audio_routing_values" translatable="false">
        <!-- Decide automatically -->
        <item>0</item>
        <!-- Play on hearing device -->
        <item>1</item>
        <!-- Play on phone speaker -->
        <item>2</item>
>>>>>>> b18ac627
    </string-array>

    <!-- Match this with drawable.wifi_signal. --> <skip />
    <!-- Wi-Fi settings. The signal strength a Wi-Fi network has. -->
    <string-array name="wifi_signal">
        <item>Poor</item>
        <item>Poor</item>
        <item>Fair</item>
        <item>Good</item>
        <item>Excellent</item>
    </string-array>

    <!-- Phase 2 options for PEAP -->
    <string-array name="wifi_peap_phase2_entries">
        <item>MSCHAPV2</item>
        <item>GTC</item>
    </string-array>

    <!-- Type of EAP method when EAP SIM, AKA, AKA' are supported -->
    <string-array name="wifi_peap_phase2_entries_with_sim_auth">
        <item translatable="false">MSCHAPV2</item>
        <item translatable="false">GTC</item>
        <item translatable="false">SIM</item>
        <item translatable="false">AKA</item>
        <item translatable="false">AKA\'</item>
    </string-array>

    <!-- Phase 2 options for TTLS -->
    <string-array name="wifi_ttls_phase2_entries">
        <item>PAP</item>
        <item>MSCHAP</item>
        <item>MSCHAPV2</item>
        <item>GTC</item>
    </string-array>

    <!-- Wi-Fi IP settings. -->
    <!-- Note that adding/removing/moving the items will need wifi settings code change. -->
    <string-array name="wifi_ip_settings">
        <!-- Use DHCP (Dynamic Host Configuration Protocol) for obtaining IP settings [CHAR LIMIT=25] -->
        <item>DHCP</item>
        <!-- Use statically defined IP settings [CHAR LIMIT=25]-->
        <item>Static</item>
    </string-array>

    <!-- Wi-Fi proxy settings. -->
    <!-- Note that adding/removing/moving the items will need wifi settings code change. -->
    <string-array name="wifi_proxy_settings">
        <!-- No HTTP proxy is used for the current wifi network [CHAR LIMIT=25] -->
        <item>None</item>
        <!-- Manual HTTP proxy settings are used for the current wifi network [CHAR LIMIT=25] -->
        <item>Manual</item>
        <!-- Proxy Auto-Config URL that is used for the current wifi network [CHAR LIMIT=25] -->
        <item>Proxy Auto-Config</item>
    </string-array>

    <!-- Authentication Types used in APN editor -->
    <string-array name="apn_auth_entries">
        <item>None</item>
        <item>PAP</item>
        <item>CHAP</item>
        <item>PAP or CHAP</item>
    </string-array>

    <string-array translatable="false" name="apn_auth_values">
        <!-- Do not translate. -->
        <item>0</item>
        <!-- Do not translate. -->
        <item>1</item>
        <!-- Do not translate. -->
        <item>2</item>
        <!-- Do not translate. -->
        <item>3</item>
    </string-array>

    <!-- Authentication Types used in APN editor -->
    <string-array name="apn_protocol_entries">
        <item>IPv4</item>
        <item>IPv6</item>
        <item>IPv4/IPv6</item>
    </string-array>

    <string-array translatable="false" name="apn_protocol_values">
        <!-- Do not translate. -->
        <item>IP</item>
        <!-- Do not translate. -->
        <item>IPV6</item>
        <!-- Do not translate. -->
        <item>IPV4V6</item>
    </string-array>

    <!-- Bearer Info used in APN editor -->
    <string-array name="bearer_entries">
        <item>Unspecified</item>
        <item>LTE</item>
        <item>HSPAP</item>
        <item>HSPA</item>
        <item>HSUPA</item>
        <item>HSDPA</item>
        <item>UMTS</item>
        <item>EDGE</item>
        <item>GPRS</item>
        <item>eHRPD</item>
        <item>EVDO_B</item>
        <item>EVDO_A</item>
        <item>EVDO_0</item>
        <item>1xRTT</item>
        <item>IS95B</item>
        <item>IS95A</item>
        <item>NR</item>
    </string-array>

    <string-array translatable="false" name="bearer_values">
        <!-- Do not translate. -->
        <item>0</item>
        <!-- Do not translate. -->
        <item>14</item>
        <!-- Do not translate. -->
        <item>15</item>
        <!-- Do not translate. -->
        <item>11</item>
        <!-- Do not translate. -->
        <item>10</item>
        <!-- Do not translate. -->
        <item>9</item>
        <!-- Do not translate. -->
        <item>3</item>
        <!-- Do not translate. -->
        <item>2</item>
        <!-- Do not translate. -->
        <item>1</item>
        <!-- Do not translate. -->
        <item>13</item>
        <!-- Do not translate. -->
        <item>12</item>
        <!-- Do not translate. -->
        <item>8</item>
        <!-- Do not translate. -->
        <item>7</item>
        <!-- Do not translate. -->
        <item>6</item>
        <!-- Do not translate. -->
        <item>5</item>
        <!-- Do not translate. -->
        <item>4</item>
        <!-- Do not translate. -->
        <item>20</item>
    </string-array>

    <!-- MVNO Info used in APN editor -->
    <string-array name="mvno_type_entries">
        <item>None</item>
        <item translatable="false">SPN</item>
        <item translatable="false">IMSI</item>
        <item translatable="false">GID</item>
        <item translatable="false">ICCID</item>
    </string-array>

    <string-array translatable="false" name="mvno_type_values">
        <!-- Do not translate. -->
        <item></item>
        <!-- Do not translate. -->
        <item>spn</item>
        <!-- Do not translate. -->
        <item>imsi</item>
        <!-- Do not translate. -->
        <item>gid</item>
        <!-- Do not translate. -->
        <item>iccid</item>
    </string-array>

    <!-- User display names for app ops codes -->
    <string-array name="app_ops_summaries">
        <item>coarse location</item>
        <item>fine location</item>
        <item>GPS</item>
        <item>vibrate</item>
        <item>read contacts</item>
        <item>modify contacts</item>
        <item>read call log</item>
        <item>modify call log</item>
        <item>read calendar</item>
        <item>modify calendar</item>
        <item>wi-fi scan</item>
        <item>notification</item>
        <item>cell scan</item>
        <item>call phone</item>
        <item>read SMS</item>
        <item>write SMS</item>
        <item>receive SMS</item>
        <item>receive emergency SMS</item>
        <item>receive MMS</item>
        <item>receive WAP push</item>
        <item>send SMS</item>
        <item>read ICC SMS</item>
        <item>write ICC SMS</item>
        <item>modify settings</item>
        <item>draw on top</item>
        <item>access notifications</item>
        <item>camera</item>
        <item>record audio</item>
        <item>play audio</item>
        <item>read clipboard</item>
        <item>modify clipboard</item>
        <item>media buttons</item>
        <item>audio focus</item>
        <item>master volume</item>
        <item>voice volume</item>
        <item>ring volume</item>
        <item>media volume</item>
        <item>alarm volume</item>
        <item>notification volume</item>
        <item>bluetooth volume</item>
        <item>keep awake</item>
        <item>monitor location</item>
        <item>monitor high power location</item>
        <item>get usage stats</item>
        <item>mute/unmute microphone</item>
        <item>show toast</item>
        <item>project media</item>
        <item>activate VPN</item>
        <item>write wallpaper</item>
        <item>assist structure</item>
        <item>assist screenshot</item>
        <item>read phone state</item>
        <item>add voicemail</item>
        <item>use sip</item>
        <item>process outgoing call</item>
        <item>fingerprint</item>
        <item>body sensors</item>
        <item>read cell broadcasts</item>
        <item>mock location</item>
        <item>read storage</item>
        <item>write storage</item>
        <item>turn on screen</item>
        <item>get accounts</item>
        <item>run in background</item>
        <item>accessibility volume</item>
    </string-array>

    <!-- User display names for app ops codes -->
    <string-array name="app_ops_labels">
        <item>Location</item>
        <item>Location</item>
        <item>Location</item>
        <item>Vibrate</item>
        <item>Read contacts</item>
        <item>Modify contacts</item>
        <item>Read call log</item>
        <item>Modify call log</item>
        <item>Read calendar</item>
        <item>Modify calendar</item>
        <item>Location</item>
        <item>Post notification</item>
        <item>Location</item>
        <item>Call phone</item>
        <item>Read SMS/MMS</item>
        <item>Write SMS/MMS</item>
        <item>Receive SMS/MMS</item>
        <item>Receive SMS/MMS</item>
        <item>Receive SMS/MMS</item>
        <item>Receive SMS/MMS</item>
        <item>Send SMS/MMS</item>
        <item>Read SMS/MMS</item>
        <item>Write SMS/MMS</item>
        <item>Modify settings</item>
        <item>Draw on top</item>
        <item>Access notifications</item>
        <item>Camera</item>
        <item>Record audio</item>
        <item>Play audio</item>
        <item>Read clipboard</item>
        <item>Modify clipboard</item>
        <item>Media buttons</item>
        <item>Audio focus</item>
        <item>Master volume</item>
        <item>Voice volume</item>
        <item>Ring volume</item>
        <item>Media volume</item>
        <item>Alarm volume</item>
        <item>Notification volume</item>
        <item>Bluetooth volume</item>
        <item>Keep awake</item>
        <item>Location</item>
        <item>Location</item>
        <item>Get usage stats</item>
        <item>Mute/unmute microphone</item>
        <item>Show toast</item>
        <item>Project media</item>
        <item>Activate VPN</item>
        <item>Write wallpaper</item>
        <item>Assist structure</item>
        <item>Assist screenshot</item>
        <item>Read phone state</item>
        <item>Add voicemail</item>
        <item>Use sip</item>
        <item>Process outgoing call</item>
        <item>Fingerprint</item>
        <item>Body sensors</item>
        <item>Read cell broadcasts</item>
        <item>Mock location</item>
        <item>Read storage</item>
        <item>Write storage</item>
        <item>Turn on screen</item>
        <item>Get accounts</item>
        <item>Run in background</item>
        <item>Accessibility volume</item>
    </string-array>

    <!-- Keys for the list of accessibility auto click xml. -->
    <string-array name="accessibility_autoclick_control_selector_keys" translatable="false">
        <item>accessibility_control_autoclick_default</item>
        <item>accessibility_control_autoclick_200ms</item>
        <item>accessibility_control_autoclick_600ms</item>
        <item>accessibility_control_autoclick_1sec</item>
        <item>accessibility_control_autoclick_custom</item>
    </string-array>

    <!-- Values for the list of accessibility auto click, pairs to Keys . -->
    <integer-array name="accessibility_autoclick_selector_values" translatable="false">
        <item>0</item>
        <item>200</item>
        <item>600</item>
        <item>1000</item>
        <item>2000</item>
    </integer-array>

    <!-- Keys for the list of accessibility timeouts xml. -->
    <string-array name="accessibility_timeout_control_selector_keys" translatable="false">
        <item>accessibility_control_timeout_default</item>
        <item>accessibility_control_timeout_10secs</item>
        <item>accessibility_control_timeout_30secs</item>
        <item>accessibility_control_timeout_1min</item>
        <item>accessibility_control_timeout_2mins</item>
    </string-array>

    <!-- Values for the list of accessibility timeouts, pairs to Keys . -->
    <integer-array name="accessibility_timeout_selector_values" translatable="false">
        <item>0</item>
        <item>10000</item>
        <item>30000</item>
        <item>60000</item>
        <item>120000</item>
    </integer-array>

    <!-- Summaries of accessibility timeout, pairs to Values -->
    <string-array name="accessibility_timeout_summaries" translatable="false">
        <item>@string/accessibility_timeout_default</item>
        <item>@string/accessibility_timeout_10secs</item>
        <item>@string/accessibility_timeout_30secs</item>
        <item>@string/accessibility_timeout_1min</item>
        <item>@string/accessibility_timeout_2mins</item>
    </string-array>

    <!-- Titles for the list of long press timeout options. -->
    <string-array name="long_press_timeout_selector_titles">
        <!-- A title for the option for short long-press timeout [CHAR LIMIT=25] -->
        <item>Short</item>
        <!-- A title for the option for medium long-press timeout [CHAR LIMIT=25] -->
        <item>Medium</item>
        <!-- A title for the option for long long-press timeout [CHAR LIMIT=25] -->
        <item>Long</item>
    </string-array>

    <!-- Avoid the gender issue, create the new fork of the string long_press_timeout_selector_titles -->
    <!-- Titles for the list of long press timeout options in preference. -->
    <string-array name="long_press_timeout_selector_list_titles">
        <!-- A title for the option for short long-press timeout [CHAR LIMIT=25] -->
        <item>Short</item>
        <!-- A title for the option for medium long-press timeout [CHAR LIMIT=25] -->
        <item>Medium</item>
        <!-- A title for the option for long long-press timeout [CHAR LIMIT=25] -->
        <item>Long</item>
    </string-array>

    <!-- Values for the list of long press timeout options. -->
    <string-array name="long_press_timeout_selector_values" translatable="false">
        <item>400</item>
        <item>1000</item>
        <item>1500</item>
    </string-array>

    <!-- Titles for captioning typeface preference. [CHAR LIMIT=35] -->
    <string-array name="captioning_typeface_selector_titles">
        <item>Default</item>
        <item>Sans-serif</item>
        <item>Sans-serif condensed</item>
        <item>Sans-serif monospace</item>
        <item>Serif</item>
        <item>Serif monospace</item>
        <item>Casual</item>
        <item>Cursive</item>
        <item>Small capitals</item>
    </string-array>

    <!-- Values for captioning typeface preference. -->
    <string-array name="captioning_typeface_selector_values" translatable="false" >
        <item></item>
        <item>sans-serif</item>
        <item>sans-serif-condensed</item>
        <item>sans-serif-monospace</item>
        <item>serif</item>
        <item>serif-monospace</item>
        <item>casual</item>
        <item>cursive</item>
        <item>sans-serif-smallcaps</item>
    </string-array>

    <!-- Titles for captioning font size preference. [CHAR LIMIT=35] -->
    <string-array name="captioning_font_size_selector_titles">
        <item>Very small</item>
        <item>Small</item>
        <item>Medium</item>
        <item>Large</item>
        <item>Very large</item>
    </string-array>

    <!-- Values for captioning font size preference. -->
    <string-array name="captioning_font_size_selector_values" translatable="false" >
        <item>0.25</item>
        <item>0.5</item>
        <item>1.0</item>
        <item>1.5</item>
        <item>2.0</item>
    </string-array>

    <!-- Titles for captioning character edge type preference. [CHAR LIMIT=35] -->
    <string-array name="captioning_edge_type_selector_titles">
        <item>Default</item>
        <item>None</item>
        <item>Outline</item>
        <item>Drop shadow</item>
        <item>Raised</item>
        <item>Depressed</item>
    </string-array>

    <!-- Values for captioning character edge type preference. -->
    <integer-array name="captioning_edge_type_selector_values" translatable="false" >
        <item>-1</item>
        <item>0</item>
        <item>1</item>
        <item>2</item>
        <item>3</item>
        <item>4</item>
    </integer-array>

    <!-- Titles for captioning color preference. -->
    <string-array name="captioning_color_selector_titles" translatable="false" >
        <item>@string/color_unspecified</item>
        <item>@string/color_white</item>
        <item>@string/color_black</item>
        <item>@string/color_red</item>
        <item>@string/color_yellow</item>
        <item>@string/color_green</item>
        <item>@string/color_cyan</item>
        <item>@string/color_blue</item>
        <item>@string/color_magenta</item>
    </string-array>

    <!-- Values for captioning color preference. -->
    <integer-array name="captioning_color_selector_values" translatable="false" >
        <item>0x00FFFFFF</item>
        <item>0xFFFFFFFF</item>
        <item>0xFF000000</item>
        <item>0xFFFF0000</item>
        <item>0xFFFFFF00</item>
        <item>0xFF00FF00</item>
        <item>0xFF00FFFF</item>
        <item>0xFF0000FF</item>
        <item>0xFFFF00FF</item>
        <item>0xFF000055</item>
        <item>0xFF0000AA</item>
        <item>0xFF005500</item>
        <item>0xFF005555</item>
        <item>0xFF0055AA</item>
        <item>0xFF0055FF</item>
        <item>0xFF00AA00</item>
        <item>0xFF00AA55</item>
        <item>0xFF00AAAA</item>
        <item>0xFF00AAFF</item>
        <item>0xFF00FF55</item>
        <item>0xFF00FFAA</item>
        <item>0xFF550000</item>
        <item>0xFF550055</item>
        <item>0xFF5500AA</item>
        <item>0xFF5500FF</item>
        <item>0xFF555500</item>
        <item>0xFF555555</item>
        <item>0xFF5555AA</item>
        <item>0xFF5555FF</item>
        <item>0xFF55AA00</item>
        <item>0xFF55AA55</item>
        <item>0xFF55AAAA</item>
        <item>0xFF55AAFF</item>
        <item>0xFF55FF00</item>
        <item>0xFF55FF55</item>
        <item>0xFF55FFAA</item>
        <item>0xFF55FFFF</item>
        <item>0xFFAA0000</item>
        <item>0xFFAA0055</item>
        <item>0xFFAA00AA</item>
        <item>0xFFAA00FF</item>
        <item>0xFFAA5500</item>
        <item>0xFFAA5555</item>
        <item>0xFFAA55AA</item>
        <item>0xFFAA55FF</item>
        <item>0xFFAAAA00</item>
        <item>0xFFAAAA55</item>
        <item>0xFFAAAAAA</item>
        <item>0xFFAAAAFF</item>
        <item>0xFFAAFF00</item>
        <item>0xFFAAFF55</item>
        <item>0xFFAAFFAA</item>
        <item>0xFFAAFFFF</item>
        <item>0xFFFF0055</item>
        <item>0xFFFF00AA</item>
        <item>0xFFFF5500</item>
        <item>0xFFFF5555</item>
        <item>0xFFFF55AA</item>
        <item>0xFFFF55FF</item>
        <item>0xFFFFAA00</item>
        <item>0xFFFFAA55</item>
        <item>0xFFFFAAAA</item>
        <item>0xFFFFAAFF</item>
        <item>0xFFFFFF55</item>
        <item>0xFFFFFFAA</item>
    </integer-array>

    <!-- Titles for captioning opacity preference. [CHAR LIMIT=35] -->
    <string-array name="captioning_opacity_selector_titles" >
        <item>25%</item>
        <item>50%</item>
        <item>75%</item>
        <item>100%</item>
    </string-array>

    <!-- Values for captioning opacity preference. -->
    <integer-array name="captioning_opacity_selector_values" translatable="false" >
        <item>0x40FFFFFF</item>
        <item>0x80FFFFFF</item>
        <item>0xC0FFFFFF</item>
        <item>0xFFFFFFFF</item>
    </integer-array>

    <!-- Titles for captioning text style preset preference. [CHAR LIMIT=35] -->
    <string-array name="captioning_preset_selector_titles" >
        <item>Set by app</item>
        <item>White on black</item>
        <item>Black on white</item>
        <item>Yellow on black</item>
        <item>Yellow on blue</item>
        <item>Custom</item>
    </string-array>

    <!-- Values for captioning text style preset preference. -->
    <integer-array name="captioning_preset_selector_values" translatable="false" >
        <item>4</item>
        <item>0</item>
        <item>1</item>
        <item>2</item>
        <item>3</item>
        <item>-1</item>
    </integer-array>

    <!-- Titles for the accessibility button location. [CHAR LIMIT=35] -->
    <string-array name="accessibility_button_location_selector_titles">
        <item>Floating over other apps</item>
        <item>Navigation bar</item>
    </string-array>

    <!-- Values for the accessibility button location. -->
    <!-- Should Keep in sync with Settings.Secure.ACCESSIBILITY_BUTTON_MODE_* -->
    <string-array name="accessibility_button_location_selector_values" translatable="false">
        <!-- Floating over other apps -->
        <item>1</item>
        <!-- Navigation bar -->
        <item>0</item>
    </string-array>

    <!-- Titles for the accessibility button or gesture. [CHAR LIMIT=35] -->
    <string-array name="accessibility_button_gesture_selector_titles">
        <item>Button</item>
        <item>Gesture</item>
    </string-array>

    <!-- Values for the accessibility button or gesture. -->
    <!-- Should Keep in sync with Settings.Secure.ACCESSIBILITY_BUTTON_MODE_* -->
    <string-array name="accessibility_button_gesture_selector_values" translatable="false">
        <!-- Button -->
        <item>1</item>
        <!-- Gesture -->
        <item>2</item>
    </string-array>

    <!-- Titles for the accessibility button size. [CHAR LIMIT=35] -->
    <string-array name="accessibility_button_size_selector_titles">
        <item>Small</item>
        <item>Large</item>
    </string-array>

    <!-- Values for the accessibility button size. -->
    <string-array name="accessibility_button_size_selector_values" translatable="false" >
        <!-- Small -->
        <item>0</item>
        <!-- Large -->
        <item>1</item>
    </string-array>

    <!-- Match this with the constants in VpnProfile. --> <skip />
    <!-- Short names for each VPN type, not really translatable. [CHAR LIMIT=20] -->
    <string-array name="vpn_types" translatable="false">
        <item>PPTP</item>
        <item>L2TP/IPSec PSK</item>
        <item>L2TP/IPSec RSA</item>
        <item>IPSec Xauth PSK</item>
        <item>IPSec Xauth RSA</item>
        <item>IPSec Hybrid RSA</item>
        <item>IKEv2/IPSec MSCHAPv2</item>
        <item>IKEv2/IPSec PSK</item>
        <item>IKEv2/IPSec RSA</item>
    </string-array>

    <!-- VPN proxy settings. -->
    <string-array name="vpn_proxy_settings">
        <!-- No HTTP proxy is used for the current VPN [CHAR LIMIT=25] -->
        <item>None</item>
        <!-- Manual HTTP proxy settings are used for the current VPN [CHAR LIMIT=25] -->
        <item>Manual</item>
    </string-array>

    <!-- Match this with the constants in LegacyVpnInfo. --> <skip />
    <!-- Status for a VPN network. [CHAR LIMIT=100] -->
    <string-array name="vpn_states">
        <!-- Status message when VPN is disconnected. -->
        <item>Disconnected</item>
        <!-- Status message when VPN is initializing. -->
        <item>Initializing\u2026</item>
        <!-- Status message when VPN is connecting. -->
        <item>Connecting\u2026</item>
        <!-- Status message when VPN is connected. -->
        <item>Connected</item>
        <!-- Status message when VPN is timeout. -->
        <item>Timeout</item>
        <!-- Status message when VPN is failed. -->
        <item>Unsuccessful</item>
    </string-array>

    <!-- Values for premium SMS permission selector [CHAR LIMIT=30] -->
    <string-array name="security_settings_premium_sms_values">
        <!-- Ask user before sending to premium SMS short code. -->
        <item>Ask</item>
        <!-- Never allow app to send to premium SMS short code. -->
        <item>Never allow</item>
        <!-- Always allow app to send to premium SMS short code. -->
        <item>Always allow</item>
    </string-array>

    <!-- [CHAR LIMIT=40] Labels for memory states -->
    <string-array name="ram_states">
        <!-- Normal desired memory state. -->
        <item>Normal</item>
        <!-- Moderate memory state, not as good as normal. -->
        <item>Moderate</item>
        <!-- Memory is running low. -->
        <item>Low</item>
        <!-- Memory is critical. -->
        <item>Critical</item>
        <!-- Unknown memory state -->
        <item>\?</item>
    </string-array>

    <!-- Summary for magnification adjustment modes for accessibility -->
    <string-array name="magnification_mode_summaries" translatable="false">
        <item>@string/accessibility_magnification_area_settings_full_screen_summary</item>
        <item>@string/accessibility_magnification_area_settings_window_screen_summary</item>
        <item>@string/accessibility_magnification_area_settings_all_summary</item>
    </string-array>

    <!-- Values for magnification adjustment modes for accessibility -->
    <integer-array name="magnification_mode_values" translatable="false">
        <!-- Full screen -->
        <item>1</item>
        <!-- Window screen -->
        <item>2</item>
        <!-- Full screen and window screen. -->
        <item>3</item>
    </integer-array>

    <!-- Keys for color space adjustment modes for accessibility -->
    <string-array name="daltonizer_mode_keys" translatable="false">
        <item>daltonizer_mode_deuteranomaly</item>
        <item>daltonizer_mode_protanomaly</item>
        <item>daltonizer_mode_tritanomaly</item>
        <item>daltonizer_mode_grayscale</item>
    </string-array>

    <!-- Values for display color space adjustment modes for accessibility -->
    <integer-array name="daltonizer_type_values" translatable="false">
        <item>12</item>
        <item>11</item>
        <item>13</item>
        <item>0</item>
    </integer-array>

    <!-- Array of color for sim color for multi-sim in light mode -->
    <integer-array name="sim_color_light">
        <item>@color/SIM_color_cyan</item>
        <item>@color/SIM_color_blue800</item>
        <item>@color/SIM_color_green800</item>
        <item>@color/SIM_color_purple800</item>
        <item>@color/SIM_color_pink800</item>
        <item>@color/SIM_color_orange</item>
    </integer-array>

    <!-- Array of titles for sim color for multi-sim -->
    <string-array name="color_picker">
        <item>Cyan</item>
        <item>Blue</item>
        <item>Green</item>
        <item>Purple</item>
        <item>Pink</item>
        <item>Orange</item>
    </string-array>

    <!-- Automatic storage management settings. The amount of days for the automatic storage manager
         to retain. These are shown in a list dialog. [CHAR LIMIT=70] -->
    <string-array name="automatic_storage_management_days">
        <item>Over 30 days old</item>
        <item>Over 60 days old</item>
        <item>Over 90 days old</item>
    </string-array>

    <string-array name="automatic_storage_management_days_values" translatable="false">
        <item>30</item>
        <item>60</item>
        <item>90</item>
    </string-array>

    <!-- Options for screensaver "When to start" for devices that do not support screensavers
         while on battery -->
    <string-array name="when_to_start_screensaver_entries_no_battery" translatable="false">
        <item>@string/screensaver_settings_summary_sleep</item>
        <item>@string/screensaver_settings_summary_dock_and_charging</item>
    </string-array>

    <!-- Values for screensaver "When to start" for devices that do not support screensavers
         while on battery -->
    <string-array name="when_to_start_screensaver_values_no_battery" translatable="false">
        <item>while_charging_only</item>
        <item>while_docked_only</item>
    </string-array>

    <string-array name="when_to_start_screensaver_entries" translatable="false">
        <item>@string/screensaver_settings_summary_sleep</item>
        <item>@string/screensaver_settings_summary_dock</item>
        <item>@string/screensaver_settings_summary_either_long</item>
    </string-array>

    <string-array name="when_to_start_screensaver_values" translatable="false">
        <item>while_charging_only</item>
        <item>while_docked_only</item>
        <item>either_charging_or_docked</item>
    </string-array>

    <string-array name="zen_mode_contacts_calls_entries" translatable="false">
        <item>@string/zen_mode_from_anyone</item>
        <item>@string/zen_mode_from_contacts</item>
        <item>@string/zen_mode_from_starred</item>
        <item>@string/zen_mode_none_calls</item>
    </string-array>

    <string-array name="zen_mode_contacts_values" translatable="false">
        <item>zen_mode_from_anyone</item>
        <item>zen_mode_from_contacts</item>
        <item>zen_mode_from_starred</item>
        <item>zen_mode_from_none</item>
    </string-array>

    <!--String arrays for notification swipe direction -->
    <string-array name="swipe_direction_titles">
        <item>@string/swipe_direction_rtl</item>
        <item>@string/swipe_direction_ltr</item>
    </string-array>

    <string-array name="swipe_direction_values">
        <item>1</item>
        <item>0</item>
    </string-array>

    <string-array name="wifi_metered_entries">
        <item>Detect automatically</item>
        <item>Treat as metered</item>
        <item>Treat as unmetered</item>
    </string-array>

    <string-array name="wifi_privacy_entries">
        <item>Use randomized MAC (default)</item>
        <item>Use device MAC</item>
    </string-array>

    <string-array name="wifi_hidden_entries">
        <item>No</item>
        <item>Yes</item>
    </string-array>

    <string-array name="wifi_hidden_gbk_entries">
        <item>No</item>
        <item>Yes</item>
    </string-array>

    <string-array name="wifi_metered_values" translatable="false">
        <item>0</item>
        <item>1</item>
        <item>2</item>
    </string-array>

    <string-array name="wifi_privacy_values" translatable="false">
        <item>1</item>
        <item>0</item>
    </string-array>

    <!-- Titles for autofill logging level preference. [CHAR LIMIT=50] -->
    <string-array name="autofill_logging_level_entries">
        <item>Off</item>
        <item>Debug</item>
        <item>Verbose</item>
    </string-array>

    <!-- Values for autofill logging level preference. -->
    <string-array name="autofill_logging_level_values" translatable="false" >
        <item>0</item> <!-- AutofillManager.NO_LOGGING -->
        <item>2</item> <!-- AutofillManager.FLAG_ADD_CLIENT_DEBUG -->
        <item>4</item> <!-- AutofillManager.FLAG_ADD_CLIENT_VERBOSE -->
    </string-array>

    <string-array name="enabled_networks_choices" translatable="false">
        <item>@string/network_lte</item>
        <item>@string/network_3G</item>
        <item>@string/network_2G</item>
    </string-array>
    <string-array name="enabled_networks_values" translatable="false">
        <item>"9"</item>
        <item>"0"</item>
        <item>"1"</item>
    </string-array>

    <string-array name="enabled_networks_except_gsm_values" translatable="false">
        <item>"9"</item>
        <item>"0"</item>
    </string-array>

    <string-array name="enabled_networks_except_gsm_3g_values" translatable="false">
        <item>"9"</item>
    </string-array>

    <string-array name="enabled_networks_except_lte_values" translatable="false">
        <item>"0"</item>
        <item>"1"</item>
    </string-array>

    <string-array name="enabled_networks_except_gsm_lte_values" translatable="false">
        <item>"0"</item>
    </string-array>

    <string-array name="enabled_networks_cdma_values" translatable="false">
        <item>"8"</item>
        <item>"4"</item>
        <item>"5"</item>
        <item>"10"</item>
    </string-array>

    <string-array name="enabled_networks_cdma_no_lte_values" translatable="false">
        <item>"4"</item>
        <item>"5"</item>
    </string-array>

    <string-array name="enabled_networks_cdma_only_lte_values" translatable="false">
        <item>"8"</item>
        <item>"10"</item>
    </string-array>

    <string-array name="enabled_networks_tdscdma_values" translatable="false">
        <item>"22"</item>
        <item>"18"</item>
        <item>"1"</item>
    </string-array>

    <string-array name="preferred_network_mode_values_world_mode" translatable="false">
        <item>"10"</item>
        <item>"8"</item>
        <item>"9"</item>
    </string-array>

    <string-array name="cdma_system_select_choices">
        <!-- System select dialog screen, setting option name -->
        <item>Home only</item>
        <!-- Remove the following option "Affiliated Networks" from the option list -->
        <!-- <item>Affiliated Networks</item> -->
        <!-- System select dialog screen, setting option name -->
        <item>Automatic</item>
    </string-array>
    <string-array name="cdma_system_select_values" translatable="false">
        <!-- Do not translate. -->
        <item>"0"</item>
        <!-- Remove the following value "1" which corresponds to "Affiliated Networks" above -->
        <!-- <item>"1"</item>  -->
        <!-- Do not translate. -->
        <item>"2"</item>
    </string-array>

    <!-- The preferred network modes in Mobile network settings -->
    <string-array name="preferred_network_mode_choices">
        <item>GSM/WCDMA preferred</item>
        <item>GSM only</item>
        <item>WCDMA only</item>
        <item>GSM/WCDMA auto</item>
        <item>CDMA/EvDo auto</item>
        <item>CDMA w/o EvDo</item>
        <item>EvDo only</item>
        <item>CDMA/EvDo/GSM/WCDMA</item>
        <item>CDMA + LTE/EvDo</item>
        <item>GSM/WCDMA/LTE</item>
        <item>LTE/CDMA/EvDo/GSM/WCDMA</item>
        <item>LTE</item>
        <item>LTE / WCDMA</item>
        <item>TDSCDMA only</item>
        <item>TDSCDMA/WCDMA</item>
        <item>LTE/TDSCDMA</item>
        <item>TDSCDMA/GSM</item>
        <item>LTE/TDSCDMA/GSM</item>
        <item>TDSCDMA/GSM/WCDMA</item>
        <item>LTE/TDSCDMA/WCDMA</item>
        <item>LTE/TDSCDMA/GSM/WCDMA</item>
        <item>TDSCDMA/CDMA/EVDO/GSM/WCDMA </item>
        <item>LTE/TDSCDMA/CDMA/EVDO/GSM/WCDMA</item>
        <item>NR only</item>
        <item>NR/LTE</item>
        <item>NR/LTE/CDMA/EvDo</item>
        <item>NR/LTE/GSM/WCDMA</item>
        <!-- Global includes NR/LTE/CDMA/EvDo/GSM/WCDMA -->
        <item>Global</item>
        <item>NR/LTE/WCDMA</item>
        <item>NR/LTE/TDSCDMA</item>
        <item>NR/LTE/TDSCDMA/GSM</item>
        <item>NR/LTE/TDSCDMA/WCDMA</item>
        <item>NR/LTE/TDSCDMA/GSM/WCDMA</item>
        <item>NR/LTE/TDSCDMA/CDMA/EvDo/GSM/WCDMA</item>
    </string-array>
    <!-- The preferred network modes RIL constants, in order of the modes above,
         e.g. the choice "GSM/WCDMA preferred" has the corresponding value "0" -->
    <string-array name="preferred_network_mode_values"  translatable="false">
        <item>"0"</item>
        <item>"1"</item>
        <item>"2"</item>
        <item>"3"</item>
        <item>"4"</item>
        <item>"5"</item>
        <item>"6"</item>
        <item>"7"</item>
        <item>"8"</item>
        <item>"9"</item>
        <item>"10"</item>
        <item>"11"</item>
        <item>"12"</item>
        <item>"13"</item>
        <item>"14"</item>
        <item>"15"</item>
        <item>"16"</item>
        <item>"17"</item>
        <item>"18"</item>
        <item>"19"</item>
        <item>"20"</item>
        <item>"21"</item>
        <item>"22"</item>
        <item>"23"</item>
        <item>"24"</item>
        <item>"25"</item>
        <item>"26"</item>
        <item>"27"</item>
        <item>"28"</item>
        <item>"29"</item>
        <item>"30"</item>
        <item>"31"</item>
        <item>"32"</item>
        <item>"33"</item>
    </string-array>

    <!-- Choices for CDMA subscription-->
    <string-array name="cdma_subscription_choices">
        <item>RUIM/SIM</item>
        <item>NV</item>
    </string-array>
    <!-- Values for CDMA subscription-->
    <string-array name="cdma_subscription_values" translatable="false">
        <item>"0"</item>
        <item>"1"</item>
    </string-array>


    <!-- String arrays for PrimaryCard LW feature -->
    <string-array name="preferred_network_mode_gsm_wcdma_choices">
        <item>GSM only</item>
        <item>WCDMA only</item>
        <item>GSM/WCDMA preferred</item>
    </string-array>
    <string-array name="preferred_network_mode_gsm_wcdma_values" translatable="false">
        <item>"1"</item>
        <item>"2"</item>
        <item>"0"</item>
    </string-array>

    <string-array name="enabled_networks_gsm_wcdma_choices">
        <item>@string/network_2G_only</item>
        <item>@string/network_3G_only</item>
        <item>@string/network_2G_3G_preferred</item>
    </string-array>
    <string-array name="enabled_networks_gsm_wcdma_values" translatable="false">
        <item>"1"</item>
        <item>"2"</item>
        <item>"0"</item>
    </string-array>

    <!-- String arrays for Subsidy Lock feature -->
    <string-array name="enabled_networks_subsidy_locked_choices">
        <item>LTE Only</item>
        <item>GSM/WCDMA/LTE</item>
    </string-array>
    <string-array name="enabled_networks_subsidy_locked_values" translatable="false">
        <item>"11"</item>
        <item>"9"</item>
    </string-array>

    <!-- WiFi calling mode array -->
    <string-array name="wifi_calling_mode_summaries" translatable="false">
        <item>@string/wifi_calling_mode_wifi_preferred_summary</item>
        <item>@string/wifi_calling_mode_cellular_preferred_summary</item>
        <item>@string/wifi_calling_mode_wifi_only_summary</item>
    </string-array>

    <!-- WiFi calling mode array with ims preferred -->
    <string-array name="wifi_calling_mode_summaries_with_ims_preferred" translatable="false">
         <item>@string/wifi_calling_mode_ims_preferred_summary</item>
         <item>@string/wifi_calling_mode_wifi_preferred_summary</item>
         <item>@string/wifi_calling_mode_cellular_preferred_summary</item>
         <item>@string/wifi_calling_mode_wifi_only_summary</item>
    </string-array>

    <!-- WiFi calling mode array without wifi only mode -->
    <string-array name="wifi_calling_mode_summaries_without_wifi_only" translatable="false">
        <item>@string/wifi_calling_mode_wifi_preferred_summary</item>
        <item>@string/wifi_calling_mode_cellular_preferred_summary</item>
    </string-array>

    <!-- WiFi calling mode array without wifi only mode with ims preferred -->
    <string-array name="wifi_calling_mode_summaries_without_wifi_only_with_ims_preferred" translatable="false">
         <item>@string/wifi_calling_mode_ims_preferred_summary</item>
         <item>@string/wifi_calling_mode_wifi_preferred_summary</item>
         <item>@string/wifi_calling_mode_cellular_preferred_summary</item>
    </string-array>

    <!-- Carrier variant of Enhaced 4G LTE Mode title.  [CHAR LIMIT=NONE] -->
    <string-array name="enhanced_4g_lte_mode_title_variant">
        <!-- 0: Default -->
        <item>@string/enhanced_4g_lte_mode_title</item>
        <!-- 1: Verizon -->
        <item>@string/enhanced_4g_lte_mode_title_advanced_calling</item>
        <!-- 2: All carriers who want 4G -->
        <item>@string/enhanced_4g_lte_mode_title_4g_calling</item>
    </string-array>

    <!-- Array of titles palette list for accessibility. -->
    <string-array name="setting_palette_data" translatable="false" >
        <item>@string/color_red</item>
        <item>@string/color_orange</item>
        <item>@string/color_yellow</item>
        <item>@string/color_green</item>
        <item>@string/color_cyan</item>
        <item>@string/color_blue</item>
        <item>@string/color_purple</item>
        <item>@string/color_gray</item>
    </string-array>

    <!-- Values for palette list view preference. -->
    <array name="setting_palette_colors" translatable="false" >
        <item>@color/palette_list_color_red</item>
        <item>@color/palette_list_color_orange</item>
        <item>@color/palette_list_color_yellow</item>
        <item>@color/palette_list_color_green</item>
        <item>@color/palette_list_color_cyan</item>
        <item>@color/palette_list_color_blue</item>
        <item>@color/palette_list_color_purple</item>
        <item>@color/palette_list_color_gray</item>
    </array>

    <!--String arrays for showing the rtt settings options -->
    <string-array name="rtt_setting_mode">
        <!-- 0: Invalid value -->
        <item></item>
        <!-- 1:  Not visible -->
        <item>@string/rtt_settings_no_visible</item>
        <!-- 2:  Visible during call -->
        <item>@string/rtt_settings_visible_during_call</item>
        <!-- 3:  Always visible -->
        <item>@string/rtt_settings_always_visible</item>
    </string-array>

    <!-- All the preference when the open app supports TapPay -->
    <string-array name="nfc_payment_favor">
        <item>Always</item>
        <item>Except when another payment app is open</item>
    </string-array>
    <!-- All the values of the preference when the open app supports TapPay -->
    <string-array name="nfc_payment_favor_values">
        <item>0</item>
        <item>1</item>
    </string-array>

    <!-- Setting entries for timing out to the Dock User when docked. -->
    <string-array name="switch_to_dock_user_when_docked_timeout_entries">
        <item>Never</item>
        <item>After 1 minute</item>
        <item>After 5 minutes</item>
    </string-array>

    <!-- Setting values for timing out to the Dock User when docked. [DO NOT TRANSLATE] -->
    <string-array name="switch_to_dock_user_when_docked_timeout_values" translatable="false">
        <!-- Never -->
        <item>0</item>
        <!-- 1 minute -->
        <item>60000</item>
        <!-- 5 minutes -->
        <item>300000</item>
    </string-array>

    <!-- Developer settings: ingress rate limit entries. [DO NOT TRANSLATE] -->
    <string-array name="ingress_rate_limit_entries">
        <item>@string/ingress_rate_limit_no_limit_entry</item>
        <item>128kbps</item>
        <item>256kbps</item>
        <item>1Mbps</item>
        <item>5Mbps</item>
        <item>15Mbps</item>
    </string-array>

    <!-- Developer settings: ingress rate limit values. [DO NOT TRANSLATE] -->
    <string-array name="ingress_rate_limit_values">
        <item>-1</item> <!-- -1 codes for disabled -->
        <item>16000</item> <!-- 128kbps == 16000B/s -->
        <item>32000</item> <!-- 256kbps == 32000B/s -->
        <item>125000</item> <!-- 1Mbps == 125000B/s -->
        <item>625000</item> <!-- 5Mbps == 625000/s -->
        <item>1875000</item> <!-- 15Mbps == 1875000/s -->
    </string-array>

    <!-- Array containing help message codes that should not be displayed
         during fingerprint enrollment. -->
    <integer-array name="fingerprint_acquired_ignore_list">
    </integer-array>

    <!--String arrays for showing user PLMN list -->
    <string-array name="uplmn_prefer_network_mode_td_choices">
        <item>GSM</item>
        <item>TDSCDMA</item>
        <item>LTE</item>
        <item>Triple mode</item>
    </string-array>

    <string-array name="uplmn_prefer_network_mode_w_choices">
        <item>GSM</item>
        <item>WCDMA</item>
        <item>LTE</item>
        <item>Triple mode</item>
    </string-array>

    <string-array name="uplmn_prefer_network_mode_values">
        <item>"0"</item>
        <item>"1"</item>
        <item>"2"</item>
        <item>"3"</item>
    </string-array>

    <string-array name="uplmn_cu_mcc_mnc_values">
        <item>"46001"</item>
        <item>"46006"</item>
        <item>"46009"</item>
    </string-array>
    <!-- An allowlist which packages won't show summary in battery usage screen.
         [CHAR LIMIT=NONE] -->
    <string-array name="allowlist_hide_summary_in_battery_usage" translatable="false">
    </string-array>

    <!-- A list for all temperature units. [DO NOT TRANSLATE] -->
    <string-array name="temperature_units">
        <item>default</item>
        <item>celsius</item>
        <item>fahrenhe</item>
    </string-array>

    <!-- A list for all days of a week. [DO NOT TRANSLATE] -->
    <string-array name="first_day_of_week">
        <item>default</item>
        <item>sun</item>
        <item>mon</item>
        <item>tue</item>
        <item>wed</item>
        <item>thu</item>
        <item>fri</item>
        <item>sat</item>
    </string-array>

    <!-- A list for all supported calendar types. [DO NOT TRANSLATE] -->
    <string-array name="calendar_type">
        <item>default</item>
        <item>chinese</item>
        <item>dangi</item>
        <item>hebrew</item>
        <item>indian</item>
        <item>islamic</item>
        <item>islamic-rgsa</item>
        <item>islamic-tbla</item>
        <item>islamic-umalqura</item>
        <item>persian</item>
    </string-array>

    <!-- Screen flash notification color when activating -->
    <array name="screen_flash_notification_preset_opacity_colors">
        <item>@color/screen_flash_preset_opacity_color_01</item>
        <item>@color/screen_flash_preset_opacity_color_02</item>
        <item>@color/screen_flash_preset_opacity_color_03</item>
        <item>@color/screen_flash_preset_opacity_color_04</item>
        <item>@color/screen_flash_preset_opacity_color_05</item>
        <item>@color/screen_flash_preset_opacity_color_06</item>
        <item>@color/screen_flash_preset_opacity_color_07</item>
        <item>@color/screen_flash_preset_opacity_color_08</item>
        <item>@color/screen_flash_preset_opacity_color_09</item>
        <item>@color/screen_flash_preset_opacity_color_10</item>
        <item>@color/screen_flash_preset_opacity_color_11</item>
        <item>@color/screen_flash_preset_opacity_color_12</item>
    </array>
</resources><|MERGE_RESOLUTION|>--- conflicted
+++ resolved
@@ -104,17 +104,6 @@
         <!-- Do not translate. -->
         <item>1800000</item>
     </string-array>
-
-<<<<<<< HEAD
-    <string-array name="entryvalues_font_size" translatable="false">
-        <item>0.85</item>
-        <item>1.0</item>
-        <item>1.15</item>
-        <item>1.30</item>
-    </string-array>
-
-=======
->>>>>>> b18ac627
     <!-- Wi-Fi settings -->
 
     <!-- Match this with the order of NetworkInfo.DetailedState. --> <skip />
@@ -267,7 +256,23 @@
         <item>5</item>
     </string-array>
 
-<<<<<<< HEAD
+    <!-- Bluetooth audio routing settings: Titles for audio routing options -->
+    <string-array name="bluetooth_audio_routing_titles">
+        <item>Decide automatically</item>
+        <item>Play on hearing device</item>
+        <item>Play on phone speaker</item>
+    </string-array>
+
+    <!-- Bluetooth audio routing settings: Values for audio routing options -->
+    <string-array name="bluetooth_audio_routing_values" translatable="false">
+        <!-- Decide automatically -->
+        <item>0</item>
+        <!-- Play on hearing device -->
+        <item>1</item>
+        <!-- Play on phone speaker -->
+        <item>2</item>
+    </string-array>
+
     <!-- Bluetooth broadcast pin: Titles for Pin configuration -->
     <string-array translatable="false" name="bluetooth_broadcast_pin_config_titles">
         <item>Unencrypted (no security)</item>
@@ -280,23 +285,6 @@
         <item>0</item>
         <item>4</item>
         <item>16</item>
-=======
-    <!-- Bluetooth audio routing settings: Titles for audio routing options -->
-    <string-array name="bluetooth_audio_routing_titles">
-        <item>Decide automatically</item>
-        <item>Play on hearing device</item>
-        <item>Play on phone speaker</item>
-    </string-array>
-
-    <!-- Bluetooth audio routing settings: Values for audio routing options -->
-    <string-array name="bluetooth_audio_routing_values" translatable="false">
-        <!-- Decide automatically -->
-        <item>0</item>
-        <!-- Play on hearing device -->
-        <item>1</item>
-        <!-- Play on phone speaker -->
-        <item>2</item>
->>>>>>> b18ac627
     </string-array>
 
     <!-- Match this with drawable.wifi_signal. --> <skip />
