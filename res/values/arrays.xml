--- conflicted
+++ resolved
@@ -220,11 +220,7 @@
         <item translatable="false">@string/wifi_security_eap</item>
         <item translatable="false">@string/wifi_security_owe</item>
         <item translatable="false">@string/wifi_security_sae</item>
-<<<<<<< HEAD
-
-=======
         <item translatable="false">@string/wifi_security_eap_suiteb</item>
->>>>>>> cd919b72
     </string-array>
 
     <!-- Match this with the constants in AccessPoint. --> <skip />
