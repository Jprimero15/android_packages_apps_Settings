--- conflicted
+++ resolved
@@ -1591,34 +1591,6 @@
         <item>8</item>
         <item>12</item>
     </string-array>
-<<<<<<< HEAD
-    <!--String arrays for showing user PLMN list -->
-    <string-array name="uplmn_prefer_network_mode_td_choices">
-        <item>GSM</item>
-        <item>TDSCDMA</item>
-        <item>LTE</item>
-        <item>Triple mode</item>
-    </string-array>
-
-    <string-array name="uplmn_prefer_network_mode_w_choices">
-        <item>GSM</item>
-        <item>WCDMA</item>
-        <item>LTE</item>
-        <item>Triple mode</item>
-    </string-array>
-
-    <string-array name="uplmn_prefer_network_mode_values">
-        <item>"0"</item>
-        <item>"1"</item>
-        <item>"2"</item>
-        <item>"3"</item>
-    </string-array>
-
-    <string-array name="uplmn_cu_mcc_mnc_values">
-        <item>"46001"</item>
-        <item>"46006"</item>
-        <item>"46009"</item>
-=======
 
     <!-- Array of titles list for notification listener notification types. [DO NOT TRANSLATE] -->
     <string-array name="notif_types_titles" translatable="false">
@@ -1635,6 +1607,32 @@
         <item>1</item>
         <item>2</item>
         <item>4</item>
->>>>>>> b5f5531e
+    </string-array>
+    <!--String arrays for showing user PLMN list -->
+    <string-array name="uplmn_prefer_network_mode_td_choices">
+        <item>GSM</item>
+        <item>TDSCDMA</item>
+        <item>LTE</item>
+        <item>Triple mode</item>
+    </string-array>
+
+    <string-array name="uplmn_prefer_network_mode_w_choices">
+        <item>GSM</item>
+        <item>WCDMA</item>
+        <item>LTE</item>
+        <item>Triple mode</item>
+    </string-array>
+
+    <string-array name="uplmn_prefer_network_mode_values">
+        <item>"0"</item>
+        <item>"1"</item>
+        <item>"2"</item>
+        <item>"3"</item>
+    </string-array>
+
+    <string-array name="uplmn_cu_mcc_mnc_values">
+        <item>"46001"</item>
+        <item>"46006"</item>
+        <item>"46009"</item>
     </string-array>
 </resources>