<?xml version="1.0" encoding="utf-8"?>
<!--
/*
**
** Copyright 2007 The Android Open Source Project
**
** Licensed under the Apache License, Version 2.0 (the "License");
** you may not use this file except in compliance with the License.
** You may obtain a copy of the License at
**
**     http://www.apache.org/licenses/LICENSE-2.0
**
** Unless required by applicable law or agreed to in writing, software
** distributed under the License is distributed on an "AS IS" BASIS,
** WITHOUT WARRANTIES OR CONDITIONS OF ANY KIND, either express or implied.
** See the License for the specific language governing permissions and
** limitations under the License.
*/
-->
<resources xmlns:xliff="urn:oasis:names:tc:xliff:document:1.2">
    <!-- Choices for timezone picker first level.
         These values will be used as search terms for TimeZone displayName
         strings. --> <skip />
    <!-- The time zone picker screen has two levels.  The first level allows the user to choose a region. -->
    <string-array name="timezone_filters">
    <!-- The next level of the time zoner picker should show time zones from the Americas. -->
        <item>America</item>
    <!-- The next level of the time zoner picker should show time zones from Europe. -->
        <item>Europe</item>
    <!-- The next level of the time zoner picker should show time zones from Africa. -->
        <item>Africa</item>
    <!-- The next level of the time zoner picker should show time zones from Asia. -->
        <item>Asia</item>
    <!-- The next level of the time zoner picker should show time zones from Australia. -->
        <item>Australia</item>
    <!-- The next level of the time zoner picker should show time zones from Pacific. -->
        <item>Pacific</item>
    <!-- The next level of the time zoner picker should show time zones from ALL regions. -->
        <item>All</item>
    </string-array>

    <!-- Display settings.  The delay in inactivity before the screen is turned off. These are shown in a list dialog. -->
    <string-array name="screen_timeout_entries">
        <item>15 seconds</item>
        <item>30 seconds</item>
        <item>1 minute</item>
        <item>2 minutes</item>
        <item>5 minutes</item>
        <item>10 minutes</item>
        <item>30 minutes</item>
    </string-array>

    <!-- Do not translate. -->
    <string-array name="screen_timeout_values" translatable="false">
        <!-- Do not translate. -->
        <item>15000</item>
        <!-- Do not translate. -->
        <item>30000</item>
        <!-- Do not translate. -->
        <item>60000</item>
        <!-- Do not translate. -->
        <item>120000</item>
        <!-- Do not translate. -->
        <item>300000</item>
        <!-- Do not translate. -->
        <item>600000</item>
        <!-- Do not translate. -->
        <item>1800000</item>
    </string-array>

    <!-- Display settings.  The delay in inactivity before the dream is shown. These are shown in a list dialog. -->
    <string-array name="dream_timeout_entries">
        <item>Never</item>
        <item>15 seconds</item>
        <item>30 seconds</item>
        <item>1 minute</item>
        <item>2 minutes</item>
        <item>5 minutes</item>
        <item>10 minutes</item>
        <item>30 minutes</item>
    </string-array>

    <!-- Do not translate. -->
    <string-array name="dream_timeout_values" translatable="false">
        <!-- Do not translate. -->
        <item>0</item>
        <!-- Do not translate. -->
        <item>15000</item>
        <!-- Do not translate. -->
        <item>30000</item>
        <!-- Do not translate. -->
        <item>60000</item>
        <!-- Do not translate. -->
        <item>120000</item>
        <!-- Do not translate. -->
        <item>300000</item>
        <!-- Do not translate. -->
        <item>600000</item>
        <!-- Do not translate. -->
        <item>1800000</item>
    </string-array>

    <!-- Security settings.  The delay after screen is turned off until device locks.
         These are shown in a list dialog. -->
    <string-array name="lock_after_timeout_entries">
        <item>Immediately</item>
        <item>5 seconds</item>
        <item>15 seconds</item>
        <item>30 seconds</item>
        <item>1 minute</item>
        <item>2 minutes</item>
        <item>5 minutes</item>
        <item>10 minutes</item>
        <item>30 minutes</item>
    </string-array>

    <!-- Do not translate. -->
    <string-array name="lock_after_timeout_values" translatable="false">
        <!-- Do not translate. -->
        <item>0</item>
        <!-- Do not translate. -->
        <item>5000</item>
        <!-- Do not translate. -->
        <item>15000</item>
        <!-- Do not translate. -->
        <item>30000</item>
        <!-- Do not translate. -->
        <item>60000</item>
        <!-- Do not translate. -->
        <item>120000</item>
        <!-- Do not translate. -->
        <item>300000</item>
        <!-- Do not translate. -->
        <item>600000</item>
        <!-- Do not translate. -->
        <item>1800000</item>
    </string-array>

    <string-array name="entries_font_size">
        <item msgid="6490061470416867723">Small</item>
        <item msgid="3579015730662088893">Default</item>
        <item msgid="1678068858001018666">Large</item>
        <item msgid="490158884605093126">Largest</item>
    </string-array>

    <string-array name="entryvalues_font_size" translatable="false">
        <item>0.85</item>
        <item>1.0</item>
        <item>1.15</item>
        <item>1.30</item>
    </string-array>

    <!-- Wi-Fi settings -->

    <!-- Match this with the order of NetworkInfo.DetailedState. --> <skip />
    <!-- Wi-Fi settings. The status messages when the network is unknown. -->
    <string-array name="wifi_status">
        <!-- Status message of Wi-Fi when it is idle. -->
        <item></item>
        <!-- Status message of Wi-Fi when it is scanning. -->
        <item>Scanning\u2026</item>
        <!-- Status message of Wi-Fi when it is connecting. -->
        <item>Connecting\u2026</item>
        <!-- Status message of Wi-Fi when it is authenticating. -->
        <item>Authenticating\u2026</item>
        <!-- Status message of Wi-Fi when it is obtaining IP address. -->
        <item>Obtaining IP address\u2026</item>
        <!-- Status message of Wi-Fi when it is connected. -->
        <item>Connected</item>
        <!-- Status message of Wi-Fi when it is suspended. -->
        <item>Suspended</item>
        <!-- Status message of Wi-Fi when it is disconnecting. -->
        <item>Disconnecting\u2026</item>
        <!-- Status message of Wi-Fi when it is disconnected. -->
        <item>Disconnected</item>
        <!-- Status message of Wi-Fi when it is a failure. -->
        <item>Unsuccessful</item>
        <!-- Status message of Wi-Fi when it is blocked. -->
        <item>Blocked</item>
        <!-- Status message of Wi-Fi when connectiong is being verified. -->
        <item>Temporarily avoiding poor connection</item>
    </string-array>

    <!-- Match this with the order of NetworkInfo.DetailedState. --> <skip />
    <!-- Wi-Fi settings. The status messages when the network is known. -->
    <string-array name="wifi_status_with_ssid">
        <!-- Status message of Wi-Fi when it is idle. -->
        <item></item>
        <!-- Status message of Wi-Fi when it is scanning. -->
        <item>Scanning\u2026</item>
        <!-- Status message of Wi-Fi when it is connecting to a network. -->
        <item>Connecting to <xliff:g id="network_name">%1$s</xliff:g>\u2026</item>
        <!-- Status message of Wi-Fi when it is authenticating with a network. -->
        <item>Authenticating with <xliff:g id="network_name">%1$s</xliff:g>\u2026</item>
        <!-- Status message of Wi-Fi when it is obtaining IP address from a network. -->
        <item>Obtaining IP address from <xliff:g id="network_name">%1$s</xliff:g>\u2026</item>
        <!-- Status message of Wi-Fi when it is connected to a network. -->
        <item>Connected to <xliff:g id="network_name">%1$s</xliff:g></item>
        <!-- Status message of Wi-Fi when it is suspended. -->
        <item>Suspended</item>
        <!-- Status message of Wi-Fi when it is disconnecting from a network. -->
        <item>Disconnecting from <xliff:g id="network_name">%1$s</xliff:g>\u2026</item>
        <!-- Status message of Wi-Fi when it is disconnected. -->
        <item>Disconnected</item>
        <!-- Status message of Wi-Fi when it is a failure. -->
        <item>Unsuccessful</item>
        <!-- Status message of Wi-Fi when it is blocked. -->
        <item>Blocked</item>
        <!-- Status message of Wi-Fi when connectiong is being verified. -->
        <item>Temporarily avoiding poor connection</item>
    </string-array>

    <!-- Security types for wireless tether -->
    <string-array name="wifi_tether_security">
        <!-- Do not translate. -->
        <item>@string/wifi_security_wpa2</item>
        <!-- Do not translate. -->
        <item>@string/wifi_security_none</item>
    </string-array>

    <!-- Values for security type for wireless tether -->
    <string-array name="wifi_tether_security_values" translatable="false">
        <!-- Do not translate. -->
        <item>4</item>
        <!-- Do not translate. -->
        <item>0</item>
    </string-array>

    <!-- Match this with the constants in WifiDialog. --> <skip />
    <!-- Wi-Fi settings.  The type of EAP method a Wi-Fi network has. -->
    <string-array name="wifi_eap_method" translatable="false">
        <item>PEAP</item>
        <item>TLS</item>
        <item>TTLS</item>
        <item>PWD</item>
        <item>SIM</item>
        <item>AKA</item>
        <item>AKA\'</item>
    </string-array>

    <!-- Target EAP methods that will have different TTS strings -->
    <!-- Note that this array length should be same as the wifi_eap_method_tts_strings-->
    <string-array name="wifi_eap_method_target_strings" translatable="false">
        <item>AKA\'</item>
    </string-array>

    <!-- TTS strings for the target EAP methods -->
    <!-- Note that this array length should be same as the wifi_eap_method_target_strings-->
    <string-array name="wifi_eap_method_tts_strings" translatable="false">
        <item>AKA prime</item>
    </string-array>

    <!-- Type of EAP method when EAP SIM, AKA, AKA' are not supported -->
    <string-array name="eap_method_without_sim_auth" translatable="false">
        <item>PEAP</item>
        <item>TLS</item>
        <item>TTLS</item>
        <item>PWD</item>
    </string-array>

   <!-- Wi-Fi AP band settings.  Either Auto, 2.4GHz or 5GHz. -->
   <!-- Note that adding/removing/moving the items will need wifi settings code change. -->
    <string-array translatable="false" name="wifi_ap_band_config_full">
        <item>0</item>
        <item>1</item>
    </string-array>

    <string-array translatable="false" name="wifi_ap_band_summary_full">
        <item>@string/wifi_ap_choose_2G</item>
        <item>@string/wifi_ap_choose_5G</item>
    </string-array>

   <!-- Wi-Fi AP Vendor band settings.  Either 2.4GHz, 5GHz or Both. -->
   <!-- Note that adding/removing/moving the items will need wifi settings code change. -->
    <string-array translatable="false" name="wifi_ap_band_vendor_config_full">
        <item>0</item>
        <item>1</item>
        <item>2</item>
    </string-array>

    <string-array translatable="false" name="wifi_ap_band_vendor_summary_full">
        <item>@string/wifi_ap_choose_2G</item>
        <item>@string/wifi_ap_choose_5G</item>
        <item>@string/wifi_ap_choose_vendor_both</item>
    </string-array>

    <string-array translatable="false" name="wifi_ap_band_dual_mode">
        <item>0</item>
        <item>-1</item>
    </string-array>

    <string-array translatable="false" name="wifi_ap_band_dual_mode_summary">
        <item>@string/wifi_ap_choose_2G</item>
        <item>@string/wifi_ap_prefer_5G</item>
    </string-array>

    <string-array translatable="false" name="wifi_ap_band_config_2G_only">
        <item>@string/wifi_ap_choose_auto</item>
        <item>@string/wifi_ap_choose_2G</item>
    </string-array>

   <!-- Wi-Fi WPS setup for p2p connections.  -->
   <!-- Note that adding/removing/moving the items will need wifi settings code change. -->
    <string-array name="wifi_p2p_wps_setup">
        <!-- Push button based configuration involves pushing a button on two connecting devices [CHAR LIMIT=30]-->
        <item>Push button</item>
        <!-- This involves entering a pin obtained from a peer device [CHAR LIMIT=30] -->
        <item>PIN from peer device</item>
        <!-- This involves generating a pin from this device [CHAR LIMIT=20] -->
        <item>PIN from this device</item>
    </string-array>

    <!-- Match this with the order of WifiP2pDevice.Status -->
    <!-- Wi-Fi p2p settings device status message -->
    <string-array name="wifi_p2p_status">
        <item>Connected</item>
        <item>Invited</item>
        <item>Unsuccessful</item>
        <item>Available</item>
        <item>Out-of-range</item>
   </string-array>


    <!-- Bluetooth Settings -->

    <!-- Discoverable mode timeout options -->
    <string-array name="bluetooth_visibility_timeout_entries">
        <item>2 minutes</item>
        <item>5 minutes</item>
        <item>1 hour</item>
        <item>Never time out</item>
    </string-array>

    <!-- Bluetooth developer settings: Titles for maximum number of connected audio devices -->
    <string-array name="bluetooth_max_connected_audio_devices">
        <item>Use System Default: <xliff:g id="default_bluetooth_max_connected_audio_devices">%1$d</xliff:g></item>
        <item>1</item>
        <item>2</item>
        <item>3</item>
        <item>4</item>
        <item>5</item>
    </string-array>

    <!-- Bluetooth developer settings: Values for maximum number of connected audio devices -->
    <string-array translatable="false" name="bluetooth_max_connected_audio_devices_values">
        <item></item>
        <item>1</item>
        <item>2</item>
        <item>3</item>
        <item>4</item>
        <item>5</item>
    </string-array>

    <!-- Match this with drawable.wifi_signal. --> <skip />
    <!-- Wi-Fi settings. The signal strength a Wi-Fi network has. -->
    <string-array name="wifi_signal">
        <item>Poor</item>
        <item>Poor</item>
        <item>Fair</item>
        <item>Good</item>
        <item>Excellent</item>
    </string-array>

    <!-- Data Usage settings. Range of data usage. -->
    <string-array name="data_usage_data_range">
        <!-- Last 30 days [CHAR LIMIT=25]-->
        <item>Last 30 days</item>
        <!-- Set usage cycle [CHAR LIMIT=25]-->
        <item>Set usage cycle...</item>
    </string-array>

    <!-- Display options for UsageStats class -->
    <string-array name="usage_stats_display_order_types">
        <item>Usage time</item>
        <item>Last time used</item>
        <item>App name</item>
    </string-array>

    <!-- EAP method -->
    <string-array name="wifi_eap_entries">
        <item>PEAP</item>
        <item>TLS</item>
        <item>TTLS</item>
        <item>PWD</item>
    </string-array>

    <!-- Phase 2 options for PEAP -->
    <string-array name="wifi_peap_phase2_entries">
        <item>None</item>
        <item>MSCHAPV2</item>
        <item>GTC</item>
    </string-array>

    <!-- Type of EAP method when EAP SIM, AKA, AKA' are supported -->
    <string-array name="wifi_peap_phase2_entries_with_sim_auth">
        <item>None</item>
        <item translatable="false">MSCHAPV2</item>
        <item translatable="false">GTC</item>
        <item translatable="false">SIM</item>
        <item translatable="false">AKA</item>
        <item translatable="false">AKA\'</item>
    </string-array>

    <!-- Phase 2 options for rest of EAP methods -->
    <string-array name="wifi_phase2_entries">
        <item>None</item>
        <item>PAP</item>
        <item>MSCHAP</item>
        <item>MSCHAPV2</item>
        <item>GTC</item>
    </string-array>

    <!-- Wi-Fi IP settings. -->
   <!-- Note that adding/removing/moving the items will need wifi settings code change. -->
    <string-array name="wifi_ip_settings">
        <!-- Use DHCP (Dynamic Host Configuration Protocol) for obtaining IP settings [CHAR LIMIT=25] -->
        <item>DHCP</item>
        <!-- Use statically defined IP settings [CHAR LIMIT=25]-->
        <item>Static</item>
    </string-array>

    <!-- Wi-Fi proxy settings. -->
    <!-- Note that adding/removing/moving the items will need wifi settings code change. -->
    <string-array name="wifi_proxy_settings">
        <!-- No HTTP proxy is used for the current wifi network [CHAR LIMIT=25] -->
        <item>None</item>
        <!-- Manual HTTP proxy settings are used for the current wifi network [CHAR LIMIT=25] -->
        <item>Manual</item>
        <!-- Proxy Auto-Config URL that is used for the current wifi network [CHAR LIMIT=25] -->
        <item>Proxy Auto-Config</item>
    </string-array>

    <!-- Authentication Types used in APN editor -->
    <string-array name="apn_auth_entries">
        <item>None</item>
        <item>PAP</item>
        <item>CHAP</item>
        <item>PAP or CHAP</item>
    </string-array>

    <string-array translatable="false" name="apn_auth_values">
        <!-- Do not translate. -->
        <item>0</item>
        <!-- Do not translate. -->
        <item>1</item>
        <!-- Do not translate. -->
        <item>2</item>
        <!-- Do not translate. -->
        <item>3</item>
    </string-array>

    <!-- Authentication Types used in APN editor -->
    <string-array name="apn_protocol_entries">
        <item>IPv4</item>
        <item>IPv6</item>
        <item>IPv4/IPv6</item>
    </string-array>

    <string-array translatable="false" name="apn_protocol_values">
        <!-- Do not translate. -->
        <item>IP</item>
        <!-- Do not translate. -->
        <item>IPV6</item>
        <!-- Do not translate. -->
        <item>IPV4V6</item>
    </string-array>

    <!-- Bearer Info used in APN editor -->
    <string-array name="bearer_entries">
        <item>Unspecified</item>
        <item>LTE</item>
        <item>HSPAP</item>
        <item>HSPA</item>
        <item>HSUPA</item>
        <item>HSDPA</item>
        <item>UMTS</item>
        <item>EDGE</item>
        <item>GPRS</item>
        <item>eHRPD</item>
        <item>EVDO_B</item>
        <item>EVDO_A</item>
        <item>EVDO_0</item>
        <item>1xRTT</item>
        <item>IS95B</item>
        <item>IS95A</item>
    </string-array>

    <string-array translatable="false" name="bearer_values">
        <!-- Do not translate. -->
        <item>0</item>
        <!-- Do not translate. -->
        <item>14</item>
        <!-- Do not translate. -->
        <item>15</item>
        <!-- Do not translate. -->
        <item>11</item>
        <!-- Do not translate. -->
        <item>10</item>
        <!-- Do not translate. -->
        <item>9</item>
        <!-- Do not translate. -->
        <item>3</item>
        <!-- Do not translate. -->
        <item>2</item>
        <!-- Do not translate. -->
        <item>1</item>
        <!-- Do not translate. -->
        <item>13</item>
        <!-- Do not translate. -->
        <item>12</item>
        <!-- Do not translate. -->
        <item>8</item>
        <!-- Do not translate. -->
        <item>7</item>
        <!-- Do not translate. -->
        <item>6</item>
        <!-- Do not translate. -->
        <item>5</item>
        <!-- Do not translate. -->
        <item>4</item>
    </string-array>

    <!-- MVNO Info used in APN editor -->
    <string-array name="mvno_type_entries">
        <item>None</item>
        <item translatable="false">SPN</item>
        <item translatable="false">IMSI</item>
        <item translatable="false">GID</item>
<<<<<<< HEAD
        <item translatable="false">ICCID</item>
=======
>>>>>>> 490ac798
    </string-array>

    <string-array translatable="false" name="mvno_type_values">
        <!-- Do not translate. -->
        <item></item>
        <!-- Do not translate. -->
        <item>spn</item>
        <!-- Do not translate. -->
        <item>imsi</item>
        <!-- Do not translate. -->
        <item>gid</item>
        <!-- Do not translate. -->
        <item>iccid</item>
    </string-array>

    <!-- Apps on SD installation location options in ApplicationSettings -->
    <string-array name="app_install_location_entries">
        <item>Internal device storage</item>
        <item>Removable SD card</item>
        <item>Let the system decide</item>
    </string-array>

    <!-- Do not translate. -->
    <string-array name="app_install_location_values" translatable="false">
        <item>device</item>
        <item>sdcard</item>
        <item>auto</item>
    </string-array>

    <!-- Names of categories of app ops tabs -->
    <string-array name="app_ops_categories">
        <item>Location</item>
        <item>Personal</item>
        <item>Messaging</item>
        <item>Media</item>
        <item>Device</item>
    </string-array>

    <!-- User display names for app ops codes -->
    <string-array name="app_ops_summaries">
        <item>coarse location</item>
        <item>fine location</item>
        <item>GPS</item>
        <item>vibrate</item>
        <item>read contacts</item>
        <item>modify contacts</item>
        <item>read call log</item>
        <item>modify call log</item>
        <item>read calendar</item>
        <item>modify calendar</item>
        <item>wi-fi scan</item>
        <item>notification</item>
        <item>cell scan</item>
        <item>call phone</item>
        <item>read SMS</item>
        <item>write SMS</item>
        <item>receive SMS</item>
        <item>receive emergency SMS</item>
        <item>receive MMS</item>
        <item>receive WAP push</item>
        <item>send SMS</item>
        <item>read ICC SMS</item>
        <item>write ICC SMS</item>
        <item>modify settings</item>
        <item>draw on top</item>
        <item>access notifications</item>
        <item>camera</item>
        <item>record audio</item>
        <item>play audio</item>
        <item>read clipboard</item>
        <item>modify clipboard</item>
        <item>media buttons</item>
        <item>audio focus</item>
        <item>master volume</item>
        <item>voice volume</item>
        <item>ring volume</item>
        <item>media volume</item>
        <item>alarm volume</item>
        <item>notification volume</item>
        <item>bluetooth volume</item>
        <item>keep awake</item>
        <item>monitor location</item>
        <item>monitor high power location</item>
        <item>get usage stats</item>
        <item>mute/unmute microphone</item>
        <item>show toast</item>
        <item>project media</item>
        <item>activate VPN</item>
        <item>write wallpaper</item>
        <item>assist structure</item>
        <item>assist screenshot</item>
        <item>read phone state</item>
        <item>add voicemail</item>
        <item>use sip</item>
        <item>process outgoing call</item>
        <item>fingerprint</item>
        <item>body sensors</item>
        <item>read cell broadcasts</item>
        <item>mock location</item>
        <item>read storage</item>
        <item>write storage</item>
        <item>turn on screen</item>
        <item>get accounts</item>
        <item>run in background</item>
        <item>accessibility volume</item>
    </string-array>

    <!-- User display names for app ops codes -->
    <string-array name="app_ops_labels">
        <item>Location</item>
        <item>Location</item>
        <item>Location</item>
        <item>Vibrate</item>
        <item>Read contacts</item>
        <item>Modify contacts</item>
        <item>Read call log</item>
        <item>Modify call log</item>
        <item>Read calendar</item>
        <item>Modify calendar</item>
        <item>Location</item>
        <item>Post notification</item>
        <item>Location</item>
        <item>Call phone</item>
        <item>Read SMS/MMS</item>
        <item>Write SMS/MMS</item>
        <item>Receive SMS/MMS</item>
        <item>Receive SMS/MMS</item>
        <item>Receive SMS/MMS</item>
        <item>Receive SMS/MMS</item>
        <item>Send SMS/MMS</item>
        <item>Read SMS/MMS</item>
        <item>Write SMS/MMS</item>
        <item>Modify settings</item>
        <item>Draw on top</item>
        <item>Access notifications</item>
        <item>Camera</item>
        <item>Record audio</item>
        <item>Play audio</item>
        <item>Read clipboard</item>
        <item>Modify clipboard</item>
        <item>Media buttons</item>
        <item>Audio focus</item>
        <item>Master volume</item>
        <item>Voice volume</item>
        <item>Ring volume</item>
        <item>Media volume</item>
        <item>Alarm volume</item>
        <item>Notification volume</item>
        <item>Bluetooth volume</item>
        <item>Keep awake</item>
        <item>Location</item>
        <item>Location</item>
        <item>Get usage stats</item>
        <item>Mute/unmute microphone</item>
        <item>Show toast</item>
        <item>Project media</item>
        <item>Activate VPN</item>
        <item>Write wallpaper</item>
        <item>Assist structure</item>
        <item>Assist screenshot</item>
        <item>Read phone state</item>
        <item>Add voicemail</item>
        <item>Use sip</item>
        <item>Process outgoing call</item>
        <item>Fingerprint</item>
        <item>Body sensors</item>
        <item>Read cell broadcasts</item>
        <item>Mock location</item>
        <item>Read storage</item>
        <item>Write storage</item>
        <item>Turn on screen</item>
        <item>Get accounts</item>
        <item>Run in background</item>
        <item>Accessibility volume</item>
    </string-array>

    <!-- Keys for the list of accessibility timeouts xml. -->
    <string-array name="accessibility_timeout_control_selector_keys" translatable="false">
        <item>accessibility_control_timeout_default</item>
        <item>accessibility_control_timeout_10secs</item>
        <item>accessibility_control_timeout_30secs</item>
        <item>accessibility_control_timeout_1min</item>
        <item>accessibility_control_timeout_2mins</item>
    </string-array>

    <!-- Values for the list of accessibility timeouts, pairs to Keys . -->
    <integer-array name="accessibility_timeout_selector_values" translatable="false">
        <item>0</item>
        <item>10000</item>
        <item>30000</item>
        <item>60000</item>
        <item>120000</item>
    </integer-array>

    <!-- Summaries of accessibility timeout, pairs to Values -->
    <string-array name="accessibility_timeout_summaries" translatable="false">
        <item>@string/accessibility_timeout_default</item>
        <item>@string/accessibility_timeout_10secs</item>
        <item>@string/accessibility_timeout_30secs</item>
        <item>@string/accessibility_timeout_1min</item>
        <item>@string/accessibility_timeout_2mins</item>
    </string-array>

    <!-- Titles for the list of long press timeout options. -->
    <string-array name="long_press_timeout_selector_titles">
        <!-- A title for the option for short long-press timeout [CHAR LIMIT=25] -->
        <item>Short</item>
        <!-- A title for the option for medium long-press timeout [CHAR LIMIT=25] -->
        <item>Medium</item>
        <!-- A title for the option for long long-press timeout [CHAR LIMIT=25] -->
        <item>Long</item>
    </string-array>

    <!-- Values for the list of long press timeout options. -->
    <string-array name="long_press_timeout_selector_values" translatable="false">
        <item>400</item>
        <item>1000</item>
        <item>1500</item>
    </string-array>

    <!-- Titles for captioning typeface preference. [CHAR LIMIT=35] -->
    <string-array name="captioning_typeface_selector_titles">
        <item>Default</item>
        <item>Sans-serif</item>
        <item>Sans-serif condensed</item>
        <item>Sans-serif monospace</item>
        <item>Serif</item>
        <item>Serif monospace</item>
        <item>Casual</item>
        <item>Cursive</item>
        <item>Small capitals</item>
    </string-array>

    <!-- Values for captioning typeface preference. -->
    <string-array name="captioning_typeface_selector_values" translatable="false" >
        <item></item>
        <item>sans-serif</item>
        <item>sans-serif-condensed</item>
        <item>sans-serif-monospace</item>
        <item>serif</item>
        <item>serif-monospace</item>
        <item>casual</item>
        <item>cursive</item>
        <item>sans-serif-smallcaps</item>
    </string-array>

    <!-- Titles for captioning font size preference. [CHAR LIMIT=35] -->
    <string-array name="captioning_font_size_selector_titles">
        <item>Very small</item>
        <item>Small</item>
        <item>Normal</item>
        <item>Large</item>
        <item>Very large</item>
    </string-array>

    <!-- Values for captioning font size preference. -->
    <string-array name="captioning_font_size_selector_values" translatable="false" >
        <item>0.25</item>
        <item>0.5</item>
        <item>1.0</item>
        <item>1.5</item>
        <item>2.0</item>
    </string-array>

    <!-- Titles for captioning character edge type preference. [CHAR LIMIT=35] -->
    <string-array name="captioning_edge_type_selector_titles">
        <item>Default</item>
        <item>None</item>
        <item>Outline</item>
        <item>Drop shadow</item>
        <item>Raised</item>
        <item>Depressed</item>
    </string-array>

    <!-- Values for captioning character edge type preference. -->
    <integer-array name="captioning_edge_type_selector_values" translatable="false" >
        <item>-1</item>
        <item>0</item>
        <item>1</item>
        <item>2</item>
        <item>3</item>
        <item>4</item>
    </integer-array>

    <!-- Titles for captioning color preference. -->
    <string-array name="captioning_color_selector_titles" translatable="false" >
        <item>@string/color_unspecified</item>
        <item>@string/color_white</item>
        <item>@string/color_black</item>
        <item>@string/color_red</item>
        <item>@string/color_yellow</item>
        <item>@string/color_green</item>
        <item>@string/color_cyan</item>
        <item>@string/color_blue</item>
        <item>@string/color_magenta</item>
    </string-array>

    <!-- Values for captioning color preference. -->
    <integer-array name="captioning_color_selector_values" translatable="false" >
        <item>0x00FFFFFF</item>
        <item>0xFFFFFFFF</item>
        <item>0xFF000000</item>
        <item>0xFFFF0000</item>
        <item>0xFFFFFF00</item>
        <item>0xFF00FF00</item>
        <item>0xFF00FFFF</item>
        <item>0xFF0000FF</item>
        <item>0xFFFF00FF</item>
        <item>0xFF000055</item>
        <item>0xFF0000AA</item>
        <item>0xFF005500</item>
        <item>0xFF005555</item>
        <item>0xFF0055AA</item>
        <item>0xFF0055FF</item>
        <item>0xFF00AA00</item>
        <item>0xFF00AA55</item>
        <item>0xFF00AAAA</item>
        <item>0xFF00AAFF</item>
        <item>0xFF00FF55</item>
        <item>0xFF00FFAA</item>
        <item>0xFF550000</item>
        <item>0xFF550055</item>
        <item>0xFF5500AA</item>
        <item>0xFF5500FF</item>
        <item>0xFF555500</item>
        <item>0xFF555555</item>
        <item>0xFF5555AA</item>
        <item>0xFF5555FF</item>
        <item>0xFF55AA00</item>
        <item>0xFF55AA55</item>
        <item>0xFF55AAAA</item>
        <item>0xFF55AAFF</item>
        <item>0xFF55FF00</item>
        <item>0xFF55FF55</item>
        <item>0xFF55FFAA</item>
        <item>0xFF55FFFF</item>
        <item>0xFFAA0000</item>
        <item>0xFFAA0055</item>
        <item>0xFFAA00AA</item>
        <item>0xFFAA00FF</item>
        <item>0xFFAA5500</item>
        <item>0xFFAA5555</item>
        <item>0xFFAA55AA</item>
        <item>0xFFAA55FF</item>
        <item>0xFFAAAA00</item>
        <item>0xFFAAAA55</item>
        <item>0xFFAAAAAA</item>
        <item>0xFFAAAAFF</item>
        <item>0xFFAAFF00</item>
        <item>0xFFAAFF55</item>
        <item>0xFFAAFFAA</item>
        <item>0xFFAAFFFF</item>
        <item>0xFFFF0055</item>
        <item>0xFFFF00AA</item>
        <item>0xFFFF5500</item>
        <item>0xFFFF5555</item>
        <item>0xFFFF55AA</item>
        <item>0xFFFF55FF</item>
        <item>0xFFFFAA00</item>
        <item>0xFFFFAA55</item>
        <item>0xFFFFAAAA</item>
        <item>0xFFFFAAFF</item>
        <item>0xFFFFFF55</item>
        <item>0xFFFFFFAA</item>
    </integer-array>

    <!-- Titles for captioning opacity preference. [CHAR LIMIT=35] -->
    <string-array name="captioning_opacity_selector_titles" >
        <item>25%</item>
        <item>50%</item>
        <item>75%</item>
        <item>100%</item>
    </string-array>

    <!-- Values for captioning opacity preference. -->
    <integer-array name="captioning_opacity_selector_values" translatable="false" >
        <item>0x40FFFFFF</item>
        <item>0x80FFFFFF</item>
        <item>0xC0FFFFFF</item>
        <item>0xFFFFFFFF</item>
    </integer-array>

    <!-- Titles for captioning text style preset preference. [CHAR LIMIT=35] -->
    <string-array name="captioning_preset_selector_titles" >
        <item>Use app defaults</item>
        <item>White on black</item>
        <item>Black on white</item>
        <item>Yellow on black</item>
        <item>Yellow on blue</item>
        <item>Custom</item>
    </string-array>

    <!-- Values for captioning text style preset preference. -->
    <integer-array name="captioning_preset_selector_values" translatable="false" >
        <item>4</item>
        <item>0</item>
        <item>1</item>
        <item>2</item>
        <item>3</item>
        <item>-1</item>
    </integer-array>

    <!-- Match this with the constants in VpnProfile. --> <skip />
    <!-- Short names for each VPN type, not really translatable. [CHAR LIMIT=20] -->
    <string-array name="vpn_types" translatable="false">
        <item>PPTP</item>
        <item>L2TP/IPSec PSK</item>
        <item>L2TP/IPSec RSA</item>
        <item>IPSec Xauth PSK</item>
        <item>IPSec Xauth RSA</item>
        <item>IPSec Hybrid RSA</item>
    </string-array>

    <!-- Match this with the constants in VpnProfile. --> <skip />
    <!-- Longer descriptions for each VPN type. [CHAR LIMIT=100] -->
    <string-array name="vpn_types_long">
        <item>PPTP VPN</item>
        <item>L2TP/IPSec VPN with pre-shared keys</item>
        <item>L2TP/IPSec VPN with certificates</item>
        <item>IPSec VPN with pre-shared keys and Xauth authentication</item>
        <item>IPSec VPN with certificates and Xauth authentication</item>
        <item>IPSec VPN with certificates and hybrid authentication</item>
    </string-array>

    <!-- VPN proxy settings. -->
    <string-array name="vpn_proxy_settings">
        <!-- No HTTP proxy is used for the current VPN [CHAR LIMIT=25] -->
        <item>None</item>
        <!-- Manual HTTP proxy settings are used for the current VPN [CHAR LIMIT=25] -->
        <item>Manual</item>
    </string-array>

    <!-- Match this with the constants in LegacyVpnInfo. --> <skip />
    <!-- Status for a VPN network. [CHAR LIMIT=100] -->
    <string-array name="vpn_states">
        <!-- Status message when VPN is disconnected. -->
        <item>Disconnected</item>
        <!-- Status message when VPN is initializing. -->
        <item>Initializing\u2026</item>
        <!-- Status message when VPN is connecting. -->
        <item>Connecting\u2026</item>
        <!-- Status message when VPN is connected. -->
        <item>Connected</item>
        <!-- Status message when VPN is timeout. -->
        <item>Timeout</item>
        <!-- Status message when VPN is failed. -->
        <item>Unsuccessful</item>
    </string-array>

    <!-- User content ratings for restricted users [CHAR LIMIT=30] -->
    <string-array name="user_content_ratings_entries" translatable="false">
        <item>Ascended being</item>
        <item>Human</item>
        <item>Neanderthal</item>
        <item>Chimp</item>
        <item>Monkey</item>
    </string-array>

    <!-- Values for user content ratings for restricted users -->
    <string-array name="user_content_ratings_values" translatable="false">
        <item>5</item>
        <item>4</item>
        <item>3</item>
        <item>2</item>
        <item>1</item>
    </string-array>

    <!-- Values for premium SMS permission selector [CHAR LIMIT=30] -->
    <string-array name="security_settings_premium_sms_values">
        <!-- Ask user before sending to premium SMS short code. -->
        <item>Ask</item>
        <!-- Never allow app to send to premium SMS short code. -->
        <item>Never allow</item>
        <!-- Always allow app to send to premium SMS short code. -->
        <item>Always allow</item>
    </string-array>

    <!-- [CHAR LIMIT=40] Labels for memory states -->
    <string-array name="ram_states">
        <!-- Normal desired memory state. -->
        <item>Normal</item>
        <!-- Moderate memory state, not as good as normal. -->
        <item>Moderate</item>
        <!-- Memory is running low. -->
        <item>Low</item>
        <!-- Memory is critical. -->
        <item>Critical</item>
        <!-- Unknown memory state -->
        <item>\?</item>
    </string-array>

    <!-- Display color space adjustment modes for accessibility -->
    <string-array name="daltonizer_type_entries" translatable="false">
        <item>@string/daltonizer_mode_deuteranomaly</item>
        <item>@string/daltonizer_mode_protanomaly</item>
        <item>@string/daltonizer_mode_tritanomaly</item>
    </string-array>

    <!-- Values for display color space adjustment modes for accessibility -->
    <string-array name="daltonizer_type_values" translatable="false">
        <item>12</item>
        <item>11</item>
        <item>13</item>
    </string-array>

    <!-- Battery saver mode: allowable trigger threshold levels. -->
    <integer-array name="battery_saver_trigger_values" translatable="false" >
        <item>0</item>
        <item>5</item>
        <item>15</item>
        <item>50</item>
        <item>100</item>
    </integer-array>

    <!-- Process stats memory use details: labels for memory states -->
    <string-array name="proc_stats_memory_states" >
        <item>Normal</item>
        <item>Moderate</item>
        <item>Low</item>
        <item>Critical</item>
    </string-array>

    <!-- Process stats memory use details: labels for process -->
    <string-array name="proc_stats_process_states" >
        <item>Persistent</item>
        <item>Top activity</item>
        <item>Important (foreground)</item>
        <item>Important (background)</item>
        <item>Backup</item>
        <item>Heavy weight</item>
        <item>Service (running)</item>
        <item>Service (restarting)</item>
        <item>Receiver</item>
        <item>Home</item>
        <item>Last activity</item>
        <item>Cached (activity)</item>
        <item>Cached (activity client)</item>
        <item>Cached (empty)</item>
    </string-array>

    <!-- Array of titles for sim color for multi-sim -->
    <string-array name="color_picker">
        <item>Teal</item>
        <item>Blue</item>
        <item>Indigo</item>
        <item>Purple</item>
        <item>Pink</item>
        <item>Red</item>
    </string-array>

    <!-- Automatic storage management settings. The amount of days for the automatic storage manager
         to retain. These are shown in a list dialog. [CHAR LIMIT=70] -->
    <string-array name="automatic_storage_management_days">
        <item>Over 30 days old</item>
        <item>Over 60 days old</item>
        <item>Over 90 days old</item>
    </string-array>

    <string-array name="automatic_storage_management_days_values" translatable="false">
        <item>30</item>
        <item>60</item>
        <item>90</item>
    </string-array>

    <string-array name="when_to_start_screensaver_entries" translatable="false">
        <item>@string/screensaver_settings_summary_sleep</item>
        <item>@string/screensaver_settings_summary_dock</item>
        <item>@string/screensaver_settings_summary_either_long</item>
        <item>@string/screensaver_settings_summary_never</item>
    </string-array>

    <string-array name="when_to_start_screensaver_values" translatable="false">
        <item>while_charging_only</item>
        <item>while_docked_only</item>
        <item>either_charging_or_docked</item>
        <item>never</item>
    </string-array>

    <string-array name="zen_mode_contacts_messages_entries" translatable="false">
<<<<<<< HEAD
        <item>@string/zen_mode_from_anyone</item>
        <item>@string/zen_mode_from_contacts</item>
        <item>@string/zen_mode_from_starred</item>
        <item>@string/zen_mode_from_none_messages</item>
    </string-array>

    <string-array name="zen_mode_contacts_calls_entries" translatable="false">
        <item>@string/zen_mode_from_anyone</item>
        <item>@string/zen_mode_from_contacts</item>
        <item>@string/zen_mode_from_starred</item>
=======
        <item>@string/zen_mode_from_anyone</item>
        <item>@string/zen_mode_from_contacts</item>
        <item>@string/zen_mode_from_starred</item>
        <item>@string/zen_mode_from_none_messages</item>
    </string-array>

    <string-array name="zen_mode_contacts_calls_entries" translatable="false">
        <item>@string/zen_mode_from_anyone</item>
        <item>@string/zen_mode_from_contacts</item>
        <item>@string/zen_mode_from_starred</item>
>>>>>>> 490ac798
        <item>@string/zen_mode_from_none_calls</item>
    </string-array>

    <string-array name="zen_mode_contacts_values" translatable="false">
        <item>zen_mode_from_anyone</item>
        <item>zen_mode_from_contacts</item>
        <item>zen_mode_from_starred</item>
        <item>zen_mode_from_none</item>
    </string-array>

    <!--String arrays for notification swipe direction -->
    <string-array name="swipe_direction_titles">
        <item>@string/swipe_direction_rtl</item>
        <item>@string/swipe_direction_ltr</item>
    </string-array>

    <string-array name="swipe_direction_values">
        <item>1</item>
        <item>0</item>
    </string-array>

    <string-array name="wifi_metered_entries">
        <item>Detect automatically</item>
        <item>Treat as metered</item>
        <item>Treat as unmetered</item>
    </string-array>

    <string-array name="wifi_privacy_entries">
        <item>Use randomized MAC (default)</item>
        <item>Use device MAC</item>
    </string-array>

    <string-array name="wifi_hidden_entries">
        <item>No</item>
        <item>Yes</item>
    </string-array>

    <string-array name="wifi_metered_values" translatable="false">
        <item>0</item>
        <item>1</item>
        <item>2</item>
    </string-array>

    <string-array name="wifi_privacy_values" translatable="false">
        <item>1</item>
        <item>0</item>
    </string-array>

    <!-- Titles for ui dark mode preference. -->
    <string-array name="dark_ui_mode_entries" >
        <item>Dark</item>
        <item>Light</item>
    </string-array>

    <!-- Values for ui dark mode preference. -->
    <string-array name="dark_ui_mode_values" translatable="false" >
        <item>yes</item>
        <item>no</item>
    </string-array>

    <string-array name="gesture_prevent_ringing_entries" translatable="false">
        <item>@string/prevent_ringing_option_vibrate</item>
        <item>@string/prevent_ringing_option_mute</item>
        <item>@string/prevent_ringing_option_none</item>
    </string-array>

    <!-- Keep in sync with Settings.Secure.VOLUME_HUSH_* -->
    <string-array name="gesture_prevent_ringing_values" translatable="false">
        <item>1</item>
        <item>2</item>
        <item>0</item>
    </string-array>

    <!-- Titles for autofill logging level preference. [CHAR LIMIT=50] -->
    <string-array name="autofill_logging_level_entries">
        <item>Off</item>
        <item>Debug</item>
        <item>Verbose</item>
    </string-array>

    <!-- Values for autofill logging level preference. -->
    <string-array name="autofill_logging_level_values" translatable="false" >
        <item>0</item> <!-- AutofillManager.NO_LOGGING -->
        <item>2</item> <!-- AutofillManager.FLAG_ADD_CLIENT_DEBUG -->
        <item>4</item> <!-- AutofillManager.FLAG_ADD_CLIENT_VERBOSE -->
    </string-array>

    <string-array name="enabled_networks_choices" translatable="false">
        <item>@string/network_lte</item>
        <item>@string/network_3G</item>
        <item>@string/network_2G</item>
    </string-array>
    <string-array name="enabled_networks_4g_choices" translatable="false">
        <item>@string/network_4G</item>
        <item>@string/network_3G</item>
        <item>@string/network_2G</item>
    </string-array>
    <string-array name="enabled_networks_values" translatable="false">
        <item>"9"</item>
        <item>"0"</item>
        <item>"1"</item>
    </string-array>

    <string-array name="cdma_system_select_choices">
        <!-- System select dialog screen, setting option name -->
        <item>Home only</item>
        <!-- Remove the following option "Affiliated Networks" from the option list -->
        <!-- <item>Affiliated Networks</item> -->
        <!-- System select dialog screen, setting option name -->
        <item>Automatic</item>
    </string-array>
    <string-array name="cdma_system_select_values" translatable="false">
        <!-- Do not translate. -->
        <item>"0"</item>
        <!-- Remove the following value "1" which corresponds to "Affiliated Networks" above -->
        <!-- <item>"1"</item>  -->
        <!-- Do not translate. -->
        <item>"2"</item>
    </string-array>

    <!-- The preferred network modes in Mobile network settings -->
    <string-array name="preferred_network_mode_choices">
        <item>GSM/WCDMA preferred</item>
        <item>GSM only</item>
        <item>WCDMA only</item>
        <item>GSM/WCDMA auto</item>
        <item>CDMA/EvDo auto</item>
        <item>CDMA w/o EvDo</item>
        <item>EvDo only</item>
        <item>CDMA/EvDo/GSM/WCDMA</item>
        <item>CDMA + LTE/EvDo</item>
        <item>GSM/WCDMA/LTE</item>
        <item>Global</item>
        <item>LTE</item>
        <item>LTE / WCDMA</item>
        <item>TDSCDMA only</item>
        <item>TDSCDMA/WCDMA</item>
        <item>LTE/TDSCDMA</item>
        <item>TDSCDMA/GSM</item>
        <item>LTE/TDSCDMA/GSM</item>
        <item>TDSCDMA/GSM/WCDMA</item>
        <item>LTE/TDSCDMA/WCDMA</item>
        <item>LTE/TDSCDMA/GSM/WCDMA</item>
        <item>TDSCDMA/CDMA/EVDO/GSM/WCDMA </item>
        <item>LTE/TDSCDMA/CDMA/EVDO/GSM/WCDMA</item>
    </string-array>
    <!-- The preferred network modes RIL constants, in order of the modes above,
         e.g. the choice "GSM/WCDMA preferred" has the corresponding value "0" -->
    <string-array name="preferred_network_mode_values"  translatable="false">
        <item>"0"</item>
        <item>"1"</item>
        <item>"2"</item>
        <item>"3"</item>
        <item>"4"</item>
        <item>"5"</item>
        <item>"6"</item>
        <item>"7"</item>
        <item>"8"</item>
        <item>"9"</item>
        <item>"10"</item>
        <item>"11"</item>
        <item>"12"</item>
        <item>"13"</item>
        <item>"14"</item>
        <item>"15"</item>
        <item>"16"</item>
        <item>"17"</item>
        <item>"18"</item>
        <item>"19"</item>
        <item>"20"</item>
        <item>"21"</item>
        <item>"22"</item>
    </string-array>

    <!-- Choices for CDMA subscription-->
    <string-array name="cdma_subscription_choices">
        <item>RUIM/SIM</item>
        <item>NV</item>
    </string-array>
    <!-- Values for CDMA subscription-->
    <string-array name="cdma_subscription_values" translatable="false">
        <item>"0"</item>
        <item>"1"</item>
    </string-array>

    <string-array name="enabled_networks_except_gsm_choices" translatable="false">
        <item>@string/network_lte</item>
        <item>@string/network_3G</item>
    </string-array>
    <string-array name="enabled_networks_except_gsm_4g_choices" translatable="false">
        <item>@string/network_4G</item>
        <item>@string/network_3G</item>
    </string-array>
    <string-array name="enabled_networks_except_gsm_values" translatable="false">
        <item>"9"</item>
        <item>"0"</item>
    </string-array>

    <string-array name="enabled_networks_except_lte_choices" translatable="false">
        <item>@string/network_3G</item>
        <item>@string/network_2G</item>
    </string-array>
    <string-array name="enabled_networks_except_lte_values" translatable="false">
        <item>"0"</item>
        <item>"1"</item>
    </string-array>

    <string-array name="enabled_networks_except_gsm_lte_choices" translatable="false">
        <item>@string/network_3G</item>
    </string-array>
    <string-array name="enabled_networks_except_gsm_lte_values" translatable="false">
        <item>"0"</item>
    </string-array>

    <string-array name="enabled_networks_cdma_choices" translatable="false">
        <item>@string/network_lte</item>
        <item>@string/network_3G</item>
        <item>@string/network_1x</item>
        <item>@string/network_global</item>
    </string-array>
    <string-array name="enabled_networks_cdma_values" translatable="false">
        <item>"8"</item>
        <item>"4"</item>
        <item>"5"</item>
        <item>"10"</item>
    </string-array>

    <string-array name="enabled_networks_cdma_no_lte_choices" translatable="false">
        <item>@string/network_3G</item>
        <item>@string/network_1x</item>
    </string-array>
    <string-array name="enabled_networks_cdma_no_lte_values" translatable="false">
        <item>"4"</item>
        <item>"5"</item>
    </string-array>

    <string-array name="enabled_networks_cdma_only_lte_choices" translatable="false">
        <item>@string/network_lte</item>
        <item>@string/network_global</item>
    </string-array>
    <string-array name="enabled_networks_cdma_only_lte_values" translatable="false">
        <item>"8"</item>
        <item>"10"</item>
    </string-array>

    <string-array name="enabled_networks_tdscdma_choices" translatable="false">
        <item>@string/network_lte</item>
        <item>@string/network_3G</item>
        <item>@string/network_2G</item>
    </string-array>
    <string-array name="enabled_networks_tdscdma_values" translatable="false">
        <item>"22"</item>
        <item>"18"</item>
        <item>"1"</item>
    </string-array>

    <!--String arrays for World preferred netwrok modes -->
    <string-array name="preferred_network_mode_choices_world_mode">
        <item>Global</item>
        <item>LTE / CDMA</item>
        <item>LTE / GSM / UMTS</item>
    </string-array>

    <string-array name="preferred_network_mode_values_world_mode" translatable="false">
        <item>"10"</item>
        <item>"8"</item>
        <item>"9"</item>
    </string-array>

    <!-- WiFi calling mode array -->
    <string-array name="wifi_calling_mode_summaries" translatable="false">
         <item>@string/wifi_calling_mode_wifi_preferred_summary</item>
         <item>@string/wifi_calling_mode_cellular_preferred_summary</item>
         <item>@string/wifi_calling_mode_wifi_only_summary</item>
    </string-array>

    <!-- WiFi calling mode array without wifi only mode -->
    <string-array name="wifi_calling_mode_summaries_without_wifi_only" translatable="false">
         <item>@string/wifi_calling_mode_wifi_preferred_summary</item>
         <item>@string/wifi_calling_mode_cellular_preferred_summary</item>
    </string-array>

    <!-- Carrier variant of Enhaced 4G LTE Mode title.  [CHAR LIMIT=NONE] -->
    <string-array name="enhanced_4g_lte_mode_title_variant">
        <!-- 0: Default -->
        <item>@string/enhanced_4g_lte_mode_title</item>
        <!-- 1: Verizon -->
        <item>@string/enhanced_4g_lte_mode_title_advanced_calling</item>
        <!-- 2: All carriers who want 4G -->
        <item>@string/enhanced_4g_lte_mode_title_4g_calling</item>
    </string-array>

    <!-- Carrier variant of Enhaced 4G LTE Mode summary.  [CHAR LIMIT=NONE] -->
    <string-array name="enhanced_4g_lte_mode_sumary_variant">
        <!-- 0: Default -->
        <item>@string/enhanced_4g_lte_mode_summary</item>
        <!-- 1: Verizon -->
        <item>@string/enhanced_4g_lte_mode_summary</item>
        <!-- 2: All carriers who want 4G -->
        <item>@string/enhanced_4g_lte_mode_summary_4g_calling</item>
    </string-array>

</resources><|MERGE_RESOLUTION|>--- conflicted
+++ resolved
@@ -526,10 +526,7 @@
         <item translatable="false">SPN</item>
         <item translatable="false">IMSI</item>
         <item translatable="false">GID</item>
-<<<<<<< HEAD
         <item translatable="false">ICCID</item>
-=======
->>>>>>> 490ac798
     </string-array>
 
     <string-array translatable="false" name="mvno_type_values">
@@ -1109,7 +1106,6 @@
     </string-array>
 
     <string-array name="zen_mode_contacts_messages_entries" translatable="false">
-<<<<<<< HEAD
         <item>@string/zen_mode_from_anyone</item>
         <item>@string/zen_mode_from_contacts</item>
         <item>@string/zen_mode_from_starred</item>
@@ -1120,18 +1116,6 @@
         <item>@string/zen_mode_from_anyone</item>
         <item>@string/zen_mode_from_contacts</item>
         <item>@string/zen_mode_from_starred</item>
-=======
-        <item>@string/zen_mode_from_anyone</item>
-        <item>@string/zen_mode_from_contacts</item>
-        <item>@string/zen_mode_from_starred</item>
-        <item>@string/zen_mode_from_none_messages</item>
-    </string-array>
-
-    <string-array name="zen_mode_contacts_calls_entries" translatable="false">
-        <item>@string/zen_mode_from_anyone</item>
-        <item>@string/zen_mode_from_contacts</item>
-        <item>@string/zen_mode_from_starred</item>
->>>>>>> 490ac798
         <item>@string/zen_mode_from_none_calls</item>
     </string-array>
 
