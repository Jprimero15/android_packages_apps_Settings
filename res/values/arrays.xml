--- conflicted
+++ resolved
@@ -1421,7 +1421,11 @@
     <string-array name="allowlist_hide_summary_in_battery_usage" translatable="false">
     </string-array>
 
-<<<<<<< HEAD
+    <!-- Array containing help message codes that should not be displayed
+         during fingerprint enrollment. -->
+    <integer-array name="fingerprint_acquired_ignore_list">
+    </integer-array>
+
     <!--String arrays for showing user PLMN list -->
     <string-array name="uplmn_prefer_network_mode_td_choices">
         <item>GSM</item>
@@ -1449,10 +1453,4 @@
         <item>"46006"</item>
         <item>"46009"</item>
     </string-array>
-=======
-    <!-- Array containing help message codes that should not be displayed
-         during fingerprint enrollment. -->
-    <integer-array name="fingerprint_acquired_ignore_list">
-    </integer-array>
->>>>>>> 5aa3b643
 </resources>