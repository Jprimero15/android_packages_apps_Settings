<?xml version="1.0" encoding="utf-8"?>
<!--
/*
**
** Copyright 2007 The Android Open Source Project
**
** Licensed under the Apache License, Version 2.0 (the "License");
** you may not use this file except in compliance with the License.
** You may obtain a copy of the License at
**
**     http://www.apache.org/licenses/LICENSE-2.0
**
** Unless required by applicable law or agreed to in writing, software
** distributed under the License is distributed on an "AS IS" BASIS,
** WITHOUT WARRANTIES OR CONDITIONS OF ANY KIND, either express or implied.
** See the License for the specific language governing permissions and
** limitations under the License.
*/
-->
<resources xmlns:xliff="urn:oasis:names:tc:xliff:document:1.2">
    <!-- Display settings.  The delay in inactivity before the screen is turned off. These are shown in a list dialog. -->
    <string-array name="screen_timeout_entries">
        <item>15 seconds</item>
        <item>30 seconds</item>
        <item>1 minute</item>
        <item>2 minutes</item>
        <item>5 minutes</item>
        <item>10 minutes</item>
        <item>30 minutes</item>
    </string-array>

    <!-- Do not translate. -->
    <string-array name="screen_timeout_values" translatable="false">
        <!-- Do not translate. -->
        <item>15000</item>
        <!-- Do not translate. -->
        <item>30000</item>
        <!-- Do not translate. -->
        <item>60000</item>
        <!-- Do not translate. -->
        <item>120000</item>
        <!-- Do not translate. -->
        <item>300000</item>
        <!-- Do not translate. -->
        <item>600000</item>
        <!-- Do not translate. -->
        <item>1800000</item>
    </string-array>

    <!-- Dark theme scheduling preferences  [CHAR LIMIT=NONE] -->
    <string-array name="dark_ui_scheduler_preference_titles">
        <!-- 0: None -->
        <item>@string/dark_ui_auto_mode_never</item>
        <!-- 1: Custom -->
        <item>@string/dark_ui_auto_mode_custom</item>
        <!-- 2: Auto -->
        <item>@string/dark_ui_auto_mode_auto</item>
    </string-array>

    <!-- Dark theme scheduling preferences  [CHAR LIMIT=NONE] -->
    <string-array name="dark_ui_scheduler_with_bedtime_preference_titles">
        <!-- 0: None -->
        <item>@string/dark_ui_auto_mode_never</item>
        <!-- 1: Custom -->
        <item>@string/dark_ui_auto_mode_custom</item>
        <!-- 2: Auto -->
        <item>@string/dark_ui_auto_mode_auto</item>
        <!-- 3: Bedtime -->
        <item>@string/dark_ui_auto_mode_custom_bedtime</item>
    </string-array>

    <!-- Security settings.  The delay after screen is turned off until device locks.
         These are shown in a list dialog. -->
    <string-array name="lock_after_timeout_entries">
        <item>Immediately</item>
        <item>5 seconds</item>
        <item>15 seconds</item>
        <item>30 seconds</item>
        <item>1 minute</item>
        <item>2 minutes</item>
        <item>5 minutes</item>
        <item>10 minutes</item>
        <item>30 minutes</item>
    </string-array>

    <!-- Do not translate. -->
    <string-array name="lock_after_timeout_values" translatable="false">
        <!-- Do not translate. -->
        <item>0</item>
        <!-- Do not translate. -->
        <item>5000</item>
        <!-- Do not translate. -->
        <item>15000</item>
        <!-- Do not translate. -->
        <item>30000</item>
        <!-- Do not translate. -->
        <item>60000</item>
        <!-- Do not translate. -->
        <item>120000</item>
        <!-- Do not translate. -->
        <item>300000</item>
        <!-- Do not translate. -->
        <item>600000</item>
        <!-- Do not translate. -->
        <item>1800000</item>
    </string-array>

    <string-array name="entryvalues_font_size" translatable="false">
        <item>0.85</item>
        <item>1.0</item>
        <item>1.15</item>
        <item>1.30</item>
    </string-array>

    <!-- Wi-Fi settings -->

    <!-- Match this with the order of NetworkInfo.DetailedState. --> <skip />
    <!-- Wi-Fi settings. The status messages when the network is unknown. -->
    <string-array name="wifi_status">
        <!-- Status message of Wi-Fi when it is idle. -->
        <item></item>
        <!-- Status message of Wi-Fi when it is scanning. -->
        <item>Scanning\u2026</item>
        <!-- Status message of Wi-Fi when it is connecting. -->
        <item>Connecting\u2026</item>
        <!-- Status message of Wi-Fi when it is authenticating. -->
        <item>Authenticating\u2026</item>
        <!-- Status message of Wi-Fi when it is obtaining IP address. -->
        <item>Obtaining IP address\u2026</item>
        <!-- Status message of Wi-Fi when it is connected. -->
        <item>Connected</item>
        <!-- Status message of Wi-Fi when it is suspended. -->
        <item>Suspended</item>
        <!-- Status message of Wi-Fi when it is disconnecting. -->
        <item>Disconnecting\u2026</item>
        <!-- Status message of Wi-Fi when it is disconnected. -->
        <item>Disconnected</item>
        <!-- Status message of Wi-Fi when it is a failure. -->
        <item>Unsuccessful</item>
        <!-- Status message of Wi-Fi when it is blocked. -->
        <item>Blocked</item>
        <!-- Status message of Wi-Fi when connectiong is being verified. -->
        <item>Temporarily avoiding poor connection</item>
    </string-array>

    <!-- Security types for wireless tether -->
    <string-array name="wifi_tether_security">
        <!-- Do not translate. -->
        <item>@string/wifi_security_sae</item>
        <!-- Do not translate. -->
        <item>@string/wifi_security_psk_sae</item>
        <!-- Do not translate. -->
        <item>@string/wifi_security_wpa2</item>
        <!-- Do not translate. -->
        <item>@string/wifi_security_owe</item>
        <!-- Do not translate. -->
        <item>@string/wifi_security_none</item>
    </string-array>

    <!-- Values for security type for wireless tether -->
    <string-array name="wifi_tether_security_values" translatable="false">
        <!-- Do not translate. -->
        <item>3</item>
        <!-- Do not translate. -->
        <item>2</item>
        <!-- Do not translate. -->
        <item>1</item>
        <!-- Do not translate. -->
        <item>4</item>
        <!-- Do not translate. -->
        <item>0</item>
    </string-array>

    <!-- Match this with the constants in WifiDialog. --> <skip />
    <!-- Wi-Fi settings.  The type of EAP method a Wi-Fi network has. -->
    <string-array name="wifi_eap_method" translatable="false">
        <item>PEAP</item>
        <item>TLS</item>
        <item>TTLS</item>
        <item>PWD</item>
        <item>SIM</item>
        <item>AKA</item>
        <item>AKA\'</item>
    </string-array>

    <!-- Target EAP methods that will have different TTS strings -->
    <!-- Note that this array length should be same as the wifi_eap_method_tts_strings-->
    <string-array name="wifi_eap_method_target_strings" translatable="false">
        <item>AKA\'</item>
    </string-array>

    <!-- TTS strings for the target EAP methods -->
    <!-- Note that this array length should be same as the wifi_eap_method_target_strings-->
    <string-array name="wifi_eap_method_tts_strings" translatable="false">
        <item>AKA prime</item>
    </string-array>

    <!-- Type of EAP method when EAP SIM, AKA, AKA' are not supported -->
    <string-array name="eap_method_without_sim_auth" translatable="false">
        <item>PEAP</item>
        <item>TLS</item>
        <item>TTLS</item>
        <item>PWD</item>
    </string-array>

    <!-- Type of OCSP -->
    <string-array name="eap_ocsp_type" translatable="true">
        <item>Do not verify</item>
        <item>Request certificate status</item>
        <item>Require certificate status</item>
    </string-array>

    <!-- Match this with the integer value of WifiEnterpriseConfig.TlsVersion -->
    <!-- Type of TlsVersion -->
    <string-array name="wifi_eap_tls_ver" translatable="false">
        <item>TLS v1.0</item>
        <item>TLS v1.1</item>
        <item>TLS v1.2</item>
        <item>TLS v1.3</item>
    </string-array>

    <!-- Wi-Fi AP band settings.  Either 2.4GHz or 5GHz prefer. -->
    <!-- Note that adding/removing/moving the items will need wifi settings code change. -->
    <string-array translatable="false" name="wifi_ap_band">
        <item>1</item>
        <item>3</item>
    </string-array>

    <string-array translatable="false" name="wifi_ap_band_summary">
        <item>@string/wifi_ap_choose_2G</item>
        <item>@string/wifi_ap_prefer_5G</item>
    </string-array>

    <!-- Match this with the order of WifiP2pDevice.Status -->
    <!-- Wi-Fi p2p settings device status message -->
    <string-array name="wifi_p2p_status">
        <item>Connected</item>
        <item>Invited</item>
        <item>Unsuccessful</item>
        <item>Available</item>
        <item>Out-of-range</item>
    </string-array>


    <!-- Bluetooth Settings -->

    <!-- Bluetooth developer settings: Titles for maximum number of connected audio devices -->
    <string-array name="bluetooth_max_connected_audio_devices">
        <item>Use System Default: <xliff:g id="default_bluetooth_max_connected_audio_devices">%1$d</xliff:g></item>
        <item>1</item>
        <item>2</item>
        <item>3</item>
        <item>4</item>
        <item>5</item>
    </string-array>

    <!-- Bluetooth developer settings: Values for maximum number of connected audio devices -->
    <string-array translatable="false" name="bluetooth_max_connected_audio_devices_values">
        <item></item>
        <item>1</item>
        <item>2</item>
        <item>3</item>
        <item>4</item>
        <item>5</item>
    </string-array>

    <!-- Bluetooth broadcast pin: Titles for Pin configuration -->
    <string-array translatable="false" name="bluetooth_broadcast_pin_config_titles">
        <item>Unencrypted (no security)</item>
        <item>4 digit pin (low security)</item>
        <item>16 digit pin (high security)</item>
    </string-array>

    <!-- Bluetooth broadcast pin: Values for Pin configuration -->
    <string-array translatable="false" name="bluetooth_broadcast_pin_config_values">
        <item>0</item>
        <item>4</item>
        <item>16</item>
    </string-array>

    <!-- Match this with drawable.wifi_signal. --> <skip />
    <!-- Wi-Fi settings. The signal strength a Wi-Fi network has. -->
    <string-array name="wifi_signal">
        <item>Poor</item>
        <item>Poor</item>
        <item>Fair</item>
        <item>Good</item>
        <item>Excellent</item>
    </string-array>

    <!-- Phase 2 options for PEAP -->
    <string-array name="wifi_peap_phase2_entries">
        <item>MSCHAPV2</item>
        <item>GTC</item>
    </string-array>

    <!-- Type of EAP method when EAP SIM, AKA, AKA' are supported -->
    <string-array name="wifi_peap_phase2_entries_with_sim_auth">
        <item translatable="false">MSCHAPV2</item>
        <item translatable="false">GTC</item>
        <item translatable="false">SIM</item>
        <item translatable="false">AKA</item>
        <item translatable="false">AKA\'</item>
    </string-array>

    <!-- Phase 2 options for TTLS -->
    <string-array name="wifi_ttls_phase2_entries">
        <item>PAP</item>
        <item>MSCHAP</item>
        <item>MSCHAPV2</item>
        <item>GTC</item>
    </string-array>

    <!-- Wi-Fi IP settings. -->
    <!-- Note that adding/removing/moving the items will need wifi settings code change. -->
    <string-array name="wifi_ip_settings">
        <!-- Use DHCP (Dynamic Host Configuration Protocol) for obtaining IP settings [CHAR LIMIT=25] -->
        <item>DHCP</item>
        <!-- Use statically defined IP settings [CHAR LIMIT=25]-->
        <item>Static</item>
    </string-array>

    <!-- Wi-Fi proxy settings. -->
    <!-- Note that adding/removing/moving the items will need wifi settings code change. -->
    <string-array name="wifi_proxy_settings">
        <!-- No HTTP proxy is used for the current wifi network [CHAR LIMIT=25] -->
        <item>None</item>
        <!-- Manual HTTP proxy settings are used for the current wifi network [CHAR LIMIT=25] -->
        <item>Manual</item>
        <!-- Proxy Auto-Config URL that is used for the current wifi network [CHAR LIMIT=25] -->
        <item>Proxy Auto-Config</item>
    </string-array>

    <!-- Authentication Types used in APN editor -->
    <string-array name="apn_auth_entries">
        <item>None</item>
        <item>PAP</item>
        <item>CHAP</item>
        <item>PAP or CHAP</item>
    </string-array>

    <string-array translatable="false" name="apn_auth_values">
        <!-- Do not translate. -->
        <item>0</item>
        <!-- Do not translate. -->
        <item>1</item>
        <!-- Do not translate. -->
        <item>2</item>
        <!-- Do not translate. -->
        <item>3</item>
    </string-array>

    <!-- Authentication Types used in APN editor -->
    <string-array name="apn_protocol_entries">
        <item>IPv4</item>
        <item>IPv6</item>
        <item>IPv4/IPv6</item>
    </string-array>

    <string-array translatable="false" name="apn_protocol_values">
        <!-- Do not translate. -->
        <item>IP</item>
        <!-- Do not translate. -->
        <item>IPV6</item>
        <!-- Do not translate. -->
        <item>IPV4V6</item>
    </string-array>

    <!-- Bearer Info used in APN editor -->
    <string-array name="bearer_entries">
        <item>Unspecified</item>
        <item>LTE</item>
        <item>HSPAP</item>
        <item>HSPA</item>
        <item>HSUPA</item>
        <item>HSDPA</item>
        <item>UMTS</item>
        <item>EDGE</item>
        <item>GPRS</item>
        <item>eHRPD</item>
        <item>EVDO_B</item>
        <item>EVDO_A</item>
        <item>EVDO_0</item>
        <item>1xRTT</item>
        <item>IS95B</item>
        <item>IS95A</item>
        <item>NR</item>
    </string-array>

    <string-array translatable="false" name="bearer_values">
        <!-- Do not translate. -->
        <item>0</item>
        <!-- Do not translate. -->
        <item>14</item>
        <!-- Do not translate. -->
        <item>15</item>
        <!-- Do not translate. -->
        <item>11</item>
        <!-- Do not translate. -->
        <item>10</item>
        <!-- Do not translate. -->
        <item>9</item>
        <!-- Do not translate. -->
        <item>3</item>
        <!-- Do not translate. -->
        <item>2</item>
        <!-- Do not translate. -->
        <item>1</item>
        <!-- Do not translate. -->
        <item>13</item>
        <!-- Do not translate. -->
        <item>12</item>
        <!-- Do not translate. -->
        <item>8</item>
        <!-- Do not translate. -->
        <item>7</item>
        <!-- Do not translate. -->
        <item>6</item>
        <!-- Do not translate. -->
        <item>5</item>
        <!-- Do not translate. -->
        <item>4</item>
        <!-- Do not translate. -->
        <item>20</item>
    </string-array>

    <!-- MVNO Info used in APN editor -->
    <string-array name="mvno_type_entries">
        <item>None</item>
        <item translatable="false">SPN</item>
        <item translatable="false">IMSI</item>
        <item translatable="false">GID</item>
        <item translatable="false">ICCID</item>
    </string-array>

    <string-array translatable="false" name="mvno_type_values">
        <!-- Do not translate. -->
        <item></item>
        <!-- Do not translate. -->
        <item>spn</item>
        <!-- Do not translate. -->
        <item>imsi</item>
        <!-- Do not translate. -->
        <item>gid</item>
        <!-- Do not translate. -->
        <item>iccid</item>
    </string-array>

    <!-- User display names for app ops codes -->
    <string-array name="app_ops_summaries">
        <item>coarse location</item>
        <item>fine location</item>
        <item>GPS</item>
        <item>vibrate</item>
        <item>read contacts</item>
        <item>modify contacts</item>
        <item>read call log</item>
        <item>modify call log</item>
        <item>read calendar</item>
        <item>modify calendar</item>
        <item>wi-fi scan</item>
        <item>notification</item>
        <item>cell scan</item>
        <item>call phone</item>
        <item>read SMS</item>
        <item>write SMS</item>
        <item>receive SMS</item>
        <item>receive emergency SMS</item>
        <item>receive MMS</item>
        <item>receive WAP push</item>
        <item>send SMS</item>
        <item>read ICC SMS</item>
        <item>write ICC SMS</item>
        <item>modify settings</item>
        <item>draw on top</item>
        <item>access notifications</item>
        <item>camera</item>
        <item>record audio</item>
        <item>play audio</item>
        <item>read clipboard</item>
        <item>modify clipboard</item>
        <item>media buttons</item>
        <item>audio focus</item>
        <item>master volume</item>
        <item>voice volume</item>
        <item>ring volume</item>
        <item>media volume</item>
        <item>alarm volume</item>
        <item>notification volume</item>
        <item>bluetooth volume</item>
        <item>keep awake</item>
        <item>monitor location</item>
        <item>monitor high power location</item>
        <item>get usage stats</item>
        <item>mute/unmute microphone</item>
        <item>show toast</item>
        <item>project media</item>
        <item>activate VPN</item>
        <item>write wallpaper</item>
        <item>assist structure</item>
        <item>assist screenshot</item>
        <item>read phone state</item>
        <item>add voicemail</item>
        <item>use sip</item>
        <item>process outgoing call</item>
        <item>fingerprint</item>
        <item>body sensors</item>
        <item>read cell broadcasts</item>
        <item>mock location</item>
        <item>read storage</item>
        <item>write storage</item>
        <item>turn on screen</item>
        <item>get accounts</item>
        <item>run in background</item>
        <item>accessibility volume</item>
    </string-array>

    <!-- User display names for app ops codes -->
    <string-array name="app_ops_labels">
        <item>Location</item>
        <item>Location</item>
        <item>Location</item>
        <item>Vibrate</item>
        <item>Read contacts</item>
        <item>Modify contacts</item>
        <item>Read call log</item>
        <item>Modify call log</item>
        <item>Read calendar</item>
        <item>Modify calendar</item>
        <item>Location</item>
        <item>Post notification</item>
        <item>Location</item>
        <item>Call phone</item>
        <item>Read SMS/MMS</item>
        <item>Write SMS/MMS</item>
        <item>Receive SMS/MMS</item>
        <item>Receive SMS/MMS</item>
        <item>Receive SMS/MMS</item>
        <item>Receive SMS/MMS</item>
        <item>Send SMS/MMS</item>
        <item>Read SMS/MMS</item>
        <item>Write SMS/MMS</item>
        <item>Modify settings</item>
        <item>Draw on top</item>
        <item>Access notifications</item>
        <item>Camera</item>
        <item>Record audio</item>
        <item>Play audio</item>
        <item>Read clipboard</item>
        <item>Modify clipboard</item>
        <item>Media buttons</item>
        <item>Audio focus</item>
        <item>Master volume</item>
        <item>Voice volume</item>
        <item>Ring volume</item>
        <item>Media volume</item>
        <item>Alarm volume</item>
        <item>Notification volume</item>
        <item>Bluetooth volume</item>
        <item>Keep awake</item>
        <item>Location</item>
        <item>Location</item>
        <item>Get usage stats</item>
        <item>Mute/unmute microphone</item>
        <item>Show toast</item>
        <item>Project media</item>
        <item>Activate VPN</item>
        <item>Write wallpaper</item>
        <item>Assist structure</item>
        <item>Assist screenshot</item>
        <item>Read phone state</item>
        <item>Add voicemail</item>
        <item>Use sip</item>
        <item>Process outgoing call</item>
        <item>Fingerprint</item>
        <item>Body sensors</item>
        <item>Read cell broadcasts</item>
        <item>Mock location</item>
        <item>Read storage</item>
        <item>Write storage</item>
        <item>Turn on screen</item>
        <item>Get accounts</item>
        <item>Run in background</item>
        <item>Accessibility volume</item>
    </string-array>

    <!-- Keys for the list of accessibility auto click xml. -->
    <string-array name="accessibility_autoclick_control_selector_keys" translatable="false">
        <item>accessibility_control_autoclick_default</item>
        <item>accessibility_control_autoclick_200ms</item>
        <item>accessibility_control_autoclick_600ms</item>
        <item>accessibility_control_autoclick_1sec</item>
        <item>accessibility_control_autoclick_custom</item>
    </string-array>

    <!-- Values for the list of accessibility auto click, pairs to Keys . -->
    <integer-array name="accessibility_autoclick_selector_values" translatable="false">
        <item>0</item>
        <item>200</item>
        <item>600</item>
        <item>1000</item>
        <item>2000</item>
    </integer-array>

    <!-- Keys for the list of accessibility timeouts xml. -->
    <string-array name="accessibility_timeout_control_selector_keys" translatable="false">
        <item>accessibility_control_timeout_default</item>
        <item>accessibility_control_timeout_10secs</item>
        <item>accessibility_control_timeout_30secs</item>
        <item>accessibility_control_timeout_1min</item>
        <item>accessibility_control_timeout_2mins</item>
    </string-array>

    <!-- Values for the list of accessibility timeouts, pairs to Keys . -->
    <integer-array name="accessibility_timeout_selector_values" translatable="false">
        <item>0</item>
        <item>10000</item>
        <item>30000</item>
        <item>60000</item>
        <item>120000</item>
    </integer-array>

    <!-- Summaries of accessibility timeout, pairs to Values -->
    <string-array name="accessibility_timeout_summaries" translatable="false">
        <item>@string/accessibility_timeout_default</item>
        <item>@string/accessibility_timeout_10secs</item>
        <item>@string/accessibility_timeout_30secs</item>
        <item>@string/accessibility_timeout_1min</item>
        <item>@string/accessibility_timeout_2mins</item>
    </string-array>

    <!-- Titles for the list of long press timeout options. -->
    <string-array name="long_press_timeout_selector_titles">
        <!-- A title for the option for short long-press timeout [CHAR LIMIT=25] -->
        <item>Short</item>
        <!-- A title for the option for medium long-press timeout [CHAR LIMIT=25] -->
        <item>Medium</item>
        <!-- A title for the option for long long-press timeout [CHAR LIMIT=25] -->
        <item>Long</item>
    </string-array>

    <!-- Avoid the gender issue, create the new fork of the string long_press_timeout_selector_titles -->
    <!-- Titles for the list of long press timeout options in preference. -->
    <string-array name="long_press_timeout_selector_list_titles">
        <!-- A title for the option for short long-press timeout [CHAR LIMIT=25] -->
        <item>Short</item>
        <!-- A title for the option for medium long-press timeout [CHAR LIMIT=25] -->
        <item>Medium</item>
        <!-- A title for the option for long long-press timeout [CHAR LIMIT=25] -->
        <item>Long</item>
    </string-array>

    <!-- Values for the list of long press timeout options. -->
    <string-array name="long_press_timeout_selector_values" translatable="false">
        <item>400</item>
        <item>1000</item>
        <item>1500</item>
    </string-array>

    <!-- Titles for captioning typeface preference. [CHAR LIMIT=35] -->
    <string-array name="captioning_typeface_selector_titles">
        <item>Default</item>
        <item>Sans-serif</item>
        <item>Sans-serif condensed</item>
        <item>Sans-serif monospace</item>
        <item>Serif</item>
        <item>Serif monospace</item>
        <item>Casual</item>
        <item>Cursive</item>
        <item>Small capitals</item>
    </string-array>

    <!-- Values for captioning typeface preference. -->
    <string-array name="captioning_typeface_selector_values" translatable="false" >
        <item></item>
        <item>sans-serif</item>
        <item>sans-serif-condensed</item>
        <item>sans-serif-monospace</item>
        <item>serif</item>
        <item>serif-monospace</item>
        <item>casual</item>
        <item>cursive</item>
        <item>sans-serif-smallcaps</item>
    </string-array>

    <!-- Titles for captioning font size preference. [CHAR LIMIT=35] -->
    <string-array name="captioning_font_size_selector_titles">
        <item>Very small</item>
        <item>Small</item>
        <item>Medium</item>
        <item>Large</item>
        <item>Very large</item>
    </string-array>

    <!-- Values for captioning font size preference. -->
    <string-array name="captioning_font_size_selector_values" translatable="false" >
        <item>0.25</item>
        <item>0.5</item>
        <item>1.0</item>
        <item>1.5</item>
        <item>2.0</item>
    </string-array>

    <!-- Titles for captioning character edge type preference. [CHAR LIMIT=35] -->
    <string-array name="captioning_edge_type_selector_titles">
        <item>Default</item>
        <item>None</item>
        <item>Outline</item>
        <item>Drop shadow</item>
        <item>Raised</item>
        <item>Depressed</item>
    </string-array>

    <!-- Values for captioning character edge type preference. -->
    <integer-array name="captioning_edge_type_selector_values" translatable="false" >
        <item>-1</item>
        <item>0</item>
        <item>1</item>
        <item>2</item>
        <item>3</item>
        <item>4</item>
    </integer-array>

    <!-- Titles for captioning color preference. -->
    <string-array name="captioning_color_selector_titles" translatable="false" >
        <item>@string/color_unspecified</item>
        <item>@string/color_white</item>
        <item>@string/color_black</item>
        <item>@string/color_red</item>
        <item>@string/color_yellow</item>
        <item>@string/color_green</item>
        <item>@string/color_cyan</item>
        <item>@string/color_blue</item>
        <item>@string/color_magenta</item>
    </string-array>

    <!-- Values for captioning color preference. -->
    <integer-array name="captioning_color_selector_values" translatable="false" >
        <item>0x00FFFFFF</item>
        <item>0xFFFFFFFF</item>
        <item>0xFF000000</item>
        <item>0xFFFF0000</item>
        <item>0xFFFFFF00</item>
        <item>0xFF00FF00</item>
        <item>0xFF00FFFF</item>
        <item>0xFF0000FF</item>
        <item>0xFFFF00FF</item>
        <item>0xFF000055</item>
        <item>0xFF0000AA</item>
        <item>0xFF005500</item>
        <item>0xFF005555</item>
        <item>0xFF0055AA</item>
        <item>0xFF0055FF</item>
        <item>0xFF00AA00</item>
        <item>0xFF00AA55</item>
        <item>0xFF00AAAA</item>
        <item>0xFF00AAFF</item>
        <item>0xFF00FF55</item>
        <item>0xFF00FFAA</item>
        <item>0xFF550000</item>
        <item>0xFF550055</item>
        <item>0xFF5500AA</item>
        <item>0xFF5500FF</item>
        <item>0xFF555500</item>
        <item>0xFF555555</item>
        <item>0xFF5555AA</item>
        <item>0xFF5555FF</item>
        <item>0xFF55AA00</item>
        <item>0xFF55AA55</item>
        <item>0xFF55AAAA</item>
        <item>0xFF55AAFF</item>
        <item>0xFF55FF00</item>
        <item>0xFF55FF55</item>
        <item>0xFF55FFAA</item>
        <item>0xFF55FFFF</item>
        <item>0xFFAA0000</item>
        <item>0xFFAA0055</item>
        <item>0xFFAA00AA</item>
        <item>0xFFAA00FF</item>
        <item>0xFFAA5500</item>
        <item>0xFFAA5555</item>
        <item>0xFFAA55AA</item>
        <item>0xFFAA55FF</item>
        <item>0xFFAAAA00</item>
        <item>0xFFAAAA55</item>
        <item>0xFFAAAAAA</item>
        <item>0xFFAAAAFF</item>
        <item>0xFFAAFF00</item>
        <item>0xFFAAFF55</item>
        <item>0xFFAAFFAA</item>
        <item>0xFFAAFFFF</item>
        <item>0xFFFF0055</item>
        <item>0xFFFF00AA</item>
        <item>0xFFFF5500</item>
        <item>0xFFFF5555</item>
        <item>0xFFFF55AA</item>
        <item>0xFFFF55FF</item>
        <item>0xFFFFAA00</item>
        <item>0xFFFFAA55</item>
        <item>0xFFFFAAAA</item>
        <item>0xFFFFAAFF</item>
        <item>0xFFFFFF55</item>
        <item>0xFFFFFFAA</item>
    </integer-array>

    <!-- Titles for captioning opacity preference. [CHAR LIMIT=35] -->
    <string-array name="captioning_opacity_selector_titles" >
        <item>25%</item>
        <item>50%</item>
        <item>75%</item>
        <item>100%</item>
    </string-array>

    <!-- Values for captioning opacity preference. -->
    <integer-array name="captioning_opacity_selector_values" translatable="false" >
        <item>0x40FFFFFF</item>
        <item>0x80FFFFFF</item>
        <item>0xC0FFFFFF</item>
        <item>0xFFFFFFFF</item>
    </integer-array>

    <!-- Titles for captioning text style preset preference. [CHAR LIMIT=35] -->
    <string-array name="captioning_preset_selector_titles" >
        <item>Set by app</item>
        <item>White on black</item>
        <item>Black on white</item>
        <item>Yellow on black</item>
        <item>Yellow on blue</item>
        <item>Custom</item>
    </string-array>

    <!-- Values for captioning text style preset preference. -->
    <integer-array name="captioning_preset_selector_values" translatable="false" >
        <item>4</item>
        <item>0</item>
        <item>1</item>
        <item>2</item>
        <item>3</item>
        <item>-1</item>
    </integer-array>

    <!-- Titles for the accessibility button location. [CHAR LIMIT=35] -->
    <string-array name="accessibility_button_location_selector_titles">
        <item>Floating over other apps</item>
        <item>Navigation bar</item>
    </string-array>

    <!-- Values for the accessibility button location. -->
    <!-- Should Keep in sync with Settings.Secure.ACCESSIBILITY_BUTTON_MODE_* -->
    <string-array name="accessibility_button_location_selector_values" translatable="false">
        <!-- Floating over other apps -->
        <item>1</item>
        <!-- Navigation bar -->
        <item>0</item>
    </string-array>

    <!-- Titles for the accessibility button or gesture. [CHAR LIMIT=35] -->
    <string-array name="accessibility_button_gesture_selector_titles">
        <item>Button</item>
        <item>Gesture</item>
    </string-array>

    <!-- Values for the accessibility button or gesture. -->
    <!-- Should Keep in sync with Settings.Secure.ACCESSIBILITY_BUTTON_MODE_* -->
    <string-array name="accessibility_button_gesture_selector_values" translatable="false">
        <!-- Button -->
        <item>1</item>
        <!-- Gesture -->
        <item>2</item>
    </string-array>

    <!-- Titles for the accessibility button size. [CHAR LIMIT=35] -->
    <string-array name="accessibility_button_size_selector_titles">
        <item>Small</item>
        <item>Large</item>
    </string-array>

    <!-- Values for the accessibility button size. -->
    <string-array name="accessibility_button_size_selector_values" translatable="false" >
        <!-- Small -->
        <item>0</item>
        <!-- Large -->
        <item>1</item>
    </string-array>

    <!-- Match this with the constants in VpnProfile. --> <skip />
    <!-- Short names for each VPN type, not really translatable. [CHAR LIMIT=20] -->
    <string-array name="vpn_types" translatable="false">
        <item>PPTP</item>
        <item>L2TP/IPSec PSK</item>
        <item>L2TP/IPSec RSA</item>
        <item>IPSec Xauth PSK</item>
        <item>IPSec Xauth RSA</item>
        <item>IPSec Hybrid RSA</item>
        <item>IKEv2/IPSec MSCHAPv2</item>
        <item>IKEv2/IPSec PSK</item>
        <item>IKEv2/IPSec RSA</item>
    </string-array>

    <!-- VPN proxy settings. -->
    <string-array name="vpn_proxy_settings">
        <!-- No HTTP proxy is used for the current VPN [CHAR LIMIT=25] -->
        <item>None</item>
        <!-- Manual HTTP proxy settings are used for the current VPN [CHAR LIMIT=25] -->
        <item>Manual</item>
    </string-array>

    <!-- Match this with the constants in LegacyVpnInfo. --> <skip />
    <!-- Status for a VPN network. [CHAR LIMIT=100] -->
    <string-array name="vpn_states">
        <!-- Status message when VPN is disconnected. -->
        <item>Disconnected</item>
        <!-- Status message when VPN is initializing. -->
        <item>Initializing\u2026</item>
        <!-- Status message when VPN is connecting. -->
        <item>Connecting\u2026</item>
        <!-- Status message when VPN is connected. -->
        <item>Connected</item>
        <!-- Status message when VPN is timeout. -->
        <item>Timeout</item>
        <!-- Status message when VPN is failed. -->
        <item>Unsuccessful</item>
    </string-array>

    <!-- Values for premium SMS permission selector [CHAR LIMIT=30] -->
    <string-array name="security_settings_premium_sms_values">
        <!-- Ask user before sending to premium SMS short code. -->
        <item>Ask</item>
        <!-- Never allow app to send to premium SMS short code. -->
        <item>Never allow</item>
        <!-- Always allow app to send to premium SMS short code. -->
        <item>Always allow</item>
    </string-array>

    <!-- [CHAR LIMIT=40] Labels for memory states -->
    <string-array name="ram_states">
        <!-- Normal desired memory state. -->
        <item>Normal</item>
        <!-- Moderate memory state, not as good as normal. -->
        <item>Moderate</item>
        <!-- Memory is running low. -->
        <item>Low</item>
        <!-- Memory is critical. -->
        <item>Critical</item>
        <!-- Unknown memory state -->
        <item>\?</item>
    </string-array>

    <!-- Summary for magnification adjustment modes for accessibility -->
    <string-array name="magnification_mode_summaries" translatable="false">
        <item>@string/accessibility_magnification_area_settings_full_screen_summary</item>
        <item>@string/accessibility_magnification_area_settings_window_screen_summary</item>
        <item>@string/accessibility_magnification_area_settings_all_summary</item>
    </string-array>

    <!-- Values for magnification adjustment modes for accessibility -->
    <integer-array name="magnification_mode_values" translatable="false">
        <!-- Full screen -->
        <item>1</item>
        <!-- Window screen -->
        <item>2</item>
        <!-- Full screen and window screen. -->
        <item>3</item>
    </integer-array>

    <!-- Keys for color space adjustment modes for accessibility -->
    <string-array name="daltonizer_mode_keys" translatable="false">
        <item>daltonizer_mode_deuteranomaly</item>
        <item>daltonizer_mode_protanomaly</item>
        <item>daltonizer_mode_tritanomaly</item>
        <item>daltonizer_mode_grayscale</item>
    </string-array>

    <!-- Values for display color space adjustment modes for accessibility -->
    <integer-array name="daltonizer_type_values" translatable="false">
        <item>12</item>
        <item>11</item>
        <item>13</item>
        <item>0</item>
    </integer-array>

    <!-- Array of color for sim color for multi-sim in light mode -->
    <integer-array name="sim_color_light">
        <item>@color/SIM_color_cyan</item>
        <item>@color/SIM_color_blue800</item>
        <item>@color/SIM_color_green800</item>
        <item>@color/SIM_color_purple800</item>
        <item>@color/SIM_color_pink800</item>
        <item>@color/SIM_color_orange</item>
    </integer-array>

    <!-- Array of titles for sim color for multi-sim -->
    <string-array name="color_picker">
        <item>Cyan</item>
        <item>Blue</item>
        <item>Green</item>
        <item>Purple</item>
        <item>Pink</item>
        <item>Orange</item>
    </string-array>

    <!-- Automatic storage management settings. The amount of days for the automatic storage manager
         to retain. These are shown in a list dialog. [CHAR LIMIT=70] -->
    <string-array name="automatic_storage_management_days">
        <item>Over 30 days old</item>
        <item>Over 60 days old</item>
        <item>Over 90 days old</item>
    </string-array>

    <string-array name="automatic_storage_management_days_values" translatable="false">
        <item>30</item>
        <item>60</item>
        <item>90</item>
    </string-array>

    <!-- Options for screensaver "When to start" for devices that do not support screensavers
         while on battery -->
    <string-array name="when_to_start_screensaver_entries_no_battery" translatable="false">
        <item>@string/screensaver_settings_summary_sleep</item>
        <item>@string/screensaver_settings_summary_dock_and_charging</item>
    </string-array>

    <!-- Values for screensaver "When to start" for devices that do not support screensavers
         while on battery -->
    <string-array name="when_to_start_screensaver_values_no_battery" translatable="false">
        <item>while_charging_only</item>
        <item>while_docked_only</item>
    </string-array>

    <string-array name="when_to_start_screensaver_entries" translatable="false">
        <item>@string/screensaver_settings_summary_sleep</item>
        <item>@string/screensaver_settings_summary_dock</item>
        <item>@string/screensaver_settings_summary_either_long</item>
    </string-array>

    <string-array name="when_to_start_screensaver_values" translatable="false">
        <item>while_charging_only</item>
        <item>while_docked_only</item>
        <item>either_charging_or_docked</item>
    </string-array>

    <string-array name="zen_mode_contacts_calls_entries" translatable="false">
        <item>@string/zen_mode_from_anyone</item>
        <item>@string/zen_mode_from_contacts</item>
        <item>@string/zen_mode_from_starred</item>
        <item>@string/zen_mode_none_calls</item>
    </string-array>

    <string-array name="zen_mode_contacts_values" translatable="false">
        <item>zen_mode_from_anyone</item>
        <item>zen_mode_from_contacts</item>
        <item>zen_mode_from_starred</item>
        <item>zen_mode_from_none</item>
    </string-array>

    <!--String arrays for notification swipe direction -->
    <string-array name="swipe_direction_titles">
        <item>@string/swipe_direction_rtl</item>
        <item>@string/swipe_direction_ltr</item>
    </string-array>

    <string-array name="swipe_direction_values">
        <item>1</item>
        <item>0</item>
    </string-array>

    <string-array name="wifi_metered_entries">
        <item>Detect automatically</item>
        <item>Treat as metered</item>
        <item>Treat as unmetered</item>
    </string-array>

    <string-array name="wifi_privacy_entries">
        <item>Use randomized MAC (default)</item>
        <item>Use device MAC</item>
    </string-array>

    <string-array name="wifi_hidden_entries">
        <item>No</item>
        <item>Yes</item>
    </string-array>

    <string-array name="wifi_hidden_gbk_entries">
        <item>No</item>
        <item>Yes</item>
    </string-array>

    <string-array name="wifi_metered_values" translatable="false">
        <item>0</item>
        <item>1</item>
        <item>2</item>
    </string-array>

    <string-array name="wifi_privacy_values" translatable="false">
        <item>1</item>
        <item>0</item>
    </string-array>

    <!-- Titles for autofill logging level preference. [CHAR LIMIT=50] -->
    <string-array name="autofill_logging_level_entries">
        <item>Off</item>
        <item>Debug</item>
        <item>Verbose</item>
    </string-array>

    <!-- Values for autofill logging level preference. -->
    <string-array name="autofill_logging_level_values" translatable="false" >
        <item>0</item> <!-- AutofillManager.NO_LOGGING -->
        <item>2</item> <!-- AutofillManager.FLAG_ADD_CLIENT_DEBUG -->
        <item>4</item> <!-- AutofillManager.FLAG_ADD_CLIENT_VERBOSE -->
    </string-array>

    <string-array name="enabled_networks_choices" translatable="false">
        <item>@string/network_lte</item>
        <item>@string/network_3G</item>
        <item>@string/network_2G</item>
    </string-array>
    <string-array name="enabled_networks_values" translatable="false">
        <item>"9"</item>
        <item>"0"</item>
        <item>"1"</item>
    </string-array>

    <string-array name="enabled_networks_except_gsm_values" translatable="false">
        <item>"9"</item>
        <item>"0"</item>
    </string-array>

    <string-array name="enabled_networks_except_lte_values" translatable="false">
        <item>"0"</item>
        <item>"1"</item>
    </string-array>

    <string-array name="enabled_networks_except_gsm_lte_values" translatable="false">
        <item>"0"</item>
    </string-array>

    <string-array name="enabled_networks_cdma_values" translatable="false">
        <item>"8"</item>
        <item>"4"</item>
        <item>"5"</item>
        <item>"10"</item>
    </string-array>

    <string-array name="enabled_networks_cdma_no_lte_values" translatable="false">
        <item>"4"</item>
        <item>"5"</item>
    </string-array>

    <string-array name="enabled_networks_cdma_only_lte_values" translatable="false">
        <item>"8"</item>
        <item>"10"</item>
    </string-array>

    <string-array name="enabled_networks_tdscdma_values" translatable="false">
        <item>"22"</item>
        <item>"18"</item>
        <item>"1"</item>
    </string-array>

    <string-array name="preferred_network_mode_values_world_mode" translatable="false">
        <item>"10"</item>
        <item>"8"</item>
        <item>"9"</item>
    </string-array>

    <string-array name="cdma_system_select_choices">
        <!-- System select dialog screen, setting option name -->
        <item>Home only</item>
        <!-- Remove the following option "Affiliated Networks" from the option list -->
        <!-- <item>Affiliated Networks</item> -->
        <!-- System select dialog screen, setting option name -->
        <item>Automatic</item>
    </string-array>
    <string-array name="cdma_system_select_values" translatable="false">
        <!-- Do not translate. -->
        <item>"0"</item>
        <!-- Remove the following value "1" which corresponds to "Affiliated Networks" above -->
        <!-- <item>"1"</item>  -->
        <!-- Do not translate. -->
        <item>"2"</item>
    </string-array>

    <!-- The preferred network modes in Mobile network settings -->
    <string-array name="preferred_network_mode_choices">
        <item>GSM/WCDMA preferred</item>
        <item>GSM only</item>
        <item>WCDMA only</item>
        <item>GSM/WCDMA auto</item>
        <item>CDMA/EvDo auto</item>
        <item>CDMA w/o EvDo</item>
        <item>EvDo only</item>
        <item>CDMA/EvDo/GSM/WCDMA</item>
        <item>CDMA + LTE/EvDo</item>
        <item>GSM/WCDMA/LTE</item>
        <item>LTE/CDMA/EvDo/GSM/WCDMA</item>
        <item>LTE</item>
        <item>LTE / WCDMA</item>
        <item>TDSCDMA only</item>
        <item>TDSCDMA/WCDMA</item>
        <item>LTE/TDSCDMA</item>
        <item>TDSCDMA/GSM</item>
        <item>LTE/TDSCDMA/GSM</item>
        <item>TDSCDMA/GSM/WCDMA</item>
        <item>LTE/TDSCDMA/WCDMA</item>
        <item>LTE/TDSCDMA/GSM/WCDMA</item>
        <item>TDSCDMA/CDMA/EVDO/GSM/WCDMA </item>
        <item>LTE/TDSCDMA/CDMA/EVDO/GSM/WCDMA</item>
        <item>NR only</item>
        <item>NR/LTE</item>
        <item>NR/LTE/CDMA/EvDo</item>
        <item>NR/LTE/GSM/WCDMA</item>
        <!-- Global includes NR/LTE/CDMA/EvDo/GSM/WCDMA -->
        <item>Global</item>
        <item>NR/LTE/WCDMA</item>
        <item>NR/LTE/TDSCDMA</item>
        <item>NR/LTE/TDSCDMA/GSM</item>
        <item>NR/LTE/TDSCDMA/WCDMA</item>
        <item>NR/LTE/TDSCDMA/GSM/WCDMA</item>
        <item>NR/LTE/TDSCDMA/CDMA/EvDo/GSM/WCDMA</item>
    </string-array>
    <!-- The preferred network modes RIL constants, in order of the modes above,
         e.g. the choice "GSM/WCDMA preferred" has the corresponding value "0" -->
    <string-array name="preferred_network_mode_values"  translatable="false">
        <item>"0"</item>
        <item>"1"</item>
        <item>"2"</item>
        <item>"3"</item>
        <item>"4"</item>
        <item>"5"</item>
        <item>"6"</item>
        <item>"7"</item>
        <item>"8"</item>
        <item>"9"</item>
        <item>"10"</item>
        <item>"11"</item>
        <item>"12"</item>
        <item>"13"</item>
        <item>"14"</item>
        <item>"15"</item>
        <item>"16"</item>
        <item>"17"</item>
        <item>"18"</item>
        <item>"19"</item>
        <item>"20"</item>
        <item>"21"</item>
        <item>"22"</item>
        <item>"23"</item>
        <item>"24"</item>
        <item>"25"</item>
        <item>"26"</item>
        <item>"27"</item>
        <item>"28"</item>
        <item>"29"</item>
        <item>"30"</item>
        <item>"31"</item>
        <item>"32"</item>
        <item>"33"</item>
    </string-array>

    <!-- Choices for CDMA subscription-->
    <string-array name="cdma_subscription_choices">
        <item>RUIM/SIM</item>
        <item>NV</item>
    </string-array>
    <!-- Values for CDMA subscription-->
    <string-array name="cdma_subscription_values" translatable="false">
        <item>"0"</item>
        <item>"1"</item>
    </string-array>


    <!-- String arrays for PrimaryCard LW feature -->
    <string-array name="preferred_network_mode_gsm_wcdma_choices">
        <item>GSM only</item>
        <item>WCDMA only</item>
        <item>GSM/WCDMA preferred</item>
    </string-array>
    <string-array name="preferred_network_mode_gsm_wcdma_values" translatable="false">
        <item>"1"</item>
        <item>"2"</item>
        <item>"0"</item>
    </string-array>

    <string-array name="enabled_networks_gsm_wcdma_choices">
        <item>@string/network_2G_only</item>
        <item>@string/network_3G_only</item>
        <item>@string/network_2G_3G_preferred</item>
    </string-array>
    <string-array name="enabled_networks_gsm_wcdma_values" translatable="false">
        <item>"1"</item>
        <item>"2"</item>
        <item>"0"</item>
    </string-array>

    <!-- String arrays for Subsidy Lock feature -->
    <string-array name="enabled_networks_subsidy_locked_choices">
        <item>LTE Only</item>
        <item>GSM/WCDMA/LTE</item>
    </string-array>
    <string-array name="enabled_networks_subsidy_locked_values" translatable="false">
        <item>"11"</item>
        <item>"9"</item>
    </string-array>

    <!-- WiFi calling mode array -->
    <string-array name="wifi_calling_mode_summaries" translatable="false">
        <item>@string/wifi_calling_mode_wifi_preferred_summary</item>
        <item>@string/wifi_calling_mode_cellular_preferred_summary</item>
        <item>@string/wifi_calling_mode_wifi_only_summary</item>
    </string-array>

    <!-- WiFi calling mode array with ims preferred -->
    <string-array name="wifi_calling_mode_summaries_with_ims_preferred" translatable="false">
         <item>@string/wifi_calling_mode_ims_preferred_summary</item>
         <item>@string/wifi_calling_mode_wifi_preferred_summary</item>
         <item>@string/wifi_calling_mode_cellular_preferred_summary</item>
         <item>@string/wifi_calling_mode_wifi_only_summary</item>
    </string-array>

    <!-- WiFi calling mode array without wifi only mode -->
    <string-array name="wifi_calling_mode_summaries_without_wifi_only" translatable="false">
        <item>@string/wifi_calling_mode_wifi_preferred_summary</item>
        <item>@string/wifi_calling_mode_cellular_preferred_summary</item>
    </string-array>

    <!-- WiFi calling mode array without wifi only mode with ims preferred -->
    <string-array name="wifi_calling_mode_summaries_without_wifi_only_with_ims_preferred" translatable="false">
         <item>@string/wifi_calling_mode_ims_preferred_summary</item>
         <item>@string/wifi_calling_mode_wifi_preferred_summary</item>
         <item>@string/wifi_calling_mode_cellular_preferred_summary</item>
    </string-array>

    <!-- Carrier variant of Enhaced 4G LTE Mode title.  [CHAR LIMIT=NONE] -->
    <string-array name="enhanced_4g_lte_mode_title_variant">
        <!-- 0: Default -->
        <item>@string/enhanced_4g_lte_mode_title</item>
        <!-- 1: Verizon -->
        <item>@string/enhanced_4g_lte_mode_title_advanced_calling</item>
        <!-- 2: All carriers who want 4G -->
        <item>@string/enhanced_4g_lte_mode_title_4g_calling</item>
    </string-array>

    <!-- Array of titles palette list for accessibility. -->
    <string-array name="setting_palette_data" translatable="false" >
        <item>@string/color_red</item>
        <item>@string/color_orange</item>
        <item>@string/color_yellow</item>
        <item>@string/color_green</item>
        <item>@string/color_cyan</item>
        <item>@string/color_blue</item>
        <item>@string/color_purple</item>
        <item>@string/color_gray</item>
    </string-array>

    <!-- Values for palette list view preference. -->
    <array name="setting_palette_colors" translatable="false" >
        <item>@color/palette_list_color_red</item>
        <item>@color/palette_list_color_orange</item>
        <item>@color/palette_list_color_yellow</item>
        <item>@color/palette_list_color_green</item>
        <item>@color/palette_list_color_cyan</item>
        <item>@color/palette_list_color_blue</item>
        <item>@color/palette_list_color_purple</item>
        <item>@color/palette_list_color_gray</item>
    </array>

    <!--String arrays for showing the rtt settings options -->
    <string-array name="rtt_setting_mode">
        <!-- 0: Invalid value -->
        <item></item>
        <!-- 1:  Not visible -->
        <item>@string/rtt_settings_no_visible</item>
        <!-- 2:  Visible during call -->
        <item>@string/rtt_settings_visible_during_call</item>
        <!-- 3:  Always visible -->
        <item>@string/rtt_settings_always_visible</item>
    </string-array>

    <!-- All the preference when the open app supports TapPay -->
    <string-array name="nfc_payment_favor">
        <item>Always</item>
        <item>Except when another payment app is open</item>
    </string-array>
    <!-- All the values of the preference when the open app supports TapPay -->
    <string-array name="nfc_payment_favor_values">
        <item>0</item>
        <item>1</item>
    </string-array>

    <!-- Setting entries for timing out to the Dock User when docked. -->
    <string-array name="switch_to_dock_user_when_docked_timeout_entries">
        <item>Never</item>
        <item>After 1 minute</item>
        <item>After 5 minutes</item>
    </string-array>

    <!-- Setting values for timing out to the Dock User when docked. [DO NOT TRANSLATE] -->
    <string-array name="switch_to_dock_user_when_docked_timeout_values" translatable="false">
        <!-- Never -->
        <item>0</item>
        <!-- 1 minute -->
        <item>60000</item>
        <!-- 5 minutes -->
        <item>300000</item>
    </string-array>

    <!-- Developer settings: ingress rate limit entries. [DO NOT TRANSLATE] -->
    <string-array name="ingress_rate_limit_entries">
        <item>@string/ingress_rate_limit_no_limit_entry</item>
        <item>128kbps</item>
        <item>256kbps</item>
        <item>1Mbps</item>
        <item>5Mbps</item>
        <item>15Mbps</item>
    </string-array>

    <!-- Developer settings: ingress rate limit values. [DO NOT TRANSLATE] -->
    <string-array name="ingress_rate_limit_values">
        <item>-1</item> <!-- -1 codes for disabled -->
        <item>16000</item> <!-- 128kbps == 16000B/s -->
        <item>32000</item> <!-- 256kbps == 32000B/s -->
        <item>125000</item> <!-- 1Mbps == 125000B/s -->
        <item>625000</item> <!-- 5Mbps == 625000/s -->
        <item>1875000</item> <!-- 15Mbps == 1875000/s -->
    </string-array>

<<<<<<< HEAD
    <!-- Array containing help message codes that should not be displayed
         during fingerprint enrollment. -->
    <integer-array name="fingerprint_acquired_ignore_list">
    </integer-array>

    <!--String arrays for showing user PLMN list -->
    <string-array name="uplmn_prefer_network_mode_td_choices">
        <item>GSM</item>
        <item>TDSCDMA</item>
        <item>LTE</item>
        <item>Triple mode</item>
    </string-array>

    <string-array name="uplmn_prefer_network_mode_w_choices">
        <item>GSM</item>
        <item>WCDMA</item>
        <item>LTE</item>
        <item>Triple mode</item>
    </string-array>

    <string-array name="uplmn_prefer_network_mode_values">
        <item>"0"</item>
        <item>"1"</item>
        <item>"2"</item>
        <item>"3"</item>
    </string-array>

    <string-array name="uplmn_cu_mcc_mnc_values">
        <item>"46001"</item>
        <item>"46006"</item>
        <item>"46009"</item>
=======
    <!-- An allowlist which packages won't show summary in battery usage screen.
         [CHAR LIMIT=NONE] -->
    <string-array name="allowlist_hide_summary_in_battery_usage" translatable="false">
>>>>>>> 42d41aa6
    </string-array>
</resources><|MERGE_RESOLUTION|>--- conflicted
+++ resolved
@@ -1425,7 +1425,6 @@
         <item>1875000</item> <!-- 15Mbps == 1875000/s -->
     </string-array>
 
-<<<<<<< HEAD
     <!-- Array containing help message codes that should not be displayed
          during fingerprint enrollment. -->
     <integer-array name="fingerprint_acquired_ignore_list">
@@ -1457,10 +1456,9 @@
         <item>"46001"</item>
         <item>"46006"</item>
         <item>"46009"</item>
-=======
+    </string-array>
     <!-- An allowlist which packages won't show summary in battery usage screen.
          [CHAR LIMIT=NONE] -->
     <string-array name="allowlist_hide_summary_in_battery_usage" translatable="false">
->>>>>>> 42d41aa6
     </string-array>
 </resources>