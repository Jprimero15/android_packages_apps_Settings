--- conflicted
+++ resolved
@@ -1385,10 +1385,7 @@
         <item>NR/LTE</item>
         <item>NR/LTE/CDMA/EvDo</item>
         <item>NR/LTE/GSM/WCDMA</item>
-<<<<<<< HEAD
-=======
         <!-- Global includes NR/LTE/CDMA/EvDo/GSM/WCDMA -->
->>>>>>> 0e05a9c7
         <item>Global</item>
         <item>NR/LTE/WCDMA</item>
         <item>NR/LTE/TDSCDMA</item>
