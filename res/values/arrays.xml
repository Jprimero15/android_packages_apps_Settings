--- conflicted
+++ resolved
@@ -517,20 +517,10 @@
     <!-- MVNO Info used in APN editor -->
     <string-array name="mvno_type_entries">
         <item>None</item>
-<<<<<<< HEAD
-        <!-- Do not translate. -->
-        <item>SPN</item>
-        <!-- Do not translate. -->
-        <item>IMSI</item>
-        <!-- Do not translate. -->
-        <item>GID</item>
-        <!-- Do not translate. -->
-        <item>ICCID</item>
-=======
         <item translatable="false">SPN</item>
         <item translatable="false">IMSI</item>
         <item translatable="false">GID</item>
->>>>>>> b3057b1b
+        <item translatable="false">ICCID</item>
     </string-array>
 
     <string-array translatable="false" name="mvno_type_values">
