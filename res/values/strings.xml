--- conflicted
+++ resolved
@@ -3169,15 +3169,12 @@
     <string name="wifi_verbose_logging">Enable WiFi Verbose Logging</string>
     <!-- setting Checkbox summary whether to show options for wireless display certification  -->
     <string name="wifi_display_certification_summary">Show options for wireless display certification</string>
-<<<<<<< HEAD
     <!-- Setting Checkbox title whether to enable Wifi verbose Logging [CHAR LIMIT=80] -->
     <string name="wifi_verbose_logging_summary">Increase Wifi logging level, show per SSID RSSI in WiFi Picker</string>
-=======
     <!-- UI debug setting: limit size of Android logger buffers -->
     <string name="select_logd_size_title">Logger buffer sizes</string>
     <!-- UI debug setting: limit size of Android logger buffers [CHAR LIMIT=34] -->
     <string name="select_logd_size_dialog_title">Select Logger sizes per log buffer</string>
->>>>>>> c2c64a31
     <!-- Setting Checkbox title whether to allow mock locations -->
     <string name="allow_mock_location">Allow mock locations</string>
     <!-- setting Checkbox summary whether to allow mock locations  -->
