--- conflicted
+++ resolved
@@ -340,20 +340,6 @@
     <string name="bluetooth_ask_enablement_and_start_broadcast" product="default"><xliff:g id="app_name">%1$s</xliff:g> wants to turn on Bluetooth and Bluetooth broadcasting to communicate with otherdevices nearby. You can change this later in Bluetooth settings.</string>
     <!-- Strings for bluetooth broadcasting explanation -->
     <string name="bluetooth_broadcasting_explaination" product="default">When this feature is turned on, your phone can communicate with other devices nearby.\n\nBroadcasting uses low-power Bluetooth signals.</string>
-<<<<<<< HEAD
-
-    <!-- Strings for asking to the user whether to allow an app to enable bluetooth and discovery mode -->
-    <string name="bluetooth_ask_enablement_and_lasting_discovery" product="tablet">An app wants to turn on Bluetooth and make your tablet visible to other devices. You can change this later in Bluetooth settings.</string>
-    <string name="bluetooth_ask_enablement_and_lasting_discovery" product="default">An app wants to turn on Bluetooth and make your phone visible to other devices. You can change this later in Bluetooth settings.</string>
-
-    <!-- Strings for asking to the user whether to allow an app to start broadcasting -->
-    <string name="bluetooth_ask_start_broadcast" product="default"><xliff:g id="app_name">%1$s</xliff:g> wants to turn on Bluetooth broadcasting to communicate with other devices nearby. You can change this later in Bluetooth settings.</string>
-    <!-- Strings for asking to the user whether to allow an app to enable bluetooth and start broadcasting -->
-    <string name="bluetooth_ask_enablement_and_start_broadcast" product="default"><xliff:g id="app_name">%1$s</xliff:g> wants to turn on Bluetooth and Bluetooth broadcasting to communicate with otherdevices nearby. You can change this later in Bluetooth settings.</string>
-    <!-- Strings for bluetooth broadcasting explanation -->
-    <string name="bluetooth_broadcasting_explaination" product="default">When this feature is turned on, your phone can communicate with other devices nearby.\n\nBroadcasting uses low-power Bluetooth signals.</string>
-=======
->>>>>>> f4f8d9f3
     <!-- Strings for msg to display to user while bluetooth is turning on [CHAR LIMIT=60] -->
     <string name="bluetooth_turning_on">"Turning Bluetooth on\u2026"</string>
 
