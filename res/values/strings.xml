--- conflicted
+++ resolved
@@ -438,14 +438,9 @@
     <!-- Message when the SD card is mounted as read only [CHAR LIMIT=30] -->
     <string name="sdcard_settings_read_only_status" product="nosdcard">Shared storage mounted read-only</string>
     <!-- Message when the SD card is mounted as read only -->
-<<<<<<< HEAD
-    <string name="sdcard_settings_read_only_status">SD card mounted read-only</string>
+    <string name="sdcard_settings_read_only_status" product="default">SD card mounted read-only</string>
     <!-- SetupWizard strings used by DateTimeSettingsSetupWizard.  The button label for going to the next screen without storing the setting. [CHAR LIMIT=5] -->
     <string name="skip_label" >Skip</string>
-=======
-    <string name="sdcard_settings_read_only_status" product="default">SD card mounted read-only</string>
-
->>>>>>> cf18672a
     <!-- SetupWizard strings used by DateTimeSettingsSetupWizard.  The button label for going to the next screen. -->
     <string name="next_label">Next</string>
 
@@ -1329,17 +1324,9 @@
     <!-- Main settings screen item's title to go into the SD card and storage settings screen [CHAR LIMIT=25] -->
     <string name="storage_settings" product="nosdcard">Shared &amp; secure storage storage</string>
     <!-- Main settings screen item's title to go into the SD card and storage settings screen-->
-<<<<<<< HEAD
     <string name="storage_settings">Storage</string>
     <!-- SD card and storage settings screen title -->
     <string name="storage_settings_title">Storage settings</string>
-=======
-    <string name="storage_settings" product="default">SD card &amp; phone storage</string>
-    <!-- SD card and storage settings screen title [CHAR LIMIT=25] -->
-    <string name="storage_settings_title" product="nosdcard">Shared &amp; secure storage settings</string>
-    <!-- SD card and storage settings screen title -->
-    <string name="storage_settings_title" product="default">SD card &amp; phone storage settings</string>
->>>>>>> cf18672a
     <!-- [CHAR LIMIT=100] Main settings screen item's summary for the SD card and storage settings -->
     <string name="storage_settings_summary" product="nosdcard">Unmount shared storage, view available storage</string>
     <!-- [CHAR LIMIT=100] Main settings screen item's summary for the SD card and storage settings -->
@@ -1395,16 +1382,11 @@
     <!-- SD card & phone storage settings item title that will result in the phone unmounting the SD card.  This will be done before the user phyiscally removes the SD card from the phone.  Kind of like the "Safely remove" on some operating systems.   [CHAR LIMIT=30] -->
     <string name="sd_eject_summary" product="nosdcard">Unmount the shared storage so you can format it</string>
     <!-- SD card & phone storage settings item title that will result in the phone unmounting the SD card.  This will be done before the user phyiscally removes the SD card from the phone.  Kind of like the "Safely remove" on some operating systems.   -->
-<<<<<<< HEAD
-    <string name="sd_eject_summary">Unmount the SD card for safe removal</string>
+    <string name="sd_eject_summary" product="default">Unmount the SD card for safe removal</string>
     <!-- SD card & phone storage settings item title for toggling PTP mode on and off.  When PTP mode is on the device will appear on the USB bus as a PTP camera device instead of an MTP music player.   -->
     <string name="ptp_mode">Enable PTP mode</string>
     <!-- SD card & phone storage settings item summary for toggling PTP mode on and off.  When PTP mode is on the device will appear on the USB bus as a PTP camera device instead of an MTP music player.   -->
     <string name="ptp_mode_summary">Appear on USB as a PTP camera device instead of an MTP device</string>
-=======
-    <string name="sd_eject_summary" product="default">Unmount the SD card for safe removal</string>
-
->>>>>>> cf18672a
 
     <!-- SD card & phone storage settings item summary that is displayed when no SD card is inserted.  This version of the string can probably never come up on current hardware. [CHAR LIMIT=25] -->
     <string name="sd_insert_summary" product="nosdcard">Insert shared storage for mounting</string>
