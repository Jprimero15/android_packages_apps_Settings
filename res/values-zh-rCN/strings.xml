<?xml version="1.0" encoding="UTF-8"?>
<!--  Copyright (C) 2007 The Android Open Source Project

     Licensed under the Apache License, Version 2.0 (the "License");
     you may not use this file except in compliance with the License.
     You may obtain a copy of the License at

          http://www.apache.org/licenses/LICENSE-2.0

     Unless required by applicable law or agreed to in writing, software
     distributed under the License is distributed on an "AS IS" BASIS,
     WITHOUT WARRANTIES OR CONDITIONS OF ANY KIND, either express or implied.
     See the License for the specific language governing permissions and
     limitations under the License.
 -->

<resources xmlns:android="http://schemas.android.com/apk/res/android"
    xmlns:xliff="urn:oasis:names:tc:xliff:document:1.2">
    <string name="yes" msgid="1999566976857398962">"是"</string>
    <string name="no" msgid="5541738710521607130">"否"</string>
    <string name="create" msgid="986997212165228751">"创建"</string>
    <string name="allow" msgid="3763244945363657722">"允许"</string>
    <string name="deny" msgid="7326117222944479942">"拒绝"</string>
    <string name="confirmation_turn_on" msgid="2979094011928347665">"开启"</string>
    <string name="on" msgid="1702751473920047">"已开启"</string>
    <string name="off" msgid="2898123876644709799">"已关闭"</string>
    <string name="device_info_default" msgid="1406619232867343310">"未知"</string>
    <string name="device_info_protected_single_press" msgid="3810785480060743677">"点按即可显示信息"</string>
    <plurals name="show_dev_countdown" formatted="false" msgid="1646187747875476269">
      <item quantity="other">现在只需再执行 <xliff:g id="STEP_COUNT_1">%1$d</xliff:g> 步操作即可进入开发者模式。</item>
      <item quantity="one">现在只需再执行 <xliff:g id="STEP_COUNT_0">%1$d</xliff:g> 步操作即可进入开发者模式。</item>
    </plurals>
    <string name="show_dev_on" msgid="2840850085134853754">"您现在处于开发者模式！"</string>
    <string name="show_dev_already" msgid="7041756429707644630">"您已处于开发者模式，无需进行此操作。"</string>
    <string name="dev_settings_disabled_warning" msgid="6971867026249671244">"请先启用开发者选项。"</string>
    <string name="header_category_system" msgid="1665516346845259058">"系统"</string>
    <string name="radioInfo_service_in" msgid="9088637745836646271">"服务中"</string>
    <string name="radioInfo_service_out" msgid="1868347333892403287">"不在服务区"</string>
    <string name="radioInfo_service_off" msgid="6184928420860868571">"无线装置已关闭"</string>
    <string name="radioInfo_roaming_in" msgid="8892550453644088692">"漫游"</string>
    <string name="radioInfo_roaming_not" msgid="3137594549464975054">"未使用漫游服务"</string>
    <string name="radioInfo_data_disconnected" msgid="362604130117666924">"已断开连接"</string>
    <string name="radioInfo_data_connecting" msgid="7280819598028917888">"正在连接"</string>
    <string name="radioInfo_data_connected" msgid="8816467971633020141">"已连接"</string>
    <string name="radioInfo_data_suspended" msgid="2001254415431299603">"已暂停"</string>
    <string name="radioInfo_unknown" msgid="2892562356748600367">"未知"</string>
    <string name="preview_pager_content_description" msgid="3762247188224576303">"预览"</string>
    <string name="font_size_make_smaller_desc" msgid="4978038055549590140">"缩小"</string>
    <string name="font_size_make_larger_desc" msgid="5583046033381722247">"放大"</string>
    <string name="auto_rotate_settings_primary_switch_title" msgid="3440951924928594520">"使用自动屏幕旋转功能"</string>
    <string name="smart_rotate_text_headline" msgid="5878008933992951904">"人脸检测功能会使用前置摄像头提高屏幕自动旋转的准确性。系统绝不会存储相关图像，也不会将其发送给 Google。"</string>
    <string name="bluetooth" msgid="8898478620943459654">"蓝牙"</string>
    <string name="bluetooth_is_discoverable" msgid="4798961627677790935">"附近所有蓝牙设备均可检测到此设备（<xliff:g id="DISCOVERABLE_TIME_PERIOD">%1$s</xliff:g>）"</string>
    <string name="bluetooth_is_discoverable_always" msgid="8122823110652921674">"附近所有蓝牙设备均可检测到此设备"</string>
    <string name="bluetooth_not_visible_to_other_devices" msgid="6181960579190879601">"其他蓝牙设备检测不到此设备"</string>
    <string name="bluetooth_only_visible_to_paired_devices" msgid="3574936359739213455">"已配对的设备可检测到此设备"</string>
    <string name="bluetooth_devices" msgid="1063177983261608277">"蓝牙设备"</string>
    <string name="bluetooth_device_name" msgid="1294669733490268384">"设备名称"</string>
    <string name="bluetooth_rename_device" msgid="4219655243836021443">"重命名此设备"</string>
    <string name="bluetooth_rename_button" msgid="9162500408570289545">"重命名"</string>
    <string name="bluetooth_disconnect_title" msgid="4581951246357823044">"要断开与该设备的连接吗？"</string>
    <string name="bluetooth_pairing_pref_title" msgid="3497193027590444598">"与新设备配对"</string>
    <string name="keywords_add_bt_device" msgid="4533191164203174011">"蓝牙"</string>
    <string name="bluetooth_pair_right_ear_button" msgid="3979894494803078852">"为右耳进行配对"</string>
    <string name="bluetooth_pair_left_ear_button" msgid="1019938875726073791">"为左耳进行配对"</string>
    <string name="bluetooth_pair_other_ear_dialog_title" msgid="3814943511999984012">"为另一个耳朵进行配对"</string>
    <string name="bluetooth_pair_other_ear_dialog_left_ear_message" msgid="7936892941892347102">"您的助听器左耳已连接。\n\n如需为右耳进行配对，请确保设备已开启，并且已准备好进行配对。"</string>
    <string name="bluetooth_pair_other_ear_dialog_right_ear_message" msgid="8242208936062915941">"您的助听器右耳已连接。\n\n如需为左耳进行配对，请确保设备已开启，并且已准备好进行配对。"</string>
    <string name="bluetooth_pair_other_ear_dialog_right_ear_positive_button" msgid="533612082529204078">"为右耳进行配对"</string>
    <string name="bluetooth_pair_other_ear_dialog_left_ear_positive_button" msgid="6500192653171220257">"为左耳进行配对"</string>
    <string name="bluetooth_device_controls_title" msgid="7115710864094259075">"助听设备控件"</string>
    <string name="bluetooth_device_controls_summary" msgid="5843475712424478172">"助听设备快捷键，助听器兼容性"</string>
    <string name="bluetooth_audio_routing_title" msgid="5541729245424856226">"音频输出"</string>
    <string name="bluetooth_audio_routing_summary" msgid="7236959154306472259">"选择不同类型的音频是在助听设备上播放，还是通过手机扬声器播放"</string>
    <string name="bluetooth_screen_related" msgid="7976543255501825536">"相关工具"</string>
    <string name="bluetooth_ringtone_title" msgid="3049822968673742328">"铃声"</string>
    <string name="bluetooth_call_title" msgid="3170657843273743928">"呼叫"</string>
    <string name="bluetooth_media_title" msgid="343705257183053699">"媒体"</string>
    <string name="bluetooth_system_sounds_title" msgid="5331556107110163039">"系统声音"</string>
    <string name="bluetooth_audio_path_hearing_device_title" msgid="2073463574123159850">"在助听设备上播放"</string>
    <string name="bluetooth_audio_path_phone_speaker_title" msgid="4259772328898172657">"用手机扬声器播放"</string>
    <string name="bluetooth_device" msgid="2217973503732544291">"未命名的蓝牙设备"</string>
    <string name="progress_scanning" msgid="2564746192843011826">"正在搜索"</string>
    <string name="bluetooth_no_devices_found" msgid="7704539337219953182">"未在附近找到蓝牙设备。"</string>
    <string name="bluetooth_notif_ticker" msgid="209515545257862858">"蓝牙配对请求"</string>
    <string name="bluetooth_notif_title" msgid="1196532269131348647">"配对请求"</string>
    <string name="bluetooth_notif_message" msgid="5584717784198086653">"点按即可与“<xliff:g id="DEVICE_NAME">%1$s</xliff:g>”配对。"</string>
    <string name="bluetooth_devices_card_off_title" msgid="1320149821945129127">"蓝牙已关闭"</string>
    <string name="bluetooth_devices_card_off_summary" msgid="2276527382891105858">"点按即可开启"</string>
    <string name="device_picker" msgid="2427027896389445414">"选择蓝牙设备"</string>
    <string name="bluetooth_ask_enablement" msgid="1529030199895339199">"<xliff:g id="APP_NAME">%1$s</xliff:g>请求开启蓝牙"</string>
    <string name="bluetooth_ask_disablement" msgid="1879788777942714761">"<xliff:g id="APP_NAME">%1$s</xliff:g>请求关闭蓝牙"</string>
    <string name="bluetooth_ask_enablement_no_name" msgid="5091401961637405417">"某个应用请求开启蓝牙"</string>
    <string name="bluetooth_ask_disablement_no_name" msgid="382299750909188822">"某个应用请求关闭蓝牙"</string>
    <string name="bluetooth_turning_on" msgid="3842613808709024730">"正在打开蓝牙..."</string>
    <string name="bluetooth_turning_off" msgid="7406309124247701148">"正在关闭蓝牙…"</string>
    <string name="bluetooth_connection_permission_request" msgid="8793131019383198861">"蓝牙连接请求"</string>
    <string name="bluetooth_phonebook_request" msgid="1085102844577089889">"电话簿权限申请"</string>
    <string name="bluetooth_map_request" msgid="8664081227240707479">"消息权限申请"</string>
    <string name="bluetooth_device_name_summary" msgid="8678342689845439583">"向其他设备显示为“<xliff:g id="DEVICE_NAME">^1</xliff:g>”"</string>
    <string name="bluetooth_off_footer" msgid="76578735660216295">"开启蓝牙即可连接到其他设备。"</string>
    <string name="bluetooth_paired_device_title" msgid="3240639218362342026">"您的设备"</string>
    <string name="bluetooth_pairing_page_title" msgid="3403981358823707692">"与新设备配对"</string>
    <string name="bluetooth_disable_a2dp_hw_offload" msgid="5942913792817797541">"停用蓝牙 A2DP 硬件分流"</string>
    <string name="bluetooth_disable_le_audio_hw_offload" msgid="4656853795514691257">"停用蓝牙 LE 音频硬件分流功能"</string>
    <string name="bluetooth_disable_hw_offload_dialog_title" msgid="6001142380445276918">"要重启设备吗？"</string>
    <string name="bluetooth_disable_hw_offload_dialog_message" msgid="1524373895333698779">"您需要重启设备才能让这项设置更改生效。"</string>
    <string name="bluetooth_disable_hw_offload_dialog_confirm" msgid="5594859658551707592">"重启"</string>
    <string name="bluetooth_disable_hw_offload_dialog_cancel" msgid="3663690305043973720">"取消"</string>
    <string name="bluetooth_enable_leaudio" msgid="1245004820628723136">"启用蓝牙 LE 音频功能"</string>
    <string name="bluetooth_enable_leaudio_summary" msgid="8066117764037123479">"如果设备支持 LE 音频硬件功能，则启用蓝牙 LE 音频功能。"</string>
    <string name="connected_device_media_device_title" msgid="3783388247594566734">"媒体设备"</string>
    <string name="connected_device_call_device_title" msgid="88732390601723608">"通话设备"</string>
    <string name="connected_device_other_device_title" msgid="4652120430615729193">"其他设备"</string>
    <string name="connected_device_saved_title" msgid="5607274378851905959">"保存的设备"</string>
    <string name="connected_device_add_device_summary" msgid="8671009879957120802">"系统将开启蓝牙以进行配对"</string>
    <string name="connected_device_connections_title" msgid="4164120115341579170">"连接偏好设置"</string>
    <string name="connected_device_previously_connected_screen_title" msgid="8823331744788100605">"之前连接的设备"</string>
    <string name="connected_device_bluetooth_turned_on_toast" msgid="144664089794199928">"已开启蓝牙"</string>
    <string name="previous_connected_see_all" msgid="7759413145713251328">"查看全部"</string>
    <string name="stylus_device_details_title" msgid="7618295136015480864">"触控笔"</string>
    <string name="stylus_default_notes_app" msgid="3111290761558445874">"系统记事应用"</string>
    <string name="stylus_textfield_handwriting" msgid="6962904622425646128">"在文本字段中通过触控笔书写"</string>
    <string name="stylus_ignore_button" msgid="7734540973145241391">"忽略所有通过触控笔按下按钮的动作"</string>
    <string name="stylus_usi_header_title" msgid="1949011797718972583">"USI 触控笔"</string>
    <string name="date_and_time" msgid="1788358029823431692">"日期和时间"</string>
    <string name="proxy_settings_title" msgid="4201866858226087066">"代理"</string>
    <string name="proxy_clear_text" msgid="6529658759984031149">"清除"</string>
    <string name="proxy_port_label" msgid="4647357286461712574">"代理端口"</string>
    <string name="proxy_exclusionlist_label" msgid="2598613986784917542">"对以下网址不使用代理"</string>
    <string name="proxy_defaultView_text" msgid="6795150505379688451">"恢复默认设置"</string>
    <string name="proxy_action_text" msgid="1103328484441449542">"完成"</string>
    <string name="proxy_hostname_label" msgid="5504327742505848063">"代理主机名"</string>
    <string name="proxy_error" msgid="3615905975598084126">"注意"</string>
    <string name="proxy_error_dismiss" msgid="4207430265140873078">"确定"</string>
    <string name="proxy_error_invalid_host" msgid="3814412792702059247">"您键入的主机名无效。"</string>
    <string name="proxy_error_invalid_exclusion_list" msgid="6096353559936226599">"您输入的排除列表格式有误。请输入以逗号分隔的排除网域列表。"</string>
    <string name="proxy_error_empty_port" msgid="4250295137005082992">"您需要填写端口字段。"</string>
    <string name="proxy_error_empty_host_set_port" msgid="8886572276450900049">"如果主机字段为空，则端口字段必须为空。"</string>
    <string name="proxy_error_invalid_port" msgid="2830054691770209166">"您键入的端口无效。"</string>
    <string name="proxy_warning_limited_support" msgid="3277104160797351942">"浏览器会使用 HTTP 代理，但其他应用可能不会使用。"</string>
    <string name="proxy_url_title" msgid="3502625766036404073">"PAC 网址： "</string>
    <string name="radio_info_ping_hostname_v4" msgid="4790577760885127088">"ping 主机名(www.google.com) IPv4："</string>
    <string name="radio_info_http_client_test" msgid="5673975677271544085">"HTTP 客户端测试："</string>
    <string name="ping_test_label" msgid="265427033290391845">"运行 ping 测试"</string>
    <string name="skip_label" msgid="6380034601349015895">"跳过"</string>
    <string name="next_label" msgid="1248293387735652187">"下一步"</string>
    <string name="language_picker_title" msgid="4271307478263345133">"语言"</string>
    <string name="locale_remove_menu" msgid="3521546263421387474">"移除"</string>
    <string name="add_a_language" msgid="2126220398077503271">"添加语言"</string>
    <string name="app_locale_preference_title" msgid="5513627099300360232">"语言"</string>
    <string name="locale_picker_category_title" msgid="6212064706962721255">"首选语言"</string>
    <string name="app_locales_picker_menu_title" msgid="3412278173933199721">"应用语言"</string>
    <string name="app_locale_picker_summary" msgid="6742557329924446252">"设置每个应用的语言"</string>
    <string name="app_locale_picker_title" msgid="8423365003726200684">"应用语言"</string>
    <string name="suggested_app_locales_title" msgid="8898358282377369405">"建议语言"</string>
    <string name="all_supported_app_locales_title" msgid="5479289964316009026">"所有语言"</string>
    <string name="preference_of_system_locale_title" msgid="8067226276038751504">"系统语言"</string>
    <string name="preference_of_system_locale_summary" msgid="5612241394431188535">"系统默认设置"</string>
    <string name="desc_no_available_supported_locale" msgid="7883271726226947273">"您无法从“设置”中选择此应用的语言。"</string>
    <string name="desc_app_locale_disclaimer" msgid="5295933110644789052">"语言可能与应用中可用的语言不同。部分应用可能不支持此设置。"</string>
    <string name="desc_app_locale_selection_supported" msgid="6149467826636295127">"此处只显示了支持用户选择语言的应用。"</string>
    <plurals name="dlg_remove_locales_title" formatted="false" msgid="2845515796732609837">
      <item quantity="other">要移除所选语言吗？</item>
      <item quantity="one">要移除所选语言吗？</item>
    </plurals>
    <string name="dlg_remove_locales_message" msgid="8110560091134252067">"系统将以其他语言显示文字。"</string>
    <string name="dlg_remove_locales_error_title" msgid="5875503658221562572">"无法移除所有语言"</string>
    <string name="dlg_remove_locales_error_message" msgid="6504279959974675302">"请保留至少一种首选语言"</string>
    <string name="locale_not_translated" msgid="5079729745235316146">"某些应用可能无法以该语言显示"</string>
    <string name="action_drag_label_move_up" msgid="3392196942330705015">"上移"</string>
    <string name="action_drag_label_move_down" msgid="9069518740553953426">"下移"</string>
    <string name="action_drag_label_move_top" msgid="2430471023612171619">"移至顶部"</string>
    <string name="action_drag_label_move_bottom" msgid="6266165197792827003">"移至底部"</string>
    <string name="action_drag_label_remove" msgid="1034900377796780568">"移除语言"</string>
    <string name="activity_picker_label" msgid="351250401590691126">"选择活动"</string>
    <string name="cancel" msgid="5780102414089664898">"取消"</string>
    <string name="okay" msgid="4827099303045669054">"确定"</string>
    <string name="forget" msgid="3754013654135912783">"取消保存"</string>
    <string name="save" msgid="3125033126936493822">"保存"</string>
    <string name="done" msgid="7497982645646431310">"完成"</string>
    <string name="apply" msgid="7834684883190163536">"应用"</string>
    <string name="share" msgid="8502235338607613795">"分享"</string>
    <string name="add" msgid="8335206931421683426">"添加"</string>
    <string name="settings_label" msgid="943294133671632976">"设置"</string>
    <string name="settings_label_launcher" msgid="820982375501978609">"设置"</string>
    <string name="settings_shortcut" msgid="8548239727871847171">"设置快捷方式"</string>
    <string name="airplane_mode" msgid="3196085857882526817">"飞行模式"</string>
    <string name="wireless_networks_settings_title" msgid="8557542379234105369">"无线和网络"</string>
    <string name="roaming" msgid="3055365654530847985">"漫游"</string>
    <string name="roaming_enable" msgid="7845716016861535340">"漫游时连接到移动数据网络服务"</string>
    <string name="roaming_disable" msgid="729512894708689604">"漫游时连接到移动数据网络服务"</string>
    <string name="roaming_warning" msgid="7703647889040229013">"可能需要支付漫游费用。"</string>
    <string name="date_time_auto" msgid="4239202185055225869">"自动设置时间"</string>
    <string name="zone_auto_title" msgid="5141692422373097957">"自动设置"</string>
    <string name="date_time_24hour_auto" msgid="6583078135067804252">"使用默认语言区域"</string>
    <string name="date_time_24hour" msgid="286679379105653406">"使用 24 小时制"</string>
    <string name="date_time_set_time_title" msgid="2870083415922991906">"时间"</string>
    <string name="time_format_category_title" msgid="7108616745509689991">"时间格式"</string>
    <string name="date_time_set_timezone_title" msgid="790404320569600222">"时区"</string>
    <string name="date_time_set_timezone" msgid="2915125337941495746">"选择时区"</string>
    <string name="date_time_set_date_title" msgid="7624166157167528407">"日期"</string>
    <string name="date_time_search_region" msgid="1364133854952610919">"搜索区域"</string>
    <string name="date_time_select_region" msgid="5449345333305056072">"区域"</string>
    <string name="date_time_select_fixed_offset_time_zones" msgid="594848300882055361">"选择世界协调时间 (UTC) 偏移量"</string>
    <string name="zone_info_exemplar_location_and_offset" msgid="2186042522225153092">"<xliff:g id="EXEMPLAR_LOCATION">%1$s</xliff:g> (<xliff:g id="OFFSET">%2$s</xliff:g>)"</string>
    <string name="zone_info_offset_and_name" msgid="3960192548990990152">"<xliff:g id="TIME_TYPE">%2$s</xliff:g> (<xliff:g id="OFFSET">%1$s</xliff:g>)"</string>
    <string name="zone_info_footer_first_sentence" msgid="1326664252091302458">"使用<xliff:g id="OFFSET_AND_NAME">%1$s</xliff:g>。<xliff:g id="SECOND_SENTENCE">%2$s</xliff:g>"</string>
    <string name="zone_info_footer_second_sentence" msgid="6472889173541729110">"<xliff:g id="DST_TIME_TYPE">%1$s</xliff:g>开始于 <xliff:g id="TRANSITION_DATE">%2$s</xliff:g>。"</string>
    <string name="zone_info_footer_no_dst" msgid="8399585343328811158">"采用<xliff:g id="OFFSET_AND_NAME">%1$s</xliff:g>。没有夏令时。"</string>
    <string name="zone_time_type_dst" msgid="9189689342265305808">"夏令时"</string>
    <string name="zone_time_type_standard" msgid="6865420715430680352">"标准时间"</string>
    <string name="zone_menu_by_region" msgid="2963565278710225652">"按区域选择"</string>
    <string name="zone_menu_by_offset" msgid="1257702747474426745">"按世界协调时间 (UTC) 偏移量选择"</string>
    <string name="lock_after_timeout" msgid="8682769000437403444">"设备空闲多久后锁定"</string>
    <string name="lock_after_timeout_summary" msgid="4869265514658147304">"空闲 <xliff:g id="TIMEOUT_STRING">%1$s</xliff:g>后"</string>
    <string name="lock_immediately_summary_with_exception" msgid="40819611828339044">"空闲后立即锁定（<xliff:g id="TRUST_AGENT_NAME">%1$s</xliff:g> 让屏幕保持解锁状态时除外）"</string>
    <string name="lock_after_timeout_summary_with_exception" msgid="3441806647509073124">"空闲<xliff:g id="TIMEOUT_STRING">%1$s</xliff:g>后（<xliff:g id="TRUST_AGENT_NAME">%2$s</xliff:g> 让屏幕保持解锁状态时除外）"</string>
    <string name="owner_info_settings_title" msgid="3555626140700093017">"在锁定屏幕上添加文字"</string>
    <string name="owner_info_settings_summary" msgid="347238313388083297">"无"</string>
    <string name="owner_info_settings_edit_text_hint" msgid="841926875876050274">"例如，小明的 Android 设备。"</string>
    <string name="location_settings_title" msgid="8375074508036087178">"位置信息"</string>
    <string name="location_settings_primary_switch_title" msgid="8849081766644685127">"使用位置信息"</string>
    <plurals name="location_settings_summary_location_on" formatted="false" msgid="1019959038518185676">
      <item quantity="other">已开启 - <xliff:g id="COUNT_1">%1$d</xliff:g> 个应用有权使用位置信息</item>
      <item quantity="one">已开启 - <xliff:g id="COUNT_0">%1$d</xliff:g> 个应用有权使用位置信息</item>
    </plurals>
    <string name="location_settings_loading_app_permission_stats" msgid="6054103701535557342">"正在加载…"</string>
    <string name="location_settings_footer_general" msgid="1040507068701188821">"具有附近设备权限的应用可以确定已连接的设备的相对位置。"</string>
    <string name="location_settings_footer_location_off" msgid="8568995909147566720">"应用和服务的位置信息使用权处于关闭状态。在您拨打紧急电话号码或向该号码发送短信时，系统可能仍会将您的设备位置信息发送给急救人员。"</string>
    <string name="location_settings_footer_learn_more_content_description" msgid="5329024810729665156">"详细了解位置信息设置。"</string>
    <string name="account_settings_title" msgid="9138880127246241885">"帐号"</string>
    <string name="security_settings_title" msgid="6710768415432791970">"安全"</string>
    <string name="encryption_and_credential_settings_title" msgid="5856216318961482983">"加密与凭据"</string>
    <string name="lockscreen_settings_title" msgid="4086121748092341549">"锁定屏幕"</string>
    <string name="lockscreen_settings_what_to_show_category" msgid="9205490627927741254">"要显示的内容"</string>
    <string name="disabled_by_administrator_summary" msgid="5424846182313851124">"不可用"</string>
    <string name="security_status_title" msgid="6958004275337618656">"安全状态"</string>
    <string name="security_dashboard_summary" msgid="7571035662779425918">"屏幕锁定、查找我的设备、应用安全性"</string>
    <string name="safety_center_title" msgid="7732397372178774777">"安全和隐私"</string>
    <string name="safety_center_summary" msgid="3554867379951053869">"应用安全性、设备锁定、权限"</string>
    <string name="security_settings_face_preference_summary" msgid="6675126437396914838">"已添加面孔"</string>
    <string name="security_settings_face_preference_summary_none" msgid="5952752252122581846">"点按即可设置人脸解锁"</string>
    <string name="security_settings_face_preference_title" msgid="2126625155005348417">"人脸解锁"</string>
    <string name="security_settings_face_profile_preference_title" msgid="7519527436266375005">"工作用的人脸解锁"</string>
    <string name="security_settings_face_enroll_education_title" msgid="6448806884597691208">"如何设置人脸解锁"</string>
    <string name="security_settings_face_enroll_education_title_accessibility" msgid="3701874093226957891">"设置人脸解锁"</string>
    <string name="security_settings_face_enroll_education_title_unlock_disabled" msgid="8810954233979716906">"使用您的面孔进行身份验证"</string>
    <string name="security_settings_face_enroll_education_message" msgid="4308030157487176799"></string>
    <string name="security_settings_face_enroll_education_start" msgid="8830924400907195590">"开始"</string>
    <string name="security_settings_face_enroll_education_accessibility_dialog_message" msgid="2965952386172202665">"如果无障碍人脸解锁功能处于关闭状态，某些设置步骤可能无法与 TalkBack 正常搭配运行。"</string>
    <string name="security_settings_face_enroll_education_accessibility_dialog_negative" msgid="7872647360361245461">"返回"</string>
    <string name="security_settings_face_enroll_education_accessibility_dialog_positive" msgid="3148077647572203458">"继续设置"</string>
    <string name="security_settings_face_enroll_introduction_accessibility" msgid="5748221179069430975">"使用无障碍设置"</string>
    <string name="security_settings_face_enroll_introduction_accessibility_diversity" msgid="2774962371839179206"></string>
    <string name="security_settings_face_enroll_introduction_accessibility_vision" msgid="7700394302162170363"></string>
    <string name="security_settings_face_enroll_introduction_cancel" msgid="7551159644361639436">"取消"</string>
    <string name="security_settings_face_enroll_introduction_no_thanks" msgid="1820618982738898717">"不用了"</string>
    <string name="security_settings_face_enroll_introduction_agree" msgid="6319476573697497750">"我同意"</string>
    <string name="security_settings_face_enroll_introduction_more" msgid="1970820298889710532">"更多"</string>
    <string name="security_settings_face_enroll_introduction_title" msgid="7061610077237098046">"使用您的面孔进行解锁"</string>
    <string name="security_settings_face_enroll_consent_introduction_title" msgid="3942331854413767814">"允许使用人脸解锁功能"</string>
    <string name="security_settings_face_enroll_introduction_title_unlock_disabled" msgid="5903924766168353113">"使用您的面孔进行身份验证"</string>
    <string name="security_settings_face_enroll_introduction_message_unlock_disabled" msgid="5841976283789481311">"请使用您的面孔解锁手机或批准购买交易。\n\n注意：您无法使用面孔来解锁此设备。要了解详情，请与贵单位的管理员联系。"</string>
    <string name="security_settings_face_enroll_introduction_message_setup" msgid="765965418187421753">"使用您的面孔解锁手机、授权购买交易或登录应用"</string>
    <string name="security_settings_face_enroll_introduction_info_title" msgid="7120796118179406944"></string>
    <string name="security_settings_face_enroll_introduction_info_glasses" msgid="2733870453868907471"></string>
    <string name="security_settings_face_enroll_introduction_info_consent_glasses" msgid="6303917184145586880"></string>
    <string name="security_settings_face_enroll_introduction_how_title" msgid="3680193263037835600"></string>
    <string name="security_settings_face_enroll_introduction_control_title" msgid="4536951089583821051"></string>
    <string name="security_settings_face_enroll_introduction_control_consent_title" msgid="5892729331412694759"></string>
    <string name="security_settings_face_enroll_repeat_title" msgid="4446229670377418717">"让您的面孔位于圆圈的中心位置"</string>
    <string name="security_settings_face_enroll_enrolling_skip" msgid="5568617401632528567">"跳过"</string>
    <string name="face_intro_error_max" msgid="2474735057709291626">"您添加的面孔数量已达到上限"</string>
    <string name="face_intro_error_unknown" msgid="1626057493054989995">"无法再添加面孔"</string>
    <string name="security_settings_face_enroll_error_dialog_title" msgid="2460820099922775936">"未完成注册"</string>
    <string name="security_settings_face_enroll_dialog_ok" msgid="1674650455786434426">"确定"</string>
    <string name="security_settings_face_enroll_error_timeout_dialog_message" msgid="7768349698547951750">"面孔注册操作超时，请重试。"</string>
    <string name="security_settings_face_enroll_error_generic_dialog_message" msgid="3186810411630091490">"无法注册面孔。"</string>
    <string name="security_settings_face_enroll_finish_title" msgid="5882322568359775393">"完成注册。未发现任何问题。"</string>
    <string name="security_settings_face_enroll_done" msgid="3048687969498187442">"完成"</string>
    <string name="security_settings_face_enroll_should_re_enroll_title" msgid="6835778900387289683">"提升人脸解锁功能的效果"</string>
    <string name="security_settings_face_enroll_should_re_enroll_subtitle" msgid="7055780282999744813">"重新设置人脸解锁"</string>
    <string name="security_settings_face_enroll_must_re_enroll_title" msgid="4421818770682557621">"重新设置人脸解锁"</string>
    <string name="security_settings_face_enroll_must_re_enroll_subtitle" msgid="3584740139535177961">"提升该功能的安全性和效果"</string>
    <string name="security_settings_face_enroll_improve_face_alert_title" msgid="6194184776580066012">"设置人脸解锁"</string>
    <string name="security_settings_face_enroll_improve_face_alert_body" msgid="2670118180411127323">"请删除您当前的脸部模型以重新设置人脸解锁。\n\n系统会安全地永久删除您的脸部模型。\n\n脸部模型删除后，如需解锁手机或在应用内进行身份验证，您将需要使用 PIN 码、解锁图案或密码。"</string>
    <string name="security_settings_face_enroll_improve_face_alert_body_fingerprint" msgid="2469599074650327489">"请删除您当前的脸部模型以重新设置人脸解锁。\n\n系统会安全地永久删除您的脸部模型。\n\n脸部模型删除后，如需解锁手机或在应用内进行身份验证，您将需要使用指纹、PIN 码、解锁图案或密码。"</string>
    <string name="security_settings_face_settings_use_face_category" msgid="1638314154119800188">"人脸解锁的用途"</string>
    <string name="security_settings_face_settings_preferences_category" msgid="7628929873407280453">"使用人脸解锁时"</string>
    <string name="security_settings_face_settings_require_attention" msgid="4395309855914391104">"需要睁开双眼"</string>
    <string name="security_settings_face_settings_require_attention_details" msgid="2546230511769544074">"必须睁开双眼才能解锁手机"</string>
    <string name="security_settings_face_settings_require_confirmation" msgid="6603039421004198334">"一律需要确认"</string>
    <string name="security_settings_face_settings_require_confirmation_details" msgid="3498729789625461914">"在应用中使用人脸解锁时，一律需确认"</string>
    <string name="security_settings_face_settings_remove_face_model" msgid="812920481303980846">"删除脸部模型"</string>
    <string name="security_settings_face_settings_enroll" msgid="3726313826693825029">"设置人脸解锁"</string>
    <string name="security_settings_face_settings_footer" msgid="625696606490947189">"您可以通过刷脸来解锁手机或在应用内验证自己的身份，例如在登录帐号或批准购买交易时。\n\n注意：\n一次只能设置一张面孔。如需添加另一张面孔，请删除当前的面孔。\n\n目视手机可能会让手机意外解锁。\n\n如果有人将手机对准您的脸，手机可能会解锁。\n\n此外，长相与您相似的人（例如您的同胞兄弟姐妹）可能也能解锁您的手机。"</string>
    <string name="security_settings_face_settings_footer_attention_not_supported" msgid="2071065435536235622">"您可以通过刷脸来解锁手机或在应用内验证自己的身份，例如在登录帐号或批准购买交易时。\n\n注意：\n一次只能设置一张面孔。如需添加另一张面孔，请删除当前的面孔。\n\n目视手机可能会让手机意外解锁。\n\n如果有人将手机对准您的脸，即使您闭上眼睛，手机可能也会解锁。\n\n此外，长相与您相似的人（例如您的同胞兄弟姐妹）可能也能解锁您的手机。"</string>
    <string name="security_settings_face_settings_remove_dialog_title" msgid="2899669764446232715">"要删除脸部模型吗？"</string>
    <string name="security_settings_face_settings_remove_dialog_details" msgid="916131485988121592">"系统会安全地永久删除您的脸部模型。\n\n脸部模型删除后，如需解锁手机或在应用内进行身份验证，您将需要使用 PIN 码、解锁图案或密码。"</string>
    <string name="security_settings_face_settings_remove_dialog_details_convenience" msgid="475568135197468990">"系统会安全地永久删除您的脸部模型。\n\n脸部模型删除后，如需解锁手机，您将需要使用 PIN 码、解锁图案或密码。"</string>
    <string name="security_settings_face_settings_context_subtitle" msgid="8284262560781442403">"使用人脸解锁功能解锁手机"</string>
    <string name="security_settings_fingerprint_preference_title" msgid="2484965173528415458">"指纹"</string>
    <string name="security_settings_fingerprint_settings_preferences_category" msgid="8975029409126780752">"使用指纹解锁功能时"</string>
    <string name="security_settings_work_fingerprint_preference_title" msgid="2076006873519745979">"工作资料指纹"</string>
    <string name="fingerprint_add_title" msgid="1837610443487902050">"添加指纹"</string>
    <plurals name="security_settings_fingerprint_preference_summary" formatted="false" msgid="6897454766137108776">
      <item quantity="other">已添加 <xliff:g id="COUNT">%1$d</xliff:g> 个指纹</item>
      <item quantity="one">已添加 1 个指纹</item>
    </plurals>
    <string name="security_settings_fingerprint_preference_summary_none" msgid="1044059475710838504"></string>
    <string name="security_settings_fingerprint_enroll_introduction_title" msgid="7931650601996313070">"设置指纹"</string>
    <string name="security_settings_fingerprint_enroll_consent_introduction_title" msgid="2278592030102282364">"允许使用指纹解锁功能"</string>
    <string name="security_settings_fingerprint_enroll_introduction_title_unlock_disabled" msgid="1911710308293783998">"使用指纹"</string>
    <string name="security_settings_fingerprint_enroll_introduction_footer_title_1" msgid="6808124116419325722">"一切由您掌控"</string>
    <string name="security_settings_fingerprint_enroll_introduction_footer_title_consent_1" msgid="1122676690472680734">"一切由您和您的孩子掌握"</string>
    <string name="security_settings_fingerprint_enroll_introduction_footer_title_2" msgid="5663733424583416266">"注意事项"</string>
    <string name="security_settings_fingerprint_enroll_introduction_message_unlock_disabled" msgid="8957789840251747092">"使用指纹解锁手机或批准购买交易。\n\n请注意：您无法使用指纹来解锁此设备。要了解详情，请与贵单位的管理员联系。"</string>
    <string name="security_settings_fingerprint_enroll_introduction_cancel" msgid="6086532316718920562">"取消"</string>
    <string name="security_settings_fingerprint_enroll_introduction_no_thanks" msgid="6104718999323591180">"不用了"</string>
    <string name="security_settings_fingerprint_enroll_introduction_agree" msgid="4068276083536421828">"我同意"</string>
    <string name="setup_fingerprint_enroll_skip_title" msgid="2473807887676247264">"要跳过指纹设置？"</string>
    <string name="setup_fingerprint_enroll_skip_after_adding_lock_text" msgid="2412645723804450304">"指纹设置只需片刻时间。如果您跳过此设置，之后可以在设置中添加您的指纹。"</string>
    <string name="security_settings_fingerprint_v2_enroll_introduction_message_setup" msgid="6255210343107484206">"看到该图标时，您可以使用指纹验证身份，例如在登录应用或批准购买交易时"</string>
    <string name="security_settings_fingerprint_v2_enroll_introduction_footer_title_1" msgid="4360262371633254407">"注意事项"</string>
    <string name="security_settings_fingerprint_v2_enroll_introduction_footer_title_2" msgid="2580899232734177771">"运作方式"</string>
    <string name="security_settings_fingerprint_v2_enroll_introduction_footer_message_2" msgid="5909924864816776516">"指纹解锁功能会为您创建一个具有唯一性的指纹模型，用于验证您的身份。为了在设置过程中创建指纹模型，您需要截取指纹不同部位的图像。"</string>
    <string name="security_settings_fingerprint_v2_enroll_introduction_footer_message_consent_2" msgid="3493356605815124807">"指纹解锁功能会为您的孩子创建一个具有唯一性的指纹模型，用于验证其身份。为了在设置过程中创建指纹模型，孩子需要截取指纹不同部位的图像。"</string>
    <string name="security_settings_fingerprint_v2_enroll_introduction_footer_message_6" msgid="5314031490467481499">"为获得最佳效果，请使用获得 Made For Google 认证的屏幕保护膜。如果使用其他屏幕保护膜，系统可能无法识别您的指纹。"</string>
    <string name="security_settings_fingerprint_v2_enroll_introduction_footer_message_consent_6" msgid="3563942520716110478">"为获得最佳效果，请使用获得 Made For Google 认证的屏幕保护膜。如果使用其他屏幕保护膜，系统可能无法识别您孩子的指纹。"</string>
    <string name="security_settings_fingerprint_v2_enroll_introduction_message_learn_more" msgid="5856010507790137793"></string>
    <string name="security_settings_biometric_preference_title" msgid="298146483579539448">"人脸解锁和指纹解锁"</string>
    <string name="security_settings_biometric_preference_summary_none_enrolled" msgid="6941188982863819389">"点按即可进行设置"</string>
    <string name="security_settings_biometric_preference_summary_both_fp_multiple" msgid="4821859306609955966">"已添加面孔和多个指纹"</string>
    <string name="security_settings_biometric_preference_summary_both_fp_single" msgid="684409535278676426">"已添加面孔和一个指纹"</string>
    <string name="biometric_settings_intro" msgid="4263069383955676756">"在设置人脸解锁和指纹解锁时，如果您戴着口罩或所在区域光线较暗，手机会要求您提供指纹"</string>
    <string name="biometric_settings_category_ways_to_unlock" msgid="3384767901580915266">"解锁方式"</string>
    <string name="biometric_settings_use_biometric_unlock_phone" msgid="8180914579885804358">"解锁手机"</string>
    <string name="biometric_settings_use_biometric_for_apps" msgid="6201168728906364189">"在应用中验证您的身份"</string>
    <string name="biometric_settings_use_face_preference_summary" msgid="1821648836899408477">"刷脸"</string>
    <string name="biometric_settings_use_fingerprint_preference_summary" msgid="6077762097826050165">"使用指纹"</string>
    <string name="biometric_settings_use_face_or_fingerprint_preference_summary" msgid="3029102492674234728">"刷脸或使用指纹"</string>
    <string name="biometric_settings_hand_back_to_guardian_ok" msgid="1763788801883247426">"确定"</string>
    <string name="lock_screen_intro_skip_title" msgid="342553937472568925">"要跳过屏幕锁定设置步骤吗？"</string>
    <string name="skip_anyway_button_label" msgid="3442274117023270068">"仍然跳过"</string>
    <string name="go_back_button_label" msgid="6139455414099035594">"返回"</string>
    <string name="skip_lock_screen_dialog_button_label" msgid="641984698150020591">"跳过"</string>
    <string name="cancel_lock_screen_dialog_button_label" msgid="1801132985957491690">"取消"</string>
    <string name="security_settings_fingerprint_enroll_find_sensor_title" msgid="886085239313346000">"触摸传感器"</string>
    <string name="security_settings_sfps_enroll_find_sensor_title" msgid="8327884364635804363">"轻触电源按钮，但不要按下"</string>
    <string name="security_settings_udfps_enroll_find_sensor_title" msgid="8077484429913330179">"如何设置指纹"</string>
    <string name="security_settings_fingerprint_enroll_find_sensor_message" msgid="6160543980992596286">"指纹传感器位于您手机的背面。请用食指触摸传感器。"</string>
    <string name="security_settings_udfps_enroll_find_sensor_message" msgid="8383106460819519961">"指纹传感器在屏幕上。系统会在下一个屏幕上获取您的指纹。"</string>
    <string name="security_settings_udfps_enroll_find_sensor_start_button" msgid="3172268783620336357">"开始"</string>
    <string name="security_settings_udfps_enroll_a11y" msgid="1899453114050362235">"请在屏幕上移动手指，以便找到传感器。轻触并按住指纹传感器。"</string>
    <string name="security_settings_fingerprint_enroll_find_sensor_content_description" msgid="3065850549419750523">"关于设备和指纹传感器位置的图示说明"</string>
    <string name="security_settings_fingerprint_enroll_dialog_name_label" msgid="7298812463228440333">"名称"</string>
    <string name="security_settings_fingerprint_enroll_dialog_ok" msgid="4074335979239208021">"确定"</string>
    <string name="security_settings_fingerprint_enroll_dialog_try_again" msgid="8117874972945407006">"重试"</string>
    <string name="security_settings_fingerprint_enroll_dialog_delete" msgid="6027141901007342389">"删除"</string>
    <string name="security_settings_fingerprint_enroll_start_title" msgid="7391368057800077604">"触摸传感器"</string>
    <string name="security_settings_fingerprint_enroll_start_message" msgid="5010227772754175346">"将您的手指放在指纹传感器上，感觉到振动后移开手指"</string>
    <string name="security_settings_udfps_enroll_start_message" msgid="5032954588171487566">"将手指平放在传感器上，感觉到振动后再移开"</string>
    <string name="security_settings_sfps_enroll_start_message" msgid="9054672627477685212">"请将手指放在传感器上（但不要按下按钮），感觉到振动后再移开。\n\n每次放置时请略微移动手指。这有助于采集更完整的指纹。"</string>
    <string name="security_settings_fingerprint_enroll_udfps_title" msgid="6665610134560896895">"触按指纹传感器"</string>
    <string name="security_settings_fingerprint_enroll_repeat_title" msgid="9172202128243545021">"移开手指，然后再次触摸传感器"</string>
    <string name="security_settings_udfps_enroll_title_one_more_time" msgid="424937043843482410">"再试一次"</string>
    <string name="security_settings_udfps_enroll_repeat_title_touch_icon" msgid="4096344864386190335">"跟随指纹图标重复轻触指纹传感器"</string>
    <string name="security_settings_fingerprint_enroll_repeat_message" msgid="5382958363770893577">"不时地移开手指，以便传感器更完整地记录下您的指纹"</string>
    <string name="security_settings_udfps_enroll_repeat_message" msgid="2213106975297867798">"每次指纹图标移动时，请轻触并按住它。这有助于更完整地捕获您的指纹。"</string>
    <string name="security_settings_udfps_enroll_fingertip_title" msgid="4123142574168831116">"将指尖放在传感器上"</string>
    <string name="security_settings_udfps_enroll_left_edge_title" msgid="1944076382202470458">"请放上手指左边缘"</string>
    <string name="security_settings_udfps_enroll_right_edge_title" msgid="9036744264606447490">"请放上手指右边缘"</string>
    <string name="security_settings_sfps_enroll_finger_center_title" msgid="1320688855767675739">"请将手指中部放在传感器上"</string>
    <string name="security_settings_sfps_enroll_fingertip_title" msgid="2737520837684516446">"请将指尖放在传感器上"</string>
    <string name="security_settings_sfps_enroll_left_edge_title" msgid="9022963735924413343">"请将手指左侧边缘放在传感器上"</string>
    <string name="security_settings_sfps_enroll_right_edge_title" msgid="823106857743394392">"最后，请将手指右侧边缘放在传感器上"</string>
    <string name="security_settings_udfps_enroll_edge_message" msgid="4455253923746607702">"将指纹的一侧放在传感器上并按住，然后切换另一侧"</string>
    <string name="security_settings_udfps_enroll_repeat_a11y_message" msgid="2785464357615568197">"这有助于捕获您更完整的指纹"</string>
    <string name="security_settings_sfps_enroll_progress_a11y_message" msgid="6450772721691523736">"指纹注册进度为百分之 <xliff:g id="PERCENTAGE">%d</xliff:g>"</string>
    <string name="security_settings_sfps_animation_a11y_label" msgid="8808819903730940446">"当前注册进度为百分之 <xliff:g id="PERCENTAGE">%d</xliff:g>"</string>
    <string name="security_settings_udfps_enroll_progress_a11y_message" msgid="6183535114682369699">"指纹注册进度为百分之 <xliff:g id="PERCENTAGE">%d</xliff:g>"</string>
    <string name="security_settings_fingerprint_enroll_finish_title" msgid="3606325177406951457">"指纹已添加"</string>
    <string name="security_settings_require_screen_on_to_auth_title" msgid="6393244827110756927">"仅在屏幕开启时解锁"</string>
    <string name="security_settings_require_screen_on_to_auth_description" msgid="8555651197315796037">"屏幕必须开启，然后您才能使用指纹解锁。这样可以降低意外解锁的可能性。"</string>
    <string name="security_settings_require_screen_on_to_auth_keywords" msgid="5557869560397089603">"屏幕, 解锁, Screen, Unlock"</string>
    <string name="security_settings_fingerprint_enroll_enrolling_skip" msgid="3004786457919122854">"以后再说"</string>
    <string name="security_settings_udfps_tip_fingerprint_help" msgid="7580784640741217494">"移开手指，然后再次触摸传感器"</string>
    <string name="security_settings_udfps_side_fingerprint_help" msgid="2567232481013195191">"将指纹的一侧放在传感器上并按住，然后切换到另一侧"</string>
    <string name="setup_fingerprint_enroll_enrolling_skip_title" msgid="352947044008973812">"要跳过指纹设置？"</string>
    <string name="setup_fingerprint_enroll_enrolling_skip_message" msgid="4876965433600560365">"您已选择使用指纹作为解锁手机的方式之一。如果您现在跳过这项设置，则以后还需要再进行设置。设置过程只需大约一分钟的时间。"</string>
    <string name="lock_screen_pin_skip_title" msgid="6853866579893458111">"要跳过 PIN 码设置吗？"</string>
    <string name="lock_screen_pin_skip_face_title" msgid="8810770395309512358">"要跳过 PIN 码和人脸设置吗？"</string>
    <string name="lock_screen_pin_skip_fingerprint_title" msgid="371214283158750976">"要跳过 PIN 码和指纹设置吗？"</string>
    <string name="lock_screen_pin_skip_biometrics_title" msgid="1082066572914073311">"要跳过 PIN 码、人脸和指纹设置吗？"</string>
    <string name="lock_screen_password_skip_title" msgid="8891463713793185768">"要跳过密码设置吗？"</string>
    <string name="lock_screen_password_skip_face_title" msgid="8166210519462164998">"要跳过密码和人脸设置吗？"</string>
    <string name="lock_screen_password_skip_fingerprint_title" msgid="2506392546016772170">"要跳过密码和指纹设置吗？"</string>
    <string name="lock_screen_password_skip_biometrics_title" msgid="900281322095862009">"要跳过密码、人脸和指纹设置吗？"</string>
    <string name="lock_screen_pattern_skip_title" msgid="7214938393640060932">"要跳过图案设置吗？"</string>
    <string name="lock_screen_pattern_skip_face_title" msgid="145100333454316334">"要跳过解锁图案和人脸设置吗？"</string>
    <string name="lock_screen_pattern_skip_fingerprint_title" msgid="2513110208722100495">"要跳过解锁图案和指纹设置吗？"</string>
    <string name="lock_screen_pattern_skip_biometrics_title" msgid="2434258106825380187">"要跳过解锁图案、人脸和指纹设置吗？"</string>
    <string name="security_settings_fingerprint_enroll_setup_screen_lock" msgid="3538784524778508018">"设置屏幕锁定"</string>
    <string name="security_settings_fingerprint_enroll_done" msgid="9198775984215057337">"完成"</string>
    <string name="security_settings_fingerprint_enroll_touch_dialog_title" msgid="5742429501012827526">"糟糕，这不是传感器"</string>
    <string name="security_settings_fingerprint_enroll_touch_dialog_message" msgid="7172969336386036998">"请用您的食指触摸位于手机背面的传感器。"</string>
    <string name="security_settings_fingerprint_enroll_error_dialog_title" msgid="8582267776559099046">"指纹设置已超时"</string>
    <string name="security_settings_fingerprint_enroll_error_timeout_dialog_message" msgid="467965101751652156">"您可以立即重试，或之后在“设置”部分进行指纹设置"</string>
    <string name="security_settings_fingerprint_enroll_error_generic_dialog_message" msgid="6068935528640241271">"无法注册指纹。请重试或使用其他手指。"</string>
    <string name="fingerprint_enroll_button_add" msgid="6652490687672815760">"再添加一个"</string>
    <string name="fingerprint_enroll_button_next" msgid="1034110123277869532">"下一步"</string>
    <string name="security_fingerprint_disclaimer_lockscreen_disabled_1" msgid="294529888220959309">"屏幕锁定选项已停用。如需了解详情，请与贵单位的管理员联系。"</string>
    <string name="security_fingerprint_disclaimer_lockscreen_disabled_2" msgid="8070829069640846543">"您仍然可以使用指纹授权购买交易以及访问应用。"</string>
    <string name="security_settings_fingerprint_enroll_lift_touch_again" msgid="2590665137265458789">"移开手指，然后再次触摸传感器"</string>
    <string name="security_settings_fingerprint_bad_calibration" msgid="598502302101068608">"无法使用指纹传感器。请联系维修服务提供商"</string>
    <string name="security_advanced_settings" msgid="6260756619837834042">"更多安全设置"</string>
    <string name="security_advanced_settings_work_profile_settings_summary" msgid="7295451997961973175">"工作资料锁定、加密等"</string>
    <string name="security_advanced_settings_no_work_profile_settings_summary" msgid="345336447137417638">"加密、凭据等"</string>
    <string name="security_advanced_settings_keywords" msgid="5294945170370974974">"安全, 更多安全设置, 更多设置, 高级安全设置, security, more security settings, more settings, advanced security settings"</string>
    <string name="privacy_advanced_settings" msgid="8828215456566937719">"更多隐私设置"</string>
    <string name="fingerprint_add_max" msgid="8639321019299347447">"您最多可以添加 <xliff:g id="COUNT">%d</xliff:g> 个指纹"</string>
    <string name="fingerprint_intro_error_max" msgid="4431784409732135610">"您添加的指纹数量已达到上限"</string>
    <string name="fingerprint_intro_error_unknown" msgid="877005321503793963">"无法添加更多的指纹"</string>
    <string name="fingerprint_delete_title" msgid="5412123164503407098">"删除“<xliff:g id="FINGERPRINT_ID">%1$s</xliff:g>”"</string>
    <string name="fingerprint_last_delete_message_profile_challenge" msgid="4104208067277655068">"您将无法使用指纹来解锁自己的工作资料、对购买交易进行授权或登录工作应用。"</string>
    <string name="encryption_settings_title" msgid="2848716008695618360">"加密"</string>
    <string name="encrypted_summary" msgid="545623487587251207">"已加密"</string>
    <string name="no_screen_lock_issue_title" msgid="1814109590692792891">"请设置屏幕锁定"</string>
    <string name="no_screen_lock_issue_summary" msgid="2383217853510608406">"为了提高安全性，请为此设备设置 PIN 码、图案或密码。"</string>
    <string name="no_screen_lock_issue_action_label" msgid="2691229130486382863">"设置屏幕锁定"</string>
    <string name="suggested_lock_settings_title" msgid="7836065447159730217">"保护手机的安全"</string>
    <string name="suggested_fingerprint_lock_settings_title" msgid="3140266181874137984">"添加用于解锁的指纹"</string>
    <string name="lock_settings_picker_title" msgid="9219376327364915334">"选择屏幕锁定方式"</string>
    <string name="lock_settings_picker_new_lock_title" msgid="3113042086804290919">"选择一种屏幕锁定方式"</string>
    <string name="lock_settings_picker_update_lock_title" msgid="536853138943415927">"选择新的屏幕锁定方式"</string>
    <string name="lock_settings_picker_new_profile_lock_title" msgid="2270462215256413800">"为工作应用选择一种锁定方式"</string>
    <string name="lock_settings_picker_update_profile_lock_title" msgid="5929068163516308927">"选择新的工作资料屏幕锁定方式"</string>
    <string name="lock_settings_picker_biometrics_added_security_message" msgid="1105247657304421299">"为提升安全性，请设置备用的锁屏方式"</string>
    <string name="lock_settings_picker_biometric_message" msgid="2609666443527262781">"选择您的备用屏幕锁定方式"</string>
    <string name="lock_settings_picker_admin_restricted_personal_message" msgid="3532653662159888328">"如果您忘记屏幕解锁方式，IT 管理员将无法为您重置。"</string>
    <string name="lock_settings_picker_admin_restricted_personal_message_action" msgid="5956615234246626264">"为工作资料设置单独的屏幕锁定方式"</string>
    <string name="lock_settings_picker_profile_message" msgid="9142379549980873478">"如果您忘记了此锁定方式的相关信息，请让您的 IT 管理员将其重置"</string>
    <string name="setup_lock_settings_options_button_label" msgid="6098297461618298505">"屏幕锁定选项"</string>
    <string name="setup_lock_settings_options_dialog_title" msgid="7985107300517468569">"屏幕锁定选项"</string>
    <string name="unlock_set_unlock_launch_picker_title" msgid="4981063601772605609">"屏幕锁定"</string>
    <string name="unlock_set_unlock_launch_picker_title_profile" msgid="7631371082326055429">"工作资料屏幕锁定方式"</string>
    <string name="unlock_set_unlock_off_title" msgid="2831957685685921667">"无"</string>
    <string name="unlock_set_unlock_none_title" msgid="2844029875174409728">"滑动"</string>
    <string name="unlock_set_unlock_pattern_title" msgid="8224895208452995332">"图案"</string>
    <string name="unlock_set_unlock_pin_title" msgid="5283636759362880407">"PIN 码"</string>
    <string name="unlock_set_unlock_password_title" msgid="2559842616268607041">"密码"</string>
    <string name="unlock_set_do_later_title" msgid="6565575303676064364">"以后再说"</string>
    <string name="current_screen_lock" msgid="1367883977261098017">"当前屏幕锁定设置"</string>
    <string name="fingerprint_unlock_set_unlock_pattern" msgid="4492334416059646032">"指纹 + 图案"</string>
    <string name="fingerprint_unlock_set_unlock_pin" msgid="4724451168139460493">"指纹 + PIN 码"</string>
    <string name="fingerprint_unlock_set_unlock_password" msgid="5614333047430835971">"指纹 + 密码"</string>
    <string name="fingerprint_unlock_skip_fingerprint" msgid="7631242444064287891">"不设置指纹并继续"</string>
    <string name="fingerprint_unlock_title" msgid="4978686534505944042">"您可以使用自己的指纹将手机解锁。为了安全起见，要使用此选项，您必须设置备用屏幕锁定方式。"</string>
    <string name="face_unlock_set_unlock_pattern" msgid="3117316407679805330">"人脸解锁 + 解锁图案"</string>
    <string name="face_unlock_set_unlock_pin" msgid="5300188327595503657">"人脸解锁 + PIN 码"</string>
    <string name="face_unlock_set_unlock_password" msgid="8395722611524617956">"人脸解锁 + 密码"</string>
    <string name="face_unlock_skip_face" msgid="189695556498300008">"不设置人脸解锁并继续"</string>
    <string name="face_unlock_title" msgid="7344830351598247267">"您可以使用自己的面孔将手机解锁。为了安全起见，要使用此选项，您必须设置备用屏幕锁定方式。"</string>
    <string name="biometrics_unlock_set_unlock_pattern" msgid="8084495264354847044">"图案 • 人脸 • 指纹"</string>
    <string name="biometrics_unlock_set_unlock_pin" msgid="5912980580857825894">"PIN 码 • 人脸 • 指纹"</string>
    <string name="biometrics_unlock_set_unlock_password" msgid="4612217647465743624">"密码 • 人脸 • 指纹"</string>
    <string name="biometrics_unlock_skip_biometrics" msgid="7785643433551409223">"继续，不设置人脸解锁或指纹解锁"</string>
    <string name="biometrics_unlock_title" msgid="616524056055233041">"您可以通过人脸或指纹解锁手机。为安全起见，您必须设置备用屏幕锁定方式，才能使用该选项。"</string>
    <string name="unlock_set_unlock_mode_off" msgid="4632139864722236359">"无"</string>
    <string name="unlock_set_unlock_mode_none" msgid="5596049938457028214">"滑动"</string>
    <string name="unlock_set_unlock_mode_pattern" msgid="1926480143883094896">"图案"</string>
    <string name="unlock_set_unlock_mode_pin" msgid="9028659554829888373">"PIN 码"</string>
    <string name="unlock_set_unlock_mode_password" msgid="8810609692771987513">"密码"</string>
    <string name="unlock_disable_frp_warning_title" msgid="3606280046362811229">"要删除屏幕锁定方式吗？"</string>
    <string name="unlock_disable_frp_warning_title_profile" msgid="1005284289723910461">"要移除个人资料保护功能吗？"</string>
    <string name="unlock_disable_frp_warning_content_pattern" msgid="6246242612158828147">"手机丢失或被盗时，解锁图案可保护手机中的数据"</string>
    <string name="unlock_disable_frp_warning_content_pattern_fingerprint" msgid="2259825377085781801">"手机丢失或被盗时，解锁图案可保护手机中的数据。<xliff:g id="EMPTY_LINE">

</xliff:g>这样做也会删除您的设备上存储的指纹模型。您将无法使用指纹在应用内验证自己的身份。"</string>
    <string name="unlock_disable_frp_warning_content_pattern_face" msgid="4699508435412336378">"手机丢失或被盗时，解锁图案可保护手机中的数据。<xliff:g id="EMPTY_LINE">

</xliff:g>系统也会安全地永久删除您的脸部模型。您将无法使用面孔在应用内验证自己的身份。"</string>
    <string name="unlock_disable_frp_warning_content_pattern_face_fingerprint" msgid="7049706229344804972">"手机丢失或被盗时，解锁图案可保护手机中的数据。<xliff:g id="EMPTY_LINE">

</xliff:g>这样做会删除您的设备上存储的指纹模型。系统也会安全地永久删除您的脸部模型。您将无法使用面孔或指纹在应用内验证自己的身份。"</string>
    <string name="unlock_disable_frp_warning_content_pin" msgid="122154942944422284">"手机丢失或被盗时，PIN 码可保护手机中的数据"</string>
    <string name="unlock_disable_frp_warning_content_pin_fingerprint" msgid="983373874470746066">"手机丢失或被盗时，PIN 码可保护手机中的数据。<xliff:g id="EMPTY_LINE">

</xliff:g>这样做也会删除您的设备上存储的指纹模型。您将无法使用指纹在应用内验证自己的身份。"</string>
    <string name="unlock_disable_frp_warning_content_pin_face" msgid="5607150515413131761">"手机丢失或被盗时，PIN 码可保护手机中的数据。<xliff:g id="EMPTY_LINE">

</xliff:g>系统也会安全地永久删除您的脸部模型。您将无法使用面孔在应用内验证自己的身份。"</string>
    <string name="unlock_disable_frp_warning_content_pin_face_fingerprint" msgid="1821792325159866312">"手机丢失或被盗时，PIN 码可保护手机中的数据。<xliff:g id="EMPTY_LINE">

</xliff:g>这样做会删除您的设备上存储的指纹模型。系统也会安全地永久删除您的脸部模型。您将无法使用面孔或指纹在应用内验证自己的身份。"</string>
    <string name="unlock_disable_frp_warning_content_password" msgid="6422723907917376210">"手机丢失或被盗时，密码可保护手机中的数据"</string>
    <string name="unlock_disable_frp_warning_content_password_fingerprint" msgid="8899452884016354856">"手机丢失或被盗时，密码可保护手机中的数据。<xliff:g id="EMPTY_LINE">

</xliff:g>这样做也会删除您的设备上存储的指纹模型。您将无法使用指纹在应用内验证自己的身份。"</string>
    <string name="unlock_disable_frp_warning_content_password_face" msgid="1811067332335964495">"手机丢失或被盗时，密码可保护手机中的数据。<xliff:g id="EMPTY_LINE">

</xliff:g>系统也会安全地永久删除您的脸部模型。您将无法使用面孔在应用内验证自己的身份。"</string>
    <string name="unlock_disable_frp_warning_content_password_face_fingerprint" msgid="7063649456205159491">"手机丢失或被盗时，密码可保护手机中的数据。<xliff:g id="EMPTY_LINE">

</xliff:g>这样做会删除您的设备上存储的指纹模型。系统也会安全地永久删除您的脸部模型。您将无法使用面孔或指纹在应用内验证自己的身份。"</string>
    <string name="unlock_disable_frp_warning_content_unknown" msgid="8903568674104115231">"移除您的屏幕锁定方式后，设备保护功能将无法使用。"</string>
    <string name="unlock_disable_frp_warning_content_unknown_fingerprint" msgid="6542744110902941189">"如果您移除屏幕锁定方式，设备保护功能将无法使用。<xliff:g id="EMPTY_LINE">

</xliff:g>这样做也会删除您的设备上存储的指纹模型。您将无法使用指纹在应用内验证自己的身份。"</string>
    <string name="unlock_disable_frp_warning_content_unknown_face" msgid="4559917661432267841">"如果您移除屏幕锁定方式，设备保护功能将无法使用。<xliff:g id="EMPTY_LINE">

</xliff:g>系统也会安全地永久删除您的脸部模型。您将无法使用面孔在应用内验证自己的身份。"</string>
    <string name="unlock_disable_frp_warning_content_unknown_face_fingerprint" msgid="3779582301453677644">"如果您移除屏幕锁定方式，设备保护功能将无法使用。<xliff:g id="EMPTY_LINE">

</xliff:g>这样做会删除您的设备上存储的指纹模型。系统也会安全地永久删除您的脸部模型。您将无法使用面孔或指纹在应用内验证自己的身份。"</string>
    <string name="unlock_disable_frp_warning_ok" msgid="6173427638951230842">"删除"</string>
    <string name="unlock_footer_high_complexity_requested" msgid="4471274783909915352">"<xliff:g id="APP_NAME">%1$s</xliff:g>建议使用安全系数高的 PIN 码或密码，否则，该应用可能无法按预期运行"</string>
    <string name="unlock_footer_medium_complexity_requested" msgid="5515870066751600640">"<xliff:g id="APP_NAME">%1$s</xliff:g>建议使用新的 PIN 码或密码，否则，该应用可能无法按预期运行"</string>
    <string name="unlock_footer_low_complexity_requested" msgid="2517656037576567971">"<xliff:g id="APP_NAME">%1$s</xliff:g>建议使用新的解锁图案、PIN 码或密码，否则，该应用可能无法按预期运行"</string>
    <string name="unlock_footer_none_complexity_requested" msgid="8534900170428140529">"<xliff:g id="APP_NAME">%1$s</xliff:g>建议使用新的屏幕锁定方式"</string>
    <string name="lock_failed_attempts_before_wipe" msgid="6874652886647631418">"请重试。已尝试 <xliff:g id="CURRENT_ATTEMPTS">%1$d</xliff:g> 次，最多 <xliff:g id="TOTAL_ATTEMPTS">%2$d</xliff:g> 次。"</string>
    <string name="lock_last_attempt_before_wipe_warning_title" msgid="7450322567217745999">"您的数据将被删除"</string>
    <string name="lock_last_pattern_attempt_before_wipe_device" msgid="5816668400104558952">"如果您下次绘制的解锁图案仍然有误，系统将删除此设备上的数据"</string>
    <string name="lock_last_pin_attempt_before_wipe_device" msgid="2815681042623708775">"如果您下次输入的 PIN 码仍然有误，系统将删除此设备上的数据"</string>
    <string name="lock_last_password_attempt_before_wipe_device" msgid="985126164175708507">"如果您下次输入的密码仍然有误，系统将删除此设备上的数据"</string>
    <string name="lock_last_pattern_attempt_before_wipe_user" msgid="8283944727199433440">"如果您下次绘制的解锁图案仍然有误，系统将删除此用户"</string>
    <string name="lock_last_pin_attempt_before_wipe_user" msgid="972834567684477451">"如果您下次输入的 PIN 码仍然有误，系统将删除此用户"</string>
    <string name="lock_last_password_attempt_before_wipe_user" msgid="3797239847079686727">"如果您下次输入的密码仍然有误，系统将删除此用户"</string>
    <string name="lock_last_pattern_attempt_before_wipe_profile" msgid="2479195488386373253">"如果您下次绘制的解锁图案仍然有误，系统将删除您的工作资料和相关数据"</string>
    <string name="lock_last_pin_attempt_before_wipe_profile" msgid="7086428013814722436">"如果您下次输入的 PIN 码仍然有误，系统将删除您的工作资料和相关数据"</string>
    <string name="lock_last_password_attempt_before_wipe_profile" msgid="253673907244112643">"如果您下次输入的密码仍然有误，系统将删除您的工作资料和相关数据"</string>
    <plurals name="lockpassword_password_too_short" formatted="false" msgid="2192234965414232157">
      <item quantity="other">必须包含至少 <xliff:g id="COUNT_1">%d</xliff:g> 个字符</item>
      <item quantity="one">必须包含至少 <xliff:g id="COUNT_0">%d</xliff:g> 个字符</item>
    </plurals>
    <string name="lockpassword_password_too_short_all_numeric" msgid="4301294924022401502">"{count,plural, =1{如果仅使用数字，则必须至少包含 1 个数字}other{如果仅使用数字，则必须至少包含 # 个数字}}"</string>
    <plurals name="lockpassword_pin_too_short" formatted="false" msgid="6817086810898414162">
      <item quantity="other">PIN 码必须包含至少 <xliff:g id="COUNT_1">%d</xliff:g> 位数</item>
      <item quantity="one">PIN 码必须包含至少 <xliff:g id="COUNT_0">%d</xliff:g> 位数</item>
    </plurals>
    <plurals name="lockpassword_password_too_long" formatted="false" msgid="8118091957172967677">
      <item quantity="other">必须少于 <xliff:g id="NUMBER_1">%d</xliff:g> 个字符</item>
      <item quantity="one">必须少于 <xliff:g id="NUMBER_0">%d</xliff:g> 个字符</item>
    </plurals>
    <plurals name="lockpassword_pin_too_long" formatted="false" msgid="8706992338720310765">
      <item quantity="other">必须少于 <xliff:g id="NUMBER_1">%d</xliff:g> 位数</item>
      <item quantity="one">必须少于 <xliff:g id="NUMBER_0">%d</xliff:g> 位数</item>
    </plurals>
    <string name="lockpassword_pin_recently_used" msgid="6650277060998923465">"设备管理员不允许使用最近用过的 PIN 码"</string>
    <string name="lockpassword_illegal_character" msgid="3434031212215886433">"密码不得包含无效字符"</string>
    <plurals name="lockpassword_password_requires_letters" formatted="false" msgid="2385916409676839024">
      <item quantity="other">必须包含至少 <xliff:g id="COUNT">%d</xliff:g> 个字母</item>
      <item quantity="one">必须包含至少 1 个字母</item>
    </plurals>
    <plurals name="lockpassword_password_requires_lowercase" formatted="false" msgid="2057467885488612701">
      <item quantity="other">必须包含至少 <xliff:g id="COUNT">%d</xliff:g> 个小写字母</item>
      <item quantity="one">必须包含至少 1 个小写字母</item>
    </plurals>
    <plurals name="lockpassword_password_requires_uppercase" formatted="false" msgid="4541266279643052025">
      <item quantity="other">必须包含至少 <xliff:g id="COUNT">%d</xliff:g> 个大写字母</item>
      <item quantity="one">必须包含至少 1 个大写字母</item>
    </plurals>
    <plurals name="lockpassword_password_requires_numeric" formatted="false" msgid="70617964591376248">
      <item quantity="other">必须包含至少 <xliff:g id="COUNT">%d</xliff:g> 个数字</item>
      <item quantity="one">必须包含至少 1 个数字</item>
    </plurals>
    <plurals name="lockpassword_password_requires_symbols" formatted="false" msgid="7981236881269921943">
      <item quantity="other">必须包含至少 <xliff:g id="COUNT">%d</xliff:g> 个特殊符号</item>
      <item quantity="one">必须包含至少 1 个特殊符号</item>
    </plurals>
    <plurals name="lockpassword_password_requires_nonletter" formatted="false" msgid="1567877061888948467">
      <item quantity="other">必须包含至少 <xliff:g id="COUNT">%d</xliff:g> 个非字母字符</item>
      <item quantity="one">必须包含至少 1 个非字母字符</item>
    </plurals>
    <plurals name="lockpassword_password_requires_nonnumerical" formatted="false" msgid="5056743974888384475">
      <item quantity="other">必须包含至少 <xliff:g id="COUNT">%d</xliff:g> 个非数字字符</item>
      <item quantity="one">必须包含至少 1 个非数字字符</item>
    </plurals>
    <string name="lockpassword_password_recently_used" msgid="5341218079730167191">"设备管理员不允许使用最近用过的密码"</string>
    <string name="lockpassword_pin_no_sequential_digits" msgid="5843639256988031272">"不允许使用以升序、降序或重复序列进行排列的一串数字"</string>
    <string name="lockpassword_confirm_label" msgid="560897521093566777">"确认"</string>
    <string name="lockpassword_clear_label" msgid="311359833434539894">"清除"</string>
    <string name="lockpassword_credential_changed" msgid="5934778179732392028">"屏幕锁定设置已更改，请使用新的屏幕锁定设置再试一次。"</string>
    <string name="lockpattern_tutorial_cancel_label" msgid="775215267818384016">"取消"</string>
    <string name="lockpattern_tutorial_continue_label" msgid="1329049481210689408">"下一步"</string>
    <string name="manage_device_admin" msgid="1044620606203916275">"设备管理应用"</string>
    <string name="number_of_device_admins_none" msgid="152926922020437312">"没有相关应用在运行"</string>
    <plurals name="number_of_device_admins" formatted="false" msgid="2528735319390151989">
      <item quantity="other"><xliff:g id="COUNT_1">%d</xliff:g> 个应用正在运行</item>
      <item quantity="one"><xliff:g id="COUNT_0">%d</xliff:g> 个应用正在运行</item>
    </plurals>
    <string name="manage_trust_agents" msgid="6410149930029992356">"可信代理"</string>
    <string name="disabled_because_no_backup_security" msgid="4998095356607488854">"需先设置屏幕锁定方式才能使用"</string>
    <string name="manage_trust_agents_summary" msgid="6423843123607674286">"无"</string>
    <plurals name="manage_trust_agents_summary_on" formatted="false" msgid="5438047398376802735">
      <item quantity="other"><xliff:g id="COUNT">%d</xliff:g> 个可信代理正在运行</item>
      <item quantity="one">1 个可信代理正在运行</item>
    </plurals>
    <string name="bluetooth_settings" msgid="2967239493428695171">"蓝牙"</string>
    <string name="bluetooth_settings_title" msgid="2642029095769509647">"蓝牙"</string>
    <string name="bluetooth_pairing_request" msgid="7762990650683525640">"要与<xliff:g id="DEVICE_NAME">%1$s</xliff:g>配对吗？"</string>
    <string name="bluetooth_pairing_key_msg" msgid="1329835708475701761">"蓝牙配对码"</string>
    <string name="bluetooth_enter_passkey_msg" msgid="5806420933599368592">"输入配对码，然后按回车键"</string>
    <string name="bluetooth_enable_alphanumeric_pin" msgid="7256286571636950635">"PIN码由字母或符号组成"</string>
    <string name="bluetooth_pin_values_hint" msgid="2753202519050044670">"通常为 0000 或 1234"</string>
    <string name="bluetooth_pin_values_hint_16_digits" msgid="5603928271430883558">"必须为 16 位数字"</string>
    <string name="bluetooth_enter_pin_other_device" msgid="6737778699899780717">"您可能还需要在另一设备上输入此PIN码。"</string>
    <string name="bluetooth_enter_passkey_other_device" msgid="8270426446247344709">"您可能还需要在另一台设备上输入此通行密钥。"</string>
    <string name="bluetooth_paring_group_msg" msgid="4609515924670823316">"确认与协调组配对"</string>
    <string name="bluetooth_pairing_shares_phonebook" msgid="4329325125260724843">"允许访问您的通讯录和通话记录"</string>
    <string name="bluetooth_error_title" msgid="2284738188253690278"></string>
    <string name="bluetooth_connecting_error_message" msgid="3941893154784152112">"无法连接到<xliff:g id="DEVICE_NAME">%1$s</xliff:g>。"</string>
    <string name="bluetooth_preference_found_media_devices" msgid="830061195998352840">"可用的设备"</string>
    <string name="bluetooth_device_context_connect" msgid="4913860372216815855">"连接"</string>
    <string name="bluetooth_device_context_disconnect" msgid="4464167389972513232">"断开连接"</string>
    <string name="bluetooth_device_context_pair_connect" msgid="2406032703622371826">"配对和连接"</string>
    <string name="bluetooth_empty_list_bluetooth_off" msgid="316627049372961941">"开启蓝牙后，您的设备可以与附近的其他蓝牙设备通信。"</string>
    <string name="bluetooth_scanning_on_info_message" msgid="6667723887545056976">"蓝牙功能处于开启状态时，您的设备可以与附近的其他蓝牙设备通信。\n\n为了提升设备的使用体验，即使蓝牙功能已关闭，应用和服务仍可以随时扫描附近的设备。例如，此功能可用于改进需要使用位置信息的功能和服务。您可以在"<annotation id="link">"蓝牙扫描设置"</annotation>"中更改此功能。"</string>
    <string name="device_details_title" msgid="1155622417516195481">"设备详细信息"</string>
    <!-- no translation found for bluetooth_device_keyboard_settings_preference_title (3411693160917620519) -->
    <skip />
    <string name="bluetooth_device_mac_address" msgid="4873325074786732703">"设备的蓝牙地址：<xliff:g id="ADDRESS">%1$s</xliff:g>"</string>
    <string name="bluetooth_multuple_devices_mac_address" msgid="4974301550897923376">"设备的蓝牙地址：\n<xliff:g id="ADDRESS">%1$s</xliff:g>"</string>
    <string name="bluetooth_unpair_dialog_title" msgid="6943633443716052995">"要与该设备取消配对吗？"</string>
    <string name="remove_association_button" msgid="5004208145998061135">"取消关联"</string>
    <string name="bluetooth_companion_app_remove_association_dialog_title" msgid="1344518601377991897">"要取消与该应用的关联吗？"</string>
    <string name="bluetooth_companion_app_body" msgid="8442643629075687761">"“<xliff:g id="APP_NAME">%1$s</xliff:g>”应用将不再关联到您的“<xliff:g id="DEVICE_NAME">%2$s</xliff:g>”"</string>
    <string name="bluetooth_unpair_dialog_forget_confirm_button" msgid="9184489424930549015">"与设备取消配对"</string>
    <string name="bluetooth_companion_app_remove_association_confirm_button" msgid="76323555527926915">"取消与该应用的关联"</string>
    <string name="bluetooth_max_connected_audio_devices_string" msgid="3114156958598821615">"已连接蓝牙音频设备的数量上限"</string>
    <string name="bluetooth_max_connected_audio_devices_dialog_title" msgid="4056811727247312473">"选择已连接蓝牙音频设备的数量上限"</string>
    <string name="nfc_stack_debuglog_title" msgid="2926748386805740609">"NFC 堆栈调试日志"</string>
    <string name="nfc_stack_debuglog_summary" msgid="7333205107551132121">"提高 NFC 堆栈记录等级"</string>
    <string name="nfc_verbose_vendor_log_title" msgid="5554505631122964628">"NFC 详细供应商调试日志"</string>
    <string name="nfc_verbose_vendor_log_summary" msgid="3049128322855928507">"在错误报告中包含设备特定的其他供应商日志，其中可能包含私密信息。"</string>
    <string name="nfc_snoop_log_title" msgid="1576197495976952388">"未经过滤的 NFC NCI 日志"</string>
    <string name="nfc_snoop_log_summary" msgid="3988383328800163180">"捕获 NFC 详情数据包，其中可能包含私密信息。"</string>
    <string name="nfc_reboot_dialog_title" msgid="2033983438635768169">"要重启设备吗？"</string>
    <string name="nfc_reboot_dialog_message" msgid="4929353168157966992">"详细 NFC 日志记录仅用于开发目的。错误报告中包含其他 NFC 数据，其中可能包含私密信息。如需更改此设置，请重启设备。"</string>
    <string name="nfc_reboot_dialog_confirm" msgid="4769763632008584567">"重启"</string>
    <string name="wifi_display_settings_title" msgid="6451625615274960175">"投放"</string>
    <string name="keywords_wifi_display_settings" msgid="5753883229564422679">"镜像"</string>
    <string name="wifi_display_enable_menu_item" msgid="7391841780777318134">"开启无线显示"</string>
    <string name="wifi_display_no_devices_found" msgid="7904877793677102805">"未在附近找到设备。"</string>
    <string name="wifi_display_status_connecting" msgid="530880182560077334">"正在连接"</string>
    <string name="wifi_display_status_connected" msgid="2189925211258519539">"已连接"</string>
    <string name="wifi_display_status_in_use" msgid="5904009697167947449">"正在使用中"</string>
    <string name="wifi_display_status_not_available" msgid="8463750208946968594">"无法使用"</string>
    <string name="wifi_display_options_title" msgid="7584326966240865043">"无线显示选项"</string>
    <string name="wifi_display_options_forget" msgid="3140558691112356024">"取消保存"</string>
    <string name="wifi_display_options_done" msgid="7608851767701954020">"完成"</string>
    <string name="wifi_display_options_name" msgid="8181334945680312228">"名称"</string>
    <string name="wifi_band_24ghz" msgid="7322286660245127384">"2.4 GHz"</string>
    <string name="wifi_band_5ghz" msgid="7995204987245404797">"5 GHz"</string>
    <string name="wifi_band_6ghz" msgid="8166833829829455339">"6 GHz"</string>
    <string name="wifi_sign_in_button_text" msgid="8483892122845654850">"登录"</string>
    <string name="wifi_venue_website_button_text" msgid="7749360432667175030">"打开网站"</string>
    <string name="wifi_time_remaining" msgid="8503606272869846170">"还剩 <xliff:g id="REMAINING_TIME">%1$s</xliff:g>"</string>
    <string name="wifi_expiry_time" msgid="5419758551129267624">"到期时间：<xliff:g id="EXPIRY_TIME">%1$s</xliff:g>"</string>
    <string name="tx_link_speed" msgid="3071955184703668113">"<xliff:g id="TRANSMIT_LINK_SPEED">%1$d</xliff:g> Mbps"</string>
    <string name="rx_link_speed" msgid="6292229178855567783">"<xliff:g id="RECEIVE_LINK_SPEED">%1$d</xliff:g> Mbps"</string>
    <string name="link_speed" msgid="931786745741016446">"<xliff:g id="LINK_SPEED">%1$d</xliff:g> Mbps"</string>
    <string name="wifi_ask_enable" msgid="6860056048266810769">"<xliff:g id="REQUESTER">%s</xliff:g>请求开启 WLAN"</string>
    <string name="wifi_ask_disable" msgid="1663208096020309639">"<xliff:g id="REQUESTER">%s</xliff:g>请求关闭 WLAN"</string>
    <string name="art_verifier_for_debuggable_title" msgid="1926445785190030479">"验证可调试应用的字节码"</string>
    <string name="art_verifier_for_debuggable_summary" msgid="4802875841862652879">"允许 ART 验证可调试应用的字节码"</string>
    <string name="show_refresh_rate" msgid="5742688821872354973">"显示刷新频率"</string>
    <string name="show_refresh_rate_summary" msgid="3558118122374609663">"显示当前的显示屏刷新频率"</string>
    <string name="nfc_quick_toggle_title" msgid="3607620705230351666">"NFC"</string>
    <string name="nfc_secure_settings_title" msgid="4906958426927741485">"必须解锁设备才能使用 NFC"</string>
    <string name="android_beam_settings_title" msgid="2797963824490671295">"Android Beam"</string>
    <string name="android_beam_on_summary" msgid="6067720758437490896">"已准备好通过 NFC 传输应用内容"</string>
    <string name="nfc_disabled_summary" msgid="8737797364522502351">"无法使用，因为 NFC 已关闭"</string>
    <string name="android_beam_explained" msgid="5684416131846701256">"开启此功能后，只需将本设备与另一台支持 NFC 的设备靠在一起，即可将应用内容传输过去。例如，您可以传输浏览器网页、YouTube 视频、联系人信息等等。\n\n您只需将两台设备靠在一起（通常是背靠背），然后点按屏幕确认，应用就会确定传输哪些内容。"</string>
    <string name="wifi_settings" msgid="8313301946393559700">"WLAN"</string>
    <string name="wifi_settings_primary_switch_title" msgid="628360786662947258">"使用 WLAN"</string>
    <string name="wifi_settings_category" msgid="3523464780563778321">"WLAN设置"</string>
    <string name="wifi_select_network" msgid="6692897876718813259">"选择WLAN网络"</string>
    <string name="wifi_starting" msgid="6147022683967506341">"正在打开WLAN…"</string>
    <string name="wifi_stopping" msgid="4471699665741299711">"正在关闭WLAN…"</string>
    <string name="wifi_error" msgid="4903954145386086899">"出错"</string>
    <string name="wifi_sap_no_channel_error" msgid="2126487622024749402">"在此国家/地区无法使用 5 GHz 频段"</string>
    <string name="wifi_in_airplane_mode" msgid="1235412508135267981">"正处于飞行模式下"</string>
    <string name="wifi_notify_open_networks" msgid="2610323626246818961">"附近有公共网络时发出通知"</string>
    <string name="wifi_notify_open_networks_summary" msgid="191058832201741013">"有可用的高品质公共网络时通知我"</string>
    <string name="wifi_wakeup" msgid="3834327315861781611">"自动开启 WLAN"</string>
    <string name="wifi_wakeup_summary" msgid="5778059083790221465">"位于已保存的高品质网络（例如您的家庭网络）附近时自动重新开启 WLAN"</string>
    <string name="wifi_wakeup_summary_no_location" msgid="681323616606485096">"无法使用，因为位置信息服务已关闭。请开启"<annotation id="link">"位置信息服务"</annotation>"。"</string>
    <string name="wifi_install_credentials" msgid="5192903644606839972">"安装证书"</string>
    <string name="wifi_scan_notify_text" msgid="7163137260385995873">"为了提升位置信息的精确度，即使 WLAN 已关闭，应用和服务仍可以随时扫描 WLAN 网络。例如，WLAN 扫描功能可用于改进需要使用位置信息的功能和服务。您可以在 <xliff:g id="LINK_BEGIN_0">LINK_BEGIN</xliff:g>WLAN 扫描设置<xliff:g id="LINK_END_1">LINK_END</xliff:g>部分关闭该功能。"</string>
    <string name="wifi_scan_notify_text_scanning_off" msgid="7439201783168213149">"如需提高位置信息的精确度，请在 <xliff:g id="LINK_BEGIN_0">LINK_BEGIN</xliff:g>WLAN 扫描设置<xliff:g id="LINK_END_1">LINK_END</xliff:g>部分开启 WLAN 扫描功能。"</string>
    <string name="wifi_cellular_data_fallback_title" msgid="2844653839490977040">"自动切换到移动数据网络"</string>
    <string name="wifi_cellular_data_fallback_summary" msgid="7039944853033554386">"在 WLAN 网络无法连接到互联网时切换到移动数据网络（可能会消耗移动数据流量）。"</string>
    <string name="wifi_add_network" msgid="4178564862173751181">"添加网络"</string>
    <string name="wifi_configure_settings_preference_title" msgid="2536725796700696566">"WLAN 偏好设置"</string>
    <string name="wifi_configure_settings_preference_summary_wakeup_on" msgid="7822368955551467382">"自动重新开启 WLAN"</string>
    <string name="wifi_configure_settings_preference_summary_wakeup_off" msgid="5710203586018223864">"不自动重新开启 WLAN"</string>
    <string name="wifi_menu_p2p" msgid="5234165837732940385">"WLAN 直连"</string>
    <string name="wifi_empty_list_wifi_off" msgid="7697422506708419298">"要查看可用网络，请打开 WLAN。"</string>
    <string name="wifi_empty_list_wifi_on" msgid="2448010040478321376">"正在搜索网络…"</string>
    <string name="wifi_empty_list_user_restricted" msgid="454861411536708709">"您无权更改WLAN网络。"</string>
    <string name="wifi_settings_scanning_required_title" msgid="1088663325396007484">"要开启 WLAN 扫描功能吗？"</string>
    <string name="wifi_settings_scanning_required_summary" msgid="4770243653675416569">"要自动开启 WLAN，您必须先开启 WLAN 扫描功能。"</string>
    <string name="wifi_settings_scanning_required_info" msgid="1473411566072565789">"WLAN 扫描功能可让应用和服务随时扫描 WLAN 网络（即使 WLAN 已关闭）。这可用于改进基于位置的功能和服务。"</string>
    <string name="wifi_settings_scanning_required_turn_on" msgid="1112223196123955447">"开启"</string>
    <string name="wifi_settings_scanning_required_enabled" msgid="4721729158927146365">"WLAN 扫描功能已开启"</string>
    <string name="wifi_show_advanced" msgid="2969378109942071741">"高级选项"</string>
    <string name="wifi_advanced_toggle_description" msgid="7299179796727934885">"下拉列表高级选项"</string>
    <string name="wifi_advanced_toggle_description_collapsed" msgid="3615140699129928913">"展开"</string>
    <string name="wifi_ssid" msgid="2713062130735103151">"网络名称"</string>
    <string name="wifi_ssid_hint" msgid="1940577553241083524">"输入 SSID"</string>
    <string name="wifi_security" msgid="9095934643631406913">"安全性"</string>
    <string name="wifi_hidden_network" msgid="6466834025375485596">"隐藏的网络"</string>
    <string name="wifi_hidden_network_warning" msgid="3937433813754746158">"如果您的路由器没有广播某个网络 ID，但是您想在以后连接到该网络，则可以将该网络设置为隐藏。\n\n此设置可能会带来安全风险，因为您的手机会定期广播其信号以查找该网络。\n\n将网络设置为隐藏将不会更改您的路由器设置。"</string>
    <string name="wifi_signal" msgid="4442182285304271424">"信号强度"</string>
    <string name="wifi_status" msgid="5349199188871002778">"状态信息"</string>
    <string name="tx_wifi_speed" msgid="2368986629172050673">"传输链接速度"</string>
    <string name="rx_wifi_speed" msgid="5167966079215111232">"接收链接速度"</string>
    <string name="wifi_speed" msgid="6562147734565434513">"连接速度"</string>
    <string name="wifi_frequency" msgid="3120998420184702834">"频率"</string>
    <string name="wifi_ip_address" msgid="8903577251845268209">"IP 地址"</string>
    <string name="passpoint_label" msgid="6513669696739302866">"保存方式："</string>
    <string name="passpoint_content" msgid="5219226173518418335">"<xliff:g id="NAME">%1$s</xliff:g>凭据"</string>
    <string name="wifi_eap_method" msgid="3776009521349381742">"EAP 方法"</string>
    <string name="please_select_phase2" msgid="577633852089847142">"阶段 2 身份验证"</string>
    <string name="wifi_eap_ca_cert" msgid="8033404008276298886">"CA 证书"</string>
    <string name="wifi_eap_min_tls_ver" msgid="174023604103299457">"最低 TLS 版本"</string>
    <string name="wifi_eap_ocsp" msgid="8713933962516871238">"在线证书状态"</string>
    <string name="wifi_eap_domain" msgid="8304301470752333203">"域名"</string>
    <string name="wifi_eap_user_cert" msgid="3569182430929173220">"用户证书"</string>
    <string name="wifi_eap_identity" msgid="3629406902174137028">"身份"</string>
    <string name="wifi_eap_anonymous" msgid="8630332141751267000">"匿名身份"</string>
    <string name="wifi_password" msgid="1458802324849513755">"密码"</string>
    <string name="wifi_show_password" msgid="6865993988238157923">"显示密码"</string>
    <string name="wifi_ap_choose_2G" msgid="1436802195991542016">"2.4 GHz 频段"</string>
    <string name="wifi_ap_prefer_5G" msgid="2520628479818369902">"首选 5.0 GHz 频段"</string>
    <string name="wifi_ip_settings" msgid="6420498748726599133">"IP 设置"</string>
    <string name="wifi_privacy_settings" msgid="3283946009000725698">"隐私"</string>
    <string name="wifi_subscription" msgid="4432423938285430113">"订阅"</string>
    <string name="wifi_subscription_summary" msgid="18802471063384598">"查看或更改订阅"</string>
    <string name="wifi_privacy_settings_ephemeral_summary" msgid="8502084692297249372">"随机选择的 MAC"</string>
    <string name="wifi_dpp_add_device_to_network" msgid="6141246783457722976">"添加设备"</string>
    <string name="wifi_dpp_center_qr_code" msgid="5270782275746178104">"将取景框对准二维码，即可将设备连接到“<xliff:g id="SSID">%1$s</xliff:g>”"</string>
    <string name="wifi_dpp_scan_qr_code" msgid="3543923817779444434">"扫描二维码"</string>
    <string name="wifi_dpp_scan_qr_code_join_network" msgid="969985020363459133">"将取景框对准二维码，即可将设备连接到“<xliff:g id="SSID">%1$s</xliff:g>”"</string>
    <string name="wifi_dpp_scan_qr_code_join_unknown_network" msgid="3180020429793614145">"扫描二维码即可加入 WLAN"</string>
    <string name="wifi_dpp_share_wifi" msgid="2431744447544057866">"分享 WLAN"</string>
    <string name="wifi_dpp_scan_qr_code_with_another_device" msgid="6967364080214325016">"使用其他设备扫描此二维码即可加入“<xliff:g id="SSID">%1$s</xliff:g>”"</string>
    <string name="wifi_dpp_scan_open_network_qr_code_with_another_device" msgid="5398619697898444311">"扫描此二维码即可连接到“<xliff:g id="SSID">%1$s</xliff:g>”"</string>
    <string name="wifi_dpp_failure_authentication_or_configuration" msgid="847551626830740204">"请重试。如果问题依然存在，请与设备制造商联系"</string>
    <string name="wifi_dpp_failure_not_compatible" msgid="4453775826337805825">"出了点问题"</string>
    <string name="wifi_dpp_failure_timeout" msgid="7902971341771145564">"请确保设备已连接到电源、电量充足且已开机"</string>
    <string name="wifi_dpp_failure_generic" msgid="6559442892600448442">"请确保设备已连接到电源、电量充足且已开机。如果问题依然存在，请与设备制造商联系"</string>
    <string name="wifi_dpp_failure_not_supported" msgid="2908961523550486480">"此设备不支持添加“<xliff:g id="SSID">%1$s</xliff:g>”"</string>
    <string name="wifi_dpp_failure_cannot_find_network" msgid="8519567801353014036">"请尝试让设备更靠近您的 WLAN 接入点/路由器"</string>
    <string name="wifi_dpp_failure_enrollee_authentication" msgid="7008840843663520852">"请检查密码，然后重试"</string>
    <string name="wifi_dpp_failure_enrollee_rejected_configuration" msgid="982310033782652478">"请与设备制造商联系"</string>
    <string name="wifi_dpp_check_connection_try_again" msgid="6118892932595974823">"请检查连接状况，然后重试"</string>
    <string name="wifi_dpp_choose_network" msgid="3987007684129341427">"选择网络"</string>
    <string name="wifi_dpp_choose_network_to_connect_device" msgid="4321618376432197593">"要连接设备，请选择一个网络"</string>
    <string name="wifi_dpp_add_device_to_wifi" msgid="5170095438763569255">"要将此设备添加到“<xliff:g id="SSID">%1$s</xliff:g>”吗？"</string>
    <string name="wifi_dpp_wifi_shared_with_device" msgid="4484366631307204949">"已与设备分享 WLAN"</string>
    <string name="wifi_dpp_add_another_device" msgid="3307575293580739604">"添加其他设备"</string>
    <string name="wifi_dpp_choose_different_network" msgid="8963625819804792157">"选择其他网络"</string>
    <string name="wifi_dpp_could_not_add_device" msgid="6865710911186601933">"无法添加设备"</string>
    <string name="wifi_dpp_device_found" msgid="633646744759830603">"找到设备"</string>
    <string name="wifi_dpp_sharing_wifi_with_this_device" msgid="7250369936882080107">"正在与此设备分享 WLAN…"</string>
    <string name="wifi_dpp_connecting" msgid="2312769193202897589">"正在连接…"</string>
    <string name="wifi_dpp_share_hotspot" msgid="6186452780604755316">"分享热点"</string>
    <string name="wifi_dpp_lockscreen_title" msgid="4231438175617953652">"验证是您本人"</string>
    <string name="wifi_dpp_wifi_password" msgid="4992986319806934381">"WLAN 密码：<xliff:g id="PASSWORD">%1$s</xliff:g>"</string>
    <string name="wifi_dpp_hotspot_password" msgid="688464342650820420">"热点密码：<xliff:g id="PASSWORD">%1$s</xliff:g>"</string>
    <string name="wifi_auto_connect_title" msgid="1890342051674657892">"自动连接"</string>
    <string name="wifi_auto_connect_summary" msgid="1707702705345670370">"允许在进入此网络的覆盖范围时连接到此网络"</string>
    <string name="wifi_dpp_add_device" msgid="8695656122114721335">"添加设备"</string>
    <string name="wifi_dpp_connect_network_using_qr_code" msgid="6975258007798254937">"使用二维码将设备添加到此网络"</string>
    <string name="wifi_dpp_qr_code_is_not_valid_format" msgid="5190689503019328279">"二维码的格式无效"</string>
    <string name="retry" msgid="7542103800274026915">"重试"</string>
    <string name="wifi_shared" msgid="8850748923537589782">"与其他设备用户共享"</string>
    <string name="wifi_unchanged" msgid="8026045290856150191">"（未更改）"</string>
    <string name="wifi_unspecified" msgid="4561964943472312208">"请选择"</string>
    <string name="wifi_multiple_cert_added" msgid="2151019652853383776">"（已添加多份证书）"</string>
    <string name="wifi_use_system_certs" msgid="5587866698144996931">"使用系统证书"</string>
    <string name="wifi_do_not_provide_eap_user_cert" msgid="6336636553673065145">"不提供"</string>
    <string name="wifi_trust_on_first_use" msgid="7488431582505858774">"首次使用时信任"</string>
    <string name="wifi_ssid_too_long" msgid="5961719058705013875">"网络名称太长。"</string>
    <string name="wifi_no_domain_warning" msgid="1452133316532366772">"必须指定域名。"</string>
    <string name="wifi_no_user_cert_warning" msgid="8466376918835248956">"需要指定证书。"</string>
    <string name="wifi_scan_always_turnon_message" msgid="2165909441512029921">"为了提高位置信息精确度以及其他目的，“<xliff:g id="APP_NAME">%1$s</xliff:g>”请求启用网络扫描功能（在关闭了WLAN时也可进行扫描）。\n\n是否对所有需要进行扫描的应用批准这项请求？"</string>
    <string name="wifi_scan_always_turn_on_message_unknown" msgid="4903345360745717385">"某个未知应用请求开启网络扫描功能（即使 WLAN 已关闭），以提高位置信息精确度和实现其他目的。\n\n是否允许所有想要进行扫描的应用这么做？"</string>
    <string name="wifi_scan_always_confirm_allow" msgid="4154200627800959777">"允许"</string>
    <string name="wifi_scan_always_confirm_deny" msgid="6997087934558839256">"拒绝"</string>
    <string name="no_internet_access_text" msgid="3611993143350310936">"使用此网络将无法访问互联网。要继续保持连接吗？"</string>
    <string name="partial_connectivity_text" msgid="8874614799723694554">"部分应用和服务可能会因网络连接受限而无法正常使用。仍要使用吗？"</string>
    <string name="no_internet_access_remember" msgid="5113610157731269258">"对于此网络不再询问"</string>
    <string name="lost_internet_access_title" msgid="9032463989950384698">"此 WLAN 网络无法连接到互联网"</string>
    <string name="lost_internet_access_text" msgid="1535911323549496789">"当 WLAN 网络连接状况不佳时，您可以切换到移动网络（可能会产生移动数据流量费用）。"</string>
    <string name="lost_internet_access_switch" msgid="7935665847081706202">"切换到移动网络"</string>
    <string name="lost_internet_access_cancel" msgid="1981171269794585284">"让 WLAN 保持开启状态"</string>
    <string name="lost_internet_access_persist" msgid="6813604557672782197">"不再显示"</string>
    <string name="wifi_connect" msgid="2481467560349907397">"连接"</string>
    <string name="wifi_turned_on_message" msgid="8069855406962662881">"WLAN 已开启"</string>
    <string name="wifi_connected_to_message" msgid="8976048616505112896">"已连接到“<xliff:g id="NETWORK_NAME">%1$s</xliff:g>”"</string>
    <string name="wifi_connecting_to_message" msgid="3153205024060064551">"正在连接到“<xliff:g id="NETWORK_NAME">%1$s</xliff:g>”"</string>
    <string name="wifi_connecting" msgid="7450277833386859724">"正在连接…"</string>
    <string name="wifi_failed_connect_message" msgid="8538000546604347894">"无法连接网络"</string>
    <string name="wifi_not_in_range_message" msgid="3885327464037574739">"网络不在范围内"</string>
    <string name="wifi_forget" msgid="3485573280364015620">"取消保存"</string>
    <string name="wifi_modify" msgid="5127926476383659412">"修改"</string>
    <string name="wifi_failed_forget_message" msgid="8272732599235525880">"无法取消保存网络"</string>
    <string name="wifi_save" msgid="2312643132472226807">"保存"</string>
    <string name="wifi_failed_save_message" msgid="1830279872341387120">"无法保存网络"</string>
    <string name="wifi_cancel" msgid="6698897376888935410">"取消"</string>
    <string name="wifi_forget_dialog_title" msgid="4363829200968563164">"要取消保存网络吗？"</string>
    <plurals name="wifi_saved_access_points_summary" formatted="false" msgid="2802436466732147888">
      <item quantity="other">%d 个网络</item>
      <item quantity="one">1 个网络</item>
    </plurals>
    <plurals name="wifi_saved_passpoint_access_points_summary" formatted="false" msgid="5802057518058840450">
      <item quantity="other">%d 项订阅内容</item>
      <item quantity="one">1 项订阅内容</item>
    </plurals>
    <plurals name="wifi_saved_all_access_points_summary" formatted="false" msgid="5125849180309374451">
      <item quantity="other">%d 个网络和订阅</item>
      <item quantity="one">1 个网络和订阅</item>
    </plurals>
    <string name="wifi_advanced_ssid_title" msgid="1561437650193980185">"SSID"</string>
    <string name="wifi_advanced_device_mac_address_title" msgid="6155800851233164411">"设备 MAC 地址"</string>
    <string name="wifi_advanced_randomized_mac_address_title" msgid="3930671320234553088">"随机生成的 MAC 地址"</string>
    <string name="wifi_advanced_randomized_mac_address_disconnected_title" msgid="2755843130417523727">"随机生成的 MAC 地址（上次使用）"</string>
    <string name="wifi_details_title" msgid="222735438574597493">"网络详情"</string>
    <string name="wifi_details_subnet_mask" msgid="1619151769276260512">"子网掩码"</string>
    <string name="wifi_type_title" msgid="2174893488722015838">"类型"</string>
    <string name="wifi_details_dns" msgid="273231528073312579">"DNS"</string>
    <string name="wifi_details_ipv6_address_header" msgid="1913151339341722443">"IPv6 地址"</string>
    <string name="wifi_saved_access_points_label" msgid="5691340724310548151">"已保存的网络"</string>
    <string name="wifi_subscribed_access_points_tab" msgid="7224061396195667208">"订阅"</string>
    <string name="wifi_saved_other_networks_tab" msgid="7942647415716557293">"其他网络"</string>
    <string name="wifi_ip_settings_invalid_ip_address" msgid="3622891107865052307">"请输入有效的IP地址。"</string>
    <string name="wifi_ip_settings_invalid_gateway" msgid="1174931247370931239">"请键入有效的网关地址。"</string>
    <string name="wifi_ip_settings_invalid_dns" msgid="1757402215999845975">"请输入有效的DNS地址。"</string>
    <string name="wifi_ip_settings_invalid_network_prefix_length" msgid="5980808986926987299">"键入长度在 0 到 32 之间的网络前缀。"</string>
    <string name="wifi_dns1" msgid="6764769531843748514">"DNS 1（除非已被专用 DNS 替换）"</string>
    <string name="wifi_dns2" msgid="7273133202625326148">"DNS 2（除非已被专用 DNS 替换）"</string>
    <string name="wifi_gateway" msgid="3699227808616416759">"网关"</string>
    <string name="wifi_network_prefix_length" msgid="1003365439352276622">"网络前缀长度"</string>
    <string name="wifi_p2p_settings_title" msgid="1689918226469221870">"WLAN 直连"</string>
    <string name="wifi_p2p_menu_search" msgid="8383306178784876840">"搜索设备"</string>
    <string name="wifi_p2p_menu_searching" msgid="3428767661028761100">"正在搜索…"</string>
    <string name="wifi_p2p_menu_rename" msgid="7059994112737743336">"重命名设备"</string>
    <string name="wifi_p2p_peer_devices" msgid="5158559154640283546">"对等设备"</string>
    <string name="wifi_p2p_remembered_groups" msgid="5497007770930525695">"已保存的群组"</string>
    <string name="wifi_p2p_failed_connect_message" msgid="6767831720507440027">"无法连接。"</string>
    <string name="wifi_p2p_failed_rename_message" msgid="1317434386267376606">"无法重命名设备。"</string>
    <string name="wifi_p2p_disconnect_title" msgid="96361896458072463">"要断开连接吗？"</string>
    <string name="wifi_p2p_disconnect_message" msgid="1208761239498807208">"如果断开连接，您与<xliff:g id="PEER_NAME">%1$s</xliff:g>的连接将中断。"</string>
    <string name="wifi_p2p_disconnect_multiple_message" msgid="4490648217799144078">"如果断开连接，您与<xliff:g id="PEER_NAME">%1$s</xliff:g>和另外 <xliff:g id="PEER_COUNT">%2$s</xliff:g> 台设备的连接将中断。"</string>
    <string name="wifi_p2p_cancel_connect_title" msgid="8476985132989357041">"取消邀请？"</string>
    <string name="wifi_p2p_cancel_connect_message" msgid="2409074184473879809">"要取消连接<xliff:g id="PEER_NAME">%1$s</xliff:g>的邀请吗？"</string>
    <string name="wifi_p2p_delete_group_message" msgid="4880242270742385699">"取消保存此群组？"</string>
    <string name="wifi_hotspot_checkbox_text" msgid="1549663436920597006">"WLAN 热点"</string>
    <string name="wifi_hotspot_off_subtext" msgid="2751383134504362078">"目前没有与其他设备共享互联网连接或内容"</string>
    <string name="wifi_hotspot_no_password_subtext" msgid="3685689196772398783">"未设置密码"</string>
    <string name="wifi_hotspot_name_title" msgid="6633480190014369846">"热点名称"</string>
    <string name="wifi_hotspot_password_title" msgid="9096340919454296786">"热点密码"</string>
    <string name="wifi_hotspot_ap_band_title" msgid="560262446129195042">"AP 频段"</string>
    <string name="wifi_hotspot_auto_off_title" msgid="8855711787485504882">"自动关闭热点"</string>
    <string name="wifi_hotspot_auto_off_summary" msgid="8283656069997871354">"未连接任何设备时"</string>
    <string name="wifi_hotspot_maximize_compatibility" msgid="6494125684420024058">"扩大兼容性"</string>
    <string name="wifi_hotspot_maximize_compatibility_single_ap_summary" msgid="383355687431591441">"这有助于其他设备发现此热点，但会降低热点连接速度。"</string>
    <string name="wifi_hotspot_maximize_compatibility_dual_ap_summary" msgid="3579549223159056533">"这有助于其他设备发现此热点，但会增加耗电量。"</string>
    <string name="wifi_tether_starting" msgid="8879874184033857814">"正在打开热点..."</string>
    <string name="wifi_tether_stopping" msgid="4416492968019409188">"正在关闭热点..."</string>
    <string name="wifi_tether_carrier_unsupport_dialog_title" msgid="3089432578433978073">"网络共享不可用"</string>
    <string name="wifi_tether_carrier_unsupport_dialog_content" msgid="5920421547607921112">"请联系您的运营商了解详情"</string>
    <string name="wifi_tether_enabled_subtext" msgid="5085002421099821056">"<xliff:g id="NETWORK_SSID">%1$s</xliff:g> 已连接"</string>
    <string name="wifi_tether_configure_ssid_default" msgid="1709397571393179300">"Android热点"</string>
    <string name="wifi_add_app_single_network_title" msgid="8911612806204065225">"要保存此网络吗？"</string>
    <string name="wifi_add_app_single_network_saving_summary" msgid="7366337245410388895">"正在保存…"</string>
    <string name="wifi_add_app_single_network_saved_summary" msgid="7135016314713158289">"已保存"</string>
    <string name="wifi_add_app_network_save_failed_summary" msgid="7223817782309294652">"无法保存，请重试。"</string>
    <string name="wifi_add_app_networks_title" msgid="4384594865433042851">"要保存网络吗？"</string>
    <string name="wifi_add_app_networks_saving_summary" msgid="577680250954742033">"正在保存 <xliff:g id="NUMBER">%d</xliff:g> 个网络…"</string>
    <string name="wifi_add_app_networks_saved_summary" msgid="1648417628665152905">"网络已保存"</string>
    <string name="wifi_calling_settings_title" msgid="264665264535884440">"WLAN 通话"</string>
    <string name="wifi_calling_suggestion_title" msgid="4791435106729906727">"通过 WLAN 扩大通话覆盖范围"</string>
    <string name="wifi_calling_suggestion_summary" msgid="5413024679599742858">"开启 WLAN 通话功能以扩大通话覆盖范围"</string>
    <string name="wifi_calling_mode_title" msgid="5145896168360825619">"通话偏好设置"</string>
    <string name="wifi_calling_mode_dialog_title" msgid="944146521898592440">"通话偏好设置"</string>
    <string name="wifi_calling_roaming_mode_title" msgid="7703305991991520773">"漫游偏好设置"</string>
    <!-- no translation found for wifi_calling_roaming_mode_summary (6061631305384464179) -->
    <skip />
    <string name="wifi_calling_roaming_mode_dialog_title" msgid="5382466713784067077">"漫游偏好设置"</string>
  <string-array name="wifi_calling_mode_choices_v2">
    <item msgid="6052353275413974742">"WLAN"</item>
    <item msgid="8622872038388687383">"移动数据"</item>
    <item msgid="3027927219952052398">"仅限 WLAN"</item>
  </string-array>
  <string-array name="wifi_calling_mode_choices_v2_without_wifi_only">
    <item msgid="588620799769664461">"WLAN"</item>
    <item msgid="7566603075659706590">"移动数据"</item>
  </string-array>
    <string name="wifi_calling_mode_wifi_preferred_summary" msgid="3240387177966098351">"如果无法连接到 WLAN，请使用移动网络"</string>
    <string name="wifi_calling_mode_cellular_preferred_summary" msgid="3746914244902314059">"如果移动网络不可用，请使用 WLAN"</string>
    <string name="wifi_calling_mode_wifi_only_summary" msgid="3155660680014892641">"通过 WLAN 进行通话。如果 WLAN 连接中断，通话将会结束。"</string>
    <string name="wifi_calling_off_explanation" msgid="6295526820826322895">"开启“WLAN 通话”功能后，您的手机可根据偏好设置并视信号强弱来选择通过 WLAN 网络或运营商网络来进行通话。开启此功能之前，请先向您的运营商咨询收费情况及其他详情。<xliff:g id="ADDITIONAL_TEXT">%1$s</xliff:g>"</string>
    <string name="wifi_calling_off_explanation_2" msgid="3487475808574416183"></string>
    <string name="emergency_address_title" msgid="8102786488994263815">"紧急联系地址"</string>
    <string name="emergency_address_summary" msgid="3022628750270626473">"当您通过 WLAN 网络拨打紧急呼救电话时，系统会判定您位于这个位置"</string>
    <string name="private_dns_help_message" msgid="851221502063782306"><annotation id="url">"详细了解"</annotation>"私人 DNS 功能"</string>
    <string name="wifi_calling_settings_activation_instructions" msgid="3936067355828542266">"请启用 WLAN 通话功能"</string>
    <string name="wifi_calling_turn_on" msgid="7687886259199428823">"请开启 WLAN 通话功能"</string>
    <string name="wifi_disconnected_from" msgid="5249576734324159708">"已断开与“<xliff:g id="SSID">%1$s</xliff:g>”的连接"</string>
    <string name="sound_settings" msgid="7622986039384531304">"提示音和振动"</string>
    <string name="account_settings" msgid="255404935489127404">"帐号"</string>
    <string name="accessibility_category_work" msgid="5133894487353964944">"工作资料帐号 - <xliff:g id="MANAGED_BY">%s</xliff:g>"</string>
    <string name="accessibility_category_personal" msgid="2228088849803484780">"个人资料帐号"</string>
    <string name="accessibility_work_account_title" msgid="7622485151217943839">"工作帐号 - <xliff:g id="MANAGED_BY">%s</xliff:g>"</string>
    <string name="accessibility_personal_account_title" msgid="8535265881509557013">"个人帐号 - <xliff:g id="MANAGED_BY">%s</xliff:g>"</string>
    <string name="search_settings" msgid="7573686516434589771">"搜索"</string>
    <string name="display_settings" msgid="7197750639709493852">"显示"</string>
    <string name="accelerometer_title" msgid="7745991950833748909">"自动旋转屏幕"</string>
    <string name="auto_rotate_option_face_based" msgid="3438645484087953174">"开启 - 基于人脸"</string>
    <string name="auto_rotate_switch_face_based" msgid="9116123744601564320">"人脸检测"</string>
    <string name="auto_rotate_link_a11y" msgid="5146188567212233286">"详细了解自动屏幕旋转"</string>
    <string name="auto_rotate_summary_a11y" msgid="1505094100328581685">"当您在纵向与横向之间变换手机持握方向时"</string>
    <string name="screen_resolution_title" msgid="2690518693139811486">"屏幕分辨率"</string>
    <string name="screen_resolution_option_high" msgid="2617496842852992853">"高分辨率"</string>
    <string name="screen_resolution_option_highest" msgid="9134161136319625840">"完整分辨率"</string>
    <string name="screen_resolution_summary_high" msgid="5611896959631297437">"1080p FHD+"</string>
    <string name="screen_resolution_summary_highest" msgid="2609112310453953756">"1440p QHD+"</string>
    <string name="screen_resolution_footer" msgid="6772341522952795647">"完整分辨率会增加耗电量。切换分辨率可能会导致一些应用重启。"</string>
    <string name="screen_resolution_selected_a11y" msgid="6158451180032224977">"已选择"</string>
    <string name="color_mode_title" msgid="8666690832113906028">"颜色"</string>
    <string name="color_mode_option_natural" msgid="6192875655101283303">"自然色"</string>
    <string name="color_mode_option_boosted" msgid="4698797857766774289">"增强色"</string>
    <string name="color_mode_option_saturated" msgid="3413853820158447300">"饱和色"</string>
    <string name="color_mode_option_automatic" msgid="2281217686509980870">"自适应"</string>
    <string name="brightness" msgid="6216871641021779698">"亮度"</string>
    <string name="auto_brightness_title" msgid="4239324728760986697">"自适应亮度"</string>
    <string name="auto_brightness_description" msgid="6807117118142381193">"系统会根据您的环境和活动自动调节屏幕亮度。您可以手动移动滑块，帮助“自适应亮度”功能了解您偏好的亮度。"</string>
    <string name="display_white_balance_title" msgid="2624544323029364713">"显示屏白平衡"</string>
    <string name="display_white_balance_summary" msgid="7625456704950209050"></string>
    <string name="peak_refresh_rate_title" msgid="1878771412897140903">"流畅画面"</string>
    <string name="peak_refresh_rate_summary" msgid="3627278682437562787">"自动将某些内容的刷新率从 60 Hz 调高到 <xliff:g id="ID_1">%1$s</xliff:g> Hz。但会增加耗电量。"</string>
    <string name="force_high_refresh_rate_toggle" msgid="3325789621928312050">"强制使用峰值刷新频率"</string>
    <string name="force_high_refresh_rate_desc" msgid="7794566420873814875">"使用最高刷新频率可提升按触操作响应和动画质量，但会增加耗电量。"</string>
    <string name="adaptive_sleep_title" msgid="2987961991423539233">"屏幕感知"</string>
    <string name="adaptive_sleep_title_no_permission" msgid="1719759921214237016">"需要相机访问权限"</string>
    <string name="adaptive_sleep_summary_no_permission" msgid="5822591289468803691">"屏幕感知功能需要获得相机访问权限。点按即可管理“设备个性化服务”的权限"</string>
    <string name="adaptive_sleep_manage_permission_button" msgid="1404510197847664846">"管理权限"</string>
    <string name="adaptive_sleep_description" msgid="1835321775327187860">"在您看着屏幕时，它将不会关闭。"</string>
    <string name="adaptive_sleep_privacy" msgid="7664570136417980556">"屏幕感知功能会通过前置摄像头来确定是否有人正在看屏幕。这个功能只会在设备上运行，系统绝对不会存储图片或将图片发送给 Google。"</string>
    <string name="adaptive_sleep_contextual_slice_title" msgid="7467588613212629758">"开启屏幕感知功能"</string>
    <string name="adaptive_sleep_contextual_slice_summary" msgid="2993867044745446094">"直视屏幕时让屏幕保持开启"</string>
    <string name="auto_rotate_camera_lock_title" msgid="5369003176695105872">"相机已锁定"</string>
    <string name="auto_rotate_camera_lock_summary" msgid="5699491516271544672">"必须解锁相机才能使用人脸检测功能"</string>
    <string name="adaptive_sleep_camera_lock_summary" msgid="8417541183603618098">"必须解锁相机才能使用屏幕感知功能"</string>
    <string name="auto_rotate_summary_no_permission" msgid="1025061139746254554">"人脸检测功能需要获得相机使用权限。点按即可管理“设备个性化服务”的权限"</string>
    <string name="auto_rotate_manage_permission_button" msgid="2591146085906382385">"管理权限"</string>
    <string name="night_display_title" msgid="8532432776487216581">"护眼模式"</string>
    <string name="night_display_text" msgid="4789324042428095383">"护眼模式会将您的屏幕色调调为琥珀色，可让您在光线昏暗的环境下更舒适地查看屏幕或阅读文字，并有助您入睡。"</string>
    <string name="night_display_auto_mode_title" msgid="5869128421470824381">"设定时间"</string>
    <string name="night_display_auto_mode_never" msgid="2721729920187175239">"无"</string>
    <string name="night_display_auto_mode_custom" msgid="3938791496034086916">"在设定的时间开启"</string>
    <string name="night_display_auto_mode_twilight" msgid="4291855156158833997">"在日落到日出期间开启"</string>
    <string name="night_display_start_time_title" msgid="2611541851596977786">"开始时间"</string>
    <string name="night_display_end_time_title" msgid="5243112480391192111">"结束时间"</string>
    <string name="night_display_temperature_title" msgid="857248782470764263">"强度"</string>
    <string name="night_display_summary_off_auto_mode_never" msgid="7406899634169354142">"一律不自动开启"</string>
    <string name="night_display_summary_off_auto_mode_custom" msgid="6667008039080687931">"将在<xliff:g id="ID_1">%1$s</xliff:g>自动开启"</string>
    <string name="night_display_summary_off_auto_mode_twilight" msgid="3669132200611324994">"将在日落时自动开启"</string>
    <string name="night_display_summary_on_auto_mode_never" msgid="832333009202889350">"一律不自动关闭"</string>
    <string name="night_display_summary_on_auto_mode_custom" msgid="2096677025343425755">"将在<xliff:g id="ID_1">%1$s</xliff:g>自动关闭"</string>
    <string name="night_display_summary_on_auto_mode_twilight" msgid="8070517472000680361">"将在日出时自动关闭"</string>
    <string name="night_display_not_currently_on" msgid="6600205753103093827">"目前未开启护眼模式"</string>
    <string name="twilight_mode_location_off_dialog_message" msgid="4559150893687124801">"需要开启位置信息模式，设备才能确定日落和日出时间。"</string>
    <string name="twilight_mode_launch_location" msgid="7799112373591153956">"位置信息设置"</string>
    <string name="dark_ui_activation_on_manual" msgid="1541006734577325234">"立即开启"</string>
    <string name="dark_ui_activation_off_manual" msgid="2395333709291250065">"立即关闭"</string>
    <string name="dark_ui_activation_on_auto" msgid="4824339634784765049">"开启，直到日出"</string>
    <string name="dark_ui_activation_off_auto" msgid="9136717444658505208">"关闭，直到日落"</string>
    <string name="dark_ui_title" msgid="3373976268671557416">"深色模式"</string>
    <string name="dark_ui_auto_mode_title" msgid="9027528859262295099">"设定时间"</string>
    <string name="dark_ui_auto_mode_never" msgid="3980412582267787662">"无"</string>
    <string name="dark_ui_auto_mode_auto" msgid="6658909029498623375">"在日落到日出期间开启"</string>
    <string name="dark_ui_auto_mode_custom" msgid="3800138185265182170">"在设定的时间开启"</string>
    <string name="dark_ui_auto_mode_custom_bedtime" msgid="8465023741946439266">"就寝时开启"</string>
    <string name="dark_ui_status_title" msgid="3505119141437774329">"状态"</string>
    <string name="dark_ui_summary_off_auto_mode_never" msgid="5828281549475697398">"一律不自动开启"</string>
    <string name="dark_ui_summary_off_auto_mode_auto" msgid="6766831395970887213">"将在日落时自动开启"</string>
    <string name="dark_ui_summary_off_auto_mode_custom" msgid="1345906088326708376">"将在<xliff:g id="ID_1">%1$s</xliff:g> 自动开启"</string>
    <string name="dark_ui_summary_off_auto_mode_custom_bedtime" msgid="7759826673214624622">"将在就寝时间自动开启"</string>
    <string name="dark_ui_summary_on_auto_mode_never" msgid="2468597062391435521">"一律不自动关闭"</string>
    <string name="dark_ui_summary_on_auto_mode_auto" msgid="5553376115092648636">"将在日出时自动关闭"</string>
    <string name="dark_ui_summary_on_auto_mode_custom" msgid="2526935680241734784">"将在<xliff:g id="ID_1">%1$s</xliff:g> 自动关闭"</string>
    <string name="dark_ui_summary_on_auto_mode_custom_bedtime" msgid="1976993025762551246">"将在就寝时间过后自动关闭"</string>
    <string name="dark_ui_text" msgid="4392646155331126666">"在某些屏幕上，深色主题使用纯黑背景，有助于延长您的电池续航时间。深色主题开启时间设置会等到屏幕进入关闭状态后才应用。"</string>
    <string name="dark_ui_bedtime_footer_summary" msgid="5576501833145170581">"深色主题目前会按照就寝模式时间表开启/关闭"</string>
    <string name="dark_ui_bedtime_footer_action" msgid="1493095487994054339">"就寝模式设置"</string>
    <string name="screen_timeout" msgid="7709947617767439410">"屏幕超时"</string>
    <string name="screen_timeout_summary" msgid="5558778019594643427">"闲置 <xliff:g id="TIMEOUT_DESCRIPTION">%1$s</xliff:g>后"</string>
    <string name="screen_timeout_summary_not_set" msgid="5107680774964178875">"未设置"</string>
    <string name="wallpaper_settings_title" msgid="5635129851136006383">"壁纸"</string>
    <string name="style_and_wallpaper_settings_title" msgid="2232042809407308946">"壁纸和样式"</string>
    <string name="wallpaper_dashboard_summary" msgid="2324472863981057118">"主屏幕、锁定屏幕"</string>
    <string name="wallpaper_suggestion_title" msgid="3812842717939877330">"更换壁纸"</string>
    <string name="wallpaper_suggestion_summary" msgid="9077061486716754784">"对屏幕进行个性化设置"</string>
    <string name="wallpaper_settings_fragment_title" msgid="8445963841717633149">"选择壁纸来源"</string>
    <string name="style_suggestion_title" msgid="1213747484782364775">"自定义您的手机"</string>
    <string name="style_suggestion_summary" msgid="4271131877800968159">"尝试不同的样式、壁纸等"</string>
    <string name="screensaver_settings_title" msgid="3588535639672365395">"屏保"</string>
    <string name="keywords_screensaver" msgid="7249337959432229172">"屏保"</string>
    <string name="screensaver_settings_when_to_dream_bedtime" msgid="3279310576803094771">"就寝模式开启时无法使用"</string>
    <string name="screensaver_settings_toggle_title" msgid="6194634226897244374">"使用屏保"</string>
    <string name="screensaver_settings_summary_either_long" msgid="371949139331896271">"充电或插入基座时"</string>
    <string name="screensaver_settings_summary_dock_and_charging" msgid="8485905100159376156">"插入基座充电时"</string>
    <string name="screensaver_settings_summary_sleep" msgid="6555922932643037432">"充电时"</string>
    <string name="screensaver_settings_summary_dock" msgid="6997766385189369733">"插入基座时"</string>
    <string name="screensaver_settings_summary_never" msgid="4988141393040918450">"一律不"</string>
    <string name="screensaver_settings_summary_on" msgid="4210827304351483645">"已开启 / <xliff:g id="SCREEN_SAVER">%1$s</xliff:g>"</string>
    <string name="screensaver_settings_summary_off" msgid="8720357504939106923">"已关闭"</string>
    <string name="screensaver_settings_when_to_dream" msgid="8145025742428940520">"启用时机"</string>
    <string name="lift_to_wake_title" msgid="8994218158737714046">"拿起设备时唤醒"</string>
    <string name="ambient_display_screen_title" msgid="8615947016991429325">"主动显示"</string>
    <string name="ambient_display_category_triggers" msgid="1216640141609270011">"何时显示"</string>
    <string name="doze_title" msgid="1523090408230862316">"收到通知时唤醒屏幕"</string>
    <string name="doze_summary" msgid="8252867381522942804">"收到新通知时，变暗的屏幕会自动亮起"</string>
    <string name="doze_always_on_title" msgid="7326245192352868477">"始终显示时间和信息"</string>
    <string name="doze_always_on_summary" msgid="509097829739647852">"这会增加耗电量"</string>
    <string name="force_bold_text" msgid="4620929631102086716">"粗体文字"</string>
    <string name="title_font_size" msgid="570613010306330622">"字体大小"</string>
    <string name="short_summary_font_size" msgid="8444689613442419978">"放大或缩小文字"</string>
    <string name="sim_lock_settings" msgid="7331982427303002613">"SIM 卡锁定设置"</string>
    <string name="sim_lock_settings_category" msgid="6475255139493877786">"SIM 卡锁定"</string>
    <string name="sim_pin_toggle" msgid="6814489621760857328">"锁定 SIM 卡"</string>
    <string name="sim_pin_change" msgid="5978881209990507379">"更改 SIM 卡 PIN 码"</string>
    <string name="sim_enter_pin" msgid="8235202785516053253">"SIM 卡 PIN 码"</string>
    <string name="sim_enable_sim_lock" msgid="6486354334679225748">"锁定 SIM 卡"</string>
    <string name="sim_disable_sim_lock" msgid="6939439812841857306">"解锁 SIM 卡"</string>
    <string name="sim_enter_old" msgid="6882545610939674813">"旧 SIM 卡 PIN 码"</string>
    <string name="sim_enter_new" msgid="9010947802784561582">"新 SIM 卡 PIN 码"</string>
    <string name="sim_reenter_new" msgid="6131418271490374263">"重新输入新的PIN码"</string>
    <string name="sim_change_pin" msgid="1104103818545005448">"SIM 卡 PIN 码"</string>
    <string name="sim_invalid_pin_hint" msgid="3376397829969578877">"请输入 4 到 8 位数的 PIN 码"</string>
    <string name="sim_pins_dont_match" msgid="1540348773896609260">"PIN 码不匹配"</string>
    <string name="sim_change_succeeded" msgid="3516905528149069739">"已成功更改 SIM 卡 PIN 码"</string>
    <string name="sim_pin_disable_failed" msgid="8719890393181032837">"无法停用 PIN 码。"</string>
    <string name="sim_pin_enable_failed" msgid="5156513975085380284">"无法启用 PIN 码。"</string>
    <string name="sim_enter_ok" msgid="3401715290135787531">"确定"</string>
    <string name="sim_enter_cancel" msgid="2001859323724961490">"取消"</string>
    <string name="sim_change_data_title" msgid="4663239438584588847">"要使用<xliff:g id="CARRIER">%1$s</xliff:g>的移动数据吗？"</string>
    <string name="sim_change_data_message" msgid="3046178883369645132">"您目前使用的是<xliff:g id="CARRIER2_0">%2$s</xliff:g>的移动数据。如果切换到<xliff:g id="CARRIER1">%1$s</xliff:g>，系统将不再使用<xliff:g id="CARRIER2_1">%2$s</xliff:g>的移动数据。"</string>
    <string name="sim_change_data_ok" msgid="4922114750417276560">"使用“<xliff:g id="CARRIER">%1$s</xliff:g>”"</string>
    <string name="sim_preferred_title" msgid="8850185380445309835">"要更新首选 SIM 卡吗？"</string>
    <string name="sim_preferred_message" msgid="6004009449266648351">"“<xliff:g id="NEW_SIM">%1$s</xliff:g>”是此设备上唯一的 SIM 卡。您要将此 SIM 卡用于移动数据网络、通话和收发短信吗？"</string>
    <string name="wrong_pin_code_pukked" msgid="3414172752791445033">"SIM 卡 PIN 码不正确，您现在必须联系运营商为您解锁设备。"</string>
    <plurals name="wrong_pin_code" formatted="false" msgid="4054088588731305475">
      <item quantity="other">SIM 卡 PIN 码不正确，您还可尝试 <xliff:g id="NUMBER_1">%d</xliff:g> 次。</item>
      <item quantity="one">SIM 卡 PIN 码不正确，您还可尝试 <xliff:g id="NUMBER_0">%d</xliff:g> 次。如果仍不正确，则需要联系运营商帮您解锁设备。</item>
    </plurals>
    <string name="wrong_pin_code_one" msgid="6924852214263071441">"SIM 卡 PIN 码不正确，您还有 1 次尝试机会。如果仍不正确，则必须联系运营商帮您解锁设备。"</string>
    <string name="pin_failed" msgid="3726505565797352255">"SIM 卡 PIN 码操作失败！"</string>
    <string name="system_update_settings_list_item_title" msgid="3398346836439366350">"系统更新"</string>
    <string name="system_update_settings_list_item_summary" msgid="6703752298349642101"></string>
    <string name="firmware_version" msgid="1606901586501447275">"Android 版本"</string>
    <string name="security_patch" msgid="4071756145347865382">"Android 安全更新"</string>
    <string name="model_info" msgid="8997566254717810904">"型号"</string>
    <string name="hardware_revision" msgid="3454709180861965025">"硬件版本"</string>
    <string name="fcc_equipment_id" msgid="6596668314025646129">"设备 ID"</string>
    <string name="baseband_version" msgid="2600182227599835857">"基带版本"</string>
    <string name="kernel_version" msgid="3513538109381366881">"内核版本"</string>
    <string name="build_number" msgid="9009733242117579826">"版本号"</string>
    <string name="module_version" msgid="1787518340082046658">"Google Play 系统更新"</string>
    <string name="device_info_not_available" msgid="4804474466616712326">"无法获取"</string>
    <string name="storage_settings" msgid="7472188817781592677">"存储"</string>
    <string name="storage_settings_for_app" msgid="229425418984637483">"存储和缓存"</string>
    <string name="storage_settings_title" msgid="486118156723194815">"存储设置"</string>
    <string name="imei_multi_sim" msgid="71477088017585479">"IMEI（SIM 卡插槽 %1$d）"</string>
    <string name="view_saved_network" msgid="1232387673095080910">"如需查看，请选择已保存的网络"</string>
    <string name="status_min_number" msgid="4492899165438225714">"MIN"</string>
    <string name="status_msid_number" msgid="3871958248824595774">"MSID"</string>
    <string name="status_prl_version" msgid="9002131357502714281">"PRL 版本"</string>
    <string name="meid_multi_sim" msgid="7645394486193991388">"MEID（SIM 卡插槽 %1$d）"</string>
    <string name="status_meid_number" msgid="6040380838489162650">"MEID"</string>
    <string name="status_icc_id" msgid="7995690631650006970">"ICCID"</string>
    <string name="status_data_network_type" msgid="3689772955330665876">"移动数据网络类型"</string>
    <string name="status_voice_network_type" msgid="8700356693062562884">"移动语音网络类型"</string>
    <string name="status_latest_area_info" msgid="8288488664620741734">"运营商信息"</string>
    <string name="status_data_state" msgid="525196229491743487">"移动网络状态"</string>
    <string name="status_esim_id" msgid="5158916796362809133">"EID"</string>
    <string name="status_service_state" msgid="1693424422121058791">"服务状态"</string>
    <string name="status_signal_strength" msgid="7644525712554444359">"信号强度"</string>
    <string name="status_roaming" msgid="1253597174715663778">"漫游"</string>
    <string name="status_operator" msgid="4335640583552058491">"网络"</string>
    <string name="status_wifi_mac_address" msgid="4447611754614388914">"WLAN MAC 地址"</string>
    <string name="status_device_wifi_mac_address" msgid="1896121694334176494">"设备 WLAN MAC 地址"</string>
    <string name="status_bt_address" msgid="6919660304578476547">"蓝牙地址"</string>
    <string name="status_serial_number" msgid="9060064164331466789">"序列号"</string>
    <string name="status_up_time" msgid="1274778533719495438">"开机累计时长"</string>
    <string name="memory_calculating_size" msgid="3898240439798661242">"正在计算..."</string>
    <string name="storage_menu_rename" msgid="8549835371429159336">"重命名"</string>
    <string name="storage_menu_mount" msgid="4760531872302820569">"装载"</string>
    <string name="storage_menu_unmount" msgid="8171552487742912282">"弹出"</string>
    <string name="storage_menu_format" msgid="8903698999905354146">"将 SD 卡格式化为便携式存储设备"</string>
    <string name="storage_menu_format_button" msgid="7623565190643699626">"将卡格式化"</string>
    <string name="storage_menu_format_public" msgid="5567214442727034630">"格式化为便携式存储设备"</string>
    <string name="storage_menu_format_option" msgid="4886059624052908432">"格式化"</string>
    <string name="storage_menu_migrate" msgid="2196088149560070193">"迁移数据"</string>
    <string name="storage_menu_forget" msgid="5154017890033638936">"取消保存"</string>
    <string name="storage_menu_set_up" msgid="4401074025612064744">"设置"</string>
    <string name="storage_menu_free" msgid="616100170298501673">"释放空间"</string>
    <string name="storage_menu_manage" msgid="7465522758801346408">"管理存储空间"</string>
    <string name="storage_free_up_space_title" msgid="281047807372131975">"释放空间"</string>
    <string name="storage_free_up_space_summary" msgid="6650027929735481350">"前往谷歌文件极客应用管理和释放空间"</string>
    <string name="storage_other_users" msgid="7017206190449510992">"其他用户"</string>
    <string name="storage_size_large" msgid="1155308277890194878">"<xliff:g id="NUMBER">^1</xliff:g>"<small><small>" <xliff:g id="UNIT">^2</xliff:g>"</small></small>""</string>
    <string name="storage_mount_success" msgid="393972242641313135">"<xliff:g id="NAME">%1$s</xliff:g>已装载"</string>
    <string name="storage_mount_failure" msgid="3667915814876418011">"无法装载<xliff:g id="NAME">%1$s</xliff:g>"</string>
    <string name="storage_unmount_success" msgid="6406298575402936148">"<xliff:g id="NAME">%1$s</xliff:g>已安全弹出"</string>
    <string name="storage_unmount_failure" msgid="3796912279003790607">"无法安全弹出<xliff:g id="NAME">%1$s</xliff:g>"</string>
    <string name="storage_rename_title" msgid="5911285992205282312">"重命名存储设备"</string>
    <string name="storage_dialog_unmountable" msgid="1761107904296941687">"此<xliff:g id="NAME_0">^1</xliff:g>已损坏。\n\n要使用此<xliff:g id="NAME_1">^1</xliff:g>，您必须先对其进行设置。"</string>
    <string name="storage_internal_format_details" msgid="2399034372813686846">"您可以将此 SD 卡格式化，以存储照片、视频和音乐等内容，并在其他设备上访问它们。\n\n"<b>"此 SD 卡上的所有数据都将被清除。"</b>" \n\n"<b>"格式化前注意事项"</b>" \n\n"<b>"备份照片和其他媒体内容"</b>" \n请将您的媒体文件移至此设备上的其他存储空间，或使用 USB 线将它们转移至电脑。\n\n"<b>"备份应用"</b>" \n系统将卸载所有存储在此<xliff:g id="NAME">^1</xliff:g>上的应用并清除其数据。如需保留这些应用，请将它们移到此设备上的其他存储空间。"</string>
    <string name="storage_internal_unmount_details" msgid="487689543322907311"><b>"当您弹出此<xliff:g id="NAME_0">^1</xliff:g>后，存储在其中的应用将会停止运行，而且存储在其中的媒体文件也将无法使用，除非您重新插入设备。"</b>\n\n"此<xliff:g id="NAME_1">^1</xliff:g>已经过格式化，只能在这台设备上使用，因此在任何其他设备上均将无法使用。"</string>
    <string name="storage_internal_forget_details" msgid="5606507270046186691">"要使用此<xliff:g id="NAME">^1</xliff:g>中包含的应用、照片或数据，请将其重新插入。\n\n另外，如果该存储设备无法使用，您可以选择取消保存此设备。\n\n如果您选择取消保存，那么该设备中包含的所有数据均将永久丢失。\n\n尽管您以后可以重新安装这些应用，但存储在此设备上的这些应用数据将会丢失。"</string>
    <string name="storage_internal_forget_confirm_title" msgid="379238668153099015">"要取消保存<xliff:g id="NAME">^1</xliff:g>吗？"</string>
    <string name="storage_internal_forget_confirm" msgid="5752634604952674123">"此<xliff:g id="NAME">^1</xliff:g>上存储的所有应用、照片和数据将会永久丢失。"</string>
    <string name="storage_detail_dialog_system" msgid="7461009051858709479">"“系统”中包含用于运行 Android <xliff:g id="VERSION">%s</xliff:g> 的文件"</string>
    <string name="storage_wizard_guest" msgid="5813419895687733649">"访客模式用户无法对 SD 卡进行格式化操作"</string>
    <string name="storage_wizard_format_progress_title" msgid="9170393018855949774">"正在格式化<xliff:g id="NAME">^1</xliff:g>…"</string>
    <string name="storage_wizard_format_progress_body" msgid="1044024044955390417">"请勿在 <xliff:g id="NAME">^1</xliff:g>进行格式化时将其移除。"</string>
    <string name="storage_wizard_ready_title" msgid="3631022511474086605">"已将<xliff:g id="NAME">^1</xliff:g>格式化"</string>
    <string name="storage_wizard_move_confirm_title" msgid="6812469630804101590">"移动<xliff:g id="APP">^1</xliff:g>"</string>
    <string name="storage_wizard_move_confirm_body" msgid="1713022828842263574">"将<xliff:g id="APP">^1</xliff:g>及其相关数据移动到<xliff:g id="NAME_0">^2</xliff:g>仅需几分钟时间。在移动操作完成前，您将无法使用该应用。\n\n请勿在移动过程中移除该<xliff:g id="NAME_1">^2</xliff:g>。"</string>
    <string name="storage_wizard_move_unlock" msgid="14651384927767749">"您必须解锁用户“<xliff:g id="APP">^1</xliff:g>”，才能移动数据。"</string>
    <string name="storage_wizard_move_progress_title" msgid="3912406225614672391">"正在移动<xliff:g id="APP">^1</xliff:g>…"</string>
    <string name="storage_wizard_move_progress_body" msgid="2396714553394935094">"请勿在移动过程中移除该<xliff:g id="NAME">^1</xliff:g>。\n\n在移动操作完成前，您将无法使用此设备上的<xliff:g id="APP">^2</xliff:g>应用。"</string>
    <string name="storage_wizard_init_v2_title" msgid="2538630338392381113">"您要如何使用此<xliff:g id="NAME">^1</xliff:g>？"</string>
    <string name="storage_wizard_init_v2_or" msgid="5558706089661158026">"或"</string>
    <string name="storage_wizard_init_v2_external_title" msgid="2786416384217054112">"将 SD 卡格式化为便携式存储设备"</string>
    <string name="storage_wizard_init_v2_external_summary" msgid="2002761631147966185">"存储照片、视频和音乐等内容，然后从其他设备访问它们。&lt;a href=https://support.google.com/android/answer/12153449&gt;详细了解如何设置 SD 卡&lt;/a&gt;。"</string>
    <string name="storage_wizard_init_v2_external_action" msgid="6140058734875839081">"格式化"</string>
    <string name="storage_wizard_init_v2_later" msgid="5366815913892609285">"稍后设置"</string>
    <string name="storage_wizard_format_confirm_v2_title" msgid="6294104100437326067">"要将此<xliff:g id="NAME">^1</xliff:g>格式化吗？"</string>
    <string name="storage_wizard_format_confirm_v2_body" msgid="635958708974709506">"此<xliff:g id="NAME_0">^1</xliff:g>需要进行格式化才能存储应用、文件和媒体。\n\n格式化操作将会清空<xliff:g id="NAME_1">^2</xliff:g>上的现有内容。为避免内容丢失，请将内容备份到另一个<xliff:g id="NAME_2">^3</xliff:g>或设备中。"</string>
    <string name="storage_wizard_format_confirm_v2_body_external" msgid="5810296966099830035">"此<xliff:g id="NAME_0">^1</xliff:g>需要进行格式化才能存储照片、视频和音乐等内容。\n\n格式化操作将会清空<xliff:g id="NAME_1">^2</xliff:g>上的现有内容。为避免内容丢失，请将内容备份到另一个<xliff:g id="NAME_2">^3</xliff:g>或设备中。"</string>
    <string name="storage_wizard_format_confirm_v2_action" msgid="5718254101386377126">"将<xliff:g id="NAME">^1</xliff:g>格式化"</string>
    <string name="storage_wizard_migrate_v2_title" msgid="3471564531564756698">"要将内容移至<xliff:g id="NAME">^1</xliff:g>吗？"</string>
    <string name="storage_wizard_migrate_v2_checklist" msgid="2618258869444553060">"移动期间："</string>
    <string name="storage_wizard_migrate_v2_checklist_media" msgid="5867134681730723744">"请勿移除<xliff:g id="NAME">^1</xliff:g>"</string>
    <string name="storage_wizard_migrate_v2_checklist_apps" msgid="1882077445750580783">"部分应用将无法运行"</string>
    <string name="storage_wizard_migrate_v2_now" msgid="3341460117088026966">"移动内容"</string>
    <string name="storage_wizard_migrate_v2_later" msgid="6067756122853315642">"稍后再移动内容"</string>
    <string name="storage_wizard_migrate_progress_v2_title" msgid="8791318509516968103">"正在移动内容…"</string>
    <string name="storage_wizard_slow_v2_title" msgid="3760766921170980221">"<xliff:g id="NAME">^1</xliff:g>运行缓慢"</string>
    <string name="storage_wizard_slow_v2_body" msgid="7604252106419016929">"您仍可使用此<xliff:g id="NAME_0">^1</xliff:g>，但它的运行速度可能会很慢。\n\n此<xliff:g id="NAME_1">^2</xliff:g>上存储的应用可能无法正常运行，而且内容转移操作可能会花费很长时间。\n\n建议您使用运行速度更快的<xliff:g id="NAME_2">^3</xliff:g>，或者使用此<xliff:g id="NAME_3">^4</xliff:g>作为便携式存储设备。"</string>
    <string name="storage_wizard_slow_v2_start_over" msgid="1806852287668077536">"重新开始"</string>
    <string name="storage_wizard_slow_v2_continue" msgid="7469713755893007901">"继续"</string>
    <string name="storage_wizard_ready_v2_external_body" msgid="7688457485389886923">"您可以开始使用<xliff:g id="NAME">^1</xliff:g>了"</string>
    <string name="storage_wizard_ready_v2_internal_body" msgid="3520269956641115883">"您可以开始使用<xliff:g id="NAME">^1</xliff:g>了"</string>
    <string name="storage_wizard_ready_v2_internal_moved_body" msgid="1163588718127651062">"您可以开始使用<xliff:g id="NAME">^1</xliff:g>了"</string>
    <string name="battery_status_title" msgid="4661768220545945771">"电池状态"</string>
    <string name="battery_level_title" msgid="1371765298786083448">"电池电量"</string>
    <string name="apn_settings" msgid="4295467389400441299">"APN"</string>
    <string name="apn_edit" msgid="2003683641840248741">"修改接入点"</string>
    <string name="apn_not_set" msgid="8246646433109750293">"未设置"</string>
    <string name="apn_not_set_for_mvno" msgid="1141490067313964640">"未设置"</string>
    <string name="apn_name" msgid="6677695784108157953">"名称"</string>
    <string name="apn_apn" msgid="5812828833797458602">"APN"</string>
    <string name="apn_http_proxy" msgid="1052464912365838007">"代理"</string>
    <string name="apn_http_port" msgid="9138610639873966046">"端口"</string>
    <string name="apn_user" msgid="5831763936428279228">"用户名"</string>
    <string name="apn_password" msgid="7435086635953953029">"密码"</string>
    <string name="apn_server" msgid="6997704279138388384">"服务器"</string>
    <string name="apn_mmsc" msgid="4985570919581927224">"MMSC"</string>
    <string name="apn_mms_proxy" msgid="6592247653258283592">"彩信代理"</string>
    <string name="apn_mms_port" msgid="6500563737462966663">"彩信端口"</string>
    <string name="apn_mcc" msgid="4971414138516074809">"MCC"</string>
    <string name="apn_mnc" msgid="1926382406843447854">"MNC"</string>
    <string name="apn_auth_type" msgid="4234397513494356932">"身份验证类型"</string>
    <string name="apn_type" msgid="1835573305077788773">"APN 类型"</string>
    <string name="apn_protocol" msgid="181529867160380010">"APN 协议"</string>
    <string name="apn_roaming_protocol" msgid="1645131094105362513">"APN 漫游协议"</string>
    <string name="carrier_enabled" msgid="664074151573150130">"APN 启用/停用"</string>
    <string name="carrier_enabled_summaryOn" msgid="5212067975273903381">"APN 已启用"</string>
    <string name="carrier_enabled_summaryOff" msgid="8541959867953738521">"未启用 APN"</string>
    <string name="bearer" msgid="3231443241639159358">"承载系统"</string>
    <string name="mvno_type" msgid="4734654257494971247">"MVNO 类型"</string>
    <string name="mvno_match_data" msgid="5213193073684321156">"MVNO 值"</string>
    <string name="menu_delete" msgid="9199740901584348273">"删除 APN"</string>
    <string name="menu_new" msgid="6571230342655509006">"新建 APN"</string>
    <string name="menu_save" msgid="6611465355127483100">"保存"</string>
    <string name="menu_cancel" msgid="1197826697950745335">"取消"</string>
    <string name="error_title" msgid="7158648377702417716"></string>
    <string name="error_name_empty" msgid="1258275899283079142">"“名称”字段不能为空。"</string>
    <string name="error_apn_empty" msgid="7657491065443746915">"APN 不能为空。"</string>
    <string name="error_mcc_not3" msgid="883659545640179094">"MCC 字段必须为 3 位数。"</string>
    <string name="error_mnc_not23" msgid="7642478711158474918">"MNC 字段必须为 2 位数或 3 位数。"</string>
    <string name="error_adding_apn_type" msgid="1324263534991467943">"运营商不允许添加“%s”类型的 APN。"</string>
    <string name="restore_default_apn" msgid="6596048535642130689">"正在恢复默认 APN 设置。"</string>
    <string name="menu_restore" msgid="4310539620115151551">"重置为默认设置"</string>
    <string name="restore_default_apn_completed" msgid="5167505087078340256">"已重置默认APN设置。"</string>
    <string name="reset_dashboard_title" msgid="7423200250697886918">"重置选项"</string>
    <!-- no translation found for reset_mobile_network_settings_title (5616713931258506842) -->
    <skip />
    <!-- no translation found for reset_mobile_network_settings_desc (7292636387692165727) -->
    <skip />
    <!-- no translation found for reset_mobile_network_settings_confirm_title (7510965634669511241) -->
    <skip />
    <string name="reset_bluetooth_wifi_title" msgid="4113071322344697317">"重置蓝牙和 WLAN"</string>
    <string name="reset_bluetooth_wifi_desc" msgid="4030295669083059711">"这将重置所有 WLAN 和蓝牙设置。此操作无法撤消。"</string>
    <string name="reset_bluetooth_wifi_button_text" msgid="3974098137045963639">"重置"</string>
    <string name="reset_bluetooth_wifi_complete_toast" msgid="5893439291030574365">"蓝牙和 WLAN 已重置"</string>
    <string name="erase_euicc_data_button" msgid="728078969563311737">"清除"</string>
    <string name="reset_esim_title" msgid="4194570573425902754">"清空 eSIM 卡"</string>
    <string name="reset_esim_desc" msgid="3662444090563399131">"此操作并不会取消任何移动服务套餐。如要下载替代 SIM 卡，请与您的运营商联系。"</string>
    <string name="reset_network_button_text" msgid="2281476496459610071">"重置设置"</string>
    <string name="reset_network_final_desc" msgid="5304365082065278425">"要重置所有网络设置吗？此操作无法撤消。"</string>
    <string name="reset_network_final_desc_esim" msgid="1129251284212847939">"要重置所有网络设置并清空 eSIM 卡吗？此操作无法撤消。"</string>
    <string name="reset_network_final_button_text" msgid="2433867118414000462">"重置设置"</string>
    <string name="reset_network_confirm_title" msgid="913014422184481270">"要重置网络设置吗？"</string>
    <string name="network_reset_not_available" msgid="1966334631394607829">"此用户无权重置网络设置"</string>
    <string name="reset_network_complete_toast" msgid="1367872474130621115">"网络设置已重置"</string>
    <string name="reset_esim_error_title" msgid="4670073610967959597">"无法清除 SIM 卡"</string>
    <string name="reset_esim_error_msg" msgid="7279607120606365250">"发生错误，因此无法清空 eSIM 卡。\n\n请重启设备，然后重试。"</string>
    <string name="main_clear_title" msgid="277664302144837723">"清除所有数据（恢复出厂设置）"</string>
    <string name="main_clear_short_title" msgid="4752094765533020696">"清除所有数据（恢复出厂设置）"</string>
    <string name="main_clear_desc_also_erases_external" msgid="3687911419628956693"><li>"音乐"</li>\n<li>"照片"</li>\n<li>"其他用户数据"</li></string>
    <string name="main_clear_desc_also_erases_esim" msgid="4553469876411831729"><li>"eSIM 卡"</li></string>
    <string name="main_clear_desc_no_cancel_mobile_plan" msgid="369883568059127035">\n\n"这样并不会取消您的移动服务套餐。"</string>
    <string name="main_clear_final_desc" msgid="5800877928569039580">"系统将删除您所有的个人信息和已下载的应用。此操作无法撤消。"</string>
    <string name="main_clear_final_desc_esim" msgid="440406836793824969">"系统将删除您所有的个人信息（包括已下载的应用和 SIM 卡）。此操作无法撤消。"</string>
    <string name="main_clear_confirm_title" msgid="6577071819657853713">"要清除所有数据吗？"</string>
    <string name="main_clear_not_available" msgid="3433795327146684827">"此用户无权恢复出厂设置"</string>
    <string name="main_clear_progress_title" msgid="7239741132015617719">"正在清除"</string>
    <string name="main_clear_progress_text" msgid="4636695115176327972">"请稍候…"</string>
    <string name="call_settings_title" msgid="2531072044177194164">"通话设置"</string>
    <string name="call_settings_summary" msgid="8244293779053318053">"设置语音信箱、来电转接、来电等待和本机号码显示"</string>
    <string name="tether_settings_title_usb" msgid="5926474044238409099">"USB 网络共享"</string>
    <string name="tether_settings_title_wifi" msgid="4327056146425282159">"便携式热点"</string>
    <string name="tether_settings_title_bluetooth" msgid="8878813702520141084">"蓝牙网络共享"</string>
    <string name="tether_settings_title_usb_bluetooth" msgid="4437274151658505496">"网络共享"</string>
    <string name="tether_settings_title_all" msgid="6807525590937697228">"热点和网络共享"</string>
    <string name="tether_settings_summary_hotspot_on_tether_on" msgid="6110241048260139633">"已开启热点、网络共享"</string>
    <string name="tether_settings_summary_hotspot_on_tether_off" msgid="5057598961245943644">"已开启热点"</string>
    <string name="tether_settings_summary_hotspot_off_tether_on" msgid="7181518138494995888">"网络共享"</string>
    <string name="tether_settings_disabled_on_data_saver" msgid="9054069463426952689">"当流量节省程序开启时，无法使用网络共享功能或便携式热点"</string>
    <string name="tether_settings_summary_hotspot_only" msgid="8529008147731140279">"仅热点"</string>
    <string name="tether_settings_summary_usb_tethering_only" msgid="6351624505239356221">"仅 USB"</string>
    <string name="tether_settings_summary_bluetooth_tethering_only" msgid="1451008625343274930">"仅蓝牙"</string>
    <string name="tether_settings_summary_ethernet_tethering_only" msgid="3582266687537419309">"仅以太网"</string>
    <string name="tether_settings_summary_hotspot_and_usb" msgid="5999349643653265016">"热点与 USB"</string>
    <string name="tether_settings_summary_hotspot_and_bluetooth" msgid="810514646401708557">"热点与蓝牙"</string>
    <string name="tether_settings_summary_hotspot_and_ethernet" msgid="5489192670354277152">"热点、以太网"</string>
    <string name="tether_settings_summary_usb_and_bluetooth" msgid="1355680331767261967">"USB 与蓝牙"</string>
    <string name="tether_settings_summary_usb_and_ethernet" msgid="2195017679820919905">"USB、以太网"</string>
    <string name="tether_settings_summary_bluetooth_and_ethernet" msgid="1015253926959211012">"蓝牙、以太网"</string>
    <string name="tether_settings_summary_hotspot_and_usb_and_bluetooth" msgid="2949043525073791732">"热点、USB 与蓝牙"</string>
    <string name="tether_settings_summary_hotspot_and_usb_and_ethernet" msgid="5178946567323581144">"热点、USB、以太网"</string>
    <string name="tether_settings_summary_hotspot_and_bluetooth_and_ethernet" msgid="4104425838594994441">"热点、蓝牙、以太网"</string>
    <string name="tether_settings_summary_usb_and_bluetooth_and_ethernet" msgid="5880591133984166550">"USB、蓝牙、以太网"</string>
    <string name="tether_settings_summary_all" msgid="7565193614882005775">"热点、USB、蓝牙、以太网"</string>
    <string name="tether_settings_summary_off" msgid="2526164899130351968">"目前没有与其他设备共享互联网连接"</string>
    <string name="tether_preference_summary_off" msgid="6266799346319794630">"已关闭"</string>
    <string name="tethering_interface_options" msgid="7575535888135143650">"网络共享"</string>
    <string name="disable_wifi_hotspot_title" msgid="2167985468585290478">"不使用 WLAN 热点"</string>
    <string name="disable_wifi_hotspot_when_usb_on" msgid="220439059794714583">"仅通过 USB 共享互联网连接"</string>
    <string name="disable_wifi_hotspot_when_bluetooth_on" msgid="4711723299880116345">"仅通过蓝牙共享互联网连接"</string>
    <string name="disable_wifi_hotspot_when_ethernet_on" msgid="4123242400542103599">"仅通过以太网共享网络"</string>
    <string name="disable_wifi_hotspot_when_usb_and_bluetooth_on" msgid="5258774769658150180">"仅通过 USB 和蓝牙共享互联网连接"</string>
    <string name="disable_wifi_hotspot_when_usb_and_ethernet_on" msgid="7126313562907225612">"仅通过 USB 和以太网共享网络"</string>
    <string name="disable_wifi_hotspot_when_bluetooth_and_ethernet_on" msgid="2943464651349235967">"仅通过蓝牙和以太网共享网络"</string>
    <string name="disable_wifi_hotspot_when_usb_and_bluetooth_and_ethernet_on" msgid="3934609816834760008">"仅通过 USB、蓝牙和以太网共享网络"</string>
    <string name="usb_title" msgid="1157283449840612901">"USB"</string>
    <string name="usb_tethering_button_text" msgid="7364633823180913777">"USB 网络共享"</string>
    <string name="bluetooth_tether_checkbox_text" msgid="6108398414967813545">"蓝牙网络共享"</string>
    <string name="ethernet_tether_checkbox_text" msgid="959743110824197356">"以太网络共享"</string>
    <string name="tethering_footer_info" msgid="6782375845587483281">"使用热点和网络共享功能，让其他设备能通过您的移动数据网络连接到互联网。应用还可以通过创建热点，与附近的设备共享内容。"</string>
    <string name="tethering_footer_info_sta_ap_concurrency" msgid="2079039077487477676">"使用热点和网络共享功能，让其他设备能通过您的 WLAN 或移动数据网络连接到互联网。应用还可以通过创建热点，与附近的设备共享内容。"</string>
    <string name="tethering_help_button_text" msgid="2823655011510912001">"帮助"</string>
    <string name="network_settings_title" msgid="4663717899931613176">"移动网络"</string>
    <string name="manage_mobile_plan_title" msgid="5616930513733409064">"手机套餐"</string>
    <string name="sms_application_title" msgid="4791107002724108809">"短信应用"</string>
    <string name="sms_change_default_dialog_title" msgid="2343439998715457307">"要更改短信应用吗？"</string>
    <string name="sms_change_default_dialog_text" msgid="8777606240342982531">"要使用“<xliff:g id="NEW_APP">%1$s</xliff:g>”取代“<xliff:g id="CURRENT_APP">%2$s</xliff:g>”作为您的短信应用吗？"</string>
    <string name="sms_change_default_no_previous_dialog_text" msgid="6215622785087181275">"要使用“<xliff:g id="NEW_APP">%s</xliff:g>”作为您的短信应用吗？"</string>
    <string name="network_scorer_change_active_dialog_title" msgid="7005220310238618141">"要更改WLAN助手吗？"</string>
    <string name="network_scorer_change_active_dialog_text" msgid="7006057749370850706">"不再使用<xliff:g id="CURRENT_APP">%2$s</xliff:g>，而改用<xliff:g id="NEW_APP">%1$s</xliff:g>来管理您的网络连接吗？"</string>
    <string name="network_scorer_change_active_no_previous_dialog_text" msgid="680685773455072321">"要使用<xliff:g id="NEW_APP">%s</xliff:g>管理您的网络连接吗？"</string>
    <string name="mobile_unknown_sim_operator" msgid="6650422533065760963">"未知的SIM卡运营商"</string>
    <string name="mobile_no_provisioning_url" msgid="609462719893503773">"<xliff:g id="OPERATOR">%1$s</xliff:g>没有任何已知的配置网站"</string>
    <string name="mobile_insert_sim_card" msgid="3639245241283948038">"请插入SIM卡，然后重新启动"</string>
    <string name="mobile_connect_to_internet" msgid="8162654404357069060">"请连接到互联网"</string>
    <string name="location_category_recent_location_requests" msgid="2205900488782832082">"近期位置信息请求"</string>
    <string name="managed_profile_location_switch_title" msgid="1265007506385460066">"工作资料位置信息"</string>
    <string name="location_app_level_permissions" msgid="907206607664629759">"应用位置信息权限"</string>
    <string name="location_app_permission_summary_location_off" msgid="2711822936853500335">"位置信息服务已关闭"</string>
    <plurals name="location_app_permission_summary_location_on" formatted="false" msgid="8286873148858526214">
      <item quantity="other"> <xliff:g id="PERMITTED_LOCATION_APP_COUNT_2">%1$d</xliff:g> 个应用（共 <xliff:g id="TOTAL_LOCATION_APP_COUNT_3">%2$d</xliff:g> 个应用）有权使用位置信息</item>
      <item quantity="one"> <xliff:g id="PERMITTED_LOCATION_APP_COUNT_0">%1$d</xliff:g> 个应用（共 <xliff:g id="TOTAL_LOCATION_APP_COUNT_1">%2$d</xliff:g> 个应用）有权使用位置信息</item>
    </plurals>
    <string name="location_category_recent_location_access" msgid="2558063524482178146">"近期位置信息访问"</string>
    <string name="location_recent_location_access_see_all" msgid="4203102419355323325">"查看全部"</string>
    <string name="location_recent_location_access_view_details" msgid="5803264082558504544">"查看详情"</string>
    <string name="location_no_recent_apps" msgid="6814206631456177033">"最近没有任何应用申请使用位置信息"</string>
    <string name="location_no_recent_accesses" msgid="6031735777805464247">"最近没有任何应用访问位置信息"</string>
    <string name="location_high_battery_use" msgid="4277318891200626524">"高电耗"</string>
    <string name="location_low_battery_use" msgid="5218950289737996431">"低电耗"</string>
    <string name="location_scanning_wifi_always_scanning_title" msgid="5004781272733434794">"WLAN 扫描"</string>
    <string name="location_scanning_wifi_always_scanning_description" msgid="6236055656376931306">"允许应用和服务随时扫描 WLAN 网络（即使 WLAN 已关闭）。这可用于改进基于位置的功能和服务。"</string>
    <string name="location_scanning_bluetooth_always_scanning_title" msgid="1809309545730215891">"蓝牙扫描"</string>
    <string name="location_scanning_bluetooth_always_scanning_description" msgid="5362988856388462841">"允许应用和服务随时扫描附近的设备（即使蓝牙已关闭）。这可用于改进基于位置的功能和服务。"</string>
    <string name="location_services_preference_title" msgid="604317859531782159">"位置信息服务"</string>
    <string name="location_services_screen_title" msgid="5640002489976602476">"位置信息服务"</string>
    <string name="location_time_zone_detection_toggle_title" msgid="6478751613645015287">"使用位置信息"</string>
    <string name="location_time_zone_detection_location_is_off_dialog_title" msgid="231698690198001146">"需要设备位置信息"</string>
    <string name="location_time_zone_detection_location_is_off_dialog_message" msgid="5846316326139169523">"如需根据您的位置信息设置时区，请开启位置信息功能，然后更新时区设置"</string>
    <string name="location_time_zone_detection_location_is_off_dialog_ok_button" msgid="2685647335717750297">"位置信息设置"</string>
    <string name="location_time_zone_detection_location_is_off_dialog_cancel_button" msgid="3968729678789071154">"取消"</string>
    <string name="location_time_zone_detection_auto_is_off" msgid="6264253990141650280">"自动检测时区功能已关闭"</string>
    <string name="location_time_zone_detection_not_applicable" msgid="6757964612836952714">"位置信息时区检测已停用"</string>
    <string name="location_time_zone_detection_not_supported" msgid="3251181656388306501">"不支持位置信息时区检测"</string>
    <string name="location_time_zone_detection_not_allowed" msgid="8264525161514617051">"不允许更改位置信息时区检测"</string>
    <string name="location_time_zone_detection_auto_is_on" msgid="8797434659844659323">"系统可能会根据位置信息设置时区"</string>
    <string name="about_settings_summary" msgid="4831942939227432513">"查看法律信息、状态和软件版本"</string>
    <string name="legal_information" msgid="7509900979811934843">"法律信息"</string>
    <string name="manual" msgid="3651593989906084868">"手册"</string>
    <string name="regulatory_labels" msgid="5960251403367154270">"监管标签"</string>
    <string name="safety_and_regulatory_info" msgid="8285048080439298528">"安全和监管手册"</string>
    <string name="copyright_title" msgid="83245306827757857">"版权"</string>
    <string name="license_title" msgid="8745742085916617540">"许可"</string>
    <string name="module_license_title" msgid="8705484239826702828">"Google Play 系统更新许可"</string>
    <string name="terms_title" msgid="2071742973672326073">"条款"</string>
    <string name="webview_license_title" msgid="5832692241345780517">"系统 WebView 许可"</string>
    <string name="wallpaper_attributions" msgid="4323659759250650736">"壁纸出处"</string>
    <string name="wallpaper_attributions_values" msgid="987277439026021925">"卫星图像提供商：\n©2014 CNES / Astrium, DigitalGlobe, Bluesky"</string>
    <string name="settings_manual_activity_title" msgid="1682978148920788484">"手册"</string>
    <string name="settings_manual_activity_unavailable" msgid="2514549851682321576">"加载手册时出现问题。"</string>
    <string name="settings_license_activity_title" msgid="7832071619364734914">"第三方许可"</string>
    <string name="settings_license_activity_unavailable" msgid="9014803774391134570">"加载许可时出现问题。"</string>
    <string name="settings_license_activity_loading" msgid="1653151990366578827">"正在加载..."</string>
    <string name="settings_safetylegal_activity_loading" msgid="1757860124583063395">"正在加载..."</string>
    <string name="lockpassword_choose_your_password_header" msgid="2407205113298094824">"设置密码"</string>
    <string name="lockpassword_choose_your_profile_password_header" msgid="7038997227611893312">"设置工作资料密码"</string>
    <string name="lockpassword_choose_your_pin_header" msgid="7754265746504679473">"设置 PIN 码"</string>
    <string name="lockpassword_choose_your_profile_pin_header" msgid="4581749963670819048">"设置工作资料 PIN 码"</string>
    <string name="lockpassword_choose_your_pattern_header" msgid="5674909390779586252">"设置图案"</string>
    <string name="lockpassword_choose_your_pattern_description" msgid="6808109256008481046">"为了提高安全性，请为该设备设置解锁图案"</string>
    <string name="lockpassword_choose_your_profile_pattern_header" msgid="3101811498330756641">"设置工作资料图案"</string>
    <string name="lockpassword_choose_your_password_header_for_fingerprint" msgid="3167261267229254090">"要使用指纹，请设置密码"</string>
    <string name="lockpassword_choose_your_pattern_header_for_fingerprint" msgid="4707788269512303400">"要使用指纹，请设置解锁图案"</string>
    <string name="lockpassword_choose_your_pin_message" msgid="7230665212172041837">"为了安全起见，请设置 PIN 码"</string>
    <string name="lockpassword_choose_your_pin_header_for_fingerprint" msgid="2783879743691792556">"要使用指纹，请设置 PIN 码"</string>
    <string name="lockpassword_confirm_your_password_header" msgid="6132312814563023990">"再次输入密码"</string>
    <string name="lockpassword_reenter_your_profile_password_header" msgid="3812040127714827685">"再次输入您的工作资料密码"</string>
    <string name="lockpassword_confirm_your_work_password_header" msgid="4647071231702288305">"请输入您的工作密码"</string>
    <string name="lockpassword_confirm_your_pattern_header" msgid="4037701363240138651">"确认您的解锁图案"</string>
    <string name="lockpassword_confirm_your_work_pattern_header" msgid="2668883108969165844">"请绘制您的工作解锁图案"</string>
    <string name="lockpassword_confirm_your_pin_header" msgid="2241722970567131308">"再次输入 PIN 码"</string>
    <string name="lockpassword_reenter_your_profile_pin_header" msgid="2890233614560435538">"再次输入您的工作资料 PIN 码"</string>
    <string name="lockpassword_confirm_your_work_pin_header" msgid="4229765521391960255">"请输入您的工作资料 PIN 码"</string>
    <string name="lockpassword_confirm_passwords_dont_match" msgid="2100071354970605232">"密码不匹配"</string>
    <string name="lockpassword_confirm_pins_dont_match" msgid="1103699575489401030">"PIN 码不匹配！"</string>
    <string name="lockpassword_draw_your_pattern_again_header" msgid="1045638030120803622">"再次绘制图案"</string>
    <string name="lockpassword_choose_lock_generic_header" msgid="5669348379247148696">"选择解锁方式"</string>
    <string name="lockpassword_password_set_toast" msgid="6615759749393973795">"密码已设置"</string>
    <string name="lockpassword_pin_set_toast" msgid="5415783847198570890">"已设置PIN码"</string>
    <string name="lockpassword_pattern_set_toast" msgid="3090582314362416762">"图案已设置"</string>
    <string name="lockpassword_choose_your_password_header_for_face" msgid="622276003801157839">"如需使用人脸解锁，请设置密码"</string>
    <string name="lockpassword_choose_your_pattern_header_for_face" msgid="7333603579958317102">"如需使用人脸解锁，请设置解锁图案"</string>
    <string name="lockpassword_choose_your_pin_header_for_face" msgid="704061826984851309">"如需使用人脸解锁，请设置 PIN 码"</string>
    <string name="lockpassword_choose_your_password_header_for_biometrics" msgid="2053366309272487015">"为人脸/指纹解锁功能设置备用密码"</string>
    <string name="lockpassword_choose_your_pattern_header_for_biometrics" msgid="4038476475293734905">"为人脸/指纹解锁功能设置备用解锁图案"</string>
    <string name="lockpassword_choose_your_pin_header_for_biometrics" msgid="9086039918921009380">"为人脸/指纹解锁功能设置备用 PIN 码"</string>
    <string name="lockpassword_forgot_password" msgid="5730587692489737223">"忘记了密码？"</string>
    <string name="lockpassword_forgot_pattern" msgid="1196116549051927516">"忘记了图案？"</string>
    <string name="lockpassword_forgot_pin" msgid="7164232234705747672">"忘记了 PIN 码？"</string>
    <string name="lockpassword_confirm_your_pattern_generic" msgid="7692794426682501482">"请绘制您的设备解锁图案以继续"</string>
    <string name="lockpassword_confirm_your_pin_generic" msgid="9206928587904701094">"请输入您的设备 PIN 码以继续"</string>
    <string name="lockpassword_confirm_your_password_generic" msgid="2616127423884477152">"请输入您的设备密码以继续"</string>
    <string name="lockpassword_confirm_your_pattern_generic_profile" msgid="9110305410672321714">"请绘制您的工作解锁图案以继续"</string>
    <string name="lockpassword_confirm_your_pin_generic_profile" msgid="6524208128570235127">"需输入您的工作资料 PIN 码才能继续"</string>
    <string name="lockpassword_confirm_your_password_generic_profile" msgid="5918738487760814147">"请输入您的工作密码以继续"</string>
    <string name="lockpassword_strong_auth_required_device_pattern" msgid="113817518413715557">"为了提升安全性，请绘制您的设备解锁图案"</string>
    <string name="lockpassword_strong_auth_required_device_pin" msgid="9163822166411129815">"为了提升安全性，请输入您的设备 PIN 码"</string>
    <string name="lockpassword_strong_auth_required_device_password" msgid="8310047427464299337">"为了提升安全性，请输入您的设备密码"</string>
    <string name="lockpassword_strong_auth_required_work_pattern" msgid="6803652050512161140">"为了提升安全性，请绘制您的工作资料解锁图案"</string>
    <string name="lockpassword_strong_auth_required_work_pin" msgid="4208510396448713500">"为了提升安全性，请输入您的工作资料 PIN 码"</string>
    <string name="lockpassword_strong_auth_required_work_password" msgid="6119482061429323090">"为了提升安全性，请输入您的工作资料密码"</string>
    <string name="lockpassword_confirm_your_pattern_details_frp" msgid="6351784282865851482">"您的手机已恢复出厂设置。要使用此手机，请输入您以前的解锁图案。"</string>
    <string name="lockpassword_confirm_your_pin_details_frp" msgid="2128795640346033349">"您的手机已恢复出厂设置。要使用此手机，请输入您以前的 PIN 码。"</string>
    <string name="lockpassword_confirm_your_password_details_frp" msgid="4031863562975125016">"您的手机已恢复出厂设置。要使用此手机，请输入您以前的密码。"</string>
    <string name="lockpassword_confirm_your_pattern_header_frp" msgid="5641858015891896427">"验证图案"</string>
    <string name="lockpassword_confirm_your_pin_header_frp" msgid="8285647793164729982">"验证 PIN 码"</string>
    <string name="lockpassword_confirm_your_password_header_frp" msgid="7932240547542564033">"验证密码"</string>
    <string name="lockpassword_invalid_pin" msgid="7530854476819820600">"PIN 码错误"</string>
    <string name="lockpassword_invalid_password" msgid="1588184930542221687">"密码错误"</string>
    <string name="lockpattern_need_to_unlock_wrong" msgid="8109305107409924083">"图案错误"</string>
    <string name="lock_settings_title" msgid="665707559508132349">"设备安全性"</string>
    <string name="lockpattern_change_lock_pattern_label" msgid="5853706275279878879">"更改解锁图案"</string>
    <string name="lockpattern_change_lock_pin_label" msgid="7327409886587802756">"更改解锁PIN码"</string>
    <string name="lockpattern_recording_intro_header" msgid="8325736706877916560">"绘制解锁图案"</string>
    <string name="lockpattern_recording_intro_footer" msgid="2656868858594487197">"按 MENU 获得帮助。"</string>
    <string name="lockpattern_recording_inprogress" msgid="7268008332694009191">"完成后松开手指"</string>
    <string name="lockpattern_recording_incorrect_too_short" msgid="3351522018450593723">"至少需连接 <xliff:g id="NUMBER">%d</xliff:g> 个点，请重试。"</string>
    <string name="lockpattern_pattern_entered_header" msgid="7709618312713127249">"图案已记录"</string>
    <string name="lockpattern_need_to_confirm" msgid="6489499109451714360">"再次绘制图案进行确认"</string>
    <string name="lockpattern_pattern_confirmed_header" msgid="2969990617475456153">"您的新解锁图案"</string>
    <string name="lockpattern_confirm_button_text" msgid="6122815520373044089">"确认"</string>
    <string name="lockpattern_restart_button_text" msgid="255339375151895998">"重新绘制"</string>
    <string name="lockpattern_retry_button_text" msgid="4229668933251849760">"清除"</string>
    <string name="lockpattern_continue_button_text" msgid="5253269556259503537">"继续"</string>
    <string name="lockpattern_settings_title" msgid="9223165804553269083">"解锁图案"</string>
    <string name="lockpattern_settings_enable_title" msgid="7401197111303283723">"需要解锁图案"</string>
    <string name="lockpattern_settings_enable_summary" msgid="1116467204475387886">"必须绘制图案才能解锁屏幕"</string>
    <string name="lockpattern_settings_enable_visible_pattern_title" msgid="3340969054395584754">"显示图案"</string>
    <string name="lockpattern_settings_enable_visible_pattern_title_profile" msgid="5138189101808127489">"显示资料解锁图案"</string>
    <string name="lockpattern_settings_enable_tactile_feedback_title" msgid="2273374883831956787">"点按时振动"</string>
    <string name="lockpattern_settings_enable_power_button_instantly_locks" msgid="1638619728773344099">"按下电源按钮即时锁定"</string>
    <string name="lockpattern_settings_power_button_instantly_locks_summary" msgid="2202430156268094229">"<xliff:g id="TRUST_AGENT_NAME">%1$s</xliff:g> 让屏幕保持解锁状态时除外"</string>
    <string name="lockpattern_settings_choose_lock_pattern" msgid="2193588309557281466">"设置解锁图案"</string>
    <string name="lockpattern_settings_change_lock_pattern" msgid="7614155083815661347">"更改解锁图案"</string>
    <string name="lockpattern_settings_help_how_to_record" msgid="2093801939046625774">"如何绘制解锁图案"</string>
    <string name="lockpattern_too_many_failed_confirmation_attempts" msgid="7891484005551794824">"尝试解锁失败次数过多。请在 <xliff:g id="NUMBER">%d</xliff:g> 秒后重试。"</string>
    <string name="activity_not_found" msgid="5464331414465894254">"您的手机上未安装相应应用。"</string>
    <string name="lock_settings_profile_title" msgid="103605580492566086">"工作资料安全"</string>
    <string name="lock_settings_profile_screen_lock_title" msgid="3776275029218681815">"工作资料屏幕锁定"</string>
    <string name="lock_settings_profile_unification_title" msgid="5777961097706546513">"使用同一种锁定方式"</string>
    <string name="lock_settings_profile_unification_summary" msgid="1317553536289481654">"为工作资料和设备屏幕使用同一种锁定方式"</string>
    <string name="lock_settings_profile_unification_dialog_title" msgid="5163178097464820825">"要使用同一种锁定方式吗？"</string>
    <string name="lock_settings_profile_unification_dialog_body" msgid="1222905637428672355">"您的设备将使用工作资料屏幕锁定方式。这两种锁定方式都需要符合相关工作规范。"</string>
    <string name="lock_settings_profile_unification_dialog_uncompliant_body" msgid="8844682343443755895">"您的工作资料锁定方式不符合贵单位的安全要求。您可以为自己的设备屏幕和工作资料使用同一种锁定方式，但是必须遵守所有相关的工作屏幕锁定规范。"</string>
    <string name="lock_settings_profile_unification_dialog_confirm" msgid="6276915393736137843">"使用同一种锁定方式"</string>
    <string name="lock_settings_profile_unification_dialog_uncompliant_confirm" msgid="8509287115116369677">"使用同一种锁定方式"</string>
    <string name="lock_settings_profile_unified_summary" msgid="777095092175037385">"与设备的屏幕锁定方式相同"</string>
    <string name="manageapplications_settings_title" msgid="9198876415524237657">"管理应用"</string>
    <string name="applications_settings" msgid="1941993743933425622">"应用信息"</string>
    <string name="applications_settings_header" msgid="3154670675856048015">"应用设置"</string>
    <string name="install_applications" msgid="3921609656584369901">"未知来源"</string>
    <string name="install_applications_title" msgid="7890233747559108106">"允许所有应用来源"</string>
    <string name="recent_app_category_title" msgid="189758417804427533">"最近打开的应用"</string>
    <plurals name="see_all_apps_title" formatted="false" msgid="6864581406735745400">
      <item quantity="other">查看全部 %1$d 个应用</item>
      <item quantity="one">查看所有应用</item>
    </plurals>
    <string name="forgot_password_title" msgid="3967873480875239885">"请联系您的 IT 管理员"</string>
    <string name="forgot_password_text" msgid="2583194470767613163">"他们可以帮助您重置 PIN 码、解锁图案或密码"</string>
    <string name="advanced_settings" msgid="2368905204839169094">"高级设置"</string>
    <string name="advanced_settings_summary" msgid="1823765348195530035">"启用更多设置选项"</string>
    <string name="application_info_label" msgid="1015706497694165866">"应用信息"</string>
    <string name="storage_label" msgid="2522307545547515733">"存储"</string>
    <string name="auto_launch_label" msgid="4069860409309364872">"默认打开"</string>
    <string name="auto_launch_label_generic" msgid="5033137408273064599">"默认操作"</string>
    <string name="screen_compatibility_label" msgid="7549658546078613431">"屏幕兼容性"</string>
    <string name="permissions_label" msgid="1708927634370314404">"权限"</string>
    <string name="cache_header_label" msgid="2441967971921741047">"缓存"</string>
    <string name="clear_cache_btn_text" msgid="8597272828928143723">"清除缓存"</string>
    <string name="cache_size_label" msgid="313456088966822757">"缓存"</string>
    <plurals name="uri_permissions_text" formatted="false" msgid="8212425823423508096">
      <item quantity="other">%d 项</item>
      <item quantity="one">1 项</item>
    </plurals>
    <string name="clear_uri_btn_text" msgid="4828117421162495134">"取消访问权限"</string>
    <string name="controls_label" msgid="8671492254263626383">"控制"</string>
    <string name="force_stop" msgid="2681771622136916280">"强行停止"</string>
    <string name="total_size_label" msgid="2052185048749658866">"总计"</string>
    <string name="application_size_label" msgid="6407051020651716729">"应用大小"</string>
    <string name="external_code_size_label" msgid="7375146402660973743">"USB存储（应用）"</string>
    <string name="data_size_label" msgid="7814478940141255234">"用户数据"</string>
    <string name="uninstall_text" msgid="315764653029060126">"卸载"</string>
    <string name="uninstall_all_users_text" msgid="5924715251087176474">"为所有用户卸载"</string>
    <string name="install_text" msgid="4558333621516996473">"安装"</string>
    <string name="disable_text" msgid="5146002260857428005">"停用"</string>
    <string name="enable_text" msgid="8570798764647110430">"启用"</string>
    <string name="clear_user_data_text" msgid="6773186434260397947">"清空存储空间"</string>
    <string name="app_factory_reset" msgid="8974044931667015201">"卸载更新"</string>
    <string name="app_restricted_settings_lockscreen_title" msgid="5993061278264872648">"允许受限制的设置"</string>
    <string name="auto_launch_enable_text" msgid="8912714475823807798">"您已选择的一些活动默认会在此应用中打开。"</string>
    <string name="always_allow_bind_appwidgets_text" msgid="2069415023986858324">"您已选择允许该应用创建微件并查看其数据。"</string>
    <string name="auto_launch_disable_text" msgid="502648841250936209">"无默认设置。"</string>
    <string name="clear_activities" msgid="488089228657585700">"清除默认偏好设置"</string>
    <string name="screen_compatibility_text" msgid="5915767835411020274">"此应用可能不是针对您的屏幕设计的。您可以在此处调整其显示尺寸/比例，让它适合您的屏幕。"</string>
    <string name="ask_compatibility" msgid="8388397595148476565">"启动时确认"</string>
    <string name="enable_compatibility" msgid="1163387233622859712">"调整应用的显示尺寸/比例"</string>
    <string name="unknown" msgid="8192160131923461175">"未知"</string>
    <string name="sort_order_alpha" msgid="3400680865280266582">"按名称排序"</string>
    <string name="sort_order_size" msgid="7731928486199737223">"按大小排序"</string>
    <string name="sort_order_recent_notification" msgid="1496198895330443073">"最新"</string>
    <string name="sort_order_frequent_notification" msgid="4063700985742284794">"最频繁"</string>
    <string name="show_running_services" msgid="8666008279959853318">"显示当前运行的服务"</string>
    <string name="show_background_processes" msgid="5682856012453562151">"显示已缓存的进程"</string>
    <string name="default_emergency_app" msgid="1929974800666613803">"紧急警报应用"</string>
    <string name="reset_app_preferences" msgid="8861758340732716573">"重置应用偏好设置"</string>
    <string name="reset_app_preferences_title" msgid="8935136792316050759">"要重置应用偏好设置吗？"</string>
    <string name="reset_app_preferences_desc" msgid="8550782670650158299">"此操作将会重置以下所有偏好设置：\n\n"<li>"已停用的应用"</li>\n<li>"已停用的应用通知"</li>\n<li>"执行操作的默认应用"</li>\n<li>"应用的后台流量限制"</li>\n<li>"任何权限限制"</li>\n<li>"电池用量设置"</li>\n\n"您将不会丢失任何应用数据。"</string>
    <string name="reset_app_preferences_button" msgid="2591318711372850058">"重置应用"</string>
    <string name="filter" msgid="9039576690686251462">"过滤"</string>
    <string name="filter_dlg_title" msgid="3086282431958601338">"选择过滤选项"</string>
    <string name="filter_apps_all" msgid="5705421199299914620">"所有应用"</string>
    <string name="filter_apps_disabled" msgid="5068011814871004105">"已停用的应用"</string>
    <string name="filter_apps_third_party" msgid="9049447784849114843">"已下载"</string>
    <string name="filter_apps_running" msgid="535465683273284141">"正在运行"</string>
    <string name="not_installed" msgid="5074606858798519449">"未针对此用户安装"</string>
    <string name="installed" msgid="2837449358488825884">"已安装"</string>
    <string name="no_applications" msgid="985069304755391640">"无应用。"</string>
    <string name="internal_storage" msgid="999496851424448809">"内部存储空间"</string>
    <string name="recompute_size" msgid="1098091228370999128">"正在重新计算大小..."</string>
    <string name="clear_data_dlg_title" msgid="180446967743732410">"要删除应用数据吗？"</string>
    <string name="clear_data_dlg_text" msgid="3440011276559762619">"此应用的数据（包括文件和设置）将从此设备上永久删除"</string>
    <string name="dlg_ok" msgid="1421350367857960997">"确定"</string>
    <string name="dlg_cancel" msgid="5164705061530774899">"取消"</string>
    <string name="dlg_delete" msgid="1790919205039397659">"删除"</string>
    <string name="app_not_found_dlg_text" msgid="8634675268730513704">"在已安装应用的列表中找不到该应用。"</string>
    <string name="clear_failed_dlg_text" msgid="6866741916836125732">"无法清除应用的存储空间。"</string>
    <string name="computing_size" msgid="4915310659841174866">"正在计算..."</string>
    <string name="invalid_size_value" msgid="7017371543563259201">"无法计算软件包的大小。"</string>
    <string name="version_text" msgid="7628938665256107608">"版本 <xliff:g id="VERSION_NUM">%1$s</xliff:g>"</string>
    <string name="move_app" msgid="5421158479447276791">"移动"</string>
    <string name="another_migration_already_in_progress" msgid="6550546307856052261">"系统目前正在执行另一项迁移操作。"</string>
    <string name="insufficient_storage" msgid="8115088042669030558">"存储空间不足。"</string>
    <string name="does_not_exist" msgid="6499163879348776120">"应用不存在。"</string>
    <string name="invalid_location" msgid="8013853455355520557">"安装位置无效。"</string>
    <string name="system_package" msgid="7559476279008519360">"无法在外部介质上安装系统更新。"</string>
    <string name="move_error_device_admin" msgid="1561502976834303626">"无法在外部媒体上安装设备管理应用"</string>
    <string name="force_stop_dlg_title" msgid="86745852555490146">"要强行停止吗？"</string>
    <string name="force_stop_dlg_text" msgid="1527286468544457368">"强行停止某个应用可能会导致其出现异常。"</string>
    <string name="app_disable_dlg_positive" msgid="1414218905322009505">"停用应用"</string>
    <string name="app_disable_dlg_text" msgid="2449382902751908916">"如果您停用此应用，Android 及其他应用可能会无法再正常运行。请注意，您无法删除此应用，因为它是设备预装应用。停用后，系统将关闭此应用并在设备上将其隐藏。"</string>
    <string name="app_install_details_group_title" msgid="1172114479073704677">"商店"</string>
    <string name="app_install_details_title" msgid="7783556181897142187">"应用详情"</string>
    <string name="app_install_details_summary" msgid="2013043219249992373">"通过<xliff:g id="APP_STORE">%1$s</xliff:g>安装的应用"</string>
    <string name="instant_app_details_summary" msgid="417197491598208216">"前往 <xliff:g id="APP_STORE">%1$s</xliff:g> 查看详细信息"</string>
    <string name="app_ops_running" msgid="6127474473137428721">"正在运行"</string>
    <string name="app_ops_never_used" msgid="9038133162371204506">"（从未使用）"</string>
    <string name="storageuse_settings_title" msgid="3125650750657988194">"存储空间使用情况"</string>
    <string name="service_restarting" msgid="5104563288155809226">"正在重新启动"</string>
    <string name="cached" msgid="5379485147573438201">"缓存的后台进程"</string>
    <string name="no_running_services" msgid="9079738069349859373">"当前未运行任何服务。"</string>
    <string name="service_started_by_app" msgid="6845028506417670179">"由应用启动。"</string>
    <!-- no translation found for service_client_name (2210898622981598861) -->
    <skip />
    <string name="service_background_processes" msgid="2800539421534521948">"可用：<xliff:g id="MEMORY">%1$s</xliff:g>"</string>
    <string name="service_foreground_processes" msgid="6380905887193621704">"已用：<xliff:g id="MEMORY">%1$s</xliff:g>"</string>
    <string name="memory" msgid="5253757199926592074">"内存"</string>
    <!-- no translation found for service_process_name (7827318358399776412) -->
    <skip />
    <string name="running_process_item_user_label" msgid="1444898861984132133">"用户：<xliff:g id="USER_NAME">%1$s</xliff:g>"</string>
    <string name="running_process_item_removed_user_label" msgid="4812732296696662613">"已删除用户"</string>
    <string name="running_processes_item_description_s_s" msgid="6835918861352501671">"<xliff:g id="NUMPROCESS">%1$d</xliff:g>个进程和<xliff:g id="NUMSERVICES">%2$d</xliff:g>个服务"</string>
    <string name="running_processes_item_description_s_p" msgid="1209371773353932361">"<xliff:g id="NUMPROCESS">%1$d</xliff:g>个进程和<xliff:g id="NUMSERVICES">%2$d</xliff:g>个服务"</string>
    <string name="running_processes_item_description_p_s" msgid="8957061449107822282">"<xliff:g id="NUMPROCESS">%1$d</xliff:g>个进程和<xliff:g id="NUMSERVICES">%2$d</xliff:g>个服务"</string>
    <string name="running_processes_item_description_p_p" msgid="3292999232897469679">"<xliff:g id="NUMPROCESS">%1$d</xliff:g>个进程和<xliff:g id="NUMSERVICES">%2$d</xliff:g>个服务"</string>
    <string name="running_processes_header_title" msgid="558961782589967366">"设备内存"</string>
    <string name="running_processes_header_footer" msgid="2726092156680487584">"应用内存使用情况"</string>
    <string name="running_processes_header_system_prefix" msgid="8819527769608555124">"系统"</string>
    <string name="running_processes_header_apps_prefix" msgid="4151874328324238133">"应用"</string>
    <string name="running_processes_header_free_prefix" msgid="4271100378295864738">"可用"</string>
    <string name="running_processes_header_used_prefix" msgid="5205762402234243007">"已用"</string>
    <string name="running_processes_header_cached_prefix" msgid="839132595831993521">"缓存"</string>
    <string name="running_processes_header_ram" msgid="3014991380467004685">"<xliff:g id="RAM_0">%1$s</xliff:g>"</string>
    <string name="runningservicedetails_settings_title" msgid="1057845389092757121">"正在运行的应用"</string>
    <string name="no_services" msgid="3898812785511572899">"无活动服务"</string>
    <string name="runningservicedetails_services_title" msgid="11853795112787355">"服务"</string>
    <string name="runningservicedetails_processes_title" msgid="5292271587797234038">"进程"</string>
    <string name="service_stop" msgid="5712522600201308795">"停止"</string>
    <string name="service_manage" msgid="3896322986828332075">"设置"</string>
    <string name="service_stop_description" msgid="6327742632400026677">"此服务由其应用启动。停止服务可能会导致应用无法运行。"</string>
    <string name="heavy_weight_stop_description" msgid="3086419998820881290">"无法安全地停止该应用。如果强行停止，可能会导致您目前的部分工作内容丢失。"</string>
    <string name="background_process_stop_description" msgid="4792038933517438037">"这是旧应用进程，仍在运行，以备不时之需。通常不建议停止。"</string>
    <string name="service_manage_description" msgid="6615788996428486121">"<xliff:g id="CLIENT_NAME">%1$s</xliff:g>：当前正在使用中。点按“设置”即可对其进行管理。"</string>
    <string name="main_running_process_description" msgid="6685973937935027773">"正在使用的主要进程。"</string>
    <string name="process_service_in_use_description" msgid="4210957264507014878">"正在使用服务<xliff:g id="COMP_NAME">%1$s</xliff:g>。"</string>
    <string name="process_provider_in_use_description" msgid="6730020083976048028">"正在使用提供商<xliff:g id="COMP_NAME">%1$s</xliff:g>。"</string>
    <string name="runningservicedetails_stop_dlg_title" msgid="6201041461740445113">"要停止系统服务吗？"</string>
    <string name="language_input_gesture_title" msgid="3292455685728572960">"语言、输入法和手势"</string>
    <string name="language_settings" msgid="8700174277543875046">"语言和输入法"</string>
    <string name="languages_settings" msgid="5784775502251770671">"语言"</string>
    <string name="keyboard_settings" msgid="184185708597386454">"键盘"</string>
    <string name="language_empty_list_user_restricted" msgid="8050367405839231863">"您无权更改设备语言。"</string>
    <string name="language_keyboard_settings_title" msgid="7934844313233544557">"语言和输入法"</string>
    <string name="input_assistance" msgid="3437568284144952104">"工具"</string>
    <string name="keyboard_settings_category" msgid="5392847229300117064">"键盘和输入法"</string>
    <string name="system_language" msgid="1146762166579643257">"系统语言"</string>
    <string name="phone_language" msgid="5986939176239963826">"语言"</string>
    <string name="phone_language_summary" msgid="863041222809685325"></string>
    <string name="auto_replace" msgid="4830732960264447043">"自动替换"</string>
    <string name="auto_replace_summary" msgid="1285443414597153423">"更正错误输入的字词"</string>
    <string name="auto_caps" msgid="5573583581288305355">"自动大写"</string>
    <string name="auto_caps_summary" msgid="3144141933426846665">"将句首字母大写"</string>
    <string name="auto_punctuate" msgid="2838809477621809507">"自动加标点"</string>
    <string name="hardkeyboard_category" msgid="8729780593378161071">"物理键盘设置"</string>
    <string name="auto_punctuate_summary" msgid="3549190848611386748">"按空格键两次可插入句号"</string>
    <string name="show_password" msgid="7101900779571040117">"显示密码"</string>
    <string name="show_password_summary" msgid="9025960283785111619">"输入时短暂显示字符"</string>
    <string name="spellchecker_security_warning" msgid="2016059050608271820">"此拼写检查工具可能会收集您键入的所有文字，包括密码和信用卡号等个人数据。它源自应用“<xliff:g id="SPELLCHECKER_APPLICATION_NAME">%1$s</xliff:g>”。要使用此拼写检查工具吗？"</string>
    <string name="spellchecker_quick_settings" msgid="6449414356743946577">"设置"</string>
    <string name="spellchecker_language" msgid="8905487366580285282">"语言"</string>
    <string name="keyboard_and_input_methods_category" msgid="5296847777802891649">"键盘"</string>
    <string name="virtual_keyboard_category" msgid="2339505603075527212">"屏幕键盘"</string>
    <string name="keywords_virtual_keyboard" msgid="1494726424879503434">"Gboard"</string>
    <string name="available_virtual_keyboard_category" msgid="6930012948152749337">"可用的屏幕键盘"</string>
    <string name="add_virtual_keyboard" msgid="2515850206289352606">"管理屏幕键盘"</string>
    <!-- no translation found for keyboard_options_category (8040137073401152608) -->
    <skip />
    <string name="physical_keyboard_title" msgid="3328134097512350958">"实体键盘"</string>
    <string name="show_ime" msgid="4334255501724746849">"使用屏幕键盘"</string>
    <string name="show_ime_summary" msgid="7293345791727205975">"开启后，连接到实体键盘时，它会一直显示在屏幕上"</string>
    <string name="keyboard_shortcuts_helper" msgid="2553221039203165344">"键盘快捷键"</string>
    <!-- no translation found for keyboard_shortcuts_helper_summary (5979507677602559203) -->
    <skip />
    <string name="language_and_input_for_work_category_title" msgid="2546950919124199743">"工作资料键盘和工具"</string>
    <string name="virtual_keyboards_for_work_title" msgid="786459157034008675">"工作用的屏幕键盘"</string>
    <string name="default_keyboard_layout" msgid="8690689331289452201">"默认"</string>
    <string name="speech_category_title" msgid="5995161659186229742">"语音"</string>
    <string name="pointer_speed" msgid="7398649279282675718">"指针速度"</string>
    <string name="game_controller_settings_category" msgid="8557472715034961918">"游戏控制器"</string>
    <string name="vibrate_input_devices" msgid="5192591087864449142">"重定向振动"</string>
    <string name="vibrate_input_devices_summary" msgid="8791680891376689823">"连接后将振动传到游戏控制器"</string>
    <string name="keyboard_layout_dialog_title" msgid="8770130364048089954">"选择键盘布局"</string>
    <string name="keyboard_layout_dialog_setup_button" msgid="6546245862744626706">"设置键盘布局"</string>
    <string name="keyboard_layout_dialog_switch_hint" msgid="3303564123674979354">"要切换，请按 Ctrl+空格键"</string>
    <string name="keyboard_layout_default_label" msgid="6078569989261528039">"默认"</string>
    <string name="keyboard_layout_picker_title" msgid="240504762718562906">"键盘布局"</string>
    <!-- no translation found for keyboard_layout_picker_category_title (2369473692906329772) -->
    <skip />
    <string name="user_dict_settings_title" msgid="680410651924276991">"个人字典"</string>
    <string name="user_dict_settings_for_work_title" msgid="1245315720684961770">"工作用的个人字典"</string>
    <string name="user_dict_settings_summary" msgid="4939694372338975081">"添加要在“拼写检查工具”等应用中使用的字词"</string>
    <string name="user_dict_settings_add_menu_title" msgid="8046882347281382968">"添加"</string>
    <string name="user_dict_settings_add_dialog_title" msgid="3485845465134083084">"添加到字典"</string>
    <string name="user_dict_settings_add_screen_title" msgid="1866408024073475379">"词组"</string>
    <string name="user_dict_settings_add_dialog_more_options" msgid="2642928746425808108">"显示更多选项"</string>
    <string name="user_dict_settings_add_dialog_less_options" msgid="100432503633458156">"隐藏部分选项"</string>
    <string name="user_dict_settings_add_dialog_confirm" msgid="1866751313790655088">"确定"</string>
    <string name="user_dict_settings_add_word_option_name" msgid="2686051785623698231">"字词："</string>
    <string name="user_dict_settings_add_shortcut_option_name" msgid="5722204336242646866">"快捷键："</string>
    <string name="user_dict_settings_add_locale_option_name" msgid="2117468247460253346">"语言："</string>
    <string name="user_dict_settings_add_word_hint" msgid="4560494723256242785">"输入字词"</string>
    <string name="user_dict_settings_add_shortcut_hint" msgid="6209624157217434640">"快捷键（选填）"</string>
    <string name="user_dict_settings_edit_dialog_title" msgid="316493656442362284">"编辑字词"</string>
    <string name="user_dict_settings_context_menu_edit_title" msgid="4909198741914531509">"编辑"</string>
    <string name="user_dict_settings_context_menu_delete_title" msgid="651550824433043545">"删除"</string>
    <string name="user_dict_settings_empty_text" msgid="86562873609647919">"用户字典中没有任何字词。要添加字词，请点按“添加”(+) 按钮。"</string>
    <string name="user_dict_settings_all_languages" msgid="8563387437755363526">"所有语言"</string>
    <string name="user_dict_settings_more_languages" msgid="5378870726809672319">"更多语言..."</string>
    <string name="testing" msgid="6294172343766732037">"测试"</string>
    <string name="keyboard_settings_summary" msgid="2716339620942356432">"屏幕键盘、语音、工具"</string>
    <string name="keyboard_settings_with_physical_keyboard_summary" msgid="6628668004523183413">"屏幕键盘、实体键盘、语音、工具"</string>
    <string name="builtin_keyboard_settings_title" msgid="5096171620714179661">"实体键盘"</string>
    <!-- no translation found for enabled_locales_keyboard_layout (3939886151098958639) -->
    <skip />
    <string name="gadget_picker_title" msgid="7615902510050731400">"选择小工具"</string>
    <string name="widget_picker_title" msgid="7641298325488989676">"选择微件"</string>
    <string name="allow_bind_app_widget_activity_allow_bind_title" msgid="3537968409832846255">"是否允许该应用创建微件并查看其数据？"</string>
    <string name="allow_bind_app_widget_activity_allow_bind" msgid="5825298768068148804">"当您创建微件后，应用可以访问显示的所有内容。\n\n应用：<xliff:g id="WIDGET_HOST_NAME">%1$s</xliff:g>\n微件：<xliff:g id="WIDGET_LABEL">%2$s</xliff:g>\n"</string>
    <string name="allow_bind_app_widget_activity_always_allow_bind" msgid="7268758525344468364">"始终允许“<xliff:g id="WIDGET_HOST_NAME">%1$s</xliff:g>”创建微件并查看其数据"</string>
    <string name="testing_usage_stats" msgid="4660643799010906365">"使用情况统计数据"</string>
    <string name="usage_stats_sort_by_usage_time" msgid="2927310334119998301">"按使用时间排序"</string>
    <string name="usage_stats_sort_by_last_time_used" msgid="7039213339779884017">"按上次使用时间排序"</string>
    <string name="usage_stats_sort_by_app_name" msgid="4463833145514850478">"按应用名称排序"</string>
    <string name="last_time_used_label" msgid="2639712813493534074">"上次使用时间"</string>
    <string name="usage_time_label" msgid="9105343335151559883">"使用时间"</string>
    <string name="accessibility_settings" msgid="4713215774904704682">"无障碍"</string>
    <string name="accessibility_settings_title" msgid="6739115703615065716">"无障碍设置"</string>
    <string name="accessibility_settings_summary" msgid="2366627644570558503">"显示、互动、音频"</string>
    <string name="vision_settings_title" msgid="8919983801864103069">"阅读辅助设置"</string>
    <string name="vision_settings_description" msgid="7614894785054441991">"您可以根据自己的需求对此设备进行自定义。您可以稍后在“设置”中更改这些无障碍功能的设置。"</string>
    <string name="vision_settings_suggestion_title" msgid="4689275412658803919">"更改字体大小"</string>
    <string name="screen_reader_category_title" msgid="5825700839731107803">"屏幕阅读器"</string>
    <string name="captions_category_title" msgid="574490148949400274">"字幕"</string>
    <string name="audio_category_title" msgid="5283853679967605826">"音频"</string>
    <string name="general_category_title" msgid="6298579528716834157">"常规"</string>
    <string name="display_category_title" msgid="6638191682294461408">"显示"</string>
    <string name="accessibility_color_and_motion_title" msgid="2323301706545305874">"色彩和动画"</string>
    <string name="accessibility_turn_screen_darker_title" msgid="5986223133285858349">"调暗屏幕"</string>
    <string name="interaction_control_category_title" msgid="2696474616743882372">"互动控制"</string>
    <string name="accessibility_tap_assistance_title" msgid="1058913033421048284">"定时控制"</string>
    <string name="accessibility_system_controls_title" msgid="6403287349518987624">"系统控制"</string>
    <string name="user_installed_services_category_title" msgid="2639470729311439731">"已下载的应用"</string>
    <string name="experimental_category_title" msgid="898904396646344152">"实验性功能"</string>
    <string name="feature_flags_dashboard_title" msgid="348990373716658289">"功能标记"</string>
    <string name="talkback_title" msgid="8756080454514251327">"TalkBack"</string>
    <string name="talkback_summary" msgid="5820927220378864281">"主要适用于盲人和视力不佳者的屏幕阅读器"</string>
    <string name="select_to_speak_summary" msgid="1995285446766920925">"点按屏幕上的内容即可让系统大声朗读出来"</string>
    <string name="accessibility_captioning_title" msgid="4561871958958925225">"字幕偏好设置"</string>
    <string name="accessibility_captioning_about_title" msgid="3542171637334191563">"关于字幕偏好设置"</string>
    <string name="accessibility_captioning_footer_learn_more_content_description" msgid="5730040700677017706">"详细了解字幕偏好设置"</string>
    <string name="accessibility_screen_magnification_title" msgid="1211169976144629087">"放大功能"</string>
    <string name="accessibility_screen_magnification_shortcut_title" msgid="2387963646377987780">"放大功能快捷方式"</string>
    <string name="accessibility_screen_magnification_follow_typing_title" msgid="6379517513916651560">"输入时使用放大功能"</string>
    <string name="accessibility_screen_magnification_follow_typing_summary" msgid="2882250257391761678">"输入时放大镜跟随文字移动"</string>
    <string name="accessibility_screen_magnification_about_title" msgid="8857919020223505415">"关于放大功能"</string>
    <string name="accessibility_screen_magnification_footer_learn_more_content_description" msgid="924848332575978463">"详细了解放大功能"</string>
    <string name="accessibility_magnification_mode_title" msgid="8446475127807168063">"放大类型"</string>
    <string name="accessibility_magnification_area_settings_message" msgid="8498648925928109462">"放大整个屏幕或特定区域，也可在这两个选项之间切换"</string>
    <string name="accessibility_magnification_area_settings_full_screen_summary" msgid="2728962784113713010">"全屏"</string>
    <string name="accessibility_magnification_area_settings_window_screen_summary" msgid="9191632962955877019">"部分屏幕"</string>
    <string name="accessibility_magnification_area_settings_all_summary" msgid="8107511976748799455">"在全屏和部分屏幕之间切换"</string>
    <string name="accessibility_magnification_mode_dialog_title" msgid="9151027667059878578">"选择放大方式"</string>
    <string name="accessibility_magnification_mode_dialog_option_full_screen" msgid="4892487869954032029">"放大整个屏幕"</string>
    <string name="accessibility_magnification_mode_dialog_option_window" msgid="4492443201099153362">"放大部分屏幕"</string>
    <string name="accessibility_magnification_mode_dialog_option_switch" msgid="561043521011229424">"在全屏和部分屏幕之间切换"</string>
    <string name="accessibility_magnification_area_settings_mode_switch_summary" msgid="2885238806099080966">"点按切换按钮即可在两个选项之间切换"</string>
    <string name="accessibility_magnification_switch_shortcut_title" msgid="3671432048806533079">"要改用“无障碍”按钮吗？"</string>
    <string name="accessibility_magnification_switch_shortcut_message" msgid="7718653917415163833">"通过点按三次来放大屏幕上的部分内容会导致输入延迟和其他延迟。\n\n“无障碍”按钮会悬浮在屏幕上，位于其他应用上方。点按该按钮即可放大。"</string>
    <string name="accessibility_magnification_switch_shortcut_positive_button" msgid="2446942190957296957">"改用“无障碍”按钮"</string>
    <string name="accessibility_magnification_switch_shortcut_negative_button" msgid="7115794462123071594">"使用“点按三次”"</string>
    <string name="accessibility_magnification_triple_tap_warning_title" msgid="8484669851397296597">"这样做可能会使键盘的响应速度变慢"</string>
    <string name="accessibility_magnification_triple_tap_warning_message" msgid="2008671502848936410">"当您使用点按三次手势放大局部画面时，可能会发现键盘出现问题。\n\n若要避免发生这个问题，可以将放大功能的快捷方式从点按三次更改为其他选项。\n"<annotation id="link">"更改设置"</annotation></string>
    <string name="accessibility_magnification_triple_tap_warning_positive_button" msgid="8712304035901450010">"仍然继续"</string>
    <string name="accessibility_magnification_triple_tap_warning_negative_button" msgid="2028849736366584733">"取消"</string>
    <string name="accessibility_magnification_service_settings_title" msgid="3531350704632316017">"放大设置"</string>
    <string name="accessibility_screen_magnification_gestures_title" msgid="3121714118381882167">"点按屏幕三次进行放大"</string>
    <string name="accessibility_screen_magnification_navbar_title" msgid="480853328665484528">"使用快捷手势进行放大"</string>
    <string name="accessibility_screen_magnification_state_navbar_gesture" msgid="8067042663897802231">"通过“快捷手势”和“点按屏幕三次”进行放大"</string>
    <string name="accessibility_introduction_title" msgid="8834950581512452348">"<xliff:g id="SERVICE">%1$s</xliff:g>简介"</string>
    <string name="accessibility_text_reading_options_title" msgid="3224648909213325563">"显示大小和文字"</string>
    <string name="accessibility_text_reading_options_suggestion_title" msgid="2492155642665312733">"更改文字显示方式"</string>
    <string name="accessibility_text_reading_preview_mail_subject" msgid="4597374768612733616">"主题：热气球设计"</string>
    <string name="accessibility_text_reading_preview_mail_from" msgid="1797499780365288020">"发件人：李磊"</string>
    <string name="accessibility_text_reading_preview_mail_content" msgid="8078152365771951802">"早上好！\n\n我只是想了解一下这些设计的进展。在我们开始制作新的热气球之前，能设计好吗？"</string>
    <string name="accessibility_text_reading_reset_button_title" msgid="5960753279788187669">"重置设置"</string>
    <string name="accessibility_text_reading_reset_message" msgid="824644303661026712">"已重置显示大小和文字设置"</string>
    <string name="accessibility_text_reading_confirm_dialog_title" msgid="2865331351355690389">"是否重置显示大小和文字？"</string>
    <string name="accessibility_text_reading_confirm_dialog_reset_button" msgid="8215800137850243736">"重置"</string>
    <string name="accessibility_text_reading_conversation_message_1" msgid="7883952203831957831">"周末有安排了吗？"</string>
    <string name="accessibility_text_reading_conversation_message_2" msgid="8112160435318635856">"打算去海滩游玩。要一起来吗？"</string>
    <string name="accessibility_screen_option" msgid="8465307075278878145">"选项"</string>
    <string name="accessibility_preference_magnification_summary" msgid="2875518904115896888">"在屏幕上放大"</string>
    <string name="accessibility_screen_magnification_short_summary" msgid="2207048420669939150">"点按三次即可放大屏幕"</string>
    <string name="accessibility_screen_magnification_navbar_short_summary" msgid="4885018322430052037">"点按按钮即可放大"</string>
    <string name="accessibility_screen_magnification_intro_text" msgid="3856180549393526339">"快速放大屏幕，更清晰地查看内容"</string>
    <string name="accessibility_screen_magnification_summary" msgid="8267672508057326959">"&lt;b&gt;如需放大屏幕，请执行以下操作：&lt;/b&gt;&lt;br/&gt; {0,number,integer}. 使用快捷方式开始放大&lt;br/&gt; {1,number,integer}. 点按屏幕&lt;br/&gt; {2,number,integer}. 拖动双指在屏幕上四处移动&lt;br/&gt; {3,number,integer}. 张合双指以调整缩放比例&lt;br/&gt; {4,number,integer}. 使用快捷方式停止放大&lt;br/&gt;&lt;br/&gt; &lt;b&gt;如需暂时放大屏幕，请执行以下操作：&lt;/b&gt;&lt;br/&gt; {0,number,integer}. 确保已将放大类型设为“全屏”&lt;br/&gt; {1,number,integer}. 使用快捷方式开始放大&lt;br/&gt; {2,number,integer}. 轻触并按住屏幕上的任意位置&lt;br/&gt; {3,number,integer}. 拖动单指在屏幕上四处移动&lt;br/&gt; {4,number,integer}. 抬起手指以停止放大"</string>
    <string name="accessibility_screen_magnification_navbar_summary" msgid="807985499898802296">"开启放大功能后，您就可以放大屏幕上的内容。\n\n"<b>"要放大内容"</b>"，请先启动放大功能，然后点按屏幕上的任意位置。\n"<ul><li>"拖动双指或多指即可进行滚动"</li>\n<li>"张合双指或多指即可调整缩放级别"</li></ul>\n\n<b>"要暂时性放大内容"</b>"，请先启动放大功能，然后轻触并按住屏幕上的任意位置。\n"<ul><li>"拖动手指即可在屏幕上四处移动"</li>\n<li>"松开手指即可缩小回原来的状态"</li></ul>\n\n"您无法针对键盘或导航栏使用放大功能。"</string>
    <string name="accessibility_tutorial_pager" msgid="8461939455728454061">"第 <xliff:g id="CURRENT_PAGE">%1$d</xliff:g> 页，共 <xliff:g id="NUM_PAGES">%2$d</xliff:g> 页"</string>
    <string name="accessibility_tutorial_dialog_title_button" msgid="4681164949716215131">"使用“无障碍”按钮打开"</string>
    <string name="accessibility_tutorial_dialog_title_volume" msgid="494810949830845234">"按住两个音量键即可打开"</string>
    <string name="accessibility_tutorial_dialog_title_triple" msgid="7089562919284464400">"点按屏幕 3 次即可打开"</string>
    <string name="accessibility_tutorial_dialog_title_gesture" msgid="4965810097646659332">"使用手势打开"</string>
    <string name="accessibility_tutorial_dialog_title_gesture_settings" msgid="6800684770875867559">"使用无障碍功能启动手势"</string>
    <string name="accessibility_tutorial_dialog_message_button" msgid="7002398857479782303">"如需使用此功能，请点按屏幕底部的“无障碍”按钮 <xliff:g id="ACCESSIBILITY_ICON">%s</xliff:g>。\n\n轻触并按住“无障碍”按钮，即可在多项功能之间切换。"</string>
    <string name="accessibility_tutorial_dialog_message_floating_button" msgid="2551777208185138391">"如需使用此功能，请点按屏幕上的“无障碍”按钮。"</string>
    <string name="accessibility_tutorial_dialog_message_volume" msgid="5033080515460519183">"如需使用此功能，请同时按住两个音量键。"</string>
    <string name="accessibility_tutorial_dialog_message_triple" msgid="5219991116201165146">"要启动和停止放大功能，请在屏幕上的任意位置点按三次。"</string>
    <string name="accessibility_tutorial_dialog_message_gesture" msgid="4148062210755434854">"如需使用此功能，请用两根手指从屏幕底部向上滑动。\n\n用两根手指向上滑动并按住，即可在多项功能之间切换。"</string>
    <string name="accessibility_tutorial_dialog_message_gesture_talkback" msgid="8142847782708562793">"如需使用此功能，请用三根手指从屏幕底部向上滑动。\n\n用三根手指向上滑动并按住，即可在多项功能之间切换。"</string>
    <string name="accessibility_tutorial_dialog_message_gesture_settings" msgid="40769674586981429">"如需使用无障碍功能，请用两根手指从屏幕底部向上滑动。\n\n用两根手指向上滑动并按住，即可在多项功能之间切换。"</string>
    <string name="accessibility_tutorial_dialog_message_gesture_settings_talkback" msgid="7292969929578621958">"如需使用无障碍功能，请用三根手指从屏幕底部向上滑动。\n\n用三根手指向上滑动并按住，即可在多项功能之间切换。"</string>
    <string name="accessibility_tutorial_dialog_button" msgid="2031773187678948436">"知道了"</string>
    <string name="accessibility_tutorial_dialog_link_button" msgid="1624189347106713695">"“无障碍”按钮的设置"</string>
    <string name="accessibility_shortcut_title" msgid="8125867833704517463">"“<xliff:g id="SERVICE">%1$s</xliff:g>”快捷方式"</string>
    <string name="accessibility_shortcut_edit_summary_software" msgid="6405629977940618205">"“无障碍”按钮"</string>
    <string name="accessibility_shortcut_edit_summary_software_gesture" msgid="5489284264414421286">"无障碍手势"</string>
    <string name="accessibility_shortcut_edit_dialog_title_software_gesture" msgid="8078659880723370597">"用两根手指向上滑动"</string>
    <string name="accessibility_shortcut_edit_dialog_title_software_gesture_talkback" msgid="7422753388389160524">"用三根手指向上滑动"</string>
    <string name="accessibility_shortcut_edit_dialog_title_software" msgid="4796192466943479849">"点按“无障碍”按钮"</string>
    <string name="accessibility_shortcut_edit_dialog_title_software_by_gesture" msgid="3981188764050497346">"使用无障碍手势"</string>
    <string name="accessibility_shortcut_edit_dialog_summary_software" msgid="5606196352833449600">"点按屏幕底部的“无障碍”按钮 <xliff:g id="ACCESSIBILITY_ICON">%s</xliff:g>。\n\n轻触并按住“无障碍”按钮，即可在多项功能之间切换。"</string>
    <string name="accessibility_shortcut_edit_dialog_summary_software_gesture" msgid="8292555254353761635">"用两根手指从屏幕底部向上滑动。\n\n用两根手指向上滑动并按住，即可在多项功能之间切换。"</string>
    <string name="accessibility_shortcut_edit_dialog_summary_software_gesture_talkback" msgid="84483464524360845">"用三根手指从屏幕底部向上滑动。\n\n用三根手指向上滑动并按住，即可在多项功能之间切换。"</string>
    <string name="accessibility_shortcut_edit_dialog_summary_software_floating" msgid="4459254227203203324"><annotation id="link">"更多选项"</annotation></string>
    <string name="footer_learn_more_content_description" msgid="8843798273152131341">"详细了解<xliff:g id="SERVICE">%1$s</xliff:g>"</string>
    <string name="accessibility_shortcut_edit_dialog_title_hardware" msgid="2356853121810443026">"按住音量键"</string>
    <string name="accessibility_shortcut_hardware_keyword" msgid="3921915304537166064">"按住音量键"</string>
    <string name="accessibility_shortcut_edit_dialog_summary_hardware" msgid="2503134386397991634">"同时按住两个音量键"</string>
    <string name="accessibility_shortcut_edit_dialog_title_triple_tap" msgid="6672798007229795841">"点按屏幕三次"</string>
    <string name="accessibility_shortcut_triple_tap_keyword" msgid="6863958573135995927">"点按屏幕三次"</string>
    <string name="accessibility_shortcut_edit_dialog_summary_triple_tap" msgid="2102327956423320536">"在屏幕上快速点按 {0,number,integer} 次。此快捷方式可能会减慢设备的运行速度"</string>
    <string name="accessibility_shortcut_edit_dialog_title_advance" msgid="4567868630655591506">"高级"</string>
    <string name="accessibility_screen_magnification_navbar_configuration_warning" msgid="266736851606791552">"“无障碍”按钮已设为“<xliff:g id="SERVICE">%1$s</xliff:g>”。要使用放大功能，请触摸并按住“无障碍”按钮，然后选择“放大功能”。"</string>
    <string name="accessibility_screen_magnification_gesture_navigation_warning" msgid="991017769735632046">"无障碍手势已设为<xliff:g id="SERVICE">%1$s</xliff:g>。要使用放大功能，请用两指从屏幕底部向上滑动并按住，然后选择放大功能。"</string>
    <string name="accessibility_global_gesture_preference_title" msgid="3713636732641882959">"音量键快捷方式"</string>
    <string name="accessibility_shortcut_settings" msgid="836783442658447995">"快捷方式设置"</string>
    <string name="accessibility_shortcut_service_on_lock_screen_title" msgid="3923122834058574478">"在锁定屏幕上使用快捷方式"</string>
    <string name="accessibility_shortcut_description" msgid="2184693606202133549">"允许在锁定屏幕时开启功能快捷方式。同时按住两个音量键几秒钟。"</string>
    <string name="accessibility_button_title" msgid="5251235485581552614">"“无障碍”按钮"</string>
    <string name="accessibility_button_gesture_title" msgid="3573456209050374139">"“无障碍”按钮和手势"</string>
    <string name="accessibility_button_intro_text" msgid="80993874471745687">"从任意屏幕快捷地使用无障碍功能"</string>
    <string name="accessibility_button_about_title" msgid="3581116105084067926">"关于“无障碍”按钮"</string>
    <string name="accessibility_button_gesture_about_title" msgid="8468987303602865536">"关于“无障碍”按钮和无障碍功能启动手势"</string>
    <string name="accessibility_button_gesture_footer_learn_more_content_description" msgid="4144803517680297869">"详细了解“无障碍”按钮和无障碍功能启动手势"</string>
    <string name="accessibility_button_intro" msgid="2601976470525277903">"请使用“无障碍”按钮。该手势不能与“三按钮”导航搭配使用。"</string>
    <string name="accessibility_button_summary" msgid="8510939012631455831">"快速使用无障碍功能"</string>
    <string name="accessibility_button_gesture_description" msgid="7507097717493960397"><b>"如要开始使用，请按以下步骤操作："</b>\n"1. 转到无障碍设置\n2. 选择一项功能并点按相应快捷方式\n3. 选择要使用按钮还是手势来使用此功能"</string>
    <string name="accessibility_button_description" msgid="1261273371298608222"><b>"如要开始使用，请按以下步骤操作："</b>\n"1. 转到无障碍设置\n2. 选择一项功能并点按相应快捷方式\n3. 选择相应按钮以使用此功能"</string>
    <string name="accessibility_button_or_gesture_title" msgid="3510075963401163529">"使用按钮或手势"</string>
    <string name="accessibility_button_location_title" msgid="7182107846092304942">"位置"</string>
    <string name="accessibility_button_size_title" msgid="5785110470538960881">"大小"</string>
    <string name="accessibility_button_fade_title" msgid="8081993897680588829">"未使用时淡化"</string>
    <string name="accessibility_button_fade_summary" msgid="7865950833524973709">"该按钮会在几秒后淡化，以便您更轻松地查看屏幕"</string>
    <string name="accessibility_button_opacity_title" msgid="4727355657530362289">"未使用时的透明度"</string>
    <string name="accessibility_button_low_label" msgid="4193015407828927741">"透明"</string>
    <string name="accessibility_button_high_label" msgid="9138077512008190896">"不透明"</string>
    <string name="accessibility_toggle_high_text_contrast_preference_title" msgid="1830189632458752698">"高对比度文字"</string>
    <string name="accessibility_toggle_high_text_contrast_preference_summary" msgid="5286411556836346180">"将文字颜色更改为黑色或白色，使其与背景形成尽可能鲜明的对比。"</string>
    <string name="accessibility_toggle_screen_magnification_auto_update_preference_title" msgid="4987009529235165664">"自动更新屏幕放大状态"</string>
    <string name="accessibility_toggle_screen_magnification_auto_update_preference_summary" msgid="9034532513972547720">"在应用转换时更新屏幕放大状态"</string>
    <string name="accessibility_power_button_ends_call_prerefence_title" msgid="8187306131979612144">"按电源按钮结束通话"</string>
    <string name="accessibility_toggle_large_pointer_icon_title" msgid="5508351959249876801">"大号鼠标指针"</string>
    <string name="accessibility_toggle_large_pointer_icon_summary" msgid="1480527946039237705">"使鼠标指针更加显眼"</string>
    <string name="accessibility_disable_animations" msgid="2993529829457179058">"移除动画"</string>
    <string name="accessibility_disable_animations_summary" msgid="5828228669556554565">"减少屏幕动画"</string>
    <string name="accessibility_toggle_primary_mono_title" msgid="7587152099472946571">"单声道音频"</string>
    <string name="accessibility_toggle_primary_mono_summary" msgid="1935283927319407303">"播放音频时合并声道"</string>
    <string name="accessibility_toggle_primary_balance_title" msgid="7332275200153366714">"音频均衡"</string>
    <string name="accessibility_toggle_primary_balance_left_label" msgid="6415750010517682014">"左"</string>
    <string name="accessibility_toggle_primary_balance_right_label" msgid="2987443495390104935">"右"</string>
    <string name="accessibility_timeout_default" msgid="1033702739376842824">"默认"</string>
    <string name="accessibility_timeout_10secs" msgid="5072577454521239794">"10 秒"</string>
    <string name="accessibility_timeout_30secs" msgid="7814673496724760684">"30 秒"</string>
    <string name="accessibility_timeout_1min" msgid="4804644263166961262">"1 分钟"</string>
    <string name="accessibility_timeout_2mins" msgid="7901692984522708679">"2 分钟"</string>
    <string name="accessibility_setting_item_control_timeout_title" msgid="1600516937989217899">"等待操作的时长（无障碍功能超时）"</string>
    <string name="accessibility_control_timeout_about_title" msgid="813588002683460837">"关于等待操作的时长（无障碍功能超时）"</string>
    <string name="accessibility_control_timeout_footer_learn_more_content_description" msgid="8118584413220542193">"详细了解等待操作的时长（无障碍功能超时）"</string>
    <string name="accessibility_control_timeout_preference_title" msgid="1443940538597464758">"等待操作的时长"</string>
    <string name="accessibility_control_timeout_preference_summary" msgid="4037051091059316310">"某些应用可能不支持这项时限偏好设置。"</string>
    <string name="accessibility_control_timeout_preference_intro_text" msgid="1398116710556762245">"对于提醒您采取措施的临时消息，选择显示时长"</string>
    <string name="accessibility_long_press_timeout_preference_title" msgid="5237764682976688855">"触摸和按住延迟"</string>
    <string name="accessibility_display_inversion_preference_title" msgid="5476133104746207952">"颜色反转"</string>
    <string name="accessibility_display_inversion_switch_title" msgid="7458595722552743503">"使用颜色反转"</string>
    <string name="accessibility_display_inversion_shortcut_title" msgid="6889624526691513462">"颜色反转快捷方式"</string>
    <string name="accessibility_display_inversion_preference_intro_text" msgid="1159663288481145318">"“颜色反转”功能不仅可将亮屏幕调暗，还可将暗屏幕调亮。"</string>
    <string name="accessibility_display_inversion_preference_subtitle" msgid="4494767676482389509">"&lt;b&gt;请注意&lt;/b&gt;&lt;br/&gt; &lt;ol&gt; &lt;li&gt;媒体文件和图片中的颜色会发生变化&lt;/li&gt; &lt;li&gt;“颜色反转”功能适用于所有应用&lt;/li&gt; &lt;li&gt;若要显示深色背景，可改用深色主题&lt;/li&gt; &lt;/ol&gt;"</string>
    <string name="accessibility_autoclick_preference_title" msgid="2703143361605555752">"自动点击（停留时间）"</string>
    <string name="accessibility_autoclick_about_title" msgid="152923024405552594">"关于自动点击（停留时间）"</string>
    <string name="accessibility_autoclick_footer_learn_more_content_description" msgid="7056189627042350691">"详细了解自动点击（停留时间）"</string>
    <string name="accessibility_autoclick_intro_text" msgid="8959680635470639347">"您可以通过设置，让已连接的鼠标在光标停止移动一定时间后自动点击"</string>
    <string name="accessibility_autoclick_description" msgid="6695732131412361101">"如果不方便点击鼠标，可以使用自动点击功能"</string>
    <string name="accessibility_autoclick_default_title" msgid="2024730028293793490">"关闭自动点击"</string>
    <string name="accessibility_autoclick_short_title" msgid="7938302504358912984">"短"</string>
    <string name="accessibility_autoclick_short_summary" msgid="4106953930081213514">"0.2 秒"</string>
    <string name="accessibility_autoclick_medium_title" msgid="3134175117576834320">"中"</string>
    <string name="accessibility_autoclick_medium_summary" msgid="1343390686514222871">"0.6 秒"</string>
    <string name="accessibility_autoclick_long_title" msgid="6799311820641687735">"长"</string>
    <string name="accessibility_autoclick_long_summary" msgid="3747153151313563637">"1 秒"</string>
    <string name="accessibility_autoclick_custom_title" msgid="4597792235546232038">"自定义"</string>
    <string name="accessibility_autoclick_shorter_desc" msgid="7631013255724544348">"较短"</string>
    <string name="accessibility_autoclick_longer_desc" msgid="2566025502981487443">"较长"</string>
    <string name="accessibility_autoclick_seekbar_desc" msgid="8363959277814621118">"自动点击时间"</string>
    <string name="accessibility_vibration_settings_title" msgid="936301142478631993">"振动和触感反馈"</string>
    <string name="accessibility_vibration_settings_summary" msgid="3690308537483465527">"控制各种使用情形的振动强度"</string>
    <string name="accessibility_vibration_setting_disabled_for_silent_mode_summary" msgid="3982701772953323190">"设备已设为静音，因此该设置已停用"</string>
    <string name="accessibility_call_vibration_category_title" msgid="2545607568768192318">"通话"</string>
    <string name="accessibility_notification_alarm_vibration_category_title" msgid="2683635252414849417">"通知和闹钟"</string>
    <string name="accessibility_interactive_haptics_category_title" msgid="3162855291184592021">"互动式反馈"</string>
    <string name="accessibility_vibration_primary_switch_title" msgid="6162579254864450592">"使用振动和触感反馈"</string>
    <string name="accessibility_alarm_vibration_title" msgid="4661294337828522745">"闹钟振动"</string>
    <string name="accessibility_media_vibration_title" msgid="1372073715403945428">"媒体振动"</string>
    <string name="accessibility_ring_vibration_title" msgid="4689811297654320885">"响铃振动"</string>
    <string name="accessibility_notification_vibration_title" msgid="6205679908785776478">"通知振动"</string>
    <string name="accessibility_touch_vibration_title" msgid="533931451319110741">"按触反馈"</string>
    <string name="accessibility_service_primary_switch_title" msgid="437610853412159406">"使用“<xliff:g id="ACCESSIBILITY_APP_NAME">%1$s</xliff:g>”"</string>
    <string name="accessibility_service_primary_open_title" msgid="8655108684769091154">"打开“<xliff:g id="ACCESSIBILITY_APP_NAME">%1$s</xliff:g>”"</string>
    <string name="accessibility_service_auto_added_qs_tooltip_content" msgid="2941824314912928072">"“<xliff:g id="ACCESSIBILITY_APP_NAME">%1$s</xliff:g>”已添加到“快捷设置”中。向下滑动即可随时开启或关闭此功能。"</string>
    <string name="accessibility_service_qs_tooltip_content" msgid="6002493441414967868">"您还可以将“<xliff:g id="ACCESSIBILITY_APP_NAME">%1$s</xliff:g>”添加到屏幕顶部的“快捷设置”中"</string>
    <string name="accessibility_color_correction_auto_added_qs_tooltip_content" msgid="9092661358437404374">"“色彩校正”已添加到“快捷设置”中。向下滑动即可随时开启或关闭此功能。"</string>
    <string name="accessibility_color_correction_qs_tooltip_content" msgid="3258628434235475205">"您还可以将“色彩校正”添加到屏幕顶部的“快捷设置”中"</string>
    <string name="accessibility_color_inversion_auto_added_qs_tooltip_content" msgid="7267618234972101725">"“颜色反转”已添加到“快捷设置”中。向下滑动即可随时开启或关闭此功能。"</string>
    <string name="accessibility_color_inversion_qs_tooltip_content" msgid="5046332142185711869">"您还可以将“颜色反转”添加到屏幕顶部的“快捷设置”中"</string>
    <string name="accessibility_reduce_bright_colors_auto_added_qs_tooltip_content" msgid="1906588335786328512">"“极暗”功能已添加到“快捷设置”中。向下滑动即可随时开启或关闭此功能。"</string>
    <string name="accessibility_reduce_bright_colors_qs_tooltip_content" msgid="7522121299176176785">"您还可以将“极暗”功能添加到屏幕顶部的“快捷设置”中"</string>
    <string name="accessibility_one_handed_mode_auto_added_qs_tooltip_content" msgid="7914554254280416532">"“单手模式”已添加到“快捷设置”中。向下滑动即可随时开启或关闭此功能。"</string>
    <string name="accessibility_one_handed_mode_qs_tooltip_content" msgid="2754332083184384603">"您还可以将“单手模式”添加到屏幕顶部的“快捷设置”中"</string>
    <string name="accessibility_quick_settings_tooltip_dismiss" msgid="3269120277643884190">"关闭"</string>
    <string name="accessibility_daltonizer_primary_switch_title" msgid="32064721588910540">"使用色彩校正"</string>
    <string name="accessibility_daltonizer_shortcut_title" msgid="7480360363995502369">"色彩校正快捷方式"</string>
    <string name="accessibility_daltonizer_about_title" msgid="6063650804116981287">"关于色彩校正"</string>
    <string name="accessibility_daltonizer_footer_learn_more_content_description" msgid="2091679253892040910">"详细了解色彩校正"</string>
    <string name="accessibility_color_inversion_about_title" msgid="8275754480247040136">"关于颜色反转"</string>
    <string name="accessibility_color_inversion_footer_learn_more_content_description" msgid="5382579548498952445">"详细了解颜色反转"</string>
    <string name="accessibility_captioning_primary_switch_title" msgid="3663677340286206100">"显示字幕"</string>
    <string name="accessibility_captioning_primary_switch_summary" msgid="2544094070306830218">"仅限支持的应用"</string>
    <string name="captioning_appearance_title" msgid="3128792092290011408">"字幕的字号及样式"</string>
    <string name="captioning_appearance_summary" msgid="4620682807315588019">"文字大小：<xliff:g id="ACCESSIBILITY_FONT_SIZE">%1$s</xliff:g>"</string>
    <string name="captioning_more_options_title" msgid="3484496882942539652">"更多选项"</string>
    <string name="accessibility_captioning_preference_intro" msgid="8995427146374031134">"自定义字幕的字号及样式，使其更易于阅读"</string>
    <string name="accessibility_captioning_preference_summary" msgid="8335768472978374255">"所有媒体应用都不支持这些字幕偏好设置"</string>
    <string name="accessibility_shortcut_type_software" msgid="2552732582767687515">"“无障碍”按钮"</string>
    <string name="accessibility_shortcut_type_software_gesture" msgid="5608959693931019059">"用两根手指从屏幕底部向上滑动"</string>
    <string name="accessibility_shortcut_type_hardware" msgid="4834144210432451916">"按住音量键"</string>
    <string name="accessibility_shortcut_type_triple_tap" msgid="7717524216825494543">"点按屏幕三次"</string>
    <string name="accessibility_hearingaid_instruction_continue_button" msgid="3367260988024430722">"继续"</string>
    <string name="accessibility_hearingaid_title" msgid="1263619711863375614">"助听设备"</string>
    <string name="accessibility_hearingaid_not_connected_summary" msgid="3371427366765435743">"未连接任何助听器"</string>
    <string name="accessibility_hearingaid_adding_summary" msgid="999051610528600783">"添加助听器"</string>
    <string name="accessibility_hearingaid_pair_instructions_title" msgid="2357706801112207624">"为助听器进行配对"</string>
    <string name="accessibility_hearingaid_pair_instructions_message" msgid="581652489109350119">"请在下一步中点按您的助听器。您可能需要为左右耳分别进行配对。\n\n请确保助听器已开启，并且已准备好进行配对。"</string>
    <string name="accessibility_hearingaid_active_device_summary" msgid="509703438222873967">"<xliff:g id="DEVICE_NAME">%1$s</xliff:g> 使用中"</string>
    <string name="accessibility_hearingaid_left_side_device_summary" msgid="1907302799168261001">"<xliff:g id="DEVICE_NAME">%1$s</xliff:g>，仅左耳已激活"</string>
    <string name="accessibility_hearingaid_right_side_device_summary" msgid="148257064855054376">"<xliff:g id="DEVICE_NAME">%1$s</xliff:g>，仅右耳已激活"</string>
    <string name="accessibility_hearingaid_left_and_right_side_device_summary" msgid="4268221140368164452">"<xliff:g id="DEVICE_NAME">%1$s</xliff:g>，左右耳都已激活"</string>
    <string name="accessibility_hearingaid_more_device_summary" msgid="8092641784056942546">"<xliff:g id="DEVICE_NAME">%1$s</xliff:g>及另外 1 个设备已激活"</string>
    <string name="accessibility_hearing_device_pairing_title" msgid="2701812183769537320">"与新设备配对"</string>
    <string name="accessibility_hearing_device_saved_title" msgid="7573926212664909296">"保存的设备"</string>
    <string name="accessibility_hearing_device_control" msgid="2661965917013100611">"助听设备控件"</string>
    <string name="accessibility_hearing_device_shortcut_title" msgid="7645100199603031360">"助听设备快捷键"</string>
    <string name="accessibility_hac_mode_title" msgid="2037950424429555652">"助听器兼容性"</string>
    <string name="accessibility_hac_mode_summary" msgid="5164793702798871478">"改进某些助听设备的音频效果"</string>
    <string name="accessibility_hearing_device_footer_summary" msgid="4636110586636490256">"确保助听设备已开启并处于配对模式"</string>
    <string name="accessibility_hearing_device_pairing_page_title" msgid="6608901091770850295">"与助听设备配对"</string>
    <string name="accessibility_found_hearing_devices" msgid="3472605919692789408">"可用的设备"</string>
    <string name="accessibility_found_all_devices" msgid="7817834722148556520">"没有看到您的助听设备？"</string>
    <string name="accessibility_list_all_devices_title" msgid="3555097127022458571">"查看所有蓝牙设备"</string>
    <string name="accessibility_audio_adjustment_title" msgid="1332113739136802997">"音频调整"</string>
    <string name="accessibility_toggle_audio_description_preference_title" msgid="8916473886256061220">"语音描述"</string>
    <string name="accessibility_audio_description_summary" msgid="2554789094873781056">"听取有关当前屏幕画面内容的语音说明（仅限支持该设置的电影或电视节目）"</string>
    <string name="keywords_audio_description" msgid="6202816411593281252">"语音描述, 语音, 描述, 弱视, audio description, audio, description, low vision,"</string>
    <string name="accessibility_summary_shortcut_enabled" msgid="4030427268146752644">"快捷方式已开启"</string>
    <string name="accessibility_summary_shortcut_disabled" msgid="564005462092499068">"已关闭"</string>
    <string name="accessibility_summary_state_stopped" msgid="2343602489802623424">"无法运行。点按即可查看相关信息。"</string>
    <string name="accessibility_description_state_stopped" msgid="5364752492861199133">"此服务出现故障。"</string>
    <string name="accessibility_shortcuts_settings_title" msgid="974740249671825145">"无障碍快捷方式"</string>
    <string name="enable_quick_setting" msgid="6648073323202243604">"在“快捷设置”中显示"</string>
    <string name="daltonizer_mode_deuteranomaly_title" msgid="4210949400493358650">"红绿不分"</string>
    <string name="daltonizer_mode_protanomaly_title" msgid="6392456967103014723">"红绿不分"</string>
    <string name="daltonizer_mode_tritanomaly_title" msgid="2278786218762602022">"蓝黄不分"</string>
    <string name="daltonizer_mode_grayscale_title" msgid="152005391387952588">"灰度模式"</string>
    <string name="daltonizer_mode_deuteranomaly_summary" msgid="2117727423019598455">"绿色弱、绿色盲"</string>
    <string name="daltonizer_mode_protanomaly_summary" msgid="4617032854982040748">"红色弱、红色盲"</string>
    <string name="daltonizer_mode_tritanomaly_summary" msgid="2428218320118180070">"蓝色弱视"</string>
    <string name="reduce_bright_colors_preference_title" msgid="2249314004651574997">"极暗"</string>
    <string name="reduce_bright_colors_switch_title" msgid="1751678397884065312">"将屏幕调成极暗"</string>
    <string name="reduce_bright_colors_shortcut_title" msgid="495648157059202745">"极暗快捷方式"</string>
    <string name="reduce_bright_colors_about_title" msgid="503655452544934393">"关于极暗功能"</string>
    <string name="reduce_bright_colors_preference_intro_text" msgid="3502290826747650566">"调暗屏幕，看手机时会更舒适"</string>
    <string name="reduce_bright_colors_intensity_preference_title" msgid="7455443033955118267">"亮度"</string>
    <string name="reduce_bright_colors_intensity_start_label" msgid="930387498396426039">"更暗"</string>
    <string name="reduce_bright_colors_intensity_end_label" msgid="1422600205484299860">"更亮"</string>
    <string name="reduce_bright_colors_persist_preference_title" msgid="4368829654993343354">"设备重启后保持开启状态"</string>
    <plurals name="accessibilty_autoclick_preference_subtitle_short_delay" formatted="false" msgid="5354221071353645263">
      <item quantity="other">短（<xliff:g id="CLICK_DELAY_LABEL_1">%1$s</xliff:g> 秒）</item>
      <item quantity="one">短（<xliff:g id="CLICK_DELAY_LABEL_0">%1$s</xliff:g> 秒）</item>
    </plurals>
    <plurals name="accessibilty_autoclick_preference_subtitle_medium_delay" formatted="false" msgid="1550891909800510628">
      <item quantity="other">中（<xliff:g id="CLICK_DELAY_LABEL_1">%1$s</xliff:g> 秒）</item>
      <item quantity="one">中（<xliff:g id="CLICK_DELAY_LABEL_0">%1$s</xliff:g> 秒）</item>
    </plurals>
    <plurals name="accessibilty_autoclick_preference_subtitle_long_delay" formatted="false" msgid="2230755548820485984">
      <item quantity="other">长（<xliff:g id="CLICK_DELAY_LABEL_1">%1$s</xliff:g> 秒）</item>
      <item quantity="one">长（<xliff:g id="CLICK_DELAY_LABEL_0">%1$s</xliff:g> 秒）</item>
    </plurals>
    <plurals name="accessibilty_autoclick_delay_unit_second" formatted="false" msgid="4537791441118261556">
      <item quantity="other"><xliff:g id="CLICK_DELAY_LABEL_2">%1$s</xliff:g> 秒</item>
      <item quantity="one"><xliff:g id="CLICK_DELAY_LABEL_0">%1$s</xliff:g> 秒</item>
    </plurals>
    <string name="accessibility_menu_item_settings" msgid="2652637954865389271">"设置"</string>
    <string name="captioning_preview_title" msgid="2888561631323180535">"预览"</string>
    <string name="captioning_standard_options_title" msgid="5360264497750980205">"标准选项"</string>
    <string name="captioning_locale" msgid="5533303294290661590">"语言"</string>
    <string name="captioning_text_size" msgid="8039448543171463017">"文字大小"</string>
    <string name="captioning_preset" msgid="4174276086501638524">"字幕样式"</string>
    <string name="captioning_custom_options_title" msgid="3858866498893566351">"自定义选项"</string>
    <string name="captioning_background_color" msgid="5231412761368883107">"背景颜色"</string>
    <string name="captioning_background_opacity" msgid="6453738649182382614">"背景不透明度"</string>
    <string name="captioning_window_color" msgid="1406167274530183119">"字幕窗口颜色"</string>
    <string name="captioning_window_opacity" msgid="4031752812991199525">"字幕窗口不透明度"</string>
    <string name="captioning_foreground_color" msgid="9057327228286129232">"文字颜色"</string>
    <string name="captioning_foreground_opacity" msgid="1395843080697567189">"文字不透明度"</string>
    <string name="captioning_edge_color" msgid="6035818279902597518">"边缘颜色"</string>
    <string name="captioning_edge_type" msgid="5281259280060811506">"边缘类型"</string>
    <string name="captioning_typeface" msgid="285325623518361407">"字体系列"</string>
    <string name="captioning_preview_text" msgid="4973475065545995704">"字幕外观示例"</string>
    <string name="captioning_preview_characters" msgid="7854812443613580460">"Aa"</string>
    <string name="locale_default" msgid="8948077172250925164">"默认"</string>
    <string name="color_title" msgid="2511586788643787427">"颜色"</string>
    <string name="color_unspecified" msgid="4102176222255378320">"默认"</string>
    <string name="color_none" msgid="3703632796520710651">"无"</string>
    <string name="color_white" msgid="1896703263492828323">"白色"</string>
    <string name="color_gray" msgid="8554077329905747877">"灰色"</string>
    <string name="color_black" msgid="9006830401670410387">"黑色"</string>
    <string name="color_red" msgid="5210756997426500693">"红色"</string>
    <string name="color_green" msgid="4400462091250882271">"绿色"</string>
    <string name="color_blue" msgid="4997784644979140261">"蓝色"</string>
    <string name="color_cyan" msgid="4341758639597035927">"青色"</string>
    <string name="color_yellow" msgid="5957551912912679058">"黄色"</string>
    <string name="color_magenta" msgid="8943538189219528423">"紫红色"</string>
    <string name="enable_service_title" msgid="7231533866953706788">"要允许“<xliff:g id="SERVICE">%1$s</xliff:g>”完全控制您的设备吗？"</string>
    <string name="capabilities_list_title" msgid="1225853611983394386">"“<xliff:g id="SERVICE">%1$s</xliff:g>”需要："</string>
    <string name="touch_filtered_warning" msgid="4225815157460318241">"由于某个应用遮挡了权限请求界面，因此“设置”应用无法验证您的回应。"</string>
    <string name="accessibility_service_warning" msgid="6779187188736432618">"<xliff:g id="SERVICE">%1$s</xliff:g>正在请求完全控制此设备。该服务可以读取屏幕内容，并代表有无障碍需求的用户进行操作。这种控制级别不适合大多数应用。"</string>
    <string name="accessibility_service_warning_description" msgid="6573203795976134751">"如果您有无障碍功能需求，可以向相应的实用应用授予完全控制权限，但请勿对大多数应用授予此权限。"</string>
    <string name="accessibility_service_screen_control_title" msgid="324795030658109870">"查看和控制屏幕"</string>
    <string name="accessibility_service_screen_control_description" msgid="8431940515157990426">"此功能可以读出屏幕上的所有内容，并在其他应用上层显示内容。"</string>
    <string name="accessibility_service_action_perform_title" msgid="1449360056585337833">"查看和执行操作"</string>
    <string name="accessibility_service_action_perform_description" msgid="7807832069800034738">"此功能可以跟踪您与应用或硬件传感器的互动，并代表您与应用互动。"</string>
    <string name="accessibility_dialog_button_allow" msgid="8274918676473216697">"允许"</string>
    <string name="accessibility_dialog_button_deny" msgid="2037249860078259284">"拒绝"</string>
    <string name="accessibility_dialog_button_stop" msgid="7295448112784528196">"停止"</string>
    <string name="accessibility_dialog_button_cancel" msgid="4813234247237851121">"取消"</string>
    <string name="disable_service_title" msgid="2909108731776956167">"要停用“<xliff:g id="SERVICE">%1$s</xliff:g>”吗？"</string>
    <string name="disable_service_message" msgid="4814173941688548016">"点按“<xliff:g id="STOP">%1$s</xliff:g>”即可停止“<xliff:g id="SERVICE">%2$s</xliff:g>”。"</string>
    <string name="accessibility_no_services_installed" msgid="3725569493860028593">"未安装任何服务"</string>
    <string name="accessibility_no_service_selected" msgid="1310596127128379897">"未选择任何服务"</string>
    <string name="accessibility_service_default_description" msgid="7801435825448138526">"没有提供说明。"</string>
    <string name="settings_button" msgid="2195468788019730377">"设置"</string>
    <string name="keywords_reduce_bright_colors" msgid="1683190961013139183">"光敏度、畏光、深色主题、偏头痛、头痛、阅读模式、夜间模式、调低亮度、白点"</string>
    <string name="keywords_accessibility" msgid="4263443239404659143">"易于使用, 易于访问, 协助, 辅助, Ease of use, ease of access, assistance, assistive"</string>
    <string name="keywords_magnification" msgid="3908145308269840862">"窗口放大镜, 缩放, 放大, 弱视, 增大, 加大, Window Magnifier, Zoom, Magnification, Low vision, Enlarge, make bigger"</string>
    <string name="keywords_talkback" msgid="2816435437095102527"></string>
    <string name="keywords_live_caption" msgid="1667203998080567556">"字幕, 实时转写, 听障, 听力受损, 语音转文字, Captions, closed captions, CC, Live Transcribe, hard of hearing, hearing loss, CART, speech to text, subtitle"</string>
    <string name="keywords_live_transcribe" msgid="3226990195174890997"></string>
    <string name="keywords_sound_notifications" msgid="8183107485754075413"></string>
    <string name="keywords_sound_amplifier" msgid="939404835256246663"></string>
    <string name="keywords_display_size" msgid="5286419615221231518">"屏幕尺寸, 大屏幕, screen size, large screen"</string>
    <string name="keywords_bold_text" msgid="6257418169207099589">"高对比度, 弱视, 加粗字体, 粗体, High contrast, low vision, bold font, bold face"</string>
    <string name="keywords_select_to_speak" msgid="2872704811610888719"></string>
    <string name="keywords_color_correction" msgid="8540442886990423681">"调整颜色, adjust color"</string>
    <string name="keywords_color_inversion" msgid="4291058365873221962">"调暗屏幕, 调亮屏幕, turn screen dark, turn screen light"</string>
    <string name="keywords_accessibility_menu" msgid="4300579436464706608"></string>
    <string name="keywords_switch_access" msgid="5813094504384313402"></string>
    <string name="keywords_auto_click" msgid="7151756353013736931">"电机, 鼠标, motor, mouse"</string>
    <string name="keywords_hearing_aids" msgid="524979615168196199">"听障, 听力受损, hard of hearing, hearing loss"</string>
    <string name="keywords_rtt" msgid="2429130928152514402">"听障, 听力受损, 字幕, 电传, hard of hearing, hearing loss, captions, Teletype, tty"</string>
    <string name="keywords_voice_access" msgid="7807335263195876454"></string>
    <string name="fast_pair_settings" msgid="3308819519080016185">"快速配对"</string>
    <string name="fast_pair_settings_summary" msgid="1786567691058982987">"检测附近具备快速配对功能的蓝牙设备。"</string>
    <string name="fast_pair_main_switch_title" msgid="1439039801201425194">"扫描附近的设备"</string>
    <string name="fast_pair_saved_devices_title" msgid="3799803309073333082">"保存的设备"</string>
    <string name="print_settings" msgid="8519810615863882491">"打印"</string>
    <plurals name="print_settings_summary" formatted="false" msgid="1034273609054146099">
      <item quantity="other">已开启 <xliff:g id="COUNT">%1$d</xliff:g> 项打印服务</item>
      <item quantity="one">已开启 1 项打印服务</item>
    </plurals>
    <plurals name="print_jobs_summary" formatted="false" msgid="3933688846338306536">
      <item quantity="other"><xliff:g id="COUNT">%1$d</xliff:g> 项打印任务</item>
      <item quantity="one">1 项打印任务</item>
    </plurals>
    <string name="print_settings_title" msgid="7680498284751129935">"打印服务"</string>
    <string name="print_no_services_installed" msgid="7554057966540602692">"未安装任何服务"</string>
    <string name="print_no_printers_found" msgid="4833082484646109486">"找不到打印机"</string>
    <string name="print_menu_item_settings" msgid="8202755044784599740">"设置"</string>
    <string name="print_menu_item_add_printers" msgid="7958192149202584039">"添加打印机"</string>
    <string name="print_menu_item_add_service" msgid="1549091062463044676">"添加服务"</string>
    <string name="print_menu_item_add_printer" msgid="8711630848324870892">"添加打印机"</string>
    <string name="print_menu_item_search" msgid="5989979785203603169">"搜索"</string>
    <string name="print_searching_for_printers" msgid="5401413178028348800">"正在搜索打印机"</string>
    <string name="print_service_disabled" msgid="9185935228930987786">"服务已停用"</string>
    <string name="print_print_jobs" msgid="2605944855933091183">"打印作业"</string>
    <string name="print_print_job" msgid="8477859161886726608">"打印作业"</string>
    <string name="print_restart" msgid="4424096106141083945">"重新开始"</string>
    <string name="print_cancel" msgid="7611266511967568501">"取消"</string>
    <string name="print_job_summary" msgid="277210060872032969">"<xliff:g id="PRINTER">%1$s</xliff:g>\n<xliff:g id="TIME">%2$s</xliff:g>"</string>
    <string name="print_configuring_state_title_template" msgid="2887013172492183045">"正在配置“<xliff:g id="PRINT_JOB_NAME">%1$s</xliff:g>”"</string>
    <string name="print_printing_state_title_template" msgid="7367513245156603431">"正在打印“<xliff:g id="PRINT_JOB_NAME">%1$s</xliff:g>”"</string>
    <string name="print_cancelling_state_title_template" msgid="9094795458159980190">"正在取消打印“<xliff:g id="PRINT_JOB_NAME">%1$s</xliff:g>”"</string>
    <string name="print_failed_state_title_template" msgid="4751695809935404505">"打印机在打印“<xliff:g id="PRINT_JOB_NAME">%1$s</xliff:g>”时出错"</string>
    <string name="print_blocked_state_title_template" msgid="3134100215188411074">"打印机拒绝打印“<xliff:g id="PRINT_JOB_NAME">%1$s</xliff:g>”"</string>
    <string name="print_search_box_shown_utterance" msgid="6215002365360341961">"搜索框已显示"</string>
    <string name="print_search_box_hidden_utterance" msgid="5355387966141712567">"搜索框已隐藏"</string>
    <string name="printer_info_desc" msgid="1206872325746154206">"此打印机的详细信息"</string>
    <string name="power_usage_summary_title" msgid="4198312848584882113">"电池"</string>
    <string name="power_usage_summary" msgid="6857382582534984531">"耗电情况"</string>
    <string name="power_usage_level_and_status" msgid="821521456989429593">"<xliff:g id="LEVEL">%1$s</xliff:g> - <xliff:g id="STATUS">%2$s</xliff:g>"</string>
    <string name="power_discharge_remaining" msgid="6997529817917076536">"还可用：<xliff:g id="REMAIN">%1$s</xliff:g>"</string>
    <string name="power_charge_remaining" msgid="7046064326172265116">"充电剩余时间：<xliff:g id="UNTIL_CHARGED">%1$s</xliff:g>"</string>
    <string name="low_battery_summary" msgid="4458925347316501953">"电池电量低"</string>
    <string name="background_activity_summary" msgid="3817376868497046016">"允许应用在后台运行"</string>
    <string name="background_activity_warning_dialog_title" msgid="3449566823290744823">"要限制后台活动吗？"</string>
    <string name="background_activity_warning_dialog_text" msgid="8202776985767701095">"如果您限制某个应用的后台活动，可能会导致该应用出现异常"</string>
    <string name="background_activity_disabled_dialog_text" msgid="4053170297325882494">"由于此应用未设置为优化电池用量，因此您无法对其加以限制。\n\n要限制该应用，请先开启电池优化功能。"</string>
    <string name="manager_battery_usage_unrestricted_title" msgid="2426486290463258032">"无限制"</string>
    <string name="manager_battery_usage_optimized_title" msgid="8080765739761921817">"优化"</string>
    <string name="manager_battery_usage_restricted_title" msgid="7702863764130323118">"受限"</string>
    <string name="manager_battery_usage_unrestricted_summary" msgid="6819279865465667692">"不限制应用在后台运行时的电池用量。如果选择此设置，应用可能会比较耗电。"</string>
    <string name="manager_battery_usage_optimized_summary" msgid="1332545476428039900">"根据您的使用情况进行优化。这是适用于大多数应用的建议设置。"</string>
    <string name="manager_battery_usage_restricted_summary" msgid="8324695640704416905">"限制应用在后台运行时的电池用量。应用可能无法正常运行。通知可能会延迟。"</string>
    <string name="manager_battery_usage_footer" msgid="2635906573922553766">"更改应用的电池使用方式可能会影响应用性能。"</string>
    <string name="manager_battery_usage_footer_limited" msgid="5180776148877306780">"此应用的电池用量应设为“<xliff:g id="STATE">%1$s</xliff:g>”模式。"</string>
    <string name="manager_battery_usage_unrestricted_only" msgid="3646162131339418216">"无限制"</string>
    <string name="manager_battery_usage_optimized_only" msgid="7121785281913056432">"优化"</string>
    <string name="manager_battery_usage_link_a11y" msgid="374918091821438564">"详细了解电池用量选项"</string>
    <string name="device_screen_usage" msgid="1011630249648289909">"上次充满电后的屏幕使用时间"</string>
    <string name="advanced_battery_title" msgid="3005993394776555079">"电池使用情况"</string>
    <string name="history_details_title" msgid="8628584613889559355">"详细电量使用记录"</string>
    <string name="advanced_battery_preference_title" msgid="3790901207877260883">"电池用量"</string>
    <string name="advanced_battery_preference_summary_with_hours" msgid="954091349133320955">"查看过去 24 小时的使用情况"</string>
    <string name="advanced_battery_preference_summary" msgid="2372763700477268393">"查看自上次充满电后的电池用量"</string>
    <string name="battery_details_title" msgid="3289680399291090588">"应用的电池用量"</string>
    <string name="details_subtitle" msgid="2550872569652785527">"详细使用情况"</string>
    <string name="controls_subtitle" msgid="3759606830916441564">"省电提示"</string>
    <string name="packages_subtitle" msgid="8687690644931499428">"包含的软件包"</string>
    <string name="battery_tip_summary_title" msgid="321127485145626939">"应用正常运行中"</string>
    <string name="battery_tip_low_battery_title" msgid="4155239078744100997">"电池电量低"</string>
    <string name="battery_tip_low_battery_summary" msgid="2629633757244297436">"开启省电模式可延长电池续航时间"</string>
    <string name="battery_tip_smart_battery_title" msgid="8925025450214912325">"延长电池续航时间"</string>
    <string name="battery_tip_smart_battery_summary" msgid="3592965553502362965">"开启电池管理器"</string>
    <string name="battery_tip_early_heads_up_title" msgid="4411387863476629452">"开启省电模式"</string>
    <string name="battery_tip_early_heads_up_summary" msgid="578523794827443977">"电池电量可能会比平时更快耗尽"</string>
    <string name="battery_tip_early_heads_up_done_title" msgid="7705597228709143337">"省电模式已开启"</string>
    <string name="battery_saver_link_a11y" msgid="740558184830458845">"详细了解省电模式"</string>
    <string name="battery_tip_early_heads_up_done_summary" msgid="7858923105760361208">"部分功能可能会受到限制"</string>
    <string name="battery_tip_high_usage_title" msgid="9110720762506146697">"耗电量较高"</string>
    <string name="battery_tip_high_usage_summary" msgid="3938999581403084551">"查看耗电量较高的应用"</string>
    <string name="battery_tip_limited_temporarily_title" msgid="5962767837251276527">"充电已暂停"</string>
    <string name="battery_tip_limited_temporarily_summary" msgid="5254922316684499816">"为了延长电池寿命，目前正在保护电池"</string>
    <string name="battery_tip_dock_defender_future_bypass_title" msgid="7257251934903787366">"为保护电池，充电量上限为 <xliff:g id="PERCENT">%1$s</xliff:g>"</string>
    <string name="battery_tip_dock_defender_future_bypass_summary" msgid="428474483479026813">"当平板电脑插入基座时，电量达到 <xliff:g id="PERCENT">%1$s</xliff:g> 将会暂停充电，从而延长电池寿命"</string>
    <string name="battery_tip_dock_defender_active_title" msgid="8843454404807737776">"为保护电池，系统已暂停充电"</string>
    <string name="battery_tip_dock_defender_active_summary" msgid="5582869291068635429">"当平板电脑插入基座时，电量达到 <xliff:g id="PERCENT">%1$s</xliff:g> 就会暂停充电，从而延长电池寿命"</string>
    <string name="battery_tip_dock_defender_temporarily_bypassed_title" msgid="1679449361090557201">"充满电"</string>
    <string name="battery_tip_dock_defender_temporarily_bypassed_summary" msgid="5107293805054133144">"为保护电池，下次平板电脑插入基座时，电量达到 <xliff:g id="PERCENT">%1$s</xliff:g> 将会暂停充电"</string>
    <string name="battery_tip_limited_temporarily_sec_button_content_description" msgid="5648444926736883551">"详细了解充电暂停的原因"</string>
    <string name="battery_tip_limited_temporarily_dialog_resume_charge" msgid="2302295458913832342">"继续充电"</string>
    <string name="battery_tip_dialog_message_footer" msgid="986542164372177504">"包括高耗电后台活动"</string>
    <plurals name="battery_tip_restrict_title" formatted="false" msgid="3108195491484891588">
      <item quantity="other">限制 %1$d 个应用</item>
      <item quantity="one">限制 %1$d 个应用</item>
    </plurals>
    <plurals name="battery_tip_restrict_handled_title" formatted="false" msgid="5862649927574803958">
      <item quantity="other">%2$d 个应用最近受到限制</item>
      <item quantity="one">%1$s 个应用最近受到限制</item>
    </plurals>
    <plurals name="battery_tip_restrict_summary" formatted="false" msgid="3328499737453686910">
      <item quantity="other">%2$d 个应用的后台耗电量很高</item>
      <item quantity="one">“%1$s”的后台耗电量很高</item>
    </plurals>
    <plurals name="battery_tip_restrict_handled_summary" formatted="false" msgid="3036853535034350991">
      <item quantity="other">这些应用无法在后台运行</item>
      <item quantity="one">此应用无法在后台运行</item>
    </plurals>
    <plurals name="battery_tip_restrict_app_dialog_title" formatted="false" msgid="7897944678619251740">
      <item quantity="other">要限制 %1$d 个应用吗？</item>
      <item quantity="one">要限制应用吗？</item>
    </plurals>
    <string name="battery_tip_restrict_app_dialog_message" msgid="137856003724730751">"为了节省电量，请将<xliff:g id="APP">%1$s</xliff:g>设置为停止在后台使用电量。该应用可能无法正常运行，相应通知也可能会有所延迟。"</string>
    <string name="battery_tip_restrict_apps_less_than_5_dialog_message" msgid="5894648804112181324">"为了节省电量，请将这些应用设置为停止在后台使用电量。受限应用可能无法正常运行，相应通知也可能会有所延迟。\n\n应用："</string>
    <string name="battery_tip_restrict_apps_more_than_5_dialog_message" msgid="4546838397423565138">"为了节省电量，请将这些应用设置为停止在后台使用电量。受限应用可能无法正常运行，相应通知也可能会有所延迟。\n\n应用：\n<xliff:g id="APP_LIST">%1$s</xliff:g>。"</string>
    <string name="battery_tip_restrict_app_dialog_ok" msgid="7025027696689301916">"限制"</string>
    <string name="battery_tip_unrestrict_app_dialog_title" msgid="5501997201160532301">"要移除限制吗？"</string>
    <string name="battery_tip_unrestrict_app_dialog_message" msgid="215449637818582819">"此应用将能够在后台消耗电量。这可能会导致电量耗尽速度比预期更快。"</string>
    <string name="battery_tip_unrestrict_app_dialog_ok" msgid="7940183167721998470">"移除"</string>
    <string name="battery_tip_unrestrict_app_dialog_cancel" msgid="4968135709160207507">"取消"</string>
    <string name="battery_tip_charge_to_full_button" msgid="6701709034348116261">"充满电"</string>
    <string name="smart_battery_manager_title" msgid="3677620516657920364">"电池管理器"</string>
    <string name="smart_battery_title" msgid="9095903608520254254">"自动管理应用"</string>
    <string name="smart_battery_footer" msgid="8407121907452993645">"当电池管理器检测到应用正在严重耗电时，您可以选择限制这些应用。受限应用可能无法正常运行，相应通知也可能会有所延迟。"</string>
    <string name="restricted_app_title" msgid="6585080822121007436">"受限应用"</string>
    <plurals name="restricted_app_summary" formatted="false" msgid="6059772951505411003">
      <item quantity="other">正在限制 %1$d 个应用的电池用量</item>
      <item quantity="one">正在限制 %1$d 个应用的电池用量</item>
    </plurals>
    <string name="restricted_app_time_summary" msgid="3097721884155913252">"限制时间：<xliff:g id="TIME">%1$s</xliff:g>"</string>
    <string name="restricted_app_detail_footer" msgid="3495725286882138803">"这些应用被限制在后台使用电池电量。它们可能无法正常运行，通知也可能会出现延迟。"</string>
    <string name="battery_auto_restriction_title" msgid="827206218118093357">"使用电池管理器"</string>
    <string name="battery_auto_restriction_summary" msgid="2140896101984815711">"检测应用何时使用电量"</string>
    <string name="battery_manager_summary" msgid="255708681438809287">"检测应用大量消耗电池电量的情况"</string>
    <string name="battery_manager_summary_unsupported" msgid="7334173707292807964">"检测应用大量消耗电池电量的情况"</string>
    <plurals name="battery_manager_app_restricted" formatted="false" msgid="6714534362166394848">
      <item quantity="other">%1$d 个应用受到限制</item>
      <item quantity="one">%1$d 个应用受到限制</item>
    </plurals>
    <string name="battery_header_title_alternate" msgid="8371821625994616659">"<xliff:g id="NUMBER">^1</xliff:g>"<small>" "<font size="20">"<xliff:g id="UNIT">%</xliff:g>"</font></small>""</string>
    <string name="battery_missing_message" msgid="400958471814422770">"读取电池计量器时出现问题。"</string>
    <string name="battery_missing_link_message" msgid="6021565067124898074"></string>
    <string name="battery_missing_link_a11y_message" msgid="3310971406602316323">"点按即可详细了解此错误"</string>
    <string name="power_screen" msgid="4596900105850963806">"屏幕"</string>
    <string name="power_flashlight" msgid="8993388636332573202">"手电筒"</string>
    <string name="power_camera" msgid="4778315081581293923">"相机"</string>
    <string name="power_wifi" msgid="4614007837288250325">"WLAN"</string>
    <string name="power_bluetooth" msgid="5085900180846238196">"蓝牙"</string>
    <string name="power_cell" msgid="7793805106954398186">"移动网络"</string>
    <string name="power_phone" msgid="2768396619208561670">"语音通话"</string>
    <string name="battery_screen_usage" msgid="90008745183187461">"屏幕使用时间：<xliff:g id="TIME">^1</xliff:g>"</string>
    <string name="battery_used_by" msgid="6457305178016189330">"<xliff:g id="APP">%2$s</xliff:g>用电量占 <xliff:g id="PERCENT">%1$s</xliff:g>"</string>
    <string name="battery_overall_usage" msgid="8940140259734182014">"整体用电量的 <xliff:g id="PERCENT">%1$s</xliff:g>"</string>
    <string name="battery_detail_since_full_charge" msgid="5650946565524184582">"自上次充满电后的用电明细"</string>
    <string name="battery_last_full_charge" msgid="8308424441475063956">"上次充满电"</string>
    <string name="battery_full_charge_last" msgid="465146408601016923">"电池充满电后的大致使用时长"</string>
    <string name="battery_footer_summary" msgid="8221691063048377342">"电池用量数据为大致值，可能会因使用情形而变化。"</string>
    <string name="battery_detail_power_usage" msgid="1492926471397355477">"电池用量"</string>
    <string name="battery_total_and_bg_usage" msgid="8435738393326063685">"共使用了 <xliff:g id="TIME_0">^1</xliff:g> • 自上次充满电后，\n在后台使用了 <xliff:g id="TIME_1">^2</xliff:g>"</string>
    <string name="battery_total_and_bg_usage_24hr" msgid="2393832614028187281">"共 <xliff:g id="TIME_0">^1</xliff:g> • 过去 24 小时内在后台使用了 <xliff:g id="TIME_1">^2</xliff:g>\n"</string>
    <string name="battery_total_and_bg_usage_with_period" msgid="2809037516933951047">"共 <xliff:g id="TIME_0">^1</xliff:g> • 后台使用了 <xliff:g id="TIME_1">^2</xliff:g>\n（<xliff:g id="TIME_PERIOD">^3</xliff:g>）"</string>
    <string name="battery_total_usage_less_minute" msgid="3199193389086828320">"自上次充满电后，共使用了不到 1 分钟"</string>
    <string name="battery_total_usage_less_minute_24hr" msgid="699268449496083696">"过去 24 小时内共使用了不到 1 分钟"</string>
    <string name="battery_total_usage_less_minute_with_period" msgid="571923652373556609">"<xliff:g id="TIME_PERIOD">^1</xliff:g>之间共使用了不到 1 分钟"</string>
    <string name="battery_bg_usage_less_minute" msgid="7776884932074493406">"自电池上次充满电后，在后台使用了不到 1 分钟"</string>
    <string name="battery_bg_usage_less_minute_24hr" msgid="5016983623297552985">"过去 24 小时内在后台使用了不到 1 分钟"</string>
    <string name="battery_bg_usage_less_minute_with_period" msgid="7624741677867017430">"<xliff:g id="TIME_PERIOD">^1</xliff:g>之间在后台使用了不到 1 分钟"</string>
    <string name="battery_total_usage" msgid="4811532932663354619">"自上次充满电后，共使用了 <xliff:g id="TIME">^1</xliff:g>"</string>
    <string name="battery_total_usage_24hr" msgid="3907495067623665787">"过去 24 小时内共使用了 <xliff:g id="TIME">^1</xliff:g>"</string>
    <string name="battery_total_usage_with_period" msgid="2849061229625950626">"<xliff:g id="TIME_PERIOD">^2</xliff:g>之间共使用了 <xliff:g id="TIME_0">^1</xliff:g>"</string>
    <string name="battery_bg_usage" msgid="8262917746299259350">"自上次充满电后，在后台使用了 <xliff:g id="TIME">^1</xliff:g>"</string>
    <string name="battery_bg_usage_24hr" msgid="1999734910656674710">"过去 24 小时内在后台使用了 <xliff:g id="TIME">^1</xliff:g>"</string>
    <string name="battery_bg_usage_with_period" msgid="992952174445045711">"<xliff:g id="TIME_PERIOD">^2</xliff:g>之间在后台使用了 <xliff:g id="TIME_0">^1</xliff:g>"</string>
    <string name="battery_total_usage_and_bg_less_minute_usage" msgid="3861884807364163833">"共使用了 <xliff:g id="TIME">^1</xliff:g> • 自上次充满电后，\n在后台使用了不到 1 分钟"</string>
    <string name="battery_total_usage_and_bg_less_minute_usage_24hr" msgid="1721830675789709748">"共 <xliff:g id="TIME">^1</xliff:g> • 过去 24 小时内在后台使用了不到 1 分钟\n"</string>
    <string name="battery_total_usage_and_bg_less_minute_usage_with_period" msgid="5943281928474598517">"共 <xliff:g id="TIME_0">^1</xliff:g> • 后台使用了不到 1 分钟\n（<xliff:g id="TIME_PERIOD">^2</xliff:g>）"</string>
    <string name="battery_not_usage" msgid="3851536644733662392">"自上次充满电后，未曾使用"</string>
    <string name="battery_not_usage_24hr" msgid="8397519536160741248">"过去 24 小时内未使用过"</string>
    <string name="battery_usage_without_time" msgid="1346894834339420538"></string>
    <string name="battery_usage_other_users" msgid="9002643295562500693">"其他用户"</string>
    <string name="estimated_time_left" msgid="948717045180211777">"预计剩余时间"</string>
    <string name="estimated_charging_time_left" msgid="2287135413363961246">"剩余充电时间"</string>
    <string name="estimated_time_description" msgid="211058785418596009">"估算时间可能会因使用情形而有所改变"</string>
    <string name="process_mediaserver_label" msgid="6135260215912215092">"媒体服务器"</string>
    <string name="process_dex2oat_label" msgid="1190208677726583153">"应用优化"</string>
    <string name="process_network_tethering" msgid="6822671758152900766">"网络共享"</string>
    <string name="process_removed_apps" msgid="6544406592678476902">"已移除的应用"</string>
    <string name="battery_saver" msgid="7737147344510595864">"省电模式"</string>
    <string name="battery_saver_auto_title" msgid="6789753787070176144">"自动开启"</string>
    <string name="battery_saver_auto_no_schedule" msgid="5123639867350138893">"没有时间表"</string>
    <string name="battery_saver_auto_routine" msgid="4656495097900848608">"根据您平时充电的时间"</string>
    <string name="battery_saver_pref_auto_routine_summary" msgid="4739240095966241508">"将会按照您的日常安排启用"</string>
    <string name="battery_saver_auto_percentage" msgid="558533724806281980">"根据电量百分比"</string>
    <string name="battery_saver_auto_routine_summary" msgid="3913145448299472628">"根据您平常的充电时间，如果电池电量可能会在下次充电之前耗尽，则开启省电模式"</string>
    <string name="battery_saver_auto_percentage_summary" msgid="6190884450723824287">"将在电量为 <xliff:g id="PERCENT">%1$s</xliff:g> 时开启"</string>
    <string name="battery_saver_schedule_settings_title" msgid="3688019979950082237">"设置时间表"</string>
    <string name="battery_saver_turn_on_summary" msgid="1433919417587171160">"延长电池续航时间"</string>
    <string name="battery_saver_sticky_title_new" msgid="5942813274115684599">"充够电时关闭"</string>
    <!-- no translation found for battery_saver_seekbar_title (3712266470054006641) -->
    <skip />
    <string name="battery_saver_seekbar_title_placeholder" msgid="7141264642540687540">"开启"</string>
    <string name="battery_saver_master_switch_title" msgid="3474312070095834915">"使用省电模式"</string>
    <string name="battery_saver_turn_on_automatically_title" msgid="7857393318205740864">"自动开启"</string>
    <string name="battery_saver_turn_on_automatically_never" msgid="6194649389871448663">"一律不"</string>
    <string name="battery_saver_turn_on_automatically_pct" msgid="4294335680892392449">"电量剩余 <xliff:g id="PERCENT">%1$s</xliff:g> 时"</string>
    <string name="battery_percentage" msgid="1779934245963043490">"电池电量百分比"</string>
    <string name="battery_percentage_description" msgid="2321465139126125541">"在状态栏中显示电池电量百分比"</string>
    <string name="battery_usage_chart_graph_hint_last_full_charge" msgid="6570336408060566877">"自上次充满电后的电池电量"</string>
    <string name="battery_usage_chart_graph_hint" msgid="9182079098173323005">"过去 24 小时内的电池电量变化"</string>
    <string name="battery_app_usage" msgid="8976453608783133770">"自上次充满电后的应用耗电量"</string>
    <string name="battery_app_usage_for_past_24" msgid="1234770810563940656">"过去 24 小时内的应用耗电量"</string>
    <string name="battery_system_usage" msgid="1395943945140097585">"自上次充满电后的系统耗电量"</string>
    <string name="battery_system_usage_for_past_24" msgid="3341520273114616263">"过去 24 小时内的系统耗电量"</string>
    <string name="battery_system_usage_for" msgid="3248552137819897140">"<xliff:g id="SLOT">%s</xliff:g>的系统耗电量"</string>
    <string name="battery_app_usage_for" msgid="7309909074935858949">"<xliff:g id="SLOT">%s</xliff:g>的应用耗电量"</string>
    <string name="battery_usage_total_less_than_one_minute" msgid="1035425863251685509">"总计：不到 1 分钟"</string>
    <string name="battery_usage_background_less_than_one_minute" msgid="3957971442554437909">"后台：不到 1 分钟"</string>
    <string name="battery_usage_for_total_time" msgid="8402254046930910905">"总计：<xliff:g id="TIME">%s</xliff:g>"</string>
    <string name="battery_usage_for_background_time" msgid="9109637210617095188">"后台：<xliff:g id="TIME">%s</xliff:g>"</string>
    <string name="battery_usage_screen_footer_empty" msgid="3301144846133808193">"充满电几小时后，设备才会显示电池用量数据"</string>
    <string name="battery_usage_chart_label_now" msgid="4598282721949430165">"现在"</string>
    <string name="battery_usage_chart" msgid="4114747521432440017">"电池用量图表"</string>
    <string name="daily_battery_usage_chart" msgid="4176059567682992686">"每日电池用量图表"</string>
    <string name="hourly_battery_usage_chart" msgid="3098314511076561272">"每小时电池用量图表"</string>
    <string name="battery_usage_breakdown_title_since_last_full_charge" msgid="8219417894003454299">"自上次充满电后的按比例详细用量信息"</string>
    <string name="battery_usage_breakdown_title_for_slot" msgid="5897712719834293709">"<xliff:g id="SLOT">%s</xliff:g>的按比例详细用量信息"</string>
    <string name="battery_usage_app_tab" msgid="47007533921631047">"应用"</string>
    <string name="battery_usage_system_tab" msgid="2723499428460455537">"系统"</string>
    <string name="process_stats_summary_title" msgid="502683176231281732">"进程统计信息"</string>
    <string name="process_stats_summary" msgid="522842188571764699">"运行中进程的相关技术统计信息"</string>
    <string name="app_memory_use" msgid="7559666138324410666">"内存用量"</string>
    <string name="process_stats_total_duration" msgid="3898635541254636618">"过去 <xliff:g id="TIMEDURATION">%3$s</xliff:g>内使用了 <xliff:g id="USEDRAM">%1$s</xliff:g>（共 <xliff:g id="TOTALRAM">%2$s</xliff:g>）"</string>
    <string name="process_stats_total_duration_percentage" msgid="4391502694312709148">"<xliff:g id="TIMEDURATION">%2$s</xliff:g>内使用了 <xliff:g id="PERCENT">%1$s</xliff:g> 的内存"</string>
    <string name="process_stats_type_background" msgid="4094034441562453522">"后台"</string>
    <string name="process_stats_type_foreground" msgid="5043049335546793803">"前台"</string>
    <string name="process_stats_type_cached" msgid="129788969589599563">"缓存"</string>
    <string name="process_stats_os_label" msgid="2096501347732184886">"Android 操作系统"</string>
    <string name="process_stats_os_native" msgid="794547105037548539">"本地"</string>
    <string name="process_stats_os_kernel" msgid="5626269994512354996">"内核"</string>
    <string name="process_stats_os_zram" msgid="3067278664868354143">"Z-RAM"</string>
    <string name="process_stats_os_cache" msgid="4753163023524305711">"缓存"</string>
    <string name="process_stats_ram_use" msgid="5966645638783509937">"内存使用量"</string>
    <string name="process_stats_bg_ram_use" msgid="3572439697306771461">"内存使用量（后台）"</string>
    <string name="process_stats_run_time" msgid="8631920944819076418">"运行时间"</string>
    <string name="processes_subtitle" msgid="5791138718719605724">"进程"</string>
    <string name="services_subtitle" msgid="9136741140730524046">"服务"</string>
    <string name="menu_proc_stats_duration" msgid="1249684566371309908">"时间长度"</string>
    <string name="mem_details_title" msgid="8064756349669711949">"内存详情"</string>
    <string name="menu_duration_3h" msgid="9202635114831885878">"3 小时"</string>
    <string name="menu_duration_6h" msgid="2843895006519153126">"6 小时"</string>
    <string name="menu_duration_12h" msgid="9206922888181602565">"12 小时"</string>
    <string name="menu_duration_1d" msgid="8538390358158862330">"1天"</string>
    <string name="menu_show_system" msgid="3780310384799907818">"显示系统应用"</string>
    <string name="menu_hide_system" msgid="5197937451381420622">"隐藏系统应用"</string>
    <string name="menu_show_percentage" msgid="6143205879027928330">"显示百分比"</string>
    <string name="menu_use_uss" msgid="1663914348353623749">"使用 USS"</string>
    <string name="menu_proc_stats_type" msgid="5048575824389855689">"统计信息类型"</string>
    <string name="menu_proc_stats_type_background" msgid="6796434633192284607">"后台"</string>
    <string name="menu_proc_stats_type_foreground" msgid="9011432748521890803">"前台"</string>
    <string name="menu_proc_stats_type_cached" msgid="1351321959600144622">"缓存"</string>
    <string name="voice_input_output_settings" msgid="1055497319048272051">"语音输入与输出"</string>
    <string name="voice_input_output_settings_title" msgid="6449454483955543064">"语音输入与输出设置"</string>
    <string name="voice_search_settings_title" msgid="228743187532160069">"语音搜索"</string>
    <string name="keyboard_settings_title" msgid="2199286020368890114">"Android键盘"</string>
    <string name="voice_input_settings" msgid="105821652985768064">"语音输入设置"</string>
    <string name="voice_input_settings_title" msgid="3708147270767296322">"语音输入"</string>
    <string name="voice_service_preference_section_title" msgid="4807795449147187497">"语音输入服务"</string>
    <string name="voice_interactor_preference_summary" msgid="3942881638813452880">"全语音启动指令和互动"</string>
    <string name="voice_recognizer_preference_summary" msgid="9195427725367463336">"简单的语音转文字"</string>
    <string name="voice_interaction_security_warning" msgid="7962884055885987671">"此语音输入服务能够始终进行语音监测，并能替您控制所有支持语音功能的应用。该服务由“<xliff:g id="VOICE_INPUT_SERVICE_APP_NAME">%s</xliff:g>”提供。要启用此服务吗？"</string>
    <string name="on_device_recognition_settings" msgid="6503160369314598069">"设备端识别服务设置"</string>
    <string name="on_device_recognition_settings_title" msgid="7137599722039096545">"设备端识别"</string>
    <string name="on_device_recognition_settings_summary" msgid="3292736423223499348">"设备端语音识别"</string>
    <string name="tts_engine_preference_title" msgid="7808775764174571132">"首选引擎"</string>
    <string name="tts_engine_settings_title" msgid="1298093555056321577">"引擎设置"</string>
    <string name="tts_sliders_title" msgid="6901146958648426181">"语速和音调"</string>
    <string name="tts_engine_section_title" msgid="5115035218089228451">"引擎"</string>
    <string name="tts_install_voice_title" msgid="5133545696447933812">"语音"</string>
    <string name="tts_spoken_language" msgid="4652894245474520872">"使用的语言"</string>
    <string name="tts_install_voices_title" msgid="6505257816336165782">"安装语音"</string>
    <string name="tts_install_voices_text" msgid="902408506519246362">"继续使用<xliff:g id="TTS_APP_NAME">%s</xliff:g>应用安装语音"</string>
    <string name="tts_install_voices_open" msgid="919034855418197668">"打开应用"</string>
    <string name="tts_install_voices_cancel" msgid="5179154684379560628">"取消"</string>
    <string name="tts_reset" msgid="9047681050813970031">"重置"</string>
    <string name="tts_play" msgid="2945513377250757221">"播放"</string>
    <string name="vpn_settings_title" msgid="9131315656202257272">"VPN"</string>
    <string name="vpn_settings_insecure_single" msgid="9012504179995045195">"不安全"</string>
    <string name="vpn_settings_single_insecure_multiple_total" msgid="6107225844641301139">"<xliff:g id="VPN_COUNT">%d</xliff:g> 个 VPN 不安全"</string>
    <string name="vpn_settings_multiple_insecure_multiple_total" msgid="1706236062478680488">"<xliff:g id="VPN_COUNT">%d</xliff:g> 个 VPN 不安全"</string>
    <string name="adaptive_connectivity_title" msgid="7464959640138428192">"自适应网络连接"</string>
    <string name="adaptive_connectivity_summary" msgid="3648731530666326885">"自动管理您的网络连接，从而延长电池续航时间并提升设备性能"</string>
    <string name="adaptive_connectivity_main_switch_title" msgid="261045483524512420">"使用自适应连接"</string>
    <string name="credentials_title" msgid="7535942196886123656">"凭据存储"</string>
    <string name="credentials_install" msgid="3933218407598415827">"安装证书"</string>
    <string name="credentials_reset" msgid="4246628389366452655">"清除凭据"</string>
    <string name="credentials_reset_summary" msgid="5400585520572874255">"删除所有证书"</string>
    <string name="trusted_credentials" msgid="2522784976058244683">"信任的凭据"</string>
    <string name="trusted_credentials_summary" msgid="345822338358409468">"显示信任的 CA 证书"</string>
    <string name="user_credentials" msgid="4044405430790970775">"用户凭据"</string>
    <string name="user_credentials_summary" msgid="686471637627271856">"查看和修改存储的凭据"</string>
    <string name="advanced_security_title" msgid="7117581975877192652">"高级"</string>
    <string name="credentials_settings_not_available" msgid="7433088409177429600">"此用户无法查看或修改凭据"</string>
    <string name="credential_for_vpn_and_apps" msgid="2208229692860871136">"已安装（用于 VPN 和应用）"</string>
    <string name="credential_for_wifi" msgid="1963335263280604998">"已安装（用于 WLAN）"</string>
    <string name="credentials_reset_hint" msgid="4054601857203464867">"要移除所有内容吗？"</string>
    <string name="credentials_erased" msgid="9121052044566053345">"凭据存储空间已清空。"</string>
    <string name="credentials_not_erased" msgid="3611058412683184031">"系统无法清除凭据存储。"</string>
    <string name="usage_access_title" msgid="1580006124578134850">"有权查看使用情况的应用"</string>
    <string name="ca_certificate" msgid="3076484307693855611">"CA 证书"</string>
    <string name="user_certificate" msgid="6897024598058566466">"VPN 和应用用户证书"</string>
    <string name="wifi_certificate" msgid="8461905432409380387">"WLAN 证书"</string>
    <string name="ca_certificate_warning_title" msgid="7951148441028692619">"您的数据将不再是私密的"</string>
    <string name="ca_certificate_warning_description" msgid="8409850109551028774">"网站、应用和 VPN 会使用 CA 证书进行加密。请只安装您信任的机构提供的 CA 证书。\n\n如果您安装 CA 证书，CA 证书所有者可能会通过您访问的网站或使用的应用获取您的密码或信用卡详情等数据（即使这些数据已加密）。"</string>
    <string name="certificate_warning_dont_install" msgid="3794366420884560605">"不安装"</string>
    <string name="certificate_warning_install_anyway" msgid="4633118283407228740">"仍然安装"</string>
    <string name="cert_not_installed" msgid="6725137773549974522">"未安装证书"</string>
    <string name="request_manage_credentials_title" msgid="596805634568013413">"要允许"<b>"<xliff:g id="APP_NAME">^1</xliff:g>"</b>"在此设备上安装证书吗？"</string>
    <string name="request_manage_credentials_description" msgid="8044839857171509619">"这些证书会将您设备的唯一 ID 分享给以下应用和网址，从而验证您的身份"</string>
    <string name="request_manage_credentials_dont_allow" msgid="3630610197644877809">"不允许"</string>
    <string name="request_manage_credentials_allow" msgid="4910940118408348245">"允许"</string>
    <string name="request_manage_credentials_more" msgid="6101210283534101582">"显示更多"</string>
    <string name="certificate_management_app" msgid="8086699498358080826">"证书管理应用"</string>
    <string name="no_certificate_management_app" msgid="3025739370424406717">"无"</string>
    <string name="certificate_management_app_description" msgid="8507306554200869005">"当您使用以下应用和网址时，系统会通过证书验证您的身份"</string>
    <string name="uninstall_certs_credential_management_app" msgid="4945883254446077354">"卸载证书"</string>
    <string name="remove_credential_management_app" msgid="6089291496976812786">"移除应用"</string>
    <string name="remove_credential_management_app_dialog_title" msgid="5713525435104706772">"要移除此应用吗？"</string>
    <string name="remove_credential_management_app_dialog_message" msgid="7739474298063646935">"此应用将不再管理证书，但会保留在您的设备上。此应用安装的所有证书都将被卸载。"</string>
    <plurals name="number_of_urls" formatted="false" msgid="403979258551655023">
      <item quantity="other"><xliff:g id="NUMBER_1">%d</xliff:g> 个网址</item>
      <item quantity="one"><xliff:g id="NUMBER_0">%d</xliff:g> 个网址</item>
    </plurals>
    <string name="emergency_tone_title" msgid="6673118505206685168">"紧急拨号信号"</string>
    <string name="emergency_tone_summary" msgid="2519776254708767388">"设置进行紧急呼救时的行为"</string>
    <string name="privacy_settings_title" msgid="6437057228255974577">"备份"</string>
    <string name="backup_section_title" msgid="6539706829848457794">"备份和还原"</string>
    <string name="personal_data_section_title" msgid="6368610168625722682">"个人数据"</string>
    <string name="backup_data_title" msgid="507663517227498525">"备份我的数据"</string>
    <string name="backup_data_summary" msgid="8054551085241427531">"将应用数据、WLAN密码和其他设置备份到Google服务器"</string>
    <string name="backup_configure_account_title" msgid="8574055186903658842">"备份帐号"</string>
    <string name="backup_data_management_title" msgid="6596830198441939702">"管理备份帐号"</string>
    <string name="include_app_data_title" msgid="2969603876620594523">"包括应用数据"</string>
    <string name="auto_restore_title" msgid="4124345897936637561">"自动还原"</string>
    <string name="auto_restore_summary" msgid="6830198851045584001">"重新安装某个应用后，系统会还原已经备份的设置和数据"</string>
    <string name="backup_inactive_title" msgid="6753265378043349277">"备份服务未启用"</string>
    <string name="backup_configure_account_default_summary" msgid="5323225330966306690">"目前没有帐号存储备份数据"</string>
    <string name="backup_erase_dialog_title" msgid="5892431263348766484"></string>
    <string name="backup_erase_dialog_message" msgid="2250872501409574331">"要停止备份您的WLAN密码、书签、其他设置和应用数据，并清除Google服务器上的所有副本吗？"</string>
    <string name="fullbackup_erase_dialog_message" msgid="2379053988557486162">"要停止备份设备数据（例如 WLAN 密码和通话记录）和应用数据（例如应用存储的设置和文件），并清除远程服务器上的所有副本吗？"</string>
    <string name="fullbackup_data_summary" msgid="971587401251601473">"自动远程备份设备数据（例如 WLAN 密码和通话记录）和应用数据（例如应用存储的设置和文件）。\n\n启用自动备份功能后，系统会定期远程保存设备和应用数据。应用数据可以是应用根据开发者设置保存的任何数据，包括可能比较敏感的数据（例如通讯录、邮件和照片）。"</string>
    <string name="device_admin_settings_title" msgid="31392408594557070">"设备管理设置"</string>
    <string name="active_device_admin_msg" msgid="7744106305636543184">"设备管理应用"</string>
    <string name="remove_device_admin" msgid="3143059558744287259">"停用此设备管理应用"</string>
    <string name="uninstall_device_admin" msgid="4481095209503956916">"卸载应用"</string>
    <string name="remove_and_uninstall_device_admin" msgid="707912012681691559">"停用并卸载"</string>
    <string name="select_device_admin_msg" msgid="5501360309040114486">"设备管理应用"</string>
    <string name="no_device_admins" msgid="8888779888103079854">"没有可用的设备管理应用"</string>
    <string name="no_trust_agents" msgid="8659098725864191600">"没有可信代理"</string>
    <string name="add_device_admin_msg" msgid="7730006568970042119">"要启用设备管理应用吗？"</string>
    <string name="add_device_admin" msgid="6252128813507932519">"启用此设备管理应用"</string>
    <string name="device_admin_add_title" msgid="6087481040932322289">"设备管理"</string>
    <string name="device_admin_warning" msgid="1889160106787280321">"启用此管理应用将允许“<xliff:g id="APP_NAME">%1$s</xliff:g>”应用执行以下操作："</string>
    <string name="device_admin_warning_simplified" msgid="2715756519899116115">"此设备将由<xliff:g id="APP_NAME">%1$s</xliff:g>负责管理和监控。"</string>
    <string name="device_admin_status" msgid="6332571781623084064">"此管理应用已启用，且允许应用“<xliff:g id="APP_NAME">%1$s</xliff:g>”执行以下操作："</string>
    <string name="profile_owner_add_title" msgid="2774489881662331549">"要激活个人资料管理器吗？"</string>
    <string name="profile_owner_add_title_simplified" msgid="2320828996993774182">"要允许启用监管功能吗？"</string>
    <string name="adding_profile_owner_warning" msgid="6868275476058020513">"如果继续操作，您所设的用户将由您的管理员进行管理。除了您的个人数据之外，管理员可能还会存储其他相关数据。\n\n您的管理员能够监控和管理与此用户相关的设置、权限、应用以及数据（其中包括网络活动和您设备的位置信息）。"</string>
    <string name="admin_disabled_other_options" msgid="8122039047419172139">"其他选项已被您的管理员停用"</string>
    <string name="admin_more_details" msgid="4928985331640193758">"了解详情"</string>
    <string name="notification_log_title" msgid="2812594935014664891">"通知日志"</string>
    <string name="notification_history_title" msgid="8821060912502593309">"通知历史记录"</string>
    <string name="notification_history_today" msgid="5828496957208237230">"过去 24 小时的通知"</string>
    <string name="notification_history_snooze" msgid="3980568893290512257">"延后的通知"</string>
    <string name="notification_history_dismiss" msgid="6180321217375722918">"最近关闭的通知"</string>
    <plurals name="notification_history_count" formatted="false" msgid="1859304685071321991">
      <item quantity="other"><xliff:g id="NUMBER_1">%d</xliff:g> 条通知</item>
      <item quantity="one"><xliff:g id="NUMBER_0">%d</xliff:g> 条通知</item>
    </plurals>
    <string name="sound_category_call_ringtone_vibrate_title" msgid="9090693401915654528">"来电铃声和振动"</string>
    <string name="wifi_setup_detail" msgid="2012898800571616422">"网络详情"</string>
    <string name="accessibility_sync_enabled" msgid="5308864640407050209">"同步功能已启用"</string>
    <string name="accessibility_sync_disabled" msgid="5507600126380593611">"未启用同步功能"</string>
    <string name="accessibility_sync_in_progress" msgid="3229428197779196660">"正在同步"</string>
    <string name="accessibility_sync_error" msgid="7248490045013170437">"同步错误。"</string>
    <string name="sync_failed" msgid="3806495232114684984">"同步失败"</string>
    <string name="sync_active" msgid="5787407579281739975">"正在同步"</string>
    <string name="account_sync_settings_title" msgid="2684888109902800966">"同步"</string>
    <string name="sync_is_failing" msgid="6738004111400633331">"同步操作当前遇到了一些问题，很快便可恢复。"</string>
    <string name="add_account_label" msgid="7134707140831385869">"添加帐号"</string>
    <string name="managed_profile_not_available_label" msgid="7500578232182547365">"工作资料尚不可用"</string>
    <string name="work_mode_label" msgid="1001415270126064436">"工作资料"</string>
    <string name="work_mode_on_summary" msgid="2042885311126239961">"由贵单位管理"</string>
    <string name="work_mode_off_summary" msgid="4044568753909036134">"应用和通知均已关闭"</string>
    <string name="remove_managed_profile_label" msgid="1294933737673830431">"移除工作资料"</string>
    <string name="background_data" msgid="321903213000101158">"后台流量"</string>
    <string name="background_data_summary" msgid="6572245922513522466">"应用可以随时同步、发送和接收数据"</string>
    <string name="background_data_dialog_title" msgid="1692005302993229867">"要关闭后台流量吗？"</string>
    <string name="background_data_dialog_message" msgid="7760280837612824670">"停用后台流量可延长电池使用时间并减少流量耗用，但某些应用可能仍会使用后台数据网络。"</string>
    <string name="sync_enabled" msgid="5794103781356455043">"同步功能已开启"</string>
    <string name="sync_disabled" msgid="1636223106968593391">"同步功能已关闭"</string>
    <string name="sync_error" msgid="846923369794727644">"同步出错"</string>
    <string name="last_synced" msgid="1527008461298110443">"上次同步时间：<xliff:g id="LAST_SYNC_TIME">%1$s</xliff:g>"</string>
    <string name="sync_in_progress" msgid="6200093151211458977">"正在同步…"</string>
    <string name="settings_backup" msgid="5357973563989458049">"备份设置"</string>
    <string name="settings_backup_summary" msgid="6803046376335724034">"备份我的设置"</string>
    <string name="sync_menu_sync_now" msgid="3948443642329221882">"立即同步"</string>
    <string name="sync_menu_sync_cancel" msgid="2422994461106269813">"取消同步"</string>
    <string name="sync_one_time_sync" msgid="8114337154112057462">"点按即可立即同步<xliff:g id="LAST_SYNC_TIME">
%1$s</xliff:g>"</string>
    <string name="sync_gmail" msgid="228561698646018808">"Gmail"</string>
    <string name="sync_calendar" msgid="4603704438090387251">"日历"</string>
    <string name="sync_contacts" msgid="2376465611511325472">"联系人"</string>
    <string name="header_application_sync_settings" msgid="7427706834875419243">"应用同步设置"</string>
    <string name="header_data_and_synchronization" msgid="453920312552838939">"数据与同步"</string>
    <string name="preference_change_password_title" msgid="5465821666939825972">"更改密码"</string>
    <string name="header_account_settings" msgid="1189339410278750008">"帐号设置"</string>
    <string name="remove_account_label" msgid="4169490568375358010">"移除帐号"</string>
    <string name="header_add_an_account" msgid="3919151542338822661">"添加帐号"</string>
    <string name="really_remove_account_title" msgid="253097435885652310">"要移除帐号吗？"</string>
    <string name="remove_account_failed" msgid="3709502163548900644">"您的管理员不允许进行这项更改"</string>
    <string name="cant_sync_dialog_title" msgid="2613000568881139517">"无法手动同步"</string>
    <string name="cant_sync_dialog_message" msgid="7612557105054568581">"此项内容的同步功能目前未开启。要更改此设置，请暂时开启后台流量和自动同步功能。"</string>
    <string name="delete" msgid="8330605554706263775">"删除"</string>
    <string name="select_all" msgid="7898929601615536401">"全选"</string>
    <string name="data_usage_summary_title" msgid="394067070764360142">"流量使用情况"</string>
    <string name="data_usage_app_summary_title" msgid="4933742247928064178">"移动数据和 WLAN"</string>
    <string name="account_settings_menu_auto_sync_personal" msgid="2905595464540145671">"自动同步个人帐号数据"</string>
    <string name="account_settings_menu_auto_sync_work" msgid="8561102487795657789">"自动同步工作帐号数据"</string>
    <string name="data_usage_change_cycle" msgid="4501026427365283899">"更改周期..."</string>
    <string name="data_usage_pick_cycle_day" msgid="3548922497494790123">"每月流量消耗重计日期："</string>
    <string name="data_usage_empty" msgid="5619908658853726866">"没有任何应用在此期间产生过数据流量。"</string>
    <string name="data_usage_label_foreground" msgid="8782117644558473624">"前台"</string>
    <string name="data_usage_label_background" msgid="8862781660427421859">"后台"</string>
    <string name="data_usage_app_restricted" msgid="312065316274378518">"受限"</string>
    <string name="data_usage_disable_mobile" msgid="6183809500102606801">"要关闭移动数据网络吗？"</string>
    <string name="data_usage_disable_mobile_limit" msgid="1370147078938479538">"设置移动数据流量上限"</string>
    <string name="data_usage_disable_4g_limit" msgid="3084868504051520840">"设置 4G 数据流量上限"</string>
    <string name="data_usage_disable_3g_limit" msgid="8867555130268898044">"设置 2G-3G 数据流量上限"</string>
    <string name="data_usage_disable_wifi_limit" msgid="7222459951785404241">"设置 WLAN 流量上限"</string>
    <string name="data_usage_tab_wifi" msgid="801667863336456787">"WLAN"</string>
    <string name="data_usage_tab_ethernet" msgid="2951873059375493878">"有线网络"</string>
    <string name="data_usage_tab_mobile" msgid="952231704205870928">"移动"</string>
    <string name="data_usage_tab_4g" msgid="3265237821331861756">"4G"</string>
    <string name="data_usage_tab_3g" msgid="6111070409752123049">"2G-3G"</string>
    <string name="data_usage_list_mobile" msgid="3738130489722964291">"移动网络"</string>
    <string name="data_usage_list_none" msgid="2091924522549134855">"无"</string>
    <string name="data_usage_enable_mobile" msgid="1996943748103310201">"移动数据"</string>
    <string name="data_usage_enable_3g" msgid="2818189799905446932">"2G-3G 数据"</string>
    <string name="data_usage_enable_4g" msgid="1526584080251993023">"4G 数据"</string>
    <string name="data_roaming_enable_mobile" msgid="5745287603577995977">"漫游"</string>
    <string name="data_usage_forground_label" msgid="5762048187044975428">"前台："</string>
    <string name="data_usage_background_label" msgid="5363718469293175279">"后台："</string>
    <string name="data_usage_app_settings" msgid="5693524672522122485">"应用设置"</string>
    <string name="data_usage_app_restrict_background" msgid="5728840276368097276">"后台流量"</string>
    <string name="data_usage_app_restrict_background_summary" msgid="2997942775999602794">"允许在后台使用移动数据"</string>
    <string name="data_usage_app_restrict_background_summary_disabled" msgid="8213268097024597864">"要限制此应用使用后台流量，请先设置移动数据流量上限。"</string>
    <string name="data_usage_app_restrict_dialog_title" msgid="5383874438677899255">"要限制后台流量吗？"</string>
    <string name="data_usage_app_restrict_dialog" msgid="5534272311979978297">"只能连接到移动网络时，此功能可能会导致需要使用后台流量的应用无法正常运行。\n\n您可以在相关应用的设置中为其设定更合适的数据流量控制选项。"</string>
    <string name="data_usage_restrict_denied_dialog" msgid="8599940395497268584">"您必须先设置移动数据流量上限，才能限制后台数据流量。"</string>
    <string name="data_usage_auto_sync_on_dialog_title" msgid="2048411447974361181">"要打开自动同步数据功能吗？"</string>
    <string name="data_usage_auto_sync_off_dialog_title" msgid="1783917145440587470">"要关闭自动同步数据功能吗？"</string>
    <string name="data_usage_auto_sync_off_dialog" msgid="6523112583569674837">"这样可以节省数据流量和电池电量，但您需要手动同步每个帐号才能获得最新信息，并且在有更新时不会收到通知。"</string>
    <string name="data_usage_cycle_editor_title" msgid="2019035830921480941">"流量消耗重置日期"</string>
    <string name="data_usage_cycle_editor_subtitle" msgid="1026234456777365545">"每月重置日期："</string>
    <string name="data_usage_cycle_editor_positive" msgid="6110165528024717527">"设置"</string>
    <string name="data_usage_warning_editor_title" msgid="5252748452973120016">"设置流量消耗警告"</string>
    <string name="data_usage_limit_editor_title" msgid="8826855902435008518">"设置流量使用上限"</string>
    <string name="data_usage_limit_dialog_title" msgid="2053134451707801439">"限制流量用量"</string>
    <string name="data_usage_sweep_warning" msgid="2072854703184614828"><font size="18">"<xliff:g id="NUMBER">^1</xliff:g>"</font>" "<font size="9">"<xliff:g id="UNIT">^2</xliff:g>"</font>\n<font size="12">"警告"</font></string>
    <string name="data_usage_sweep_limit" msgid="6947019190890086284"><font size="18">"<xliff:g id="NUMBER">^1</xliff:g>"</font>" "<font size="9">"<xliff:g id="UNIT">^2</xliff:g>"</font>\n<font size="12">"上限"</font></string>
    <string name="data_usage_uninstalled_apps" msgid="9065885396147675694">"已删除的应用"</string>
    <string name="data_usage_uninstalled_apps_users" msgid="1262228664057122983">"已删除的应用和用户"</string>
    <string name="wifi_metered_title" msgid="6623732965268033931">"网络是否按流量计费"</string>
    <string name="data_usage_metered_yes" msgid="4262598072030135223">"按流量计费"</string>
    <string name="vpn_name" msgid="3806456074909253262">"名称"</string>
    <string name="vpn_type" msgid="5533202873260826663">"类型"</string>
    <string name="vpn_server" msgid="2908816134941973935">"服务器地址"</string>
    <string name="vpn_mppe" msgid="7366657055055114239">"PPP 加密 (MPPE)"</string>
    <string name="vpn_l2tp_secret" msgid="2356744369959140121">"L2TP 密钥"</string>
    <string name="vpn_ipsec_identifier" msgid="8511842694369254801">"IPSec 标识符"</string>
    <string name="vpn_ipsec_secret" msgid="532007567355505963">"IPSec 预共享密钥"</string>
    <string name="vpn_ipsec_user_cert" msgid="2714372103705048405">"IPSec 用户证书"</string>
    <string name="vpn_ipsec_ca_cert" msgid="5558498943577474987">"IPSec CA 证书"</string>
    <string name="vpn_ipsec_server_cert" msgid="1411390470454731396">"IPSec 服务器证书"</string>
    <string name="vpn_show_options" msgid="6105437733943318667">"显示高级选项"</string>
    <string name="vpn_search_domains" msgid="1973799969613962440">"DNS 搜索网域"</string>
    <string name="vpn_dns_servers" msgid="6505263074417737107">"DNS 服务器（例如 8.8.8.8）"</string>
    <string name="vpn_routes" msgid="1218707725375594862">"转发路线（例如 10.0.0.0/8）"</string>
    <string name="vpn_username" msgid="8671768183475960068">"用户名"</string>
    <string name="vpn_password" msgid="1183746907642628127">"密码"</string>
    <string name="vpn_save_login" msgid="5986762519977472618">"保存帐号信息"</string>
    <string name="vpn_not_used" msgid="7229312881336083354">"（未使用）"</string>
    <string name="vpn_no_ca_cert" msgid="3687379414088677735">"（不验证服务器）"</string>
    <string name="vpn_no_server_cert" msgid="8106540968643125407">"（来自服务器）"</string>
    <string name="vpn_always_on_invalid_reason_type" msgid="4699113710248872972">"此类型的 VPN 无法随时保持连接"</string>
    <string name="vpn_always_on_invalid_reason_server" msgid="2635347740046212693">"始终开启的 VPN 仅支持数字格式的服务器地址"</string>
    <string name="vpn_always_on_invalid_reason_no_dns" msgid="3980357762395272467">"必须为始终开启的 VPN 指定 DNS 服务器"</string>
    <string name="vpn_always_on_invalid_reason_dns" msgid="3934369594591801587">"DNS 服务器地址必须为数字才能使用始终开启的 VPN"</string>
    <string name="vpn_always_on_invalid_reason_other" msgid="4571905303713233321">"输入的信息不支持始终开启的 VPN"</string>
    <string name="vpn_cancel" msgid="5929410618112404383">"取消"</string>
    <string name="vpn_done" msgid="5137858784289564985">"关闭"</string>
    <string name="vpn_save" msgid="683868204634860888">"保存"</string>
    <string name="vpn_connect" msgid="7102335248484045354">"连接"</string>
    <string name="vpn_replace" msgid="1533147558671640341">"替换"</string>
    <string name="vpn_edit" msgid="5862301148429324911">"编辑 VPN 配置文件"</string>
    <string name="vpn_forget" msgid="2913950864877236737">"取消保存"</string>
    <string name="vpn_connect_to" msgid="216709261691085594">"连接到<xliff:g id="PROFILE">%s</xliff:g>"</string>
    <string name="vpn_disconnect_confirm" msgid="6356789348816854539">"要断开与此 VPN 的连接吗？"</string>
    <string name="vpn_disconnect" msgid="7753808961085867345">"断开连接"</string>
    <string name="vpn_version" msgid="6344167191984400976">"版本"</string>
    <string name="vpn_forget_long" msgid="729132269203870205">"取消保存 VPN"</string>
    <string name="vpn_replace_vpn_title" msgid="3994226561866340280">"要替换现有 VPN 吗？"</string>
    <string name="vpn_set_vpn_title" msgid="1667539483005810682">"要设置始终开启的 VPN 吗？"</string>
    <string name="vpn_first_always_on_vpn_message" msgid="2769478310633047870">"开启这项设置后，在 VPN 成功连接之前，您将无法连接到互联网"</string>
    <string name="vpn_replace_always_on_vpn_enable_message" msgid="9154843462740876652">"系统将替换现有 VPN，而且在 VPN 成功连接之前，您将无法连接到互联网"</string>
    <string name="vpn_replace_always_on_vpn_disable_message" msgid="4299175336198481106">"您已连接到某个始终开启的 VPN。如果您要连接到其他 VPN，则系统将替换现有 VPN，并关闭始终开启模式。"</string>
    <string name="vpn_replace_vpn_message" msgid="1094297700371463386">"您已连接到 VPN。如果您要连接到其他 VPN，则系统将替换现有 VPN。"</string>
    <string name="vpn_turn_on" msgid="3568307071295211187">"开启"</string>
    <string name="vpn_cant_connect_title" msgid="5670787575925519386">"无法连接到<xliff:g id="VPN_NAME">%1$s</xliff:g>"</string>
    <string name="vpn_cant_connect_message" msgid="2139148820719163694">"此应用不支持始终开启的 VPN"</string>
    <string name="vpn_title" msgid="3068868814145870274">"VPN"</string>
    <string name="vpn_create" msgid="7546073242936894638">"添加VPN配置文件"</string>
    <string name="vpn_menu_edit" msgid="5100387853773792379">"修改配置文件"</string>
    <string name="vpn_menu_delete" msgid="4455966182219039928">"删除配置文件"</string>
    <string name="vpn_menu_lockdown" msgid="5284041663859541007">"始终开启的 VPN"</string>
    <string name="vpn_no_vpns_added" msgid="7387080769821533728">"尚未添加任何 VPN"</string>
    <string name="vpn_always_on_summary" msgid="2171252372476858166">"随时和 VPN 保持连接"</string>
    <string name="vpn_always_on_summary_not_supported" msgid="9084872130449368437">"此应用不支持"</string>
    <string name="vpn_always_on_summary_active" msgid="175877594406330387">"始终开启"</string>
    <string name="vpn_insecure_summary" msgid="4450920215186742859">"不安全"</string>
    <string name="vpn_require_connection" msgid="1027347404470060998">"屏蔽未使用 VPN 的所有连接"</string>
    <string name="vpn_require_connection_title" msgid="4186758487822779039">"需要连接 VPN？"</string>
    <string name="vpn_insecure_dialog_subtitle" msgid="1857621742868835300">"不安全。请更新为 IKEv2 VPN"</string>
    <string name="vpn_lockdown_summary" msgid="4700625960550559029">"选择要始终保持连接的VPN配置文件。只有在连接到此VPN之后才可以使用网络。"</string>
    <string name="vpn_lockdown_none" msgid="455915403560910517">"无"</string>
    <string name="vpn_lockdown_config_error" msgid="1992071316416371316">"始终开启的 VPN 需要服务器和 DNS 的 IP 地址。"</string>
    <string name="vpn_no_network" msgid="7187593680049843763">"目前没有网络连接。请稍后重试。"</string>
    <string name="vpn_disconnected" msgid="7694522069957717501">"VPN 连接已断开"</string>
    <string name="vpn_disconnected_summary" msgid="721699709491697712">"无"</string>
    <string name="vpn_missing_cert" msgid="5397309964971068272">"证书缺失。请尝试修改个人资料。"</string>
    <string name="trusted_credentials_system_tab" msgid="675362923690364722">"系统"</string>
    <string name="trusted_credentials_user_tab" msgid="4978365619630094339">"用户"</string>
    <string name="trusted_credentials_disable_label" msgid="6649583220519447947">"停用"</string>
    <string name="trusted_credentials_enable_label" msgid="5551204878588237991">"启用"</string>
    <string name="trusted_credentials_remove_label" msgid="8296330919329489422">"卸载"</string>
    <string name="trusted_credentials_trust_label" msgid="4841047312274452474">"信任"</string>
    <string name="trusted_credentials_enable_confirmation" msgid="6686528499458144754">"要启用该系统 CA 证书吗？"</string>
    <string name="trusted_credentials_disable_confirmation" msgid="5131642563381656676">"要停用该系统CA证书吗？"</string>
    <string name="trusted_credentials_remove_confirmation" msgid="3420345440353248381">"要永久移除该用户 CA 证书吗？"</string>
    <string name="credential_contains" msgid="407972262032275476">"此条目包含："</string>
    <string name="one_userkey" msgid="4417212932385103517">"一个用户密钥"</string>
    <string name="one_usercrt" msgid="1865069301105101370">"一个用户证书"</string>
    <string name="one_cacrt" msgid="7467796501404158399">"1 个 CA 证书"</string>
    <string name="n_cacrts" msgid="5886462550192731627">"%d 个 CA 证书"</string>
    <string name="user_credential_title" msgid="4686178602575567298">"凭据详情"</string>
    <string name="user_credential_removed" msgid="4087675887725394743">"已移除以下凭据：<xliff:g id="CREDENTIAL_NAME">%s</xliff:g>"</string>
    <string name="user_credential_none_installed" msgid="918620912366836994">"未安装任何用户凭据"</string>
    <string name="spellcheckers_settings_title" msgid="2799021700580591443">"拼写检查工具"</string>
    <string name="spellcheckers_settings_for_work_title" msgid="6471603934176062893">"工作用的拼写检查工具"</string>
    <string name="current_backup_pw_prompt" msgid="4962276598546381140">"在此键入您当前的完整备份密码"</string>
    <string name="new_backup_pw_prompt" msgid="4884439230209419503">"在此键入新的完整备份密码"</string>
    <string name="confirm_new_backup_pw_prompt" msgid="5753796799743881356">"在此重新键入新的完整备份密码"</string>
    <string name="backup_pw_set_button_text" msgid="8892357974661340070">"设置备份密码"</string>
    <string name="backup_pw_cancel_button_text" msgid="2244399819018756323">"取消"</string>
    <string name="additional_system_update_settings_list_item_title" msgid="7230385345152138051">"其他系统更新"</string>
    <string name="ssl_ca_cert_warning" msgid="3898387588657346106">"网络可能会受到监控"</string>
    <string name="done_button" msgid="6269449526248267">"完成"</string>
    <plurals name="ssl_ca_cert_dialog_title" formatted="false" msgid="5491460811755938449">
      <item quantity="other">信任或移除证书</item>
      <item quantity="one">信任或移除证书</item>
    </plurals>
    <string name="ssl_ca_cert_info_message_device_owner" msgid="7528581447864707873">"{numberOfCertificates,plural, =1{{orgName}已在您的设备上安装证书授权机构颁发的证书，借此监控设备网络活动，包括电子邮件、应用和安全网站。\n\n如需详细了解此证书，请与您的管理员联系。}other{{orgName}已在您的设备上安装证书授权机构颁发的证书，借此监控设备网络活动，包括电子邮件、应用和安全网站。\n\n如需详细了解这些证书，请与您的管理员联系。}}"</string>
    <string name="ssl_ca_cert_info_message" msgid="3111724430981667845">"{numberOfCertificates,plural, =1{{orgName}已为您的工作资料安装证书授权机构颁发的证书，借此监控工作网络活动，包括电子邮件、应用和安全网站。\n\n如需详细了解此证书，请与您的管理员联系。}other{{orgName}已为您的工作资料安装证书授权机构颁发的证书，借此监控工作网络活动，包括电子邮件、应用和安全网站。\n\n如需详细了解这些证书，请与您的管理员联系。}}"</string>
    <string name="ssl_ca_cert_warning_message" msgid="4374052724815563051">"第三方可以监控您的网络活动，包括收发电子邮件、使用应用和浏览安全网站。\n\n出现这种情况的原因是您在设备上安装了信任的凭据。"</string>
    <plurals name="ssl_ca_cert_settings_button" formatted="false" msgid="125941406175485894">
      <item quantity="other">检查证书</item>
      <item quantity="one">检查证书</item>
    </plurals>
    <string name="user_settings_title" msgid="6550866465409807877">"多用户"</string>
    <string name="user_list_title" msgid="1387379079186123404">"用户和个人资料"</string>
    <string name="user_add_user_or_profile_menu" msgid="305851380425838287">"添加用户或个人资料"</string>
    <string name="user_summary_restricted_profile" msgid="451650609582185813">"受限个人资料"</string>
    <string name="user_summary_not_set_up" msgid="4602868481732886115">"未设置"</string>
    <string name="user_summary_restricted_not_set_up" msgid="1658946988920104613">"未设置 - 受限个人资料"</string>
    <string name="user_summary_managed_profile_not_set_up" msgid="5739207307082458746">"未设置 - 工作资料"</string>
    <string name="user_admin" msgid="4024553191395768119">"管理员"</string>
    <string name="user_you" msgid="3070562015202859996">"您（<xliff:g id="NAME">%s</xliff:g>）"</string>
    <string name="user_add_max_count" msgid="3328539978480663740">"您无法再添加任何用户。若要添加新用户，请先移除一个现有用户。"</string>
    <string name="user_cannot_add_accounts_message" msgid="2351326078338805337">"受限个人资料无法添加帐号"</string>
    <string name="user_remove_user_menu" msgid="2183714948094429367">"将<xliff:g id="USER_NAME">%1$s</xliff:g>从此设备中删除"</string>
    <string name="user_lockscreen_settings" msgid="4596612658981942092">"锁定屏幕设置"</string>
    <string name="user_add_on_lockscreen_menu" msgid="2539059062034644966">"从锁定屏幕中添加用户"</string>
    <string name="switch_to_dock_user_when_docked" msgid="2324395443311905635">"插入基座时切换到管理员用户"</string>
    <string name="user_confirm_remove_self_title" msgid="926265330805361832">"是否删除自己？"</string>
    <string name="user_confirm_remove_title" msgid="3626559103278006002">"要删除此用户吗？"</string>
    <string name="user_profile_confirm_remove_title" msgid="3131574314149375354">"要移除此个人资料吗？"</string>
    <string name="work_profile_confirm_remove_title" msgid="6229618888167176036">"要移除工作资料吗？"</string>
    <string name="user_confirm_remove_message" msgid="362545924965977597">"该用户名下的所有应用和数据都将随之删除。"</string>
    <string name="work_profile_confirm_remove_message" msgid="1037294114103024478">"如果继续，则此工作资料中的所有应用和数据都会被删除。"</string>
    <string name="user_profile_confirm_remove_message" msgid="3641289528179850718">"该用户名下的所有应用和数据都将随之删除。"</string>
    <string name="user_adding_new_user" msgid="7439602720177181412">"正在添加新用户…"</string>
    <string name="user_delete_user_description" msgid="7764153465503821011">"删除用户"</string>
    <string name="user_delete_button" msgid="3833498650182594653">"删除"</string>
    <string name="user_exit_guest_confirm_message" msgid="8995296853928816554">"此会话中的所有应用和数据都将被删除。"</string>
    <string name="user_exit_guest_dialog_remove" msgid="7067727314172605181">"移除"</string>
    <string name="guest_category_title" msgid="5562663588315329152">"访客（您）"</string>
    <string name="user_category_title" msgid="4368580529662699083">"用户"</string>
    <string name="other_user_category_title" msgid="7089976887307643217">"其他用户"</string>
    <string name="remove_guest_on_exit" msgid="8202972371459611066">"删除访客活动记录"</string>
    <string name="remove_guest_on_exit_summary" msgid="3969962695703280353">"退出访客模式时删除所有访客应用和数据"</string>
    <string name="remove_guest_on_exit_dialog_title" msgid="2310442892536079416">"要删除访客活动记录吗？"</string>
    <string name="remove_guest_on_exit_dialog_message" msgid="8112409834021851883">"此访客会话中的应用和数据将会立即删除；日后您每次退出访客模式时，系统都会删除访客活动记录"</string>
    <string name="remove_guest_on_exit_keywords" msgid="4961310523576166193">"删除, 访客, 活动, 移除, 数据, 访问者, 清除, delete, guest, activity, remove, data, visitor, erase"</string>
    <string name="enable_guest_calling" msgid="8300355036005240911">"允许访客使用电话"</string>
    <string name="enable_guest_calling_summary" msgid="4748224917641204782">"将与访客用户共享通话记录"</string>
    <string name="user_enable_calling_sms" msgid="8546430559552381324">"开启通话和短信功能"</string>
    <string name="user_remove_user" msgid="8468203789739693845">"删除用户"</string>
    <string name="user_enable_calling_and_sms_confirm_title" msgid="4041510268838725520">"要开启通话和短信功能吗？"</string>
    <string name="user_enable_calling_and_sms_confirm_message" msgid="367792286597449922">"将与此用户共享通话记录和短信记录。"</string>
    <string name="emergency_info_title" msgid="8233682750953695582">"急救信息"</string>
    <string name="emergency_info_summary" msgid="8463622253016757697">"<xliff:g id="USER_NAME">%1$s</xliff:g>的相关信息和联系人信息"</string>
    <string name="open_app_button" msgid="5025229765547191710">"打开“<xliff:g id="APP_NAME">%1$s</xliff:g>”"</string>
    <string name="more_settings_button" msgid="8988612279031242411">"更多设置"</string>
    <string name="application_restrictions" msgid="276179173572729205">"允许应用和内容"</string>
    <string name="apps_with_restrictions_header" msgid="5277698582872267931">"受限应用"</string>
    <string name="apps_with_restrictions_settings_button" msgid="2648355133416902221">"展开应用设置"</string>
    <string name="user_choose_copy_apps_to_another_user" msgid="5914037067347012870">"选择要安装的应用"</string>
    <string name="user_copy_apps_menu_title" msgid="5354300105759670300">"安装可用应用"</string>
    <string name="nfc_payment_settings_title" msgid="2043139180030485500">"感应式付款"</string>
    <string name="nfc_default_payment_settings_title" msgid="2150504446774382261">"默认付款应用"</string>
    <string name="nfc_default_payment_footer" msgid="978535088340021360">"如需使用付款应用进行付款，请将设备背面靠近付款终端"</string>
    <string name="nfc_more_details" msgid="1700713533074275233">"了解详情"</string>
    <string name="nfc_default_payment_workapp_confirmation_title" msgid="746921251872504687">"将工作应用设为默认付款应用？"</string>
    <string name="nfc_default_payment_workapp_confirmation_message_title" msgid="1533022606333010329">"若要使用工作应用付款，请执行以下操作："</string>
    <string name="nfc_default_payment_workapp_confirmation_message_1" msgid="2917430119080702912">"必须开启工作资料。"</string>
    <string name="nfc_default_payment_workapp_confirmation_message_2" msgid="8161184137833245628">"您需要输入工作用的 PIN 码、图案或密码（如果有）。"</string>
    <string name="nfc_payment_how_it_works" msgid="3658253265242662010">"工作方式"</string>
    <string name="nfc_payment_no_apps" msgid="6840001883471438798">"使用手机在商店内付款"</string>
    <string name="nfc_payment_default" msgid="3769788268378614608">"默认付款应用"</string>
    <string name="nfc_payment_default_not_set" msgid="6471905683119084622">"未设置"</string>
    <string name="nfc_payment_app_and_desc" msgid="2607417639227030398">"<xliff:g id="APP">%1$s</xliff:g> - <xliff:g id="DESCRIPTION">%2$s</xliff:g>"</string>
    <string name="nfc_payment_use_default" msgid="6127665705799658860">"使用默认付款应用"</string>
    <string name="nfc_payment_use_default_dialog" msgid="8556328090777785383">"使用默认付款应用"</string>
    <string name="nfc_payment_favor_default" msgid="4508491832174644772">"始终"</string>
    <string name="nfc_payment_favor_open" msgid="8554643344050373346">"其他付款应用开启时除外"</string>
    <string name="nfc_payment_pay_with" msgid="3001320460566523453">"通过感应式终端付款时使用以下应用："</string>
    <string name="nfc_how_it_works_title" msgid="1363791241625771084">"通过支付终端付款"</string>
    <string name="nfc_how_it_works_content" msgid="1141382684788210772">"设置付款应用，然后只需将手机背面靠近任何带有感应式标志的终端即可。"</string>
    <string name="nfc_how_it_works_got_it" msgid="4717868843368296630">"知道了"</string>
    <string name="nfc_more_title" msgid="1041094244767216498">"更多…"</string>
    <string name="nfc_payment_set_default_label" msgid="7395939287766230293">"设置默认付款应用"</string>
    <string name="nfc_payment_update_default_label" msgid="8201975914337221246">"更新默认付款应用"</string>
    <string name="nfc_payment_set_default" msgid="4101484767872365195">"通过感应式终端付款时使用<xliff:g id="APP">%1$s</xliff:g>应用"</string>
    <string name="nfc_payment_set_default_instead_of" msgid="565237441045013280">"通过感应式终端付款时使用<xliff:g id="APP_0">%1$s</xliff:g>应用。\n\n此应用会取代<xliff:g id="APP_1">%2$s</xliff:g>应用成为您的默认付款应用。"</string>
    <string name="nfc_payment_btn_text_set_deault" msgid="1821065137209590196">"设为默认"</string>
    <string name="nfc_payment_btn_text_update" msgid="5159700960497443832">"更新"</string>
    <string name="nfc_work_text" msgid="2496515165821504077">"工作"</string>
    <string name="restriction_settings_title" msgid="4293731103465972557">"限制"</string>
    <string name="restriction_menu_reset" msgid="92859464456364092">"取消限制"</string>
    <string name="restriction_menu_change_pin" msgid="2505923323199003718">"更改PIN码"</string>
    <string name="help_label" msgid="2896538416436125883">"帮助和反馈"</string>
    <string name="user_account_title" msgid="6389636876210834864">"内容帐号"</string>
    <string name="user_picture_title" msgid="7176437495107563321">"照片 ID"</string>
    <string name="extreme_threats_title" msgid="1098958631519213856">"极端威胁"</string>
    <string name="extreme_threats_summary" msgid="3560742429496902008">"接收有关生命和财产极端威胁的警报"</string>
    <string name="severe_threats_title" msgid="8962959394373974324">"严重威胁"</string>
    <string name="severe_threats_summary" msgid="4982256198071601484">"接收有关生命和财产严重威胁的警报"</string>
    <string name="amber_alerts_title" msgid="5238275758191804575">"安珀警报"</string>
    <string name="amber_alerts_summary" msgid="5755221775246075883">"接收有关儿童被绑架/拐骗的公告"</string>
    <string name="repeat_title" msgid="8676570486899483606">"重复"</string>
    <string name="call_manager_enable_title" msgid="1214301265395158720">"启用通话管理器"</string>
    <string name="call_manager_enable_summary" msgid="7362506369604163030">"允许此服务管理您的通话。"</string>
    <string name="call_manager_title" msgid="3397433159509629466">"通话管理器"</string>
    <!-- no translation found for call_manager_summary (2558839230880919191) -->
    <skip />
    <string name="cell_broadcast_settings" msgid="2416980110093867199">"无线紧急警报"</string>
    <string name="network_operators_settings" msgid="5105453353329748954">"网络运营商"</string>
    <string name="access_point_names" msgid="5768430498022188057">"接入点名称(APN)"</string>
    <string name="enhanced_4g_lte_mode_title" msgid="6624700245232361149">"VoLTE"</string>
    <string name="enhanced_4g_lte_mode_title_advanced_calling" msgid="7066009898031465265">"高级通话"</string>
    <string name="enhanced_4g_lte_mode_title_4g_calling" msgid="7445853566718786195">"4G 通话"</string>
    <string name="enhanced_4g_lte_mode_summary" msgid="1067066329756036427">"使用 LTE 服务提升语音通话质量（推荐）"</string>
    <string name="enhanced_4g_lte_mode_summary_4g_calling" msgid="2575004054914178405">"使用 4G 服务提升语音通话质量（推荐）"</string>
    <string name="nr_advanced_calling_title" msgid="6106286679535355939">"Vo5G"</string>
    <string name="nr_advanced_calling_summary" msgid="6926192539172030330">"使用 5G 网络进行语音通话"</string>
    <string name="contact_discovery_opt_in_title" msgid="8708034790649773814">"将联系人电话号码发送给运营商"</string>
    <string name="contact_discovery_opt_in_summary" msgid="6539010458256667300">"发送联系人电话号码，以使用增强功能"</string>
    <string name="contact_discovery_opt_in_dialog_title" msgid="2230536282911854114">"要将联系人电话号码发送给<xliff:g id="CARRIER">%1$s</xliff:g>吗？"</string>
    <string name="contact_discovery_opt_in_dialog_title_no_carrier_defined" msgid="2028983133745990320">"要将联系人电话号码发送给您的运营商吗？"</string>
    <string name="contact_discovery_opt_in_dialog_message" msgid="8818310894782757538">"系统会定期将您的联系人电话号码发送给<xliff:g id="CARRIER">%1$s</xliff:g>。<xliff:g id="EMPTY_LINE">

</xliff:g>此信息可用于识别您的联系人能否使用特定功能，例如视频通话或某些消息传递功能。"</string>
    <string name="contact_discovery_opt_in_dialog_message_no_carrier_defined" msgid="1914894516552445911">"系统会定期将您的联系人电话号码发送给您的运营商。<xliff:g id="EMPTY_LINE">

</xliff:g>此信息可用于识别您的联系人能否使用特定功能，例如视频通话或某些消息传递功能。"</string>
    <!-- Enabled 5G Mode title.  [CHAR LIMIT=50] -->
    <string name="enabled_5g_mode_title">启用5G</string>
    <string name="preferred_network_type_title" msgid="812509938714590857">"首选网络类型"</string>
    <string name="preferred_network_type_summary" msgid="8786291927331323061">"LTE（推荐）"</string>
    <string name="mms_message_title" msgid="6624505196063391964">"彩信"</string>
    <string name="mms_message_summary" msgid="2855847140141698341">"在关闭移动数据时发送和接收多媒体消息"</string>
    <string name="auto_data_switch_title" msgid="5862200603753603464">"自动切换移动流量"</string>
    <string name="auto_data_switch_summary" msgid="135082667541071789">"暂时使用此网络，因为它可以更好地进行通话和互联网连接"</string>
    <string name="work_sim_title" msgid="8999872928646924429">"工作用SIM卡"</string>
    <string name="user_restrictions_title" msgid="4068914244980335993">"应用和内容使用权"</string>
    <string name="user_rename" msgid="8735940847878484249">"重命名"</string>
    <string name="app_restrictions_custom_label" msgid="6949268049087435132">"设置应用限制"</string>
    <string name="user_restrictions_controlled_by" msgid="2821526006742851624">"受“<xliff:g id="APP">%1$s</xliff:g>”控制"</string>
    <string name="app_sees_restricted_accounts" msgid="3526008344222566318">"此应用可使用您的帐号"</string>
    <string name="app_sees_restricted_accounts_and_controlled_by" msgid="8338520379923447143">"此应用由“<xliff:g id="APP">%1$s</xliff:g>”控制，可使用您的帐号"</string>
    <string name="restriction_wifi_config_title" msgid="2630656989926554685">"WLAN和移动网络"</string>
    <string name="restriction_wifi_config_summary" msgid="920419010472168694">"允许修改WLAN和移动网络设置"</string>
    <string name="restriction_bluetooth_config_title" msgid="220586273589093821">"蓝牙"</string>
    <string name="restriction_bluetooth_config_summary" msgid="7558879931011271603">"允许修改蓝牙配对和设置"</string>
    <string name="restriction_location_enable_title" msgid="4872281754836538066">"位置信息"</string>
    <string name="restriction_location_enable_summary" msgid="7139292323897390221">"允许应用使用您的位置信息"</string>
    <string name="wizard_back" msgid="8257697435061870191">"返回"</string>
    <string name="wizard_next" msgid="3884832431439072471">"下一步"</string>
    <string name="wizard_back_adoptable" msgid="1447814356855134183">"以其他方式格式化"</string>
    <string name="regulatory_info_text" msgid="1154461023369976667"></string>
    <string name="sim_settings_title" msgid="2254609719033946272">"SIM 卡"</string>
    <string name="sim_cellular_data_unavailable" msgid="4653591727755387534">"无法使用移动数据网络"</string>
    <string name="sim_cellular_data_unavailable_summary" msgid="6505871722911347881">"点按即可选择上网用的 SIM 卡"</string>
    <string name="sim_calls_always_use" msgid="967857230039768111">"一律使用这张卡进行通话"</string>
    <string name="select_sim_for_data" msgid="2642305487659432499">"选择提供移动数据的 SIM 卡"</string>
    <string name="select_sim_for_sms" msgid="5335510076282673497">"选择要用于收发短信的 SIM 卡"</string>
    <string name="data_switch_started" msgid="6292759843974720112">"正在切换用于连接数据网络的 SIM 卡，这最多可能需要 1 分钟的时间…"</string>
    <string name="select_specific_sim_for_data_title" msgid="5851980301321577985">"要使用<xliff:g id="NEW_SIM">%1$s</xliff:g>的移动数据吗？"</string>
    <string name="select_specific_sim_for_data_msg" msgid="7401698123430573637">"如果切换到<xliff:g id="NEW_SIM">%1$s</xliff:g>，系统将不再使用<xliff:g id="OLD_SIM">%2$s</xliff:g>的移动数据。"</string>
    <string name="select_specific_sim_for_data_button" msgid="6571935548920603512">"使用“<xliff:g id="NEW_SIM">%1$s</xliff:g>”"</string>
    <string name="select_sim_for_calls" msgid="7843107015635189868">"选择用于通话的 SIM 卡"</string>
    <string name="sim_name_hint" msgid="8231524869124193119">"输入 SIM 卡名称"</string>
    <string name="sim_editor_title" msgid="918655391915256859">"SIM 卡插槽 %1$d"</string>
    <string name="color_orange" msgid="216547825489739010">"橙色"</string>
    <string name="color_purple" msgid="6603701972079904843">"紫色"</string>
    <string name="sim_status_title" msgid="6188770698037109774">"SIM 卡状态"</string>
    <string name="sim_status_title_sim_slot" msgid="4932996839194493313">"SIM 卡状态（SIM 卡插槽 %1$d）"</string>
    <string name="sim_signal_strength" msgid="6351052821700294501">"<xliff:g id="DBM">%1$d</xliff:g> dBm <xliff:g id="ASU">%2$d</xliff:g> asu"</string>
    <string name="sim_notification_title" msgid="2819551384383504031">"已更改 SIM 卡。"</string>
    <string name="sim_notification_summary" msgid="5593339846307029991">"点按即可进行设置"</string>
    <string name="sim_calls_ask_first_prefs_title" msgid="3077694594349657933">"每次都询问"</string>
    <string name="sim_selection_required_pref" msgid="231437651041498359">"必须选择"</string>
    <string name="sim_selection_channel_title" msgid="3193666315607572484">"SIM 卡选择"</string>
    <string name="dashboard_title" msgid="5660733037244683387">"设置"</string>
    <string name="network_dashboard_title" msgid="788543070557731240">"网络和互联网"</string>
    <string name="network_dashboard_summary_mobile" msgid="7750924671970583670">"移动网络、WLAN、热点"</string>
    <string name="network_dashboard_summary_no_mobile" msgid="4022575916334910790">"WLAN、热点"</string>
    <string name="connected_devices_dashboard_title" msgid="19868275519754895">"已连接的设备"</string>
    <string name="connected_devices_dashboard_default_summary" msgid="7211769956193710397">"蓝牙、配对"</string>
    <string name="connected_devices_dashboard_summary" msgid="6927727617078296491">"蓝牙、驾车模式、NFC"</string>
    <string name="connected_devices_dashboard_no_nfc_summary" msgid="8424794257586524040">"蓝牙、驾车模式"</string>
    <string name="connected_devices_dashboard_no_driving_mode_summary" msgid="7155882619333726331">"蓝牙、NFC"</string>
    <string name="connected_devices_dashboard_no_driving_mode_no_nfc_summary" msgid="1175254057213044560">"蓝牙"</string>
    <string name="connected_devices_dashboard_android_auto_summary" msgid="8179090809275818804">"蓝牙、Android Auto、驾车模式、NFC"</string>
    <string name="connected_devices_dashboard_android_auto_no_nfc_summary" msgid="2532811870469405527">"蓝牙、Android Auto、驾车模式"</string>
    <string name="connected_devices_dashboard_android_auto_no_driving_mode_summary" msgid="6426996842202276640">"蓝牙、Android Auto、NFC"</string>
    <string name="connected_devices_dashboard_android_auto_no_nfc_no_driving_mode" msgid="1672426693308438634">"蓝牙、Android Auto"</string>
    <string name="nfc_and_payment_settings_payment_off_nfc_off_summary" msgid="7132040463607801625">"无法使用，因为 NFC 已关闭"</string>
    <string name="nfc_and_payment_settings_no_payment_installed_summary" msgid="4879818114908207465">"先安装付款应用，然后才能使用触碰付款功能"</string>
    <string name="app_and_notification_dashboard_summary" msgid="8047683010984186106">"最近使用的应用、默认应用"</string>
    <string name="notification_settings_work_profile" msgid="6076211850526353975">"工作资料中的应用无法访问通知。"</string>
    <string name="account_dashboard_title" msgid="8228773251948253914">"密码和帐号"</string>
    <string name="account_dashboard_default_summary" msgid="1730719656099599488">"保存的密码、自动填充、同步的帐号"</string>
    <string name="app_default_dashboard_title" msgid="4071015747629103216">"默认应用"</string>
    <string name="cloned_apps_dashboard_title" msgid="5542076801222950921">"克隆的应用"</string>
    <string name="desc_cloned_apps_intro_text" msgid="1369621522882622476">"创建应用的第二个实例，这样您就可以同时使用两个帐号。"</string>
    <string name="cloned_apps_summary" msgid="8805362440770795709">"<xliff:g id="CLONED_APPS_COUNT">%1$s</xliff:g> 个已克隆，<xliff:g id="ALLOWED_APPS_COUNT">%2$d</xliff:g> 个可以克隆"</string>
    <string name="system_dashboard_summary" msgid="7400745270362833832">"语言、手势、时间、备份"</string>
    <string name="languages_setting_summary" msgid="4924440599794956443">"系统语言、应用语言"</string>
    <string name="keywords_wifi" msgid="8156528242318351490">"wifi, WLAN, 网络连接, 互联网, 无线, 数据, WLAN 网络"</string>
    <string name="keywords_wifi_notify_open_networks" msgid="6580896556389306636">"WLAN 通知, wlan 通知"</string>
    <string name="keywords_wifi_data_usage" msgid="4718555409695862085">"流量消耗"</string>
    <string name="keywords_time_format" msgid="5384803098766166820">"使用 24 小时制"</string>
    <string name="keywords_app_default" msgid="8977706259156428770">"打开方式"</string>
    <string name="keywords_applications_settings" msgid="999926810912037792">"应用"</string>
    <string name="keywords_time_zone" msgid="6402919157244589055">"时区"</string>
    <string name="keywords_draw_overlay" msgid="3170036145197260392">"聊天头像, 系统, 提醒, 窗口, 对话框, 显示屏, 在其他应用上层, 绘制"</string>
    <string name="keywords_flashlight" msgid="2133079265697578183">"手电筒, 灯, 手电"</string>
    <string name="keywords_change_wifi_state" msgid="7573039644328488165">"WLAN, wlan, 切换, 控制"</string>
    <string name="keywords_more_mobile_networks" msgid="5041272719326831744">"移动网络, 移动, 手机运营商, 无线, 数据, 4G, 3G, 2G, LTE"</string>
    <string name="keywords_wifi_calling" msgid="4319184318421027136">"Wi-Fi, WLAN, 呼叫, 通话"</string>
    <string name="keywords_display" msgid="874738809280751745">"屏幕, 触摸屏"</string>
    <string name="keywords_display_brightness_level" msgid="850742707616318056">"屏幕变暗, 调暗屏幕, 触摸屏, 电池, 明亮"</string>
    <string name="keywords_display_night_display" msgid="4711054330804250058">"屏幕变暗, 调暗屏幕, 夜间, 色调, night shift, 夜视模式, 亮度, 屏幕颜色, 颜色, 色彩"</string>
    <string name="keywords_display_wallpaper" msgid="8478137541939526564">"背景, 墙纸, 个性化, 自定义, 显示, 显示屏"</string>
    <string name="keywords_display_font_size" msgid="3593317215149813183">"字体大小"</string>
    <string name="keywords_display_cast_screen" msgid="2572331770299149370">"投影, 投放, 屏幕镜像, 屏幕共享, 镜像, 共享屏幕, 屏幕投放"</string>
    <string name="keywords_storage" msgid="3004667910133021783">"空间, 磁盘, 硬盘, 设备, 使用量, 使用情况"</string>
    <string name="keywords_battery" msgid="7040323668283600530">"耗电量, 充电"</string>
    <string name="keywords_battery_usage" msgid="1763573071014260220">"查看电池用量, 电池用量, 耗电量, view battery usage, battery usage, power usage"</string>
    <string name="keywords_battery_saver" msgid="6289682844453234359">"省电模式, 节电模式, 省电, battery saver, power saver, saver"</string>
    <string name="keywords_battery_adaptive_preferences" msgid="1774870663426502938">"自适应功能偏好设置, 自适应电池, adaptive preferences, adaptive battery"</string>
    <string name="keywords_spell_checker" msgid="5148906820603481657">"拼写, 字典, 词典, 拼写检查, 自动更正"</string>
    <string name="keywords_voice_input" msgid="7534900094659358971">"识别程序, 输入, 语音, 说出, 语言, 免触摸, 免提, 识别, 令人反感, 字词, 音频, 记录, 蓝牙耳机"</string>
    <string name="keywords_text_to_speech_output" msgid="6728080502619011668">"语速, 语言, 默认, 说出, 语音, TTS, 无障碍, 屏幕阅读器, 盲人"</string>
    <string name="keywords_date_and_time" msgid="4402136313104901312">"时钟, 军用"</string>
    <string name="keywords_network_reset" msgid="4075670452112218042">"重置, 恢复, 出厂设置"</string>
    <string name="keywords_factory_data_reset" msgid="4979623326958976773">"擦除, 删除, 恢复, 清除, 移除, 恢复出厂设置"</string>
    <string name="keywords_printing" msgid="3528250034669909466">"打印机"</string>
    <string name="keywords_sounds" msgid="187191900698371911">"扬声器提示音, 扬声器, 音量, 静音, 无声, 音频, 音乐, 触感反馈, 振动器, 振动, speaker beep, speaker, volume, mute, silence, audio, music, haptic, vibrator, vibrate"</string>
    <string name="keywords_sounds_and_notifications_interruptions" msgid="1500312884808362467">"勿扰, 请勿打扰, 打扰, 打断"</string>
    <string name="keywords_app" msgid="7983814237980258061">"RAM 内存"</string>
    <string name="keywords_location" msgid="8016374808099706213">"附近, 位置信息, 历史记录, 报告, GPS"</string>
    <string name="keywords_accounts" msgid="3013897982630845506">"帐号, 添加一个帐号, 工作资料, 添加帐号, 移除, 删除, account, add an account, work profile, add account, remove, delete"</string>
    <string name="keywords_users" msgid="3497517660077620843">"限制, 限定, 受限"</string>
    <string name="keywords_keyboard_and_ime" msgid="4741098648730042570">"文字, 文本, 更正, 声音, 提示音, 振动, 自动, 语言, 手势, 推荐, 建议, 主题, 主题背景, 令人反感, 字词, 输入, 表情符号, 国际"</string>
    <string name="keywords_reset_apps" msgid="8254315757754930862">"重置, 偏好设置, 默认"</string>
    <string name="keywords_all_apps" msgid="9016323378609007166">"应用, 下载, 应用程序, 系统"</string>
    <string name="keywords_app_permissions" msgid="2061773665663541610">"应用, 权限, 安全"</string>
    <string name="keywords_default_apps" msgid="4601664230800605416">"应用, 默认"</string>
    <string name="keywords_ignore_optimizations" msgid="8967142288569785145">"忽略优化, 低电耗模式, 应用待机模式"</string>
    <string name="keywords_color_mode" msgid="1193896024705705826">"鲜亮, RGB, SRGB, 颜色, 自然, 标准"</string>
    <string name="keywords_screen_resolution" msgid="6652125115386722875">"FHD, QHD, 分辨率, 1080p, 1440p, FHD, QHD, resolution, 1080p, 1440p"</string>
    <string name="keywords_color_temperature" msgid="8159539138837118453">"颜色, 温度, D65, D73, 白色, 黄色, 蓝色, 暖色, 冷色"</string>
    <string name="keywords_lockscreen" msgid="3656926961043485797">"滑动解锁, 密码, 图案, PIN 码"</string>
    <string name="keywords_app_pinning" msgid="1564144561464945019">"固定屏幕"</string>
    <string name="keywords_profile_challenge" msgid="5135555521652143612">"工作验证, 工作, 资料"</string>
    <string name="keywords_unification" msgid="2677472004971453468">"工作资料, 托管资料, 汇整, 统一, 工作, 资料"</string>
    <string name="keywords_gesture" msgid="3456930847450080520">"手势"</string>
    <string name="keywords_wallet" msgid="3757421969956996972">"钱包"</string>
    <string name="keywords_payment_settings" msgid="6268791289277000043">"支付、点按、付款"</string>
    <string name="keywords_backup" msgid="707735920706667685">"备份内容, 备份"</string>
    <string name="keywords_assist_gesture_launch" msgid="7710762655355161924">"手势"</string>
    <string name="keywords_face_unlock" msgid="545338452730885392">"人脸, 解锁, 身份验证, 登录"</string>
    <string name="keywords_biometric_unlock" msgid="8569545388717753692">"人脸, 解锁, 身份验证, 登录, 指纹, 生物识别, face, unlock, auth, sign in, fingerprint, biometric"</string>
    <string name="keywords_imei_info" msgid="8848791606402333514">"IMEI, MEID, MIN, PRL 版本, IMEI SV"</string>
    <string name="keywords_sim_status" msgid="4221401945956122228">"网络, 移动网络状态, 服务状态, 信号强度, 移动网络类型, 漫游, network, mobile network state, service state, signal strength, mobile network type, roaming"</string>
    <string name="keywords_sim_status_esim" msgid="3338719238556853609">"网络, 移动网络状态, 服务状态, 信号强度, 移动网络类型, 漫游, EID, network, mobile network state, service state, signal strength, mobile network type, roaming, eid"</string>
    <string name="keywords_sim_status_iccid" msgid="4775398796251969759">"网络, 移动网络状态, 服务状态, 信号强度, 移动网络类型, 漫游, ICCID, network, mobile network state, service state, signal strength, mobile network type, roaming, iccid"</string>
    <string name="keywords_sim_status_iccid_esim" msgid="4634015619840979184">"网络, 移动网络状态, 服务状态, 信号强度, 移动网络类型, 漫游, ICCID, EID, network, mobile network state, service state, signal strength, mobile network type, roaming, iccid, eid"</string>
    <string name="keywords_esim_eid" msgid="8128175058237372457">"EID, eid"</string>
    <string name="keywords_model_and_hardware" msgid="4723665865709965044">"序列号, 硬件版本"</string>
    <string name="keywords_android_version" msgid="1629882125290323070">"Android 安全补丁程序级别, 基带版本, 内核版本"</string>
    <string name="keywords_dark_ui_mode" msgid="6373999418195344014">"主题, 浅色, 深色, 模式, 光敏度, 畏光, 调暗, 调低亮度, 深色模式, 偏头痛, theme, light, dark, mode, light sensitivity, photophobia, make darker, darken, dark mode, migraine"</string>
    <string name="keywords_systemui_theme" msgid="6341194275296707801">"深色主题"</string>
    <string name="keywords_device_feedback" msgid="5489930491636300027">"错误"</string>
    <string name="keywords_ambient_display_screen" msgid="661492302323274647">"主动显示, 锁定屏幕显示"</string>
    <string name="keywords_lock_screen_notif" msgid="6363144436467429932">"锁定屏幕通知, 通知"</string>
    <string name="keywords_face_settings" msgid="1360447094486865058">"面孔"</string>
    <string name="keywords_fingerprint_settings" msgid="7345121109302813358">"指纹, 添加指纹"</string>
    <string name="keywords_biometric_settings" msgid="2173605297939326549">"人脸, 指纹, 添加指纹, face, fingerprint, add fingerprint"</string>
    <string name="keywords_display_auto_brightness" msgid="7162942396941827998">"降低屏幕亮度, 触摸屏, 电池, 智能亮度, 动态亮度, 自适应亮度"</string>
    <string name="keywords_display_adaptive_sleep" msgid="4905300860114643966">"智能、调暗屏幕、休眠、电池、超时、感知、显示、屏幕、闲置"</string>
    <string name="keywords_auto_rotate" msgid="7288697525101837071">"相机、智能、自动屏幕旋转、旋转、翻转、纵向、横向、屏幕方向、垂直、水平"</string>
    <string name="keywords_system_update_settings" msgid="5769003488814164931">"升级, android"</string>
    <string name="keywords_zen_mode_settings" msgid="7810203406522669584">"勿扰, 时间表, 通知, 屏蔽, 设为静音, 振动, 休眠, 工作, 焦点, 声音, 静音, 日, 工作日, 周末, 工作日晚上, 活动"</string>
    <string name="keywords_screen_timeout" msgid="8921857020437540572">"屏幕, 锁定时间, 超时, 锁屏"</string>
    <string name="keywords_storage_settings" msgid="6018856193950281898">"内存, 缓存, 数据, 删除, 清除, 释放, 空间"</string>
    <string name="keywords_bluetooth_settings" msgid="2588159530959868188">"已连接, 设备, 头戴式耳机, 耳机, 扬声器, 无线, 配对, 入耳式耳机, 音乐, 媒体"</string>
    <string name="keywords_fast_pair" msgid="5422942398816611159">"配对, 入耳式耳机, 蓝牙"</string>
    <string name="keywords_wallpaper" msgid="7332890404629446192">"背景, 主题, 网格, 自定义, 个性化"</string>
    <string name="keywords_styles" msgid="5291614313348476068">"图标, 强调色, 颜色"</string>
    <string name="keywords_assist_input" msgid="3086289530227075593">"默认, 智能助理"</string>
    <string name="keywords_default_payment_app" msgid="5162298193637362104">"付款, 默认"</string>
    <string name="keywords_ambient_display" msgid="3149287105145443697">"收到的通知"</string>
    <string name="keywords_hotspot_tethering" msgid="3688439689671232627">"USB 网络共享, 蓝牙网络共享, WLAN 热点"</string>
    <string name="keywords_accessibility_vibration_primary_switch" msgid="730692154347231253">"触感反馈, 振动, 振动, haptics, vibrate, vibration"</string>
    <string name="keywords_touch_vibration" msgid="1125291201902251273">"触觉, 振动, 屏幕, 灵敏度"</string>
    <string name="keywords_ring_vibration" msgid="1736301626537417541">"触感, 振动, 手机, 通话, 敏感度, 响铃"</string>
    <string name="keywords_ramping_ringer_vibration" msgid="3678966746742257366">"触感, 振动, 手机, 通话, 铃声, 渐进式"</string>
    <string name="keywords_notification_vibration" msgid="2620799301276142183">"触感反馈, 振动, 灵敏度, 通知"</string>
    <string name="keywords_alarm_vibration" msgid="4833220371621521817">"触感反馈, 振动, 灵敏度, 闹钟"</string>
    <string name="keywords_media_vibration" msgid="723896490102792327">"触感反馈, 振动, 灵敏度, 媒体"</string>
    <string name="keywords_vibration" msgid="670455132028025952">"触感反馈, 振动, haptics, vibrate, vibration"</string>
    <string name="keywords_battery_saver_sticky" msgid="1646191718840975110">"省电模式, 固定式, 保留, 节省电量, 电池"</string>
    <string name="keywords_battery_saver_schedule" msgid="8240483934368455930">"日常安排, 日程, 省电模式, 节省电量, 电池, 自动, 百分比"</string>
    <string name="keywords_enhance_4g_lte" msgid="658889360486800978">"VoLTE, 高级通话, 4G 通话"</string>
    <string name="keywords_nr_advanced_calling" msgid="4157823099610141014">"vo5g, vonr, 高级通话, 5g 通话, advanced calling, 5g calling"</string>
    <string name="keywords_add_language" msgid="1882751300359939436">"添加语言, 添加一种语言"</string>
    <string name="keywords_font_size" msgid="1643198841815006447">"文字大小, 大字版, 大字体, 大文字, 弱视, 放大文字, 字体放大工具, 字体放大, text size, large print, large font, large text, low vision, make text bigger, font enlarger, font enlargement"</string>
    <string name="keywords_always_show_time_info" msgid="645658129239452778">"显示屏始终保持开启状态, always on display, AOD"</string>
    <string name="sound_dashboard_summary" msgid="6574444810552643312">"音量、振动、勿扰"</string>
    <string name="media_volume_option_title" msgid="5966569685119475630">"媒体音量"</string>
    <string name="remote_media_volume_option_title" msgid="8760846743943305764">"投放音量"</string>
    <string name="call_volume_option_title" msgid="1461105986437268924">"通话音量"</string>
    <string name="alarm_volume_option_title" msgid="6398641749273697140">"闹钟音量"</string>
    <string name="ring_volume_option_title" msgid="1520802026403038560">"铃声和通知音量"</string>
    <string name="separate_ring_volume_option_title" msgid="2212910223857375951">"铃声音量"</string>
    <string name="notification_volume_option_title" msgid="4838818791683615978">"通知音量"</string>
    <string name="ringtone_title" msgid="3271453110387368088">"手机铃声"</string>
    <string name="notification_ringtone_title" msgid="6924501621312095512">"默认通知提示音"</string>
    <string name="notification_unknown_sound_title" msgid="1319708450698738980">"应用提供的提示音"</string>
    <string name="notification_sound_default" msgid="8630353701915294299">"默认通知提示音"</string>
    <string name="alarm_ringtone_title" msgid="6680761007731764726">"默认闹钟提示音"</string>
    <string name="vibrate_when_ringing_option_ramping_ringer" msgid="2798848945803840348">"先振动再响铃（铃声逐渐增大）"</string>
    <string name="spatial_audio_title" msgid="6591051622375191603">"空间音频"</string>
    <string name="dial_pad_tones_title" msgid="3536945335367914892">"拨号键盘提示音"</string>
    <string name="screen_locking_sounds_title" msgid="5695030983872787321">"屏幕锁定提示音"</string>
    <string name="call_connected_tones_title" msgid="1999293510400911558">"通话接通提示音"</string>
    <string name="charging_sounds_title" msgid="5261683808537783668">"充电提示音和振动"</string>
    <string name="docking_sounds_title" msgid="5341616179210436159">"基座提示音"</string>
    <string name="touch_sounds_title" msgid="2200734041857425078">"触摸提示音"</string>
    <string name="vibrate_icon_title" msgid="1281100105045362530">"使用振动模式时一律显示振动图标"</string>
    <string name="dock_audio_media_title" msgid="6474579339356398330">"基座扬声器播放的音频"</string>
    <string name="dock_audio_media_disabled" msgid="8499927008999532341">"所有音频"</string>
    <string name="dock_audio_media_enabled" msgid="4039126523653131281">"仅限媒体音频"</string>
    <string name="emergency_tone_silent" msgid="5048069815418450902">"静音"</string>
    <string name="emergency_tone_alert" msgid="1977698889522966589">"提示音"</string>
    <string name="emergency_tone_vibrate" msgid="6282296789406984698">"振动"</string>
    <string name="boot_sounds_title" msgid="5033062848948884111">"开机音效"</string>
    <string name="live_caption_title" msgid="8617086825712756983">"实时字幕"</string>
    <string name="live_caption_summary" msgid="2898451867595161809">"自动生成媒体字幕"</string>
    <string name="spatial_audio_speaker" msgid="9145233652433523302">"手机扬声器"</string>
    <string name="spatial_audio_wired_headphones" msgid="2237355789145828648">"有线耳机"</string>
    <string name="spatial_audio_text" msgid="8201387855375146000">"播放兼容的媒体内容时，音频更具沉浸感"</string>
    <string name="spatial_summary_on_one" msgid="6239933399496282994">"已开启 / <xliff:g id="OUTPUT_DEVICE">%1$s</xliff:g>"</string>
    <string name="spatial_summary_on_two" msgid="4526919818832483883">"开启/<xliff:g id="OUTPUT_DEVICE_0">%1$s</xliff:g>和<xliff:g id="OUTPUT_DEVICE_1">%2$s</xliff:g>"</string>
    <string name="spatial_audio_footer_title" msgid="8775010547623606088">"您还可以为蓝牙设备开启空间音频功能。"</string>
    <string name="spatial_audio_footer_learn_more_text" msgid="3826811708094366301">"已连接设备的设置"</string>
    <string name="zen_mode_settings_schedules_summary" msgid="2047688589286811617">"{count,plural, =0{无}=1{已设置 1 个时间表}other{已设置 # 个时间表}}"</string>
    <string name="zen_mode_settings_title" msgid="682676757791334259">"勿扰模式"</string>
    <string name="zen_mode_settings_summary" msgid="6040862775514495191">"仅接收来自重要联系人和重要应用的通知"</string>
    <string name="zen_mode_slice_subtitle" msgid="6849372107272604160">"限制打扰"</string>
    <string name="zen_mode_settings_turn_on_dialog_title" msgid="7500702838426404527">"开启勿扰模式"</string>
    <string name="zen_mode_behavior_alarms_only" msgid="2956938533859578315">"闹钟和媒体音效例外"</string>
    <string name="zen_mode_automation_settings_title" msgid="3709324184191870926">"时间表"</string>
    <string name="zen_mode_delete_automatic_rules" msgid="5020468289267191765">"删除时间表"</string>
    <string name="zen_mode_schedule_delete" msgid="5383420576833765114">"删除"</string>
    <string name="zen_mode_rule_name_edit" msgid="1053237022416700481">"修改"</string>
    <string name="zen_mode_automation_settings_page_title" msgid="6217433860514433311">"时间表"</string>
    <string name="zen_mode_automatic_rule_settings_page_title" msgid="5264835276518295033">"时间表"</string>
    <string name="zen_mode_schedule_category_title" msgid="1381879916197350988">"时间表"</string>
    <string name="zen_mode_automation_suggestion_title" msgid="7776129050500707960">"在特定的时间将手机设为静音"</string>
    <string name="zen_mode_automation_suggestion_summary" msgid="1946750790084170826">"设置“勿扰”规则"</string>
    <string name="zen_mode_schedule_title" msgid="7064866561892906613">"时间表"</string>
    <string name="zen_mode_use_automatic_rule" msgid="733850322530002484">"使用时间表"</string>
    <string name="zen_mode_summary_combination" msgid="5944689309915947828">"<xliff:g id="MODE">%1$s</xliff:g>：<xliff:g id="EXIT_CONDITION">%2$s</xliff:g>"</string>
    <string name="zen_mode_settings_category" msgid="3794956668816783447">"可以发出声音的例外项"</string>
    <string name="zen_mode_visual_interruptions_settings_title" msgid="7806181124566937214">"屏蔽视觉打扰"</string>
    <string name="zen_mode_visual_signals_settings_subtitle" msgid="7433077540895876672">"允许视觉信号"</string>
    <string name="zen_mode_restrict_notifications_title" msgid="4169952466106040297">"隐藏通知的显示方式"</string>
    <string name="zen_mode_restrict_notifications_category" msgid="5870944770935394566">"开启勿扰模式时"</string>
    <string name="zen_mode_restrict_notifications_mute" msgid="6692072837485018287">"不发出通知提示音"</string>
    <string name="zen_mode_restrict_notifications_mute_summary" msgid="966597459849580949">"您会在屏幕上看到通知"</string>
    <string name="zen_mode_restrict_notifications_mute_footer" msgid="2152115038156049608">"手机在收到通知时既不会发出提示音也不会振动。"</string>
    <string name="zen_mode_restrict_notifications_hide" msgid="5997930361607752541">"不显示通知，也不发出通知提示音"</string>
    <string name="zen_mode_restrict_notifications_hide_summary" msgid="6005445725686969583">"您将不会看到通知或听到通知提示音"</string>
    <string name="zen_mode_restrict_notifications_hide_footer" msgid="4314772315731485747">"您的手机将不会显示任何新通知或现有通知，也不会因此发出振动或提示音。请注意，系统仍会显示与手机活动和状态相关的重要通知。\n\n关闭勿扰模式后，只要从屏幕顶部向下滑动即可查看错过的通知。"</string>
    <string name="zen_mode_restrict_notifications_custom" msgid="5469078057954463796">"自定义"</string>
    <string name="zen_mode_restrict_notifications_enable_custom" msgid="4303255634151330401">"启用自定义设置"</string>
    <string name="zen_mode_restrict_notifications_disable_custom" msgid="5062332754972217218">"移除自定义设置"</string>
    <string name="zen_mode_restrict_notifications_summary_muted" msgid="4750213316794189968">"不发出通知提示音"</string>
    <string name="zen_mode_restrict_notifications_summary_custom" msgid="3918461289557316364">"隐藏部分通知"</string>
    <string name="zen_mode_restrict_notifications_summary_hidden" msgid="636494600775773296">"不显示通知，也不发出通知提示音"</string>
    <string name="zen_mode_what_to_block_title" msgid="5692710098205334164">"自定义限制"</string>
    <string name="zen_mode_block_effects_screen_on" msgid="8780668375194500987">"屏幕开启时"</string>
    <string name="zen_mode_block_effects_screen_off" msgid="2291988790355612826">"屏幕关闭时"</string>
    <string name="zen_mode_block_effect_sound" msgid="7929909410442858327">"关闭提示音和振动"</string>
    <string name="zen_mode_block_effect_intent" msgid="7621578645742903531">"不开启屏幕"</string>
    <string name="zen_mode_block_effect_light" msgid="1997222991427784993">"不闪烁指示灯"</string>
    <string name="zen_mode_block_effect_peek" msgid="2525844009475266022">"不在屏幕上弹出通知"</string>
    <string name="zen_mode_block_effect_status" msgid="5765965061064691918">"隐藏屏幕顶部的状态栏图标"</string>
    <string name="zen_mode_block_effect_badge" msgid="332151258515152429">"隐藏应用图标上的通知圆点"</string>
    <string name="zen_mode_block_effect_ambient" msgid="1247740599476031543">"不要在收到通知时唤醒设备"</string>
    <string name="zen_mode_block_effect_list" msgid="7549367848660137118">"在下拉通知栏中隐藏"</string>
    <string name="zen_mode_block_effect_summary_none" msgid="6688519142395714659">"永不"</string>
    <string name="zen_mode_block_effect_summary_screen_off" msgid="6989818116297061488">"屏幕关闭时"</string>
    <string name="zen_mode_block_effect_summary_screen_on" msgid="4876016548834916087">"屏幕开启时"</string>
    <string name="zen_mode_block_effect_summary_sound" msgid="1559968890497946901">"提示音和振动"</string>
    <string name="zen_mode_block_effect_summary_some" msgid="2730383453754229650">"通知的声音、振动和部分视觉符号"</string>
    <string name="zen_mode_block_effect_summary_all" msgid="3131918059492425222">"通知的声音、振动和视觉符号"</string>
    <string name="zen_mode_blocked_effects_footer" msgid="1115914818435434668">"基本手机活动和状态所需的通知一律不隐藏。"</string>
    <string name="zen_mode_no_exceptions" msgid="1580136061336585873">"无"</string>
    <string name="zen_mode_other_options" msgid="3399967231522580421">"其他选项"</string>
    <string name="zen_mode_add" msgid="8789024026733232566">"添加"</string>
    <string name="zen_mode_enable_dialog_turn_on" msgid="1971034397501675078">"开启"</string>
    <string name="zen_mode_button_turn_on" msgid="6583862599681052347">"立即开启"</string>
    <string name="zen_mode_button_turn_off" msgid="2060862413234857296">"立即关闭"</string>
    <string name="zen_mode_settings_dnd_manual_end_time" msgid="8251503918238985549">"勿扰模式结束时间：<xliff:g id="FORMATTED_TIME">%s</xliff:g>"</string>
    <string name="zen_mode_settings_dnd_manual_indefinite" msgid="1436568478062106132">"勿扰模式将一直开启，直到您将其关闭"</string>
    <string name="zen_mode_settings_dnd_automatic_rule" msgid="1958092329238152236">"某个时间表（<xliff:g id="RULE_NAME">%s</xliff:g>）已自动开启勿扰模式"</string>
    <string name="zen_mode_settings_dnd_automatic_rule_app" msgid="3401685760954156067">"某个应用（<xliff:g id="APP_NAME">%s</xliff:g>）已自动开启勿扰模式"</string>
    <string name="zen_mode_settings_dnd_custom_settings_footer" msgid="6566115866660865385">"已为<xliff:g id="RULE_NAMES">%s</xliff:g>启用采用自定义设置的“请勿打扰”模式。"</string>
    <string name="zen_mode_settings_dnd_custom_settings_footer_link" msgid="8255159194653341835">" "<annotation id="link">"查看自定义设置"</annotation></string>
    <string name="zen_interruption_level_priority" msgid="4854123502362861192">"仅限优先事项"</string>
    <string name="zen_mode_and_condition" msgid="8580896862841920031">"<xliff:g id="ZEN_MODE">%1$s</xliff:g>。<xliff:g id="EXIT_CONDITION">%2$s</xliff:g>"</string>
    <string name="zen_mode_sound_summary_on_with_info" msgid="4803606180235742003">"已开启 / <xliff:g id="ID_1">%1$s</xliff:g>"</string>
    <string name="zen_mode_duration_summary_always_prompt" msgid="7658172853423383037">"每次都询问"</string>
    <string name="zen_mode_duration_summary_forever" msgid="5551992961329998606">"直到您将其关闭"</string>
    <string name="zen_mode_duration_summary_time_hours" msgid="2602655749780428308">"{count,plural, =1{1 小时}other{# 小时}}"</string>
    <string name="zen_mode_duration_summary_time_minutes" msgid="5755536844016835693">"{count,plural, =1{1 分钟}other{# 分钟}}"</string>
    <string name="zen_mode_sound_summary_off" msgid="7350437977839985836">"{count,plural, =0{关闭}=1{已关闭 / 系统可以自动开启 1 个时间表}other{已关闭 / 系统可以自动开启 # 个时间表}}"</string>
    <string name="zen_category_behavior" msgid="3214056473947178507">"不受勿扰模式限制的例外项"</string>
    <string name="zen_category_people" msgid="8252926021894933047">"联系人"</string>
    <string name="zen_category_apps" msgid="1167374545618451925">"应用"</string>
    <string name="zen_category_exceptions" msgid="1316097981052752811">"闹钟和其他例外项"</string>
    <string name="zen_category_schedule" msgid="2003707171924226212">"时间表"</string>
    <string name="zen_category_duration" msgid="7515850842082631460">"在快捷设置中开启时的持续时长"</string>
    <string name="zen_settings_general" msgid="2704932194620124153">"常规"</string>
    <string name="zen_sound_footer" msgid="4090291351903631977">"开启勿扰模式后，除了您在上方允许的项目外，所有音效和振动均会设为静音。"</string>
    <string name="zen_custom_settings_dialog_title" msgid="4613603772432720380">"自定义设置"</string>
    <string name="zen_custom_settings_dialog_review_schedule" msgid="4674671820584759928">"查看时间表"</string>
    <string name="zen_custom_settings_dialog_ok" msgid="8842373418878278246">"知道了"</string>
    <string name="zen_custom_settings_notifications_header" msgid="7635280645171095398">"通知"</string>
    <string name="zen_custom_settings_duration_header" msgid="5065987827522064943">"时长"</string>
    <string name="zen_msg_event_reminder_title" msgid="5362025129007417554">"消息、活动和提醒"</string>
    <string name="zen_msg_event_reminder_footer" msgid="2700459146293750387">"开启勿扰模式后，系统会忽略消息、提醒和活动（您在上方允许的几项内容除外）。您可以调整消息设置，方便亲朋好友或其他联系人与您联系。"</string>
    <string name="zen_onboarding_ok" msgid="8764248406533833392">"完成"</string>
    <string name="zen_onboarding_settings" msgid="2815839576245114342">"设置"</string>
    <string name="zen_onboarding_new_setting_title" msgid="8813308612916316657">"不显示通知，也不发出通知提示音"</string>
    <string name="zen_onboarding_current_setting_title" msgid="5024603685220407195">"不发出通知提示音"</string>
    <string name="zen_onboarding_new_setting_summary" msgid="7695808354942143707">"您将不会看到通知或听到通知提示音。允许已加星标的联系人和重复来电者的来电。"</string>
    <string name="zen_onboarding_current_setting_summary" msgid="8864567406905990095">"（当前设置）"</string>
    <string name="zen_onboarding_dnd_visual_disturbances_header" msgid="8639698336231314609">"要更改勿扰模式的通知设置吗？"</string>
    <string name="sound_work_settings" msgid="752627453846309092">"工作资料提示音"</string>
    <string name="work_use_personal_sounds_title" msgid="7729428677919173609">"使用个人资料提示音"</string>
    <string name="work_use_personal_sounds_summary" msgid="608061627969077231">"使用与您的个人资料相同的提示音"</string>
    <string name="work_ringtone_title" msgid="4810802758746102589">"工作电话铃声"</string>
    <string name="work_notification_ringtone_title" msgid="2955312017013255515">"默认工作通知提示音"</string>
    <string name="work_alarm_ringtone_title" msgid="3369293796769537392">"默认工作闹钟提示音"</string>
    <string name="work_sound_same_as_personal" msgid="1836913235401642334">"与个人资料相同"</string>
    <string name="work_sync_dialog_title" msgid="7810248132303515469">"使用个人资料的提示音？"</string>
    <string name="work_sync_dialog_yes" msgid="5785488304957707534">"确认"</string>
    <string name="work_sync_dialog_message" msgid="5066178064994040223">"您的工作资料将使用与您的个人资料相同的提示音"</string>
    <string name="configure_notification_settings" msgid="1492820231694314376">"通知"</string>
    <string name="notification_dashboard_summary" msgid="7530169251902320652">"通知历史记录、对话"</string>
    <string name="conversation_notifs_category" msgid="2549844862379963273">"对话"</string>
    <string name="general_notification_header" msgid="3669031068980713359">"管理"</string>
    <string name="app_notification_field" msgid="3858667320444612716">"应用设置"</string>
    <string name="app_notification_field_summary" msgid="5981393613897713471">"控制来自各个应用的通知"</string>
    <string name="advanced_section_header" msgid="6478709678084326738">"常规"</string>
    <string name="profile_section_header" msgid="4970209372372610799">"工作通知"</string>
    <string name="profile_section_header_for_advanced_privacy" msgid="8385775428904838579">"工作资料"</string>
    <string name="asst_capability_prioritizer_title" msgid="1181272430009156556">"自适应通知优先级"</string>
    <string name="asst_capability_prioritizer_summary" msgid="954988212366568737">"自动将优先级较低的通知设为无声通知"</string>
    <string name="asst_capability_ranking_title" msgid="312998580233257581">"自适应通知排序"</string>
    <string name="asst_capability_ranking_summary" msgid="2293524677144599450">"按相关性自动排列通知"</string>
    <string name="asst_feedback_indicator_title" msgid="5169801869752395354">"自适应通知反馈"</string>
    <string name="asst_feedback_indicator_summary" msgid="5862082842073307900">"显示对通知所做的调整以及用于向系统提供反馈的选项"</string>
    <string name="asst_importance_reset_title" msgid="6191265591976440115">"重置通知的重要性级别"</string>
    <string name="asst_importance_reset_summary" msgid="684794589254282667">"重置用户更改的重要性级别设置，允许通知助手排定优先级"</string>
    <string name="asst_capabilities_actions_replies_title" msgid="4392470465646394289">"建议的操作和回复"</string>
    <string name="asst_capabilities_actions_replies_summary" msgid="416234323365645871">"自动显示建议的操作和回复"</string>
    <string name="notification_history_summary" msgid="5434741516307706892">"显示近期通知和延后的通知"</string>
    <string name="notification_history" msgid="8663811361243456201">"通知历史记录"</string>
    <string name="notification_history_toggle" msgid="9093762294928569030">"使用通知历史记录"</string>
    <string name="notification_history_off_title_extended" msgid="853807652537281601">"通知历史记录已关闭"</string>
    <string name="notification_history_off_summary" msgid="671359587084797617">"开启通知历史记录即可查看近期通知和已延后的通知"</string>
    <string name="history_toggled_on_title" msgid="4518001110492652830">"近期没有通知"</string>
    <string name="history_toggled_on_summary" msgid="9034278971358282728">"您近期的通知和已延后的通知会显示在此处"</string>
    <string name="notification_history_view_settings" msgid="5269317798670449002">"查看通知设置"</string>
    <string name="notification_history_open_notification" msgid="2655071846911258371">"打开通知"</string>
    <string name="snooze_options_title" msgid="2109795569568344617">"允许显示通知延后选项"</string>
    <string name="notification_badging_title" msgid="5469616894819568917">"应用图标上的通知圆点"</string>
    <string name="notification_bubbles_title" msgid="5681506665322329301">"对话泡"</string>
    <string name="bubbles_app_toggle_title" msgid="5319021259954576150">"对话泡"</string>
    <string name="bubbles_conversation_toggle_title" msgid="5225039214083311316">"以对话泡形式显示此对话"</string>
    <string name="bubbles_conversation_toggle_summary" msgid="720229032254323578">"在应用之上显示悬浮图标"</string>
    <string name="bubbles_feature_disabled_dialog_title" msgid="1794193899792284007">"要为设备开启对话泡功能吗？"</string>
    <string name="bubbles_feature_disabled_dialog_text" msgid="5275666953364031055">"如果您为此应用开启对话泡功能，设备也将同时开启对话泡功能。\n\n这会影响允许以对话泡形式显示的其他应用或对话。"</string>
    <string name="bubbles_feature_disabled_button_approve" msgid="2042628067101419871">"开启"</string>
    <string name="bubbles_feature_disabled_button_cancel" msgid="8963409459448350600">"取消"</string>
    <string name="notifications_bubble_setting_on_summary" msgid="4641572377430901196">"已开启/对话能以浮动图标形式显示"</string>
    <string name="notifications_bubble_setting_title" msgid="8287649393774855268">"允许应用显示对话泡"</string>
    <string name="notifications_bubble_setting_description" msgid="7336770088735025981">"部分对话将以浮动图标形式显示在其他应用上"</string>
    <string name="bubble_app_setting_all" msgid="312524752846978277">"所有对话都能以对话泡形式显示"</string>
    <string name="bubble_app_setting_selected" msgid="4324386074198040675">"所选对话能以对话泡形式显示"</string>
    <string name="bubble_app_setting_none" msgid="8643594711863996418">"任何内容都不能以对话泡形式显示"</string>
    <string name="bubble_app_setting_selected_conversation_title" msgid="3060958976857529933">"对话"</string>
    <string name="bubble_app_setting_excluded_conversation_title" msgid="324818960338773945">"以下对话无法以对话泡形式显示"</string>
    <string name="bubble_app_setting_unbubble_conversation" msgid="1769789500566080427">"为该对话关闭对话泡功能"</string>
    <string name="bubble_app_setting_bubble_conversation" msgid="1461981680982964285">"为该对话开启对话泡功能"</string>
    <string name="swipe_direction_ltr" msgid="5137180130142633085">"向右滑动即可关闭，向左滑动即可显示菜单"</string>
    <string name="swipe_direction_rtl" msgid="1707391213940663992">"向左滑动即可关闭，向右滑动即可显示菜单"</string>
    <string name="silent_notifications_status_bar" msgid="6113307620588767516">"隐藏状态栏中的无声通知"</string>
    <string name="notification_pulse_title" msgid="8013178454646671529">"闪烁指示灯"</string>
    <string name="lock_screen_notifications_title" msgid="2876323153692406203">"隐私"</string>
    <string name="lockscreen_bypass_title" msgid="6519964196744088573">"跳过锁定屏幕"</string>
    <string name="lockscreen_bypass_summary" msgid="464277506200346748">"解锁后直接转到上次使用的屏幕"</string>
    <string name="keywords_lockscreen_bypass" msgid="41035425468915498">"锁定屏幕, 锁屏, 跳过, 绕过"</string>
    <string name="locked_work_profile_notification_title" msgid="279367321791301499">"当工作资料遭到锁定时"</string>
    <string name="lock_screen_notifs_title" msgid="3412042692317304449">"锁定屏幕上的通知"</string>
    <string name="lock_screen_notifs_show_all_summary" msgid="4226586018375762117">"显示对话通知、默认通知和无声通知"</string>
    <string name="lock_screen_notifs_show_all" msgid="1300418674456749664">"显示默认对话和已设为静音的对话"</string>
    <string name="lock_screen_notifs_show_alerting" msgid="6584682657382684566">"隐藏已设为静音的对话和通知"</string>
    <string name="lock_screen_notifs_show_none" msgid="1941044980403067101">"不显示任何通知"</string>
    <string name="lock_screen_notifs_redact" msgid="9024158855454642296">"敏感通知"</string>
    <string name="lock_screen_notifs_redact_summary" msgid="1395483766035470612">"锁定时显示敏感内容"</string>
    <string name="lock_screen_notifs_redact_work" msgid="3833920196569208430">"敏感工作资料通知"</string>
    <string name="lock_screen_notifs_redact_work_summary" msgid="3238238380405430156">"锁定时显示敏感的工作资料内容"</string>
    <string name="lock_screen_notifications_summary_show" msgid="6540443483088311328">"显示所有通知内容"</string>
    <string name="lock_screen_notifications_summary_hide" msgid="7837303171531166789">"仅在解锁状态下显示敏感内容"</string>
    <string name="lock_screen_notifications_summary_disable" msgid="3388290397947365744">"完全不显示通知"</string>
    <string name="lock_screen_notifications_interstitial_message" msgid="4688399629301178487">"屏幕锁定时您想要如何显示通知？"</string>
    <string name="lock_screen_notifications_interstitial_title" msgid="1360388192096354315">"锁定屏幕"</string>
    <string name="lock_screen_notifications_summary_show_profile" msgid="8373401288962523946">"显示所有工作通知内容"</string>
    <string name="lock_screen_notifications_summary_hide_profile" msgid="2183455323048921579">"隐藏敏感工作内容"</string>
    <string name="lock_screen_notifications_interstitial_message_profile" msgid="1456262034599029028">"在设备锁定时，您希望个人资料通知如何显示？"</string>
    <string name="lock_screen_notifications_interstitial_title_profile" msgid="6950124772255324448">"个人资料通知"</string>
    <string name="notifications_title" msgid="4221655533193721131">"通知"</string>
    <string name="app_notifications_title" msgid="248374669037385148">"应用通知"</string>
    <string name="notification_channel_title" msgid="8859880871692797611">"通知类别"</string>
    <string name="notification_importance_title" msgid="1545158655988342703">"行为"</string>
    <string name="conversations_category_title" msgid="5586541340846847798">"对话"</string>
    <string name="conversation_section_switch_title" msgid="3332885377659473775">"对话部分"</string>
    <string name="conversation_section_switch_summary" msgid="6123587625929439674">"允许此应用显示在对话部分"</string>
    <string name="demote_conversation_title" msgid="6355383023376508485">"不属于对话"</string>
    <string name="demote_conversation_summary" msgid="4319929331165604112">"从对话部分中移除"</string>
    <string name="promote_conversation_title" msgid="4731148769888238722">"这是对话"</string>
    <string name="promote_conversation_summary" msgid="3890724115743515035">"添加到对话部分"</string>
    <string name="priority_conversation_count_zero" msgid="3862289535537564713">"没有优先对话"</string>
    <plurals name="priority_conversation_count" formatted="false" msgid="4229447176780862649">
      <item quantity="other"><xliff:g id="COUNT_1">%d</xliff:g> 个优先对话</item>
      <item quantity="one"><xliff:g id="COUNT_0">%d</xliff:g> 个优先对话</item>
    </plurals>
    <string name="important_conversations" msgid="1233893707189659401">"优先对话"</string>
    <string name="important_conversations_summary_bubbles" msgid="614327166808117644">"以悬浮对话泡形式显示在对话部分顶部"</string>
    <string name="important_conversations_summary" msgid="3184022761562676418">"显示在对话部分顶部"</string>
    <string name="other_conversations" msgid="551178916855139870">"非优先对话"</string>
    <string name="other_conversations_summary" msgid="3487426787901236273">"您已更改的对话"</string>
    <string name="recent_conversations" msgid="471678228756995274">"近期对话"</string>
    <string name="conversation_settings_clear_recents" msgid="8940398397663307054">"清除近期对话"</string>
    <string name="recent_convos_removed" msgid="2122932798895714203">"已移除近期对话"</string>
    <string name="recent_convo_removed" msgid="8686414146325958281">"对话已移除"</string>
    <string name="clear" msgid="5092178335409471100">"清除"</string>
    <string name="conversation_onboarding_title" msgid="5194559958353468484">"优先对话和经过修改的对话会显示在这里"</string>
    <string name="conversation_onboarding_summary" msgid="2484845363368486941">"您标记为优先对话或做出任何其他更改的对话会显示在这里。\n\n如需更改对话设置，请执行以下操作：\n从屏幕顶部向下滑动，将下拉通知栏打开，然后长按要更改的对话。"</string>
    <string name="notification_importance_min_title" msgid="7676541266705442501">"最小化"</string>
    <string name="notification_importance_high_title" msgid="394129291760607808">"在屏幕上弹出"</string>
    <string name="notification_silence_title" msgid="4085829874452944989">"静音"</string>
    <string name="notification_alert_title" msgid="1632401211722199217">"默认"</string>
    <string name="allow_interruption" msgid="5237201780159482716">"允许打扰"</string>
    <string name="allow_interruption_summary" msgid="9044131663518112543">"允许应用发出提示音、振动，以及/或在屏幕上弹出通知"</string>
    <string name="notification_priority_title" msgid="5554834239080425229">"优先"</string>
    <string name="notification_channel_summary_priority" msgid="7225362351439076913">"以悬浮对话泡形式显示在对话部分顶部，如果设备处于锁定状态，在锁定屏幕上显示个人资料照片"</string>
    <string name="convo_not_supported_summary" msgid="4285471045268268048">"<xliff:g id="APP_NAME">%1$s</xliff:g>不支持大部分对话功能。您无法设置优先对话，并且对话不会以悬浮对话泡形式显示。"</string>
    <string name="notification_channel_summary_min" msgid="8823399508450176842">"将下拉通知栏中的通知合拢为一行"</string>
    <string name="notification_channel_summary_low" msgid="5549662596677692000">"不发出提示音，也不振动"</string>
    <string name="notification_conversation_summary_low" msgid="6352818857388412326">"不发出提示音，也不振动；显示在对话部分的靠下位置"</string>
    <string name="notification_channel_summary_default" msgid="3674057458265438896">"可能会响铃或振动（取决于手机设置）"</string>
    <string name="notification_channel_summary_low_status" msgid="7866565328564018007">"显示在优先通知下方。一律不发出提示音。"</string>
    <string name="notification_channel_summary_low_lock" msgid="4009247523075328235">"显示在优先通知下方。一律不发出提示音。"</string>
    <string name="notification_channel_summary_low_status_lock" msgid="3668028634045057230">"显示在优先通知下方。一律不发出提示音。"</string>
    <string name="notification_channel_summary_high" msgid="3411637309360617621">"当设备处于解锁状态时，在屏幕顶端以横幅形式显示通知"</string>
    <string name="notification_switch_label" msgid="8029371325967501557">"所有“<xliff:g id="APP_NAME">%1$s</xliff:g>”通知"</string>
    <string name="notification_app_switch_label" msgid="4422902423925084193">"所有<xliff:g id="APP_NAME">%1$s</xliff:g>通知"</string>
    <plurals name="notifications_sent_daily" formatted="false" msgid="1319135950258375284">
      <item quantity="other">每天大约 <xliff:g id="NUMBER_1">%,d</xliff:g> 条通知</item>
      <item quantity="one">每天大约 <xliff:g id="NUMBER_0">%d</xliff:g> 条通知</item>
    </plurals>
    <plurals name="notifications_sent_weekly" formatted="false" msgid="7604454969366376305">
      <item quantity="other">每周大约 <xliff:g id="NUMBER_1">%,d</xliff:g> 条通知</item>
      <item quantity="one">每周大约 <xliff:g id="NUMBER_0">%d</xliff:g> 条通知</item>
    </plurals>
    <string name="notifications_sent_never" msgid="9081278709126812062">"永不"</string>
    <string name="manage_notification_access_title" msgid="6481256069087219982">"设备和应用通知"</string>
    <string name="manage_notification_access_summary" msgid="2907135226478903997">"控制哪些应用和设备能够读取通知"</string>
    <string name="work_profile_notification_access_blocked_summary" msgid="8643809206612366067">"已禁止访问工作资料通知"</string>
    <string name="notification_assistant_title" msgid="5889201903272393099">"增强型通知"</string>
    <string name="notification_assistant_summary" msgid="1957783114840908887">"接收建议的操作、回复等内容"</string>
    <string name="no_notification_assistant" msgid="2533323397091834096">"无"</string>
    <string name="no_notification_listeners" msgid="2839354157349636000">"没有任何已安装的应用请求通知使用权。"</string>
    <string name="notification_access_detail_switch" msgid="46386786409608330">"授予通知使用权"</string>
    <string name="notification_assistant_security_warning_summary" msgid="4846559755787348129">"在 Android 12 中，增强型通知功能取代了 Android 自适应通知功能。增强型通知功能可以显示建议的操作和回复，并可将通知整理得井井有条。\n\n增强型通知功能可以访问通知内容，包括联系人名称和消息等个人信息。该功能还可以关闭或响应通知，例如接听来电以及控制勿扰模式。"</string>
    <string name="notification_listener_security_warning_title" msgid="5791700876622858363">"要向“<xliff:g id="SERVICE">%1$s</xliff:g>”授予通知使用权吗？"</string>
    <string name="notification_listener_security_warning_summary" msgid="4317764112725749020">"“<xliff:g id="NOTIFICATION_LISTENER_NAME">%1$s</xliff:g>”将可读取所有通知（包括联系人姓名和您收到的消息正文等个人信息），而且还能暂停/关闭通知或触发通知中的操作按钮（包括接听来电）。\n\n另外，此应用还将能开启或关闭勿扰模式，以及更改相关设置。"</string>
    <string name="nls_warning_prompt" msgid="9143226910825830619">"“<xliff:g id="NOTIFICATION_LISTENER_NAME">%1$s</xliff:g>”将能够："</string>
    <string name="nls_feature_read_title" msgid="7629713268744220437">"读取您的通知"</string>
    <string name="nls_feature_read_summary" msgid="1064698238110273593">"该应用可以读取您的通知，包括联系人、消息、照片等个人信息。"</string>
    <string name="nls_feature_reply_title" msgid="7925455553821362039">"回复消息"</string>
    <string name="nls_feature_reply_summary" msgid="4492543411395565556">"该应用可以回复消息和触发通知中的按钮，包括暂停或关闭通知、接听来电。"</string>
    <string name="nls_feature_settings_title" msgid="8208164329853194414">"更改设置"</string>
    <string name="nls_feature_settings_summary" msgid="3770028705648985689">"该应用可以开启或关闭“勿扰”模式，并可以更改相关设置。"</string>
    <string name="notification_listener_disable_warning_summary" msgid="8373396293802088961">"如果您停用<xliff:g id="NOTIFICATION_LISTENER_NAME">%1$s</xliff:g>的通知使用权，勿扰模式的使用权可能也会遭到停用。"</string>
    <string name="notification_listener_disable_warning_confirm" msgid="841492108402184976">"停用"</string>
    <string name="notification_listener_disable_warning_cancel" msgid="8802784105045594324">"取消"</string>
    <string name="notif_type_ongoing" msgid="135675014223627555">"实时"</string>
    <string name="notif_type_ongoing_summary" msgid="2348867528527573574">"来自以下来源的实时通信内容：使用中的应用、导航、通话以及其他来源"</string>
    <string name="notif_type_conversation" msgid="4383931408641374979">"对话"</string>
    <string name="notif_type_conversation_summary" msgid="179142405410217101">"短信和其他通信内容"</string>
    <string name="notif_type_alerting" msgid="4713073696855718576">"通知"</string>
    <string name="notif_type_alerting_summary" msgid="4681068287836313604">"可能会响铃或振动（取决于设置）"</string>
    <string name="notif_type_silent" msgid="6273951794420331010">"静音"</string>
    <string name="notif_type_silent_summary" msgid="7820923063105060844">"绝不会让设备发出提示音或振动的通知"</string>
    <string name="notification_listener_allowed" msgid="5536962633536318551">"允许"</string>
    <string name="notification_listener_not_allowed" msgid="3352962779597846538">"不允许"</string>
    <string name="notif_listener_excluded_app_title" msgid="6679316209330349730">"查看所有应用"</string>
    <string name="notif_listener_excluded_app_summary" msgid="2914567678047195396">"为每个可发送通知的应用更改设置"</string>
    <string name="notif_listener_excluded_app_screen_title" msgid="8636196723227432994">"在设备上显示的应用"</string>
    <string name="notif_listener_not_migrated" msgid="6265206376374278226">"此应用不支持增强型设置"</string>
    <string name="notif_listener_more_settings" msgid="1348409392307208921">"更多设置"</string>
    <string name="notif_listener_more_settings_desc" msgid="7995492074281663658">"您可以在此应用中使用更多设置"</string>
    <string name="vr_listeners_title" msgid="4960357292472540964">"VR 助手服务"</string>
    <string name="no_vr_listeners" msgid="8442646085375949755">"没有任何已安装的应用请求以 VR 助手服务的形式运行。"</string>
    <string name="vr_listener_security_warning_title" msgid="7026351795627615177">"允许<xliff:g id="SERVICE">%1$s</xliff:g>访问 VR 服务吗？"</string>
    <string name="vr_listener_security_warning_summary" msgid="1888843557687017791">"只有当您在虚拟现实模式下使用应用时，才能运行<xliff:g id="VR_LISTENER_NAME">%1$s</xliff:g>。"</string>
    <string name="display_vr_pref_title" msgid="4850474436291113569">"当设备处于 VR 模式时"</string>
    <string name="display_vr_pref_low_persistence" msgid="7039841277157739871">"减少模糊（建议）"</string>
    <string name="display_vr_pref_off" msgid="4008841566387432721">"减少闪烁"</string>
    <string name="picture_in_picture_title" msgid="9001594281840542493">"画中画"</string>
    <string name="picture_in_picture_empty_text" msgid="9123600661268731579">"已安装的应用均不支持画中画"</string>
    <string name="picture_in_picture_keywords" msgid="3605379820551656253">"画中画, 画中, pip, picture in"</string>
    <string name="picture_in_picture_app_detail_title" msgid="4442235098255164650">"画中画"</string>
    <string name="picture_in_picture_app_detail_switch" msgid="8544190716075624017">"允许进入画中画模式"</string>
    <string name="picture_in_picture_app_detail_summary" msgid="2503211101305358849">"允许此应用在您打开应用时或您离开应用后（例如继续观看视频）创建画中画窗口。这类窗口会显示在您当前使用的其他应用的上层。"</string>
    <string name="interact_across_profiles_title" msgid="7285906999927669971">"关联工作应用和个人应用"</string>
    <string name="interact_across_profiles_summary_allowed" msgid="1365881452153799092">"已关联"</string>
    <string name="interact_across_profiles_summary_not_allowed" msgid="5802674212788171790">"未关联"</string>
    <string name="interact_across_profiles_empty_text" msgid="419061031064397168">"没有任何关联的应用"</string>
    <string name="interact_across_profiles_keywords" msgid="5996472773111665049">"跨资料 关联的应用 应用 工作和个人"</string>
    <string name="interact_across_profiles_switch_enabled" msgid="7294719120282287495">"已关联"</string>
    <string name="interact_across_profiles_switch_disabled" msgid="4312196170211463988">"关联这些应用"</string>
    <string name="interact_across_profiles_summary_1" msgid="6093976896137600231">"关联的应用会共享权限并且可以相互访问数据。"</string>
    <string name="interact_across_profiles_summary_2" msgid="505748305453633885">"如果您不确定应用是否会与 IT 管理员共享您的个人数据，请勿关联该应用。"</string>
    <string name="interact_across_profiles_summary_3" msgid="444428694843299854">"您随时可以在设备的隐私设置中取消关联应用。"</string>
    <string name="interact_across_profiles_consent_dialog_title" msgid="8530621211216508681">"您信任“<xliff:g id="NAME">%1$s</xliff:g>”工作应用并要允许其访问您的个人数据吗？"</string>
    <string name="interact_across_profiles_consent_dialog_summary" msgid="3949870271562055048">"如果您不确定应用是否会与 IT 管理员共享您的个人数据，请勿关联该应用。"</string>
    <string name="interact_across_profiles_consent_dialog_app_data_title" msgid="8436318876213958940">"应用数据"</string>
    <string name="interact_across_profiles_consent_dialog_app_data_summary" msgid="6057019384328088311">"此应用可访问您的个人\"<xliff:g id="NAME">%1$s</xliff:g>\"应用中的数据。"</string>
    <string name="interact_across_profiles_consent_dialog_permissions_title" msgid="2316852600280487055">"权限"</string>
    <string name="interact_across_profiles_consent_dialog_permissions_summary" msgid="995051542847604039">"此应用可使用您的个人“<xliff:g id="NAME">%1$s</xliff:g>”应用的权限，例如对位置信息、存储空间或通讯录的访问权限。"</string>
    <string name="interact_across_profiles_number_of_connected_apps_none" msgid="8573289199942092964">"未关联任何应用"</string>
    <plurals name="interact_across_profiles_number_of_connected_apps" formatted="false" msgid="6991750455661974772">
      <item quantity="other">已关联 <xliff:g id="COUNT_1">%d</xliff:g> 个应用</item>
      <item quantity="one">已关联 <xliff:g id="COUNT_0">%d</xliff:g> 个应用</item>
    </plurals>
    <string name="interact_across_profiles_install_work_app_title" msgid="2821669067014436056">"如需关联这些应用，请在工作资料中安装<xliff:g id="NAME">%1$s</xliff:g>"</string>
    <string name="interact_across_profiles_install_personal_app_title" msgid="4790651223324866344">"如需关联这些应用，请在个人资料中安装<xliff:g id="NAME">%1$s</xliff:g>"</string>
    <string name="interact_across_profiles_install_app_summary" msgid="7715324358034968657">"点按即可获取应用"</string>
    <string name="manage_zen_access_title" msgid="1562322900340107269">"“勿扰”权限"</string>
    <string name="zen_access_detail_switch" msgid="4183681772666138993">"允许勿扰模式"</string>
    <string name="zen_access_empty_text" msgid="3779921853282293080">"没有任何已安装应用申请“勿扰”权限"</string>
    <string name="app_notifications_off_desc" msgid="6691342160980435901">"根据您的要求，Android 会阻止此应用的通知显示在此设备上"</string>
    <string name="channel_notifications_off_desc" msgid="6202042207121633488">"根据您的要求，Android 会阻止这类通知显示在此设备上"</string>
    <string name="channel_group_notifications_off_desc" msgid="9096417708500595424">"根据您的要求，Android 会阻止这组通知显示在此设备上"</string>
    <string name="app_notifications_not_send_desc" msgid="5683060986735070528">"此应用不会发送通知"</string>
    <string name="notification_channels" msgid="1502969522886493799">"类别"</string>
    <string name="notification_channels_other" msgid="18159805343647908">"其他"</string>
    <string name="no_channels" msgid="4716199078612071915">"此应用未发布任何通知"</string>
    <string name="app_settings_link" msgid="6725453466705333311">"应用中的其他设置"</string>
    <plurals name="deleted_channels" formatted="false" msgid="5963473421547029532">
      <item quantity="other">已删除 <xliff:g id="COUNT_1">%d</xliff:g> 个类别</item>
      <item quantity="one">已删除 <xliff:g id="COUNT_0">%d</xliff:g> 个类别</item>
    </plurals>
    <string name="app_notification_block_title" msgid="3880322745749900296">"全部屏蔽"</string>
    <string name="app_notification_block_summary" msgid="1804611676339341551">"一律不显示这类通知"</string>
    <string name="notification_content_block_title" msgid="6689085826061361351">"显示通知"</string>
    <string name="notification_content_block_summary" msgid="329171999992248925">"一律不在通知栏或外围设备上显示通知"</string>
    <string name="notification_badge_title" msgid="6854537463548411313">"允许使用通知圆点"</string>
    <string name="notification_channel_badge_title" msgid="6505542437385640049">"显示通知圆点"</string>
    <string name="app_notification_override_dnd_title" msgid="3769539356442226691">"覆盖“勿扰”设置"</string>
    <string name="app_notification_override_dnd_summary" msgid="4894641191397562920">"开启勿扰模式时允许继续接收这类通知"</string>
    <string name="app_notification_visibility_override_title" msgid="7778628150022065920">"锁定屏幕"</string>
    <string name="app_notifications_dialog_done" msgid="573716608705273004">"完成"</string>
    <string name="notification_show_lights_title" msgid="5564315979007438583">"闪烁指示灯"</string>
    <string name="notification_vibrate_title" msgid="1422330728336623351">"振动"</string>
    <string name="notification_channel_sound_title" msgid="9018031231387273476">"提示音"</string>
    <string name="notification_conversation_important" msgid="4365437037763608045">"优先"</string>
    <string name="zen_mode_rule_name" msgid="7303080427006917702">"时间表名称"</string>
    <string name="zen_mode_rule_name_hint" msgid="7029432803855827697">"输入时间表名称"</string>
    <string name="zen_mode_rule_name_warning" msgid="1244435780807634954">"时间表名称已被使用"</string>
    <string name="zen_mode_add_rule" msgid="4217731747959400770">"添加更多"</string>
    <string name="zen_mode_add_event_rule" msgid="9179404395950854471">"添加活动时间表"</string>
    <string name="zen_mode_add_time_rule" msgid="2621320450155364432">"添加时间表"</string>
    <string name="zen_mode_choose_rule_type" msgid="7656308563653982975">"选择时间表类型"</string>
    <string name="zen_mode_delete_rule_confirmation" msgid="6195069346439736688">"要删除“<xliff:g id="RULE">%1$s</xliff:g>”规则吗？"</string>
    <string name="zen_mode_delete_rule_button" msgid="8328729110756882244">"删除"</string>
    <string name="zen_mode_app_set_behavior" msgid="4319517270279704677">"目前无法更改这些设置。应用（<xliff:g id="APP_NAME">%1$s</xliff:g>）已通过自定义行为自动开启勿扰模式。"</string>
    <string name="zen_mode_unknown_app_set_behavior" msgid="8544413884273894104">"目前无法更改这些设置。某个应用已通过自定义行为自动开启勿扰模式。"</string>
    <string name="zen_mode_qs_set_behavior" msgid="3805244555649172848">"目前无法更改这些设置。用户已通过自定义行为手动开启勿扰模式。"</string>
    <string name="zen_schedule_rule_type_name" msgid="8071428540221112090">"时间"</string>
    <string name="zen_event_rule_type_name" msgid="1921166617081971754">"活动"</string>
    <string name="zen_mode_event_rule_calendar" msgid="6279460374929508907">"在以下日历活动期间："</string>
    <string name="zen_mode_event_rule_calendar_any" msgid="5152139705998281205">"所有日历"</string>
    <string name="zen_mode_event_rule_reply" msgid="6099405414361340225">"回复为"</string>
    <string name="zen_mode_event_rule_reply_any_except_no" msgid="4672746760505346596">"“参加”、“可能参加”或“未回复”"</string>
    <string name="zen_mode_event_rule_reply_yes_or_maybe" msgid="6584448788100186574">"“参加”或“可能参加”"</string>
    <string name="zen_mode_event_rule_reply_yes" msgid="7812120982734551236">"“参加”"</string>
    <string name="zen_mode_rule_not_found_text" msgid="5303667326973891036">"找不到规则。"</string>
    <string name="zen_mode_rule_summary_enabled_combination" msgid="1183604368083885789">"已开启 / <xliff:g id="MODE">%1$s</xliff:g>"</string>
    <string name="zen_mode_rule_summary_provider_combination" msgid="785343032708491365">"<xliff:g id="PACKAGE">%1$s</xliff:g>\n<xliff:g id="SUMMARY">%2$s</xliff:g>"</string>
    <string name="zen_mode_schedule_rule_days" msgid="8633770815307716351">"星期几"</string>
    <string name="zen_mode_schedule_rule_days_none" msgid="5636604196262227070">"无"</string>
    <string name="zen_mode_schedule_alarm_title" msgid="305237266064819345">"闹钟设置优先于结束时间设置"</string>
    <string name="zen_mode_schedule_alarm_summary" msgid="9162760856136645133">"时间表会在闹钟响铃后关闭"</string>
    <string name="zen_mode_custom_behavior_title" msgid="92525364576358085">"勿扰模式行为"</string>
    <string name="zen_mode_custom_behavior_summary_default" msgid="3259312823717839148">"使用默认设置"</string>
    <string name="zen_mode_custom_behavior_summary" msgid="5390522750884328843">"为此时间表创建自定义设置"</string>
    <string name="zen_mode_custom_behavior_category_title" msgid="7815612569425733764">"用于“<xliff:g id="SCHEDULE_NAME">%1$s</xliff:g>”"</string>
    <string name="summary_divider_text" msgid="8836285171484563986">"， "</string>
    <string name="summary_range_symbol_combination" msgid="8447490077794415525">"<xliff:g id="START">%1$s</xliff:g> - <xliff:g id="END">%2$s</xliff:g>"</string>
    <string name="zen_mode_conversations_title" msgid="5491912973456026379">"对话"</string>
    <string name="zen_mode_conversations_section_title" msgid="666809483050936026">"例外的对话"</string>
    <string name="zen_mode_from_all_conversations" msgid="3447000451361857061">"所有对话"</string>
    <string name="zen_mode_from_important_conversations" msgid="528050873364229253">"优先对话"</string>
    <string name="zen_mode_from_important_conversations_second" msgid="7588299891972136599">"优先对话"</string>
    <string name="zen_mode_from_no_conversations" msgid="3924593219855567165">"无"</string>
    <string name="zen_mode_conversations_count" msgid="3199310723073707153">"{count,plural, =0{无}=1{1 个对话}other{# 个对话}}"</string>
    <string name="zen_mode_people_calls_messages_section_title" msgid="6815202112413762206">"例外的对象"</string>
    <string name="zen_mode_people_footer" msgid="7710707353004137431">"即使您已经屏蔽了消息和通话应用的通知，此处列出的联系人仍可以通过这些应用联系到您"</string>
    <string name="zen_mode_calls_title" msgid="2078578043677037740">"通话"</string>
    <string name="zen_mode_calls" msgid="7653245854493631095">"来电"</string>
    <string name="zen_mode_calls_list" msgid="5044730950895749093">"通话"</string>
    <string name="zen_mode_calls_header" msgid="8379225445095856726">"例外的通话"</string>
    <string name="zen_mode_calls_footer" msgid="2008079711083701243">"为了让设备在允许的来电呼入时发出提示音，请检查并确保设备已设为响铃"</string>
    <string name="zen_mode_custom_calls_footer" msgid="6521283204577441053">"系统会在“<xliff:g id="SCHEDULE_NAME">%1$s</xliff:g>”启用时屏蔽来电。您可以调整设置，方便亲朋好友或其他联系人与您联系。"</string>
    <string name="zen_mode_starred_contacts_title" msgid="630299631659575589">"已加星标的联系人"</string>
    <string name="zen_mode_starred_contacts_summary_contacts" msgid="1629467178444895094">"{count,plural,offset:2 =0{无}=1{{contact_1}}=2{{contact_1}和{contact_2}}=3{{contact_1}、{contact_2}和{contact_3}}other{{contact_1}、{contact_2}及另外 # 人}}"</string>
    <string name="zen_mode_starred_contacts_empty_name" msgid="2906404745550293688">"（无姓名）"</string>
    <string name="zen_mode_messages" msgid="7315084748885170585">"消息"</string>
    <string name="zen_mode_messages_list" msgid="5431014101342361882">"消息"</string>
    <string name="zen_mode_messages_title" msgid="1777598523485334405">"消息"</string>
    <string name="zen_mode_messages_header" msgid="253721635061451577">"例外的消息"</string>
    <string name="zen_mode_messages_footer" msgid="6002468050854126331">"为了让设备在允许的消息传入时发出提示音，请检查并确保设备已设为响铃"</string>
    <string name="zen_mode_custom_messages_footer" msgid="7545180036949550830">"系统会在“<xliff:g id="SCHEDULE_NAME">%1$s</xliff:g>”启用时屏蔽收到的消息。您可以调整相应设置，以便允许您的好友、家人或其他联系人与您联系。"</string>
    <string name="zen_mode_all_messages_summary" msgid="3756267858343104554">"您会收到所有消息的通知"</string>
    <string name="zen_mode_all_calls_summary" msgid="7337907849083824698">"您会收到所有来电的通知"</string>
    <string name="zen_mode_contacts_count" msgid="6568631261119795799">"{count,plural, =0{无}=1{1 位联系人}other{# 位联系人}}"</string>
    <string name="zen_mode_from_anyone" msgid="6027004263046694174">"任何人"</string>
    <string name="zen_mode_from_contacts" msgid="2989933306317064818">"联系人"</string>
    <string name="zen_mode_from_starred" msgid="8616516644241652287">"已加星标的联系人"</string>
    <string name="zen_mode_none_calls" msgid="2047166006414016327">"无"</string>
    <string name="zen_mode_none_messages" msgid="1386626352943268342">"无"</string>
    <string name="zen_mode_alarms" msgid="5989343060100771099">"闹钟"</string>
    <string name="zen_mode_alarms_summary" msgid="3388679177457223967">"来自定时器、闹钟、安防系统和其他应用"</string>
    <string name="zen_mode_alarms_list" msgid="334782233067365405">"闹钟"</string>
    <string name="zen_mode_alarms_list_first" msgid="2780418316613576610">"闹钟"</string>
    <string name="zen_mode_media" msgid="885017672250984735">"媒体声音"</string>
    <string name="zen_mode_media_summary" msgid="7174081803853351461">"视频、游戏和其他媒体内容的音效"</string>
    <string name="zen_mode_media_list" msgid="2006413476596092020">"媒体"</string>
    <string name="zen_mode_media_list_first" msgid="7824427062528618442">"媒体"</string>
    <string name="zen_mode_system" msgid="7301665021634204942">"触摸提示音"</string>
    <string name="zen_mode_system_summary" msgid="7225581762792177522">"键盘和其他按钮的音效"</string>
    <string name="zen_mode_system_list" msgid="2256218792042306434">"轻触提示音"</string>
    <string name="zen_mode_system_list_first" msgid="8590078626001067855">"轻触提示音"</string>
    <string name="zen_mode_reminders" msgid="1970224691551417906">"提醒"</string>
    <string name="zen_mode_reminders_summary" msgid="3961627037429412382">"来自任务和提醒"</string>
    <string name="zen_mode_reminders_list" msgid="3133513621980999858">"提醒"</string>
    <string name="zen_mode_reminders_list_first" msgid="1130470396012190814">"提醒"</string>
    <string name="zen_mode_events" msgid="7425795679353531794">"日历活动"</string>
    <string name="zen_mode_events_summary" msgid="3241903481309766428">"来自即将进行的日历活动"</string>
    <string name="zen_mode_events_list" msgid="7191316245742097229">"活动"</string>
    <string name="zen_mode_events_list_first" msgid="7425369082835214361">"活动"</string>
    <string name="zen_mode_bypassing_apps" msgid="625309443389126481">"允许应用覆盖"</string>
    <string name="zen_mode_bypassing_apps_header" msgid="60083006963906906">"例外的应用"</string>
    <string name="zen_mode_bypassing_apps_add_header" msgid="3201829605075172536">"选择更多应用"</string>
    <string name="zen_mode_bypassing_apps_none" msgid="7944221631721778096">"未选择任何应用"</string>
    <string name="zen_mode_bypassing_apps_subtext_none" msgid="5128770411598722200">"任何应用均不能例外"</string>
    <string name="zen_mode_bypassing_apps_add" msgid="5031919618521327102">"添加应用"</string>
    <string name="zen_mode_bypassing_apps_summary_all" msgid="4684544706511555744">"所有通知"</string>
    <string name="zen_mode_bypassing_apps_summary_some" msgid="5315750826830358230">"部分通知"</string>
    <string name="zen_mode_bypassing_apps_footer" msgid="1454862989340760124">"所选人员仍能联系到您，即使您屏蔽了相应的应用也是如此"</string>
    <string name="zen_mode_bypassing_apps_subtext" msgid="5258652366929842710">"{count,plural,offset:2 =0{任何应用均不能例外}=1{“{app_1}”例外}=2{“{app_1}”和“{app_2}”例外}=3{“{app_1}”、“{app_2}”和“{app_3}”例外}other{“{app_1}”、“{app_2}”及另外 # 个应用例外}}"</string>
    <string name="zen_mode_bypassing_apps_title" msgid="371050263563164059">"应用"</string>
    <string name="zen_mode_bypassing_app_channels_header" msgid="4011017798712587373">"例外的通知"</string>
    <string name="zen_mode_bypassing_app_channels_toggle_all" msgid="1449462656358219116">"允许所有通知"</string>
    <string name="zen_mode_other_sounds_summary" msgid="8784400697494837032">"{count,plural,offset:2 =0{任何音效均不能例外}=1{{sound_category_1}例外}=2{{sound_category_1}和{sound_category_2}例外}=3{{sound_category_1}、{sound_category_2}和{sound_category_3}例外}other{{sound_category_1}、{sound_category_2}及另外 # 种音效例外}}"</string>
    <string name="zen_mode_sounds_none" msgid="6557474361948269420">"任何音效均不能例外"</string>
    <string name="zen_mode_people_none" msgid="4613147461974255046">"任何人均不能例外"</string>
    <string name="zen_mode_people_some" msgid="9101872681298810281">"部分人例外"</string>
    <string name="zen_mode_people_all" msgid="311036110283015205">"所有人都例外"</string>
    <string name="zen_mode_repeat_callers" msgid="2270356100287792138">"重复来电者"</string>
    <string name="zen_mode_repeat_callers_title" msgid="8016699240338264781">"不屏蔽重复来电者"</string>
    <string name="zen_mode_all_callers" msgid="8104755389401941875">"任何人"</string>
    <string name="zen_mode_contacts_callers" msgid="5429267704011896833">"联系人"</string>
    <string name="zen_mode_starred_callers" msgid="1002370699564211178">"已加星标的联系人"</string>
    <string name="zen_mode_repeat_callers_list" msgid="181819778783743847">"重复来电者"</string>
    <!-- no translation found for zen_mode_calls_summary_one (1928015516061784276) -->
    <skip />
    <string name="zen_mode_calls_summary_two" msgid="6351563496898410742">"<xliff:g id="CALLER_TYPE_0">%1$s</xliff:g>和<xliff:g id="CALLER_TYPE_1">%2$s</xliff:g>"</string>
    <string name="zen_mode_repeat_callers_summary" msgid="4121054819936083025">"如果同一个人在 <xliff:g id="MINUTES">%d</xliff:g> 分钟内第二次来电"</string>
    <string name="zen_mode_start_time" msgid="1252665038977523332">"开始时间"</string>
    <string name="zen_mode_end_time" msgid="223502560367331706">"结束时间"</string>
    <string name="zen_mode_end_time_next_day_summary_format" msgid="419683704068360804">"次日<xliff:g id="FORMATTED_TIME">%s</xliff:g>"</string>
    <string name="zen_mode_summary_alarms_only_indefinite" msgid="910047326128154945">"更改为无限期仅限闹钟"</string>
    <!-- no translation found for zen_mode_summary_alarms_only_by_minute (6673649005494939311) -->
    <skip />
    <!-- no translation found for zen_mode_summary_alarms_only_by_hour (7400910210950788163) -->
    <skip />
    <string name="zen_mode_summary_alarms_only_by_time" msgid="8140619669703968810">"更改为仅限闹钟（到<xliff:g id="FORMATTEDTIME">%1$s</xliff:g>）"</string>
    <string name="zen_mode_summary_always" msgid="722093064250082317">"更改为一律允许打扰"</string>
    <string name="warning_button_text" msgid="1274234338874005639">"警告"</string>
    <string name="suggestion_button_close" msgid="6865170855573283759">"关闭"</string>
    <string name="device_feedback" msgid="5351614458411688608">"发送有关此设备的反馈"</string>
    <string name="restr_pin_enter_admin_pin" msgid="4435410646541671918">"输入管理员 PIN 码"</string>
    <string name="screen_pinning_title" msgid="6927227272780208966">"固定应用"</string>
    <string name="app_pinning_intro" msgid="6409063008733004245">"通过固定应用功能，您可以固定显示当前应用，直到取消固定该应用为止。例如，您可以利用此功能让信任的好友玩某款游戏。"</string>
    <string name="screen_pinning_description" msgid="4305370471370474846">"固定某个应用后，该应用可打开其他应用，也能访问个人数据。\n\n如需使用固定应用功能，请按以下步骤操作：	\n1. 开启固定应用功能	\n2. 打开“概览”	\n3. 点按屏幕顶部的应用图标，然后点按“固定”"</string>
    <string name="screen_pinning_guest_user_description" msgid="2465729370037556955">"固定某个应用后，该应用可打开其他应用，也能访问个人数据。\n\n如果您想安全地与他人共用您的设备，请尝试改用访客用户模式。\n\n如需使用固定应用功能，请按以下步骤操作：	\n1. 开启固定应用功能	\n2. 打开“概览”	\n3. 点按屏幕顶部的应用图标，然后点按“固定”"</string>
    <string name="screen_pinning_dialog_message" msgid="8144925258679476654">"固定应用后：\n\n•		该应用可访问您的个人数据\n		（例如通讯录和电子邮件内容）\n•		已固定的应用可打开其他应用\n\n请务必只为您非常信任的人开启固定应用功能。"</string>
    <string name="screen_pinning_unlock_pattern" msgid="1345877794180829153">"取消固定屏幕前要求绘制解锁图案"</string>
    <string name="screen_pinning_unlock_pin" msgid="8716638956097417023">"取消固定前要求输入 PIN 码"</string>
    <string name="screen_pinning_unlock_password" msgid="4957969621904790573">"取消固定屏幕前要求输入密码"</string>
    <string name="screen_pinning_unlock_none" msgid="2474959642431856316">"取消固定屏幕时锁定设备"</string>
    <string name="confirm_sim_deletion_title" msgid="9199369003530237871">"删除 SIM 卡前需确认"</string>
    <string name="confirm_sim_deletion_description" msgid="5090811029854329373">"先验证是您本人在操作，然后才能清空 eSIM 卡"</string>
    <string name="memtag_title" msgid="5096176296797727201">"高级内存保护 Beta 版"</string>
    <string name="memtag_toggle" msgid="8695028758462939212">"高级内存保护"</string>
    <string name="memtag_intro" msgid="579408691329568953">"此 Beta 版功能有助于防止您的设备遇到可能会使您面临安全风险的问题。"</string>
    <string name="memtag_on" msgid="824938319141503923">"开启"</string>
    <string name="memtag_off" msgid="4835589640091709019">"关闭"</string>
    <string name="memtag_on_pending" msgid="1592053425431532361">"重启后才能开启"</string>
    <string name="memtag_off_pending" msgid="1543177181383593726">"重启后才能关闭"</string>
    <string name="memtag_force_off" msgid="1143468955988138470">"目前已为您的设备强制关闭此功能"</string>
    <string name="memtag_force_on" msgid="3254349938627883664">"始终为您的设备开启此功能"</string>
    <string name="memtag_footer" msgid="8480784485124271376">"您需要重启设备，才能开启或关闭高级内存保护功能。开启该功能后，设备运行速度可能会变慢。"</string>
    <string name="memtag_reboot_title" msgid="1413471876903578769">"要重启设备吗？"</string>
    <string name="memtag_reboot_message_on" msgid="3270256606602439418">"您需要重启设备，才能开启高级内存保护功能。"</string>
    <string name="memtag_reboot_message_off" msgid="2567062468140476451">"您需要重启设备，才能关闭高级内存保护功能。"</string>
    <string name="memtag_reboot_yes" msgid="5788896350697141429">"重启"</string>
    <string name="memtag_reboot_no" msgid="2860671356184849330">"以后再说"</string>
    <string name="memtag_learn_more" msgid="1596145970669119776">"详细了解高级内存保护功能。"</string>
    <string name="opening_paragraph_delete_profile_unknown_company" msgid="2951348192319498135">"此工作资料由以下应用管理："</string>
    <string name="managing_admin" msgid="2633920317425356619">"由<xliff:g id="ADMIN_APP_LABEL">%s</xliff:g>管理"</string>
    <string name="encryption_interstitial_header" msgid="4418014339568737685">"安全启动"</string>
    <string name="encryption_interstitial_message_pin" msgid="1413575143234269985">"为了进一步保护此设备的安全，您可以将设备设为需要输入 PIN 码才能启动。在设备启动之前，无法接听电话、接收消息或通知（包括闹钟）。\n\n这样一来，即使设备丢失或被盗，其中的数据仍安全无虞。要将设备设为需要输入 PIN 码才能启动吗？"</string>
    <string name="encryption_interstitial_message_pattern" msgid="726550613252236854">"为了进一步保护此设备的安全，您可以将设备设为需要绘制解锁图案才能启动。在设备启动之前，无法接听电话、接收消息或通知（包括闹钟）。\n\n这样一来，即使设备丢失或被盗，其中的数据仍安全无虞。要将设备设为需要绘制解锁图案才能启动吗？"</string>
    <string name="encryption_interstitial_message_password" msgid="6051054565294909975">"为了进一步保护此设备的安全，您可以将设备设为需要输入密码才能启动。在设备启动之前，无法接听电话、接收消息或通知（包括闹钟）。\n\n这样一来，即使设备丢失或被盗，其中的数据仍安全无虞。要将设备设为需要输入密码才能启动吗？"</string>
    <string name="encryption_interstitial_message_pin_for_fingerprint" msgid="7152770518093102916">"为了进一步保护此设备的安全，除了使用指纹解锁设备之外，您还可以将设备设为需要输入 PIN 码才能启动。在设备启动之前，无法接听电话、接收消息或通知（包括闹钟）。\n\n这样一来，即使设备丢失或被盗，其中的数据仍安全无虞。要将设备设为需要输入 PIN 码才能启动吗？"</string>
    <string name="encryption_interstitial_message_pattern_for_fingerprint" msgid="6257856552043740490">"为了进一步保护此设备的安全，除了使用指纹解锁设备之外，您还可以将设备设为需要绘制解锁图案才能启动。在设备启动之前，无法接听电话、接收消息或通知（包括闹钟）。\n\n这样一来，即使设备丢失或被盗，其中的数据仍安全无虞。要将设备设为需要绘制解锁图案才能启动吗？"</string>
    <string name="encryption_interstitial_message_password_for_fingerprint" msgid="7710804822643612867">"为了进一步保护此设备的安全，除了使用指纹解锁设备之外，您还可以将设备设为需要输入密码才能启动。在设备启动之前，无法接听电话、接收消息或通知（包括闹钟）。\n\n这样一来，即使设备丢失或被盗，其中的数据仍安全无虞。要将设备设为需要输入密码才能启动吗？"</string>
    <string name="encryption_interstitial_message_pin_for_face" msgid="8577135499926738241">"为了进一步保护此设备的安全，除了使用您的面孔解锁设备之外，您还可以将设备设为需要输入 PIN 码才能启动。设备必须成功启动才能接听电话、接收消息或通知（包括闹钟）。\n\n这样一来，即使设备丢失或被盗，其中的数据仍安全无虞。要将设备设为需要输入 PIN 码才能启动吗？"</string>
    <string name="encryption_interstitial_message_pattern_for_face" msgid="5851725964283239644">"为了进一步保护此设备的安全，除了使用您的面孔解锁设备之外，您还可以将设备设为需要绘制解锁图案才能启动。设备必须成功启动才能接听电话、接收消息或通知（包括闹钟）。\n\n这样一来，即使设备丢失或被盗，其中的数据仍安全无虞。要将设备设为需要绘制解锁图案才能启动吗？"</string>
    <string name="encryption_interstitial_message_password_for_face" msgid="3553329272456428461">"为了进一步保护此设备的安全，除了使用您的面孔解锁设备之外，您还可以将设备设为需要输入密码才能启动。设备必须成功启动才能接听电话、接收消息或通知（包括闹钟）。\n\n这样一来，即使设备丢失或被盗，其中的数据仍安全无虞。要将设备设为需要输入密码才能启动吗？"</string>
    <string name="encryption_interstitial_message_pin_for_biometrics" msgid="4590004045791674901">"为了进一步保护此设备的安全，除了使用生物识别解锁设备之外，您还可以将设备设为需要输入 PIN 码才能启动。在设备启动之前，您无法接听来电及接收消息或通知（包括闹钟）。\n\n这样一来，即使设备丢失或被盗，其中的数据仍安全无虞。要将设备设为需要输入 PIN 码才能启动吗？"</string>
    <string name="encryption_interstitial_message_pattern_for_biometrics" msgid="2697768285995352576">"为了进一步保护此设备的安全，除了使用生物识别解锁设备之外，您还可以将设备设为需要绘制解锁图案才能启动。在设备启动之前，您无法接听来电及接收消息或通知（包括闹钟）。\n\n这样一来，即使设备丢失或被盗，其中的数据仍安全无虞。要将设备设为需要绘制解锁图案才能启动吗？"</string>
    <string name="encryption_interstitial_message_password_for_biometrics" msgid="1895561539964730123">"为了进一步保护此设备的安全，除了使用生物识别解锁设备之外，您还可以将设备设为需要输入密码才能启动。在设备启动之前，您无法接听来电及接收消息或通知（包括闹钟）。\n\n这样一来，即使设备丢失或被盗，其中的数据仍安全无虞。要将设备设为需要输入密码才能启动吗？"</string>
    <string name="encryption_interstitial_yes" msgid="1948016725089728181">"是"</string>
    <string name="encryption_interstitial_no" msgid="3352331535473118487">"否"</string>
    <string name="encrypt_talkback_dialog_require_pin" msgid="8974156384205924887">"要求输入 PIN 码吗？"</string>
    <string name="encrypt_talkback_dialog_require_pattern" msgid="1587587568721873184">"要求绘制图案吗？"</string>
    <string name="encrypt_talkback_dialog_require_password" msgid="2701793623210531836">"要求输入密码吗？"</string>
    <string name="encrypt_talkback_dialog_message_pin" msgid="4482887117824444481">"当您输入 PIN 码以启动此设备时，<xliff:g id="SERVICE">%1$s</xliff:g>等无障碍服务还未开启。"</string>
    <string name="encrypt_talkback_dialog_message_pattern" msgid="5156321541636018756">"当您绘制解锁图案以启动此设备时，<xliff:g id="SERVICE">%1$s</xliff:g>等无障碍服务还未开启。"</string>
    <string name="encrypt_talkback_dialog_message_password" msgid="1917287751192953034">"当您输入密码以启动此设备时，<xliff:g id="SERVICE">%1$s</xliff:g>等无障碍服务还未开启。"</string>
    <string name="direct_boot_unaware_dialog_message" msgid="5766006106305996844">"注意：如果您重启手机并设置了屏幕锁定，则必须将手机解锁才能运行此应用"</string>
    <string name="launch_by_default" msgid="892824422067985734">"默认打开"</string>
    <string name="app_launch_open_domain_urls_title" msgid="4805388403977096285">"打开支持的链接"</string>
    <string name="app_launch_top_intro_message" msgid="137370923637482459">"允许在此应用中打开网络链接"</string>
    <string name="app_launch_links_category" msgid="2380467163878760037">"要在此应用中打开的链接"</string>
    <string name="app_launch_supported_domain_urls_title" msgid="5088779668667217369">"支持的链接"</string>
    <string name="app_launch_other_defaults_title" msgid="5674385877838735586">"其他默认偏好设置"</string>
    <string name="app_launch_add_link" msgid="8622558044530305811">"添加链接"</string>
    <string name="app_launch_footer" msgid="4521865035105622557">"应用可以验证链接，通过验证的链接会自动在应用中打开。"</string>
    <!-- no translation found for app_launch_verified_links_title (621908751569155356) -->
    <skip />
    <!-- no translation found for app_launch_verified_links_message (190871133877476176) -->
    <skip />
    <string name="app_launch_dialog_ok" msgid="1446157681861409861">"确定"</string>
    <string name="app_launch_verified_links_info_description" msgid="7514750232467132117">"显示已通过验证的链接列表"</string>
    <string name="app_launch_checking_links_title" msgid="6119228853554114201">"正在检查是否有其他支持的链接…"</string>
    <string name="app_launch_dialog_cancel" msgid="6961071841814898663">"取消"</string>
    <!-- no translation found for app_launch_supported_links_title (2457931321701095763) -->
    <skip />
    <string name="app_launch_supported_links_add" msgid="3271247750388016131">"添加"</string>
    <string name="app_launch_supported_links_subtext" msgid="4268004019469184113">"会在<xliff:g id="APP_LABEL">%s</xliff:g>中打开"</string>
    <string name="storage_summary_format" msgid="5721782272185284276">"已使用 <xliff:g id="SIZE">%1$s</xliff:g> <xliff:g id="STORAGE_TYPE">%2$s</xliff:g>"</string>
    <string name="storage_type_internal" msgid="979243131665635278">"内部存储空间"</string>
    <string name="storage_type_external" msgid="125078274000280821">"外部存储空间"</string>
    <string name="data_summary_format" msgid="8802057788950096650">"自 <xliff:g id="DATE">%2$s</xliff:g>以来已使用 <xliff:g id="SIZE">%1$s</xliff:g>"</string>
    <string name="storage_used" msgid="2591194906751432725">"已使用的存储空间"</string>
    <string name="change" msgid="273206077375322595">"更改"</string>
    <string name="change_storage" msgid="8773820275624113401">"更改存储空间"</string>
    <string name="notifications_label" msgid="8471624476040164538">"通知"</string>
    <string name="notifications_enabled_with_info" msgid="1808946629277684308">"<xliff:g id="NOTIFICATIONS_SENT">%1$s</xliff:g> / <xliff:g id="NOTIFICATIONS_CATEGORIES_OFF">%2$s</xliff:g>"</string>
    <!-- no translation found for notifications_categories_off (7712037485557237328) -->
    <skip />
    <!-- no translation found for runtime_permissions_additional_count (6071909675951786523) -->
    <skip />
    <string name="runtime_permissions_summary_no_permissions_granted" msgid="7456745929035665029">"未授予任何权限"</string>
    <string name="runtime_permissions_summary_no_permissions_requested" msgid="7174876170116073356">"未请求任何权限"</string>
    <string name="runtime_permissions_summary_control_app_access" msgid="3744591396348990500">"控制应用对您数据的访问权限"</string>
    <string name="permissions_usage_title" msgid="2942741460679049132">"隐私信息中心"</string>
    <string name="permissions_usage_summary" msgid="6784310472062516454">"显示最近使用过权限的应用"</string>
    <string name="unused_apps" msgid="4566272194756830656">"未使用的应用"</string>
    <!-- no translation found for unused_apps_summary (4236371818881973021) -->
    <skip />
    <string name="unused_apps_category" msgid="8954930958175500851">"关于未使用应用的设置"</string>
    <string name="unused_apps_switch" msgid="7595419855882245772">"暂停未使用应用的活动"</string>
    <string name="unused_apps_switch_summary" msgid="2171098908014596802">"移除权限、删除临时文件并停止发送通知"</string>
    <string name="filter_all_apps" msgid="6645539744080251371">"所有应用"</string>
    <string name="filter_enabled_apps" msgid="8868356616126759124">"已安装的应用"</string>
    <string name="filter_instant_apps" msgid="2292108467020380068">"免安装应用"</string>
    <string name="filter_notif_blocked_apps" msgid="1065653868850012325">"已关闭"</string>
    <string name="advanced_apps" msgid="7643010673326578815">"高级"</string>
    <string name="app_permissions" msgid="8666537659217653626">"权限管理器"</string>
    <string name="tap_to_wake" msgid="3313433536261440068">"点按唤醒"</string>
    <string name="tap_to_wake_summary" msgid="6641039858241611072">"在屏幕上的任意位置点按两次即可唤醒设备"</string>
    <string name="domain_urls_title" msgid="7012209752049678876">"打开链接"</string>
    <string name="domain_urls_summary_none" msgid="1132578967643384733">"不打开支持的链接"</string>
    <string name="domain_urls_summary_one" msgid="3312008753802762892">"打开 <xliff:g id="DOMAIN">%s</xliff:g>"</string>
    <string name="domain_urls_summary_some" msgid="1197692164421314523">"打开 <xliff:g id="DOMAIN">%s</xliff:g> 和其他网址"</string>
    <string name="app_link_open_always" msgid="9167065494930657503">"允许应用打开支持的链接"</string>
    <string name="app_link_open_ask" msgid="2422450109908936371">"每次都询问"</string>
    <string name="app_link_open_never" msgid="5299808605386052350">"不允许应用打开链接"</string>
    <!-- no translation found for app_link_open_always_summary (4524005594295855117) -->
    <skip />
    <string name="open_supported_links_footer" msgid="3188808142432787933">"应用声明处理以下链接："</string>
    <string name="assist_and_voice_input_title" msgid="6317935163145135914">"助手和语音输入"</string>
    <string name="default_assist_title" msgid="1182435129627493758">"数字助理应用"</string>
    <string name="default_digital_assistant_title" msgid="5654663086385490838">"默认数字助理应用"</string>
    <string name="assistant_security_warning_agree" msgid="9013334158753473359">"同意"</string>
    <string name="default_browser_title" msgid="8342074390782390458">"浏览器应用"</string>
    <string name="default_phone_title" msgid="7616730756650803827">"电话应用"</string>
    <string name="system_app" msgid="1863291702508355041">"（系统）"</string>
    <string name="apps_storage" msgid="643866814746927111">"应用所占存储空间"</string>
    <string name="usage_access" msgid="5487993885373893282">"使用情况访问权限"</string>
    <string name="permit_usage_access" msgid="179630895262172674">"允许查看使用情况"</string>
    <string name="time_spent_in_app_pref_title" msgid="25327097913383330">"设备使用时间"</string>
    <string name="usage_access_description" msgid="8547716253713890707">"给应用授予“使用情况访问权限”后，该应用就能跟踪您正在使用的其他应用和使用频率，以及您的运营商、语言设置及其他详细信息。"</string>
    <string name="memory_settings_title" msgid="6582588646363308430">"内存"</string>
    <string name="always_running" msgid="9012705720688200252">"始终运行 (<xliff:g id="PERCENTAGE">%s</xliff:g>)"</string>
    <string name="sometimes_running" msgid="7954947311082655448">"偶尔运行 (<xliff:g id="PERCENTAGE">%s</xliff:g>)"</string>
    <string name="rarely_running" msgid="2704869567353196798">"极少运行 (<xliff:g id="PERCENTAGE">%s</xliff:g>)"</string>
    <string name="memory_use_running_format" msgid="4376086847362492613">"<xliff:g id="MEMORY">%1$s</xliff:g> / <xliff:g id="RUNNING">%2$s</xliff:g>"</string>
    <string name="high_power_apps" msgid="5623152700992102510">"电池优化"</string>
    <string name="high_power_filter_on" msgid="447849271630431531">"未优化"</string>
    <string name="high_power_on" msgid="8778058701270819268">"未优化"</string>
    <string name="high_power_off" msgid="317000444619279018">"优化电池用量"</string>
    <string name="high_power_system" msgid="3966701453644915787">"没有电池优化设置"</string>
    <string name="high_power_prompt_title" msgid="2574478825228409124">"要允许应用始终在后台运行吗？"</string>
    <string name="high_power_prompt_body" msgid="6029266540782139941">"允许“<xliff:g id="APP_NAME">%1$s</xliff:g>”始终在后台运行可能会缩短电池续航时间。\n\n您日后可以在“设置”&gt;“应用”中更改此设置。"</string>
    <string name="battery_summary" msgid="2491764359695671207">"自上次充满电后已使用 <xliff:g id="PERCENTAGE">%1$s</xliff:g>"</string>
    <string name="battery_summary_24hr" msgid="7656033283282656551">"过去 24 小时内使用了 <xliff:g id="PERCENTAGE">%1$s</xliff:g>"</string>
    <string name="no_battery_summary" msgid="5769159953384122003">"自上次充满电后未消耗任何电量"</string>
    <string name="share_remote_bugreport_dialog_title" msgid="1575283098565582433">"要分享错误报告吗？"</string>
    <string name="share_remote_bugreport_dialog_message_finished" msgid="4869053468609007680">"您的 IT 管理员希望获取错误报告，以便排查此设备的问题。报告可能会透露您设备上的应用和数据。"</string>
    <string name="share_remote_bugreport_dialog_message" msgid="8714439220818865391">"您的 IT 管理员希望获取错误报告，以便排查此设备的问题。报告可能会透露您设备上的应用和数据，设备运行速度也可能会因此而暂时减慢。"</string>
    <string name="sharing_remote_bugreport_dialog_message" msgid="3523877008096439251">"正在与您的 IT 管理员分享这份错误报告。要了解详情，请与对方联系。"</string>
    <string name="share_remote_bugreport_action" msgid="7173093464692893276">"分享"</string>
    <string name="decline_remote_bugreport_action" msgid="1276509879613158895">"拒绝"</string>
    <string name="usb_use_charging_only" msgid="1743303747327057947">"不用于数据传输"</string>
    <string name="usb_use_power_only" msgid="3408055485802114621">"为连接的设备充电"</string>
    <string name="usb_use_file_transfers" msgid="483915710802018503">"文件传输"</string>
    <string name="usb_use_photo_transfers" msgid="4641181628966036093">"PTP"</string>
    <string name="usb_transcode_files" msgid="2441954752105119109">"将视频转换成 AVC 格式"</string>
    <string name="usb_transcode_files_summary" msgid="307102635711961513">"转换后视频将能在更多媒体播放器中播放，不过视频质量可能会降低"</string>
    <string name="usb_use_tethering" msgid="2897063414491670531">"USB 网络共享"</string>
    <string name="usb_use_MIDI" msgid="8621338227628859789">"MIDI"</string>
    <string name="usb_use" msgid="6783183432648438528">"USB 的用途"</string>
    <string name="usb_default_label" msgid="3372838450371060750">"默认 USB 配置"</string>
    <string name="usb_default_info" msgid="167172599497085266">"连接到其他设备且您的手机处于解锁状态时，系统就会应用这些设置。请只连接到可信设备。"</string>
    <string name="usb_power_title" msgid="5602112548385798646">"电源选项"</string>
    <string name="usb_file_transfer_title" msgid="2261577861371481478">"文件传输选项"</string>
    <string name="usb_pref" msgid="8521832005703261700">"USB"</string>
    <string name="usb_preference" msgid="5084550082591493765">"USB 偏好设置"</string>
    <string name="usb_control_title" msgid="1946791559052157693">"USB 受控于："</string>
    <string name="usb_control_host" msgid="7404215921555021871">"连接的设备"</string>
    <string name="usb_control_device" msgid="527916783743021577">"此设备"</string>
    <string name="usb_switching" msgid="3654709188596609354">"正在切换…"</string>
    <string name="usb_switching_failed" msgid="5721262697715454137">"无法切换"</string>
    <string name="usb_summary_charging_only" msgid="678095599403565146">"为此设备充电"</string>
    <string name="usb_summary_power_only" msgid="4901734938857822887">"为连接的设备充电"</string>
    <string name="usb_summary_file_transfers" msgid="5498487271972556431">"文件传输"</string>
    <string name="usb_summary_tether" msgid="2554569836525075702">"USB 网络共享"</string>
    <string name="usb_summary_photo_transfers" msgid="7331503733435780492">"PTP"</string>
    <string name="usb_summary_MIDI" msgid="2372443732675899571">"MIDI"</string>
    <string name="usb_summary_file_transfers_power" msgid="2788374660532868630">"开启文件传输模式并为其他设备充电"</string>
    <string name="usb_summary_tether_power" msgid="4853034392919904792">"开启 USB 网络共享模式并为其他设备充电"</string>
    <string name="usb_summary_photo_transfers_power" msgid="9077173567697482239">"开启 PTP 模式并为其他设备充电"</string>
    <string name="usb_summary_MIDI_power" msgid="1184681982025435815">"开启 MIDI 模式并为其他设备充电"</string>
    <string name="background_check_pref" msgid="5304564658578987535">"后台检查"</string>
    <string name="assist_access_context_title" msgid="5201495523514096201">"使用屏幕上的文字内容"</string>
    <string name="assist_access_context_summary" msgid="6951814413185646275">"允许助手应用获取屏幕上的文字内容"</string>
    <string name="assist_access_screenshot_title" msgid="4395902231753643633">"使用屏幕截图"</string>
    <string name="assist_access_screenshot_summary" msgid="5276593070956201863">"允许助手应用使用屏幕截图"</string>
    <string name="assist_flash_title" msgid="5449512572885550108">"闪烁屏幕"</string>
    <string name="assist_flash_summary" msgid="3032289860177784594">"当助手应用获取屏幕/屏幕截图上的文字时，让屏幕边缘闪烁"</string>
    <string name="assist_footer" msgid="8248015363806299068">"助手应用可根据您当前浏览的屏幕上的内容为您提供帮助。某些应用同时支持启动器和语音输入服务，可为您提供更全面的协助。"</string>
    <string name="average_memory_use" msgid="717313706368825388">"平均内存使用量"</string>
    <string name="maximum_memory_use" msgid="2171779724001152933">"最高内存使用量"</string>
    <string name="memory_usage" msgid="5594133403819880617">"内存使用量"</string>
    <string name="app_list_memory_use" msgid="3178720339027577869">"应用的内存使用量"</string>
    <string name="memory_details" msgid="6133226869214421347">"详细信息"</string>
    <string name="memory_use_summary" msgid="3915964794146424142">"过去 3 小时内平均使用了 <xliff:g id="SIZE">%1$s</xliff:g> 内存"</string>
    <string name="no_memory_use_summary" msgid="6708111974923274436">"过去 3 小时内未使用任何内存"</string>
    <string name="sort_avg_use" msgid="4416841047669186903">"按平均使用量排序"</string>
    <string name="sort_max_use" msgid="3370552820889448484">"按最高使用量排序"</string>
    <string name="memory_performance" msgid="5448274293336927570">"性能"</string>
    <string name="total_memory" msgid="5244174393008910567">"总内存"</string>
    <string name="average_used" msgid="690235917394070169">"平均使用量 (%)"</string>
    <string name="free_memory" msgid="439783742246854785">"可用"</string>
    <string name="memory_usage_apps" msgid="5776108502569850579">"各个应用使用的内存"</string>
    <!-- no translation found for memory_usage_apps_summary (7168292864155527974) -->
    <skip />
    <string name="running_frequency" msgid="7260225121706316639">"频率"</string>
    <string name="memory_maximum_usage" msgid="2047013391595835607">"最高使用量"</string>
    <string name="no_data_usage" msgid="4665617440434654132">"未使用任何数据流量"</string>
    <string name="zen_access_warning_dialog_title" msgid="6323325813123130154">"要允许<xliff:g id="APP">%1$s</xliff:g>获取“勿扰”模式的使用权限吗？"</string>
    <string name="zen_access_warning_dialog_summary" msgid="8468714854067428987">"此应用将可开启/关闭“勿扰”模式以及更改相关设置。"</string>
    <string name="zen_access_disabled_package_warning" msgid="6565908224294537889">"必须保持启用状态，因为通知访问权限已开启"</string>
    <string name="zen_access_revoke_warning_dialog_title" msgid="7377261509261811449">"要撤消<xliff:g id="APP">%1$s</xliff:g>对勿扰模式的使用权限吗？"</string>
    <string name="zen_access_revoke_warning_dialog_summary" msgid="8689801842914183595">"系统将移除此应用创建的所有勿扰规则。"</string>
    <string name="ignore_optimizations_on" msgid="6865583039303804932">"不优化"</string>
    <string name="ignore_optimizations_off" msgid="9186557038453586295">"优化"</string>
    <string name="ignore_optimizations_on_desc" msgid="1280043916460939932">"电池电量可能会更快耗尽。系统将不再限制应用在后台使用电量。"</string>
    <string name="ignore_optimizations_off_desc" msgid="3324571675983286177">"建议选择此项以延长电池续航时间"</string>
    <string name="app_list_preference_none" msgid="1635406344616653756">"无"</string>
    <string name="work_profile_usage_access_warning" msgid="3477719910927319122">"即使关闭此应用的使用情况访问权限，也无法阻止您的管理员跟踪您工作资料中应用的数据用量"</string>
    <string name="draw_overlay" msgid="7902083260500573027">"显示在其他应用的上层"</string>
    <string name="system_alert_window_settings" msgid="6458633954424862521">"显示在其他应用的上层"</string>
    <string name="permit_draw_overlay" msgid="4468994037192804075">"允许显示在其他应用的上层"</string>
    <string name="allow_overlay_description" msgid="1607235723669496298">"允许此应用显示在您当前使用的其他应用的上层。此应用将能得知您点按的位置或更改屏幕上显示的内容。"</string>
    <string name="manage_external_storage_title" msgid="8024521099838816100">"所有文件访问权限"</string>
    <string name="permit_manage_external_storage" msgid="6928847280689401761">"授予管理所有文件的权限"</string>
    <string name="allow_manage_external_storage_description" msgid="5707948153603253225">"允许此应用读取、修改和删除此设备或任何已连接存储卷上的所有文件。如果您授予该权限，应用无需明确通知您即可访问文件。"</string>
    <string name="filter_manage_external_storage" msgid="6751640571715343804">"可以访问所有文件"</string>
    <string name="media_management_apps_title" msgid="8222942355578724582">"媒体管理应用"</string>
    <string name="media_management_apps_toggle_label" msgid="166724270857067456">"允许应用管理媒体"</string>
    <string name="media_management_apps_description" msgid="8000565658455268524">"如果允许，此应用可以直接修改或删除通过其他应用创建的媒体文件，无需事先征得您的同意。应用必须有访问文件和媒体的权限。"</string>
    <string name="keywords_media_management_apps" msgid="7499959607583088690">"媒体, 文件, 管理, 管理器, 编辑, 编辑器, 应用, 程序, Media, File, Management, Manager, Manage, Edit, Editor, App, Application, Program"</string>
    <string name="keywords_vr_listener" msgid="902737490270081131">"vr 虚拟现实 监听器 立体 助手服务"</string>
    <string name="overlay_settings" msgid="2030836934139139469">"显示在其他应用的上层"</string>
    <string name="filter_overlay_apps" msgid="2483998217116789206">"具有该权限的应用"</string>
    <string name="app_permission_summary_allowed" msgid="1155115629167757278">"允许"</string>
    <string name="app_permission_summary_not_allowed" msgid="2673793662439097900">"不允许"</string>
    <string name="keywords_install_other_apps" msgid="563895867658775580">"安装应用 未知来源"</string>
    <string name="write_settings" msgid="6864794401614425894">"修改系统设置"</string>
    <string name="keywords_write_settings" msgid="6908708078855507813">"写入 修改 系统 设置"</string>
    <string name="filter_install_sources_apps" msgid="6930762738519588431">"可以安装其他应用"</string>
    <string name="filter_write_settings_apps" msgid="4754994984909024093">"可修改系统设置"</string>
    <string name="write_settings_title" msgid="3011034187823288557">"可修改系统设置"</string>
    <string name="write_system_settings" msgid="5555707701419757421">"修改系统设置"</string>
    <string name="permit_write_settings" msgid="3113056800709924871">"允许修改系统设置"</string>
    <string name="write_settings_description" msgid="1474881759793261146">"此权限允许应用修改系统设置。"</string>
    <string name="external_source_switch_title" msgid="101571983954849473">"允许来自此来源的应用"</string>
    <string name="camera_gesture_title" msgid="5559439253128696180">"扭转两次即可打开相机"</string>
    <string name="camera_gesture_desc" msgid="7557645057320805328">"扭转手腕两次即可打开相机应用"</string>
    <string name="screen_zoom_title" msgid="6928045302654960559">"显示大小"</string>
    <string name="screen_zoom_short_summary" msgid="756254364808639194">"放大或缩小所有内容"</string>
    <string name="screen_zoom_keywords" msgid="5964023524422386592">"显示密度, 屏幕缩放, 比例, 调整比例"</string>
    <string name="screen_zoom_preview_title" msgid="5288355628444562735">"预览"</string>
    <string name="screen_zoom_make_smaller_desc" msgid="2628662648068995971">"缩小"</string>
    <string name="screen_zoom_make_larger_desc" msgid="7268794713428853139">"放大"</string>
    <string name="disconnected" msgid="3469373726996129247">"未连接"</string>
    <string name="keyboard_disconnected" msgid="796053864561894531">"未连接"</string>
    <string name="apps_summary" msgid="4007416751775414252">"已安装 <xliff:g id="COUNT">%1$d</xliff:g> 个应用"</string>
    <string name="storage_summary" msgid="5903562203143572768">"已使用 <xliff:g id="PERCENTAGE">%1$s</xliff:g> - 还剩 <xliff:g id="FREE_SPACE">%2$s</xliff:g>"</string>
    <string name="display_dashboard_summary" msgid="1599453894989339454">"深色主题、字体大小、亮度"</string>
    <string name="memory_summary" msgid="8221954450951651735">"平均内存用量为 <xliff:g id="USED_MEMORY">%1$s</xliff:g>，共 <xliff:g id="TOTAL_MEMORY">%2$s</xliff:g>"</string>
    <string name="users_summary" msgid="8473589474976307510">"目前的登录身份：<xliff:g id="USER_NAME">%1$s</xliff:g>"</string>
    <string name="android_version_summary" msgid="7818952662015042768">"已更新至 Android <xliff:g id="VERSION">%1$s</xliff:g>"</string>
    <string name="android_version_pending_update_summary" msgid="5404532347171027730">"有新版本可用"</string>
    <string name="disabled_by_policy_title" msgid="6852347040813204503">"已被工作政策禁止"</string>
    <string name="disabled_by_policy_title_adjust_volume" msgid="1669689058213728099">"无法调节音量"</string>
    <string name="disabled_by_policy_title_outgoing_calls" msgid="400089720689494562">"无法拨打电话"</string>
    <string name="disabled_by_policy_title_sms" msgid="8951840850778406831">"无法发送短信"</string>
    <string name="disabled_by_policy_title_camera" msgid="6616508876399613773">"无法使用相机"</string>
    <string name="disabled_by_policy_title_screen_capture" msgid="6085100101044105811">"无法抓取屏幕截图"</string>
    <string name="disabled_by_policy_title_suspend_packages" msgid="4223983156635729793">"无法打开此应用"</string>
    <string name="disabled_by_policy_title_financed_device" msgid="2328740314082888228">"已被信贷提供方屏蔽"</string>
    <string name="disabled_by_policy_title_biometric_parental_consent" msgid="2463673997797134678">"需要家长同意"</string>
    <string name="disabled_by_policy_content_biometric_parental_consent" msgid="7124116806784305206">"如需开始设置此功能，请将手机交给您的家长"</string>
    <string name="disabled_by_policy_parental_consent" msgid="9166060049019018978">"请将手机交给家长，让他们帮助你更改此设置。"</string>
    <string name="default_admin_support_msg" msgid="8816296554831532033">"如需了解详情，请与您的 IT 管理员联系"</string>
    <string name="admin_support_more_info" msgid="8407433155725898290">"更多详情"</string>
    <string name="admin_profile_owner_message" msgid="8860709969532649195">"您的管理员可以监控和管理与您的工作资料相关的应用和数据（其中包括设置、权限、企业权限、网络活动和设备的位置信息）。"</string>
    <string name="admin_profile_owner_user_message" msgid="4929926887231544950">"您的管理员可以监控和管理与此用户相关的应用和数据（其中包括设置、权限、企业权限、网络活动和设备的位置信息）。"</string>
    <string name="admin_device_owner_message" msgid="5503131744126520590">"您的管理员可以监控和管理与此设备相关的应用和数据（其中包括设置、权限、企业权限、网络活动和设备的位置信息）。"</string>
    <string name="admin_financed_message" msgid="1156197630834947884">"您设备的管理员或许能够访问与此设备相关的数据、管理应用以及更改此设备的设置。"</string>
    <string name="condition_turn_off" msgid="402707350778441939">"关闭"</string>
    <string name="condition_turn_on" msgid="3911077299444314791">"开启"</string>
    <string name="condition_expand_show" msgid="1501084007540953213">"显示"</string>
    <string name="condition_expand_hide" msgid="8347564076209121058">"隐藏"</string>
    <string name="condition_hotspot_title" msgid="7903918338790641071">"热点已启用"</string>
    <string name="condition_airplane_title" msgid="5847967403687381705">"已开启飞行模式"</string>
    <string name="condition_airplane_summary" msgid="1964500689287879888">"无法连接到网络"</string>
    <string name="condition_zen_title" msgid="7674761111934567490">"“勿扰”模式已开启"</string>
    <string name="condition_zen_summary_phone_muted" msgid="6516753722927681820">"手机已设为静音"</string>
    <string name="condition_zen_summary_with_exceptions" msgid="9019937492602199663">"有例外情况"</string>
    <string name="condition_battery_title" msgid="6395113995454385248">"省电模式已开启"</string>
    <string name="condition_battery_summary" msgid="8436806157833107886">"功能受限"</string>
    <string name="condition_cellular_title" msgid="155474690792125747">"移动数据网络已关闭"</string>
    <string name="condition_cellular_summary" msgid="1678098728303268851">"只能通过 WLAN 连接到互联网"</string>
    <string name="condition_bg_data_title" msgid="2719263664589753094">"流量节省程序"</string>
    <string name="condition_bg_data_summary" msgid="1736255283216193834">"功能受限"</string>
    <string name="condition_work_title" msgid="174326145616998813">"工作资料已关闭"</string>
    <string name="condition_work_summary" msgid="7113473121312772398">"针对应用和通知"</string>
    <string name="condition_device_muted_action_turn_on_sound" msgid="4078406807327674934">"开启音效"</string>
    <string name="condition_device_muted_title" msgid="2446306263428466378">"已将振铃器设为静音"</string>
    <string name="condition_device_muted_summary" msgid="3772178424510397327">"通话和通知"</string>
    <string name="condition_device_vibrate_title" msgid="9058943409545158583">"仅振动"</string>
    <string name="condition_device_vibrate_summary" msgid="7537724181691903202">"通话和通知"</string>
    <string name="night_display_suggestion_title" msgid="5418911386429667704">"设置“护眼模式”时间表"</string>
    <string name="night_display_suggestion_summary" msgid="4218017907425509769">"每晚自动调节屏幕色调"</string>
    <string name="condition_night_display_title" msgid="1072880897812554421">"“护眼模式”已开启"</string>
    <string name="condition_night_display_summary" msgid="3278349775875166984">"已将屏幕调为琥珀色"</string>
    <string name="condition_grayscale_title" msgid="9029271080007984542">"灰度模式"</string>
    <string name="condition_grayscale_summary" msgid="1306034149271251292">"仅以灰色显示"</string>
    <string name="homepage_condition_footer_content_description" msgid="1568313430995646108">"收起"</string>
    <string name="color_temperature" msgid="8256912135746305176">"冷色温"</string>
    <string name="color_temperature_desc" msgid="6713259535885669622">"使用较冷的显示颜色"</string>
    <string name="color_temperature_toast" msgid="7611532183532407342">"要应用颜色更改，请关闭屏幕"</string>
    <string name="camera_laser_sensor_switch" msgid="7097842750947187671">"相机激光传感器"</string>
    <string name="ota_disable_automatic_update" msgid="1953894421412420231">"系统自动更新"</string>
    <string name="ota_disable_automatic_update_summary" msgid="7803279951533276841">"设备重启时执行更新"</string>
    <string name="usage" msgid="287782903846013936">"流量消耗"</string>
    <string name="cellular_data_usage" msgid="5874156338825285334">"移动数据用量"</string>
    <string name="app_cellular_data_usage" msgid="7603292978956033926">"应用的流量使用情况"</string>
    <string name="wifi_data_usage" msgid="6868503699134605707">"WLAN 流量用量"</string>
    <string name="non_carrier_data_usage" msgid="6494603202578414755">"不属于运营商的流量消耗"</string>
    <string name="ethernet_data_usage" msgid="4552227880905679761">"以太网流量用量"</string>
    <string name="wifi" msgid="2932584495223243842">"WLAN"</string>
    <string name="ethernet" msgid="4665162609974492983">"以太网"</string>
    <string name="cell_data_template" msgid="6077963976103260821">"<xliff:g id="AMOUNT">^1</xliff:g>（移动数据流量）"</string>
    <string name="wifi_data_template" msgid="935934798340307438">"<xliff:g id="AMOUNT">^1</xliff:g> WLAN 流量"</string>
    <string name="ethernet_data_template" msgid="1429173767445201145">"<xliff:g id="AMOUNT">^1</xliff:g> 以太网流量"</string>
    <string name="billing_cycle" msgid="6618424022653876279">"数据流量警告和上限"</string>
    <string name="app_usage_cycle" msgid="341009528778520583">"移动数据用量周期"</string>
    <string name="cell_data_warning" msgid="5664921950473359634">"数据流量警告：<xliff:g id="ID_1">^1</xliff:g>"</string>
    <string name="cell_data_limit" msgid="256855024790622112">"数据流量上限：<xliff:g id="ID_1">^1</xliff:g>"</string>
    <string name="cell_data_warning_and_limit" msgid="8393200831986035724">"数据流量警告：<xliff:g id="ID_1">^1</xliff:g>/数据流量上限：<xliff:g id="ID_2">^2</xliff:g>"</string>
    <string name="operator_warning" msgid="5672761970087591211">"运营商的流量计算方式可能与您设备的计算方式不同"</string>
    <string name="non_carrier_data_usage_warning" msgid="4707184871368847697">"不包括运营商网络的流量消耗"</string>
    <string name="data_used_template" msgid="8229342096562327646">"已使用 <xliff:g id="ID_1">%1$s</xliff:g>"</string>
    <string name="set_data_warning" msgid="1685771882794205462">"设置数据流量警告"</string>
    <string name="data_warning" msgid="2925054658166062884">"数据流量警告"</string>
    <string name="data_warning_footnote" msgid="5991901765915710592">"您的设备会自行衡量数据流量警告和数据流量上限。这可能与运营商的数据不同。"</string>
    <string name="set_data_limit" msgid="9010326815874642680">"设置数据流量上限"</string>
    <string name="data_limit" msgid="8731731657513652363">"数据流量上限"</string>
    <string name="data_usage_template" msgid="3822452362629968010">"<xliff:g id="ID_2">%2$s</xliff:g>期间已使用 <xliff:g id="ID_1">%1$s</xliff:g>"</string>
    <string name="configure" msgid="1499586749829665889">"配置"</string>
    <string name="data_usage_other_apps" msgid="5649047093607329537">"其他消耗流量的应用"</string>
    <!-- no translation found for data_saver_unrestricted_summary (7343571401172437542) -->
    <skip />
    <string name="data_usage_title" msgid="4039024073687469094">"主要数据"</string>
    <string name="data_usage_wifi_title" msgid="1060495519280456926">"WLAN 数据"</string>
    <string name="data_used_formatted" msgid="7913920278059077938">"已使用 <xliff:g id="ID_1">^1</xliff:g> <xliff:g id="ID_2">^2</xliff:g>"</string>
    <string name="data_overusage" msgid="3680477320458707259">"超过 <xliff:g id="ID_1">^1</xliff:g>"</string>
    <string name="data_remaining" msgid="6316251496381922837">"还剩 <xliff:g id="ID_1">^1</xliff:g>"</string>
    <string name="data_usage_chart_brief_content_description" msgid="5548074070258881530">"这张图表显示的是 <xliff:g id="START_DATE">%1$s</xliff:g>到 <xliff:g id="END_DATE">%2$s</xliff:g>之间的数据用量。"</string>
    <string name="data_usage_chart_no_data_content_description" msgid="5481968839079467231">"此日期范围内没有任何数据"</string>
    <!-- no translation found for billing_cycle_days_left (174337287346866400) -->
    <skip />
    <string name="billing_cycle_none_left" msgid="1694844019159277504">"已没有剩余时间"</string>
    <string name="billing_cycle_less_than_one_day_left" msgid="1210202399053992163">"还剩不到 1 天"</string>
    <string name="carrier_and_update_text" msgid="5363656651921656280">"<xliff:g id="ID_1">^1</xliff:g>已在 <xliff:g id="ID_2">^2</xliff:g>前更新"</string>
    <string name="no_carrier_update_text" msgid="5432798085593055966">"已在 <xliff:g id="ID_1">^2</xliff:g>前更新"</string>
    <string name="carrier_and_update_now_text" msgid="5075861262344398849">"刚刚由<xliff:g id="ID_1">^1</xliff:g>更新"</string>
    <string name="no_carrier_update_now_text" msgid="7898004907837200752">"刚刚更新"</string>
    <string name="launch_mdp_app_text" msgid="8791816789749304897">"查看流量套餐"</string>
    <string name="launch_wifi_text" msgid="976421974332512894">"查看详情"</string>
    <string name="data_saver_title" msgid="2593804270788863815">"流量节省程序"</string>
    <string name="unrestricted_data_saver" msgid="7922563266857367495">"不受流量限制"</string>
    <string name="restrict_background_blocklisted" msgid="2308345280442438232">"后台数据已关闭"</string>
    <string name="data_saver_switch_title" msgid="7111538580123722959">"使用流量节省程序"</string>
    <string name="unrestricted_app_title" msgid="7117585996574329284">"不限制数据流量用量"</string>
    <string name="unrestricted_app_summary" msgid="282698963532000403">"允许在流量节省程序开启时无限量使用数据流量"</string>
    <string name="home_app" msgid="6056850504746902747">"主屏幕应用"</string>
    <string name="suggestion_additional_fingerprints" msgid="4726777300101156208">"添加其他指纹"</string>
    <string name="suggestion_additional_fingerprints_summary" msgid="2825364645039666674">"使用其他指纹解锁"</string>
    <string name="battery_saver_off_scheduled_summary" msgid="2193875981740829819">"在电量降到 <xliff:g id="BATTERY_PERCENTAGE">%1$s</xliff:g> 时开启"</string>
    <string name="app_battery_usage_title" msgid="346558380609793334">"应用的电池用量"</string>
    <string name="app_battery_usage_summary" msgid="6349965904306339539">"设置应用的电池用量"</string>
    <string name="filter_battery_unrestricted_title" msgid="821027369424198223">"无限制"</string>
    <string name="filter_battery_optimized_title" msgid="8236647176487754796">"优化"</string>
    <string name="filter_battery_restricted_title" msgid="5886859505802563232">"受限"</string>
    <string name="default_spell_checker" msgid="7108373288347014351">"默认拼写检查工具"</string>
    <string name="choose_spell_checker" msgid="7402513404783243675">"选择拼写检查工具"</string>
    <string name="spell_checker_primary_switch_title" msgid="529240542284039243">"使用拼写检查工具"</string>
    <string name="spell_checker_not_selected" msgid="8818618543474481451">"未选择"</string>
    <string name="notification_log_details_delimiter" msgid="2475986465985309821">"： "</string>
    <string name="notification_log_details_package" msgid="3205243985502010202">"pkg"</string>
    <string name="notification_log_details_key" msgid="2690467272328709046">"键"</string>
    <string name="notification_log_details_group" msgid="1765952974599794393">"群组"</string>
    <string name="notification_log_details_group_summary" msgid="4364622087007803822">"（摘要）"</string>
    <string name="notification_log_details_public_version" msgid="3057653571018432759">"公开版本"</string>
    <string name="notification_log_details_importance" msgid="8516198274667183446">"重要程度"</string>
    <string name="notification_log_details_explanation" msgid="6966274549873070059">"说明"</string>
    <string name="notification_log_details_badge" msgid="648647240928645446">"可显示状态标记"</string>
    <string name="notification_log_details_content_intent" msgid="2768423554375629089">"intent"</string>
    <string name="notification_log_details_delete_intent" msgid="8296434571041573503">"删除 intent"</string>
    <string name="notification_log_details_full_screen_intent" msgid="4151243693072002296">"全屏 intent"</string>
    <string name="notification_log_details_actions" msgid="2269605330470905236">"操作"</string>
    <string name="notification_log_details_title" msgid="8365761340979164197">"标题"</string>
    <string name="notification_log_details_remoteinput" msgid="264204203044885921">"远程输入"</string>
    <string name="notification_log_details_content_view" msgid="7193602999512479112">"自定义视图"</string>
    <string name="notification_log_details_extras" msgid="8602887256103970989">"其他"</string>
    <string name="notification_log_details_icon" msgid="6728710746466389675">"图标"</string>
    <string name="notification_log_details_parcel" msgid="2098454650154230531">"parcel 大小"</string>
    <string name="notification_log_details_ashmem" msgid="6163312898302809015">"ashmem"</string>
    <string name="notification_log_details_alerted" msgid="5285078967825048406">"已发出通知提醒"</string>
    <string name="notification_log_channel" msgid="3406738695621767204">"频道"</string>
    <string name="notification_log_details_ranking_null" msgid="6607596177723101524">"缺少排名对象。"</string>
    <string name="notification_log_details_ranking_none" msgid="2484105338466675261">"排名对象不包含此键。"</string>
    <string name="display_cutout_emulation" msgid="1421648375408281244">"刘海屏"</string>
    <string name="display_cutout_emulation_keywords" msgid="4506580703807358127">"刘海屏, 缺口"</string>
    <string name="overlay_option_device_default" msgid="7986355499809313848">"设备默认设置"</string>
    <string name="overlay_toast_failed_to_apply" msgid="4839587811338164960">"无法应用叠加"</string>
    <string name="special_access" msgid="1767980727423395147">"特殊应用权限"</string>
    <plurals name="special_access_summary" formatted="false" msgid="4995506406763570815">
      <item quantity="other"><xliff:g id="COUNT">%d</xliff:g> 个应用可以无限量使用流量</item>
      <item quantity="one">1 个应用可以无限量使用流量</item>
    </plurals>
    <string name="special_access_more" msgid="132919514147475846">"查看更多"</string>
    <string name="long_background_tasks_label" msgid="3169590134850226687">"长期后台任务"</string>
    <string name="long_background_tasks_switch_title" msgid="2491623894899492543">"允许执行长期运行的后台任务"</string>
    <string name="long_background_tasks_title" msgid="3272230637974707490">"长期后台任务"</string>
    <string name="long_background_tasks_footer_title" msgid="9117342254914743097">"允许此应用运行长期后台任务。此权限允许应用运行可能耗时几分钟以上才能完成的任务，例如下载和上传。\n\n如果此权限被拒，系统会限制应用能够在后台执行此类任务的时长。"</string>
    <string name="keywords_long_background_tasks" msgid="5788956269136054574">"长期作业, 数据传输, 后台任务, long jobs, data transfer, background tasks"</string>
    <string name="reset_shortcut_manager_throttling" msgid="2183940254903144298">"重置 ShortcutManager 调用频率限制"</string>
    <string name="reset_shortcut_manager_throttling_complete" msgid="8949943009096885470">"已重置 ShortcutManager 调用频率限制"</string>
    <string name="notification_suggestion_title" msgid="6309263655965785411">"控制锁定屏幕上显示的信息"</string>
    <string name="notification_suggestion_summary" msgid="7615611244249276113">"显示或隐藏通知内容"</string>
    <string name="page_tab_title_support" msgid="3235725053332345773">"提示和支持"</string>
    <string name="developer_smallest_width" msgid="632354817870920911">"最小宽度"</string>
    <string name="premium_sms_none" msgid="8737045049886416739">"没有任何已安装的应用申请付费短信权限"</string>
    <string name="premium_sms_warning" msgid="2192300872411073324">"“付费短信”可能会产生费用，而且相关费用将计入您的运营商帐单。如果您为某个应用启用该权限，那么您将能够使用该应用发送付费短信。"</string>
    <string name="premium_sms_access" msgid="5605970342699013212">"付费短信权限"</string>
    <string name="bluetooth_connected_summary" msgid="8043167194934315712">"已连接到“<xliff:g id="ID_1">%1$s</xliff:g>”"</string>
    <string name="bluetooth_connected_multiple_devices_summary" msgid="2294954614327771844">"已连接到多部设备"</string>
    <string name="demo_mode" msgid="6566167465451386728">"系统界面演示模式"</string>
    <string name="dark_ui_mode" msgid="898146394425795281">"深色主题"</string>
    <string name="dark_ui_mode_disabled_summary_dark_theme_on" msgid="4554134480159161533">"由于省电模式已开启，切换功能已暂时停用"</string>
    <string name="ambient_camera_summary_battery_saver_on" msgid="1787784892047029560">"因省电模式已开启，该功能被暂时停用了"</string>
    <string name="ambient_camera_battery_saver_off" msgid="689825730569761613">"关闭省电模式"</string>
    <string name="dark_ui_mode_disabled_summary_dark_theme_off" msgid="4154227921313505702">"由于省电模式已关闭，切换功能已暂时启用"</string>
    <string name="dark_theme_slice_title" msgid="4684222119481114062">"试用深色主题"</string>
    <string name="dark_theme_slice_subtitle" msgid="5555724345330434268">"有助延长电池续航时间"</string>
    <string name="quick_settings_developer_tiles" msgid="7336007844525766623">"快捷设置开发者图块"</string>
    <string name="adb_authorization_timeout_title" msgid="6996844506783749754">"停用 adb 授权超时功能"</string>
    <string name="adb_authorization_timeout_summary" msgid="409931540424019778">"停用以下功能：如果系统在默认时间（7 天）或用户配置的时间（最短 1 天）内未重新建立连接，就自动撤消 adb 授权。"</string>
    <string name="winscope_trace_quick_settings_title" msgid="4104768565053226689">"Winscope 跟踪"</string>
    <string name="sensors_off_quick_settings_title" msgid="8472151847125917167">"传感器已关闭"</string>
    <string name="managed_profile_settings_title" msgid="3400923723423564217">"工作资料设置"</string>
    <string name="managed_profile_contact_search_title" msgid="6562061740814513737">"在个人应用中搜索工作目录联系人"</string>
    <string name="managed_profile_contact_search_summary" msgid="4974727886709219105">"您的 IT 管理员或许可以看到您的搜索内容和来电"</string>
    <string name="cross_profile_calendar_title" msgid="7570277841490216947">"跨个人资料日历"</string>
    <string name="cross_profile_calendar_summary" msgid="8856185206722860069">"在个人日历上显示工作活动"</string>
    <string name="automatic_storage_manager_settings" msgid="519158151463974656">"管理存储空间"</string>
    <string name="automatic_storage_manager_text" msgid="6900593059927987273">"存储空间管理器会从您的设备中移除已备份的照片和视频，从而释放存储空间。"</string>
    <string name="automatic_storage_manager_days_title" msgid="5077286114860539367">"移除照片和视频"</string>
    <string name="automatic_storage_manager_preference_title" msgid="3483357910142595444">"存储空间管理器"</string>
    <string name="automatic_storage_manager_primary_switch_title" msgid="9131959126462101994">"使用存储空间管理器"</string>
    <string name="gesture_preference_title" msgid="8291899281322647187">"手势"</string>
    <string name="double_tap_power_for_camera_title" msgid="7982364144330923683">"快速打开相机"</string>
    <string name="double_tap_power_for_camera_summary" msgid="1100926048598415509">"不论当前显示的是何屏幕画面，只需按两次电源按钮，即可快速打开相机。"</string>
    <string name="double_twist_for_camera_mode_title" msgid="472455236910935684">"翻转切换自拍模式"</string>
    <string name="double_twist_for_camera_mode_summary" msgid="592503740044744951"></string>
    <string name="system_navigation_title" msgid="1698862900901417194">"系统导航"</string>
    <string name="swipe_up_to_switch_apps_title" msgid="6677266952021118342">"“双按钮”导航"</string>
    <string name="swipe_up_to_switch_apps_summary" msgid="1415457307836359560">"在主屏幕按钮上向上滑动，可切换应用；再次向上滑动，可查看所有应用；点按返回按钮，可返回上一个屏幕。"</string>
    <string name="emergency_settings_preference_title" msgid="6183455153241187148">"安全和紧急情况"</string>
    <string name="emergency_dashboard_summary" msgid="401033951074039302">"紧急求救、医疗信息、警报"</string>
    <string name="edge_to_edge_navigation_title" msgid="714427081306043819">"手势导航"</string>
    <string name="edge_to_edge_navigation_summary" msgid="8497033810637690561">"从屏幕底部向上滑动，可转到主屏幕；从底部向上滑动并按住再松开，可切换应用；从左侧或右侧边缘向另一侧滑动，可返回上一个屏幕。"</string>
    <string name="legacy_navigation_title" msgid="7877402855994423727">"“三按钮”导航"</string>
    <string name="legacy_navigation_summary" msgid="5905301067778326433">"使用屏幕底部的按钮即可轻松返回上一个屏幕、转到主屏幕和切换应用。"</string>
    <string name="keywords_system_navigation" msgid="3131782378486554934">"系统导航, “双按钮”导航, “三按钮”导航, 手势导航, 滑动"</string>
    <string name="assistant_gesture_category_title" msgid="2478251256585807920">"数字助理"</string>
    <string name="assistant_corner_gesture_title" msgid="1895061522687002106">"滑动即可调用助理"</string>
    <string name="assistant_corner_gesture_summary" msgid="7279576276455168075">"从底部角落向上滑动即可调用数字助理应用。"</string>
    <string name="assistant_long_press_home_gesture_title" msgid="4865972278738178753">"按住主屏幕按钮可调用 Google 助理"</string>
    <string name="assistant_long_press_home_gesture_summary" msgid="592882226105081447">"按住主屏幕按钮即可调用数字助理应用。"</string>
    <string name="low_label" msgid="6525629096999711220">"低"</string>
    <string name="high_label" msgid="357503396626018487">"高"</string>
    <string name="left_edge" msgid="1513576842959071849">"左侧边缘"</string>
    <string name="right_edge" msgid="1505309103265829121">"右侧边缘"</string>
    <string name="back_sensitivity_dialog_message" msgid="6638367716784103306">"如果再调高灵敏度，可能会与沿屏幕边缘执行的应用手势冲突。"</string>
    <string name="back_sensitivity_dialog_title" msgid="6153608904168908264">"“返回”手势的灵敏度"</string>
    <string name="gesture_settings_activity_title" msgid="2025828425762595733">"手势导航灵敏度"</string>
    <string name="button_navigation_settings_activity_title" msgid="7335636045504461813">"按钮导航"</string>
    <string name="keywords_gesture_navigation_settings" msgid="667561222717238931">"手势导航, 返回手势的灵敏度, 返回手势"</string>
    <string name="keywords_button_navigation_settings" msgid="7888812253110553920">"导航, 主屏幕按钮, navigation, home button"</string>
    <string name="one_handed_title" msgid="2584414010282746195">"单手模式"</string>
    <string name="one_handed_mode_enabled" msgid="3396864848786359651">"使用单手模式"</string>
    <string name="one_handed_mode_shortcut_title" msgid="1847871530184067369">"单手模式快捷方式"</string>
    <string name="keywords_one_handed" msgid="969440592493034101">"可单手操作"</string>
    <string name="one_handed_mode_swipe_down_category" msgid="110178629274462484">"向下滑动"</string>
    <string name="one_handed_mode_use_shortcut_category" msgid="1414714099339147711">"使用快捷方式执行以下操作"</string>
    <string name="one_handed_mode_intro_text" msgid="7921988617828924342">"将屏幕的上半部分移动到下方，更方便单手操作"</string>
    <string name="one_handed_mode_footer_text" msgid="6336209800330679840">" "<b>"如何使用单手模式"</b>\n" • 确保在系统导航设置中选中手势导航\n • 从屏幕底部边缘附近向下滑动"</string>
    <string name="one_handed_action_pull_down_screen_title" msgid="9187194533815438150">"将屏幕画面拉到手指可触及的位置"</string>
    <string name="one_handed_action_pull_down_screen_summary" msgid="7582432473450036628">"屏幕顶部画面将移到您的拇指可触及的位置。"</string>
    <string name="one_handed_action_show_notification_title" msgid="8789305491485437130">"显示通知"</string>
    <string name="one_handed_action_show_notification_summary" msgid="8281689861222000436">"系统将会显示通知和设置。"</string>
    <string name="ambient_display_summary" msgid="2650326740502690434">"点按两次屏幕即可查看时间、通知和其他信息。"</string>
    <string name="ambient_display_wake_screen_title" msgid="7637678749035378085">"唤醒显示屏"</string>
    <string name="ambient_display_tap_screen_summary" msgid="4480489179996521405">"点按屏幕即可查看时间、通知和其他信息。"</string>
    <string name="emergency_gesture_screen_title" msgid="3280543310204360902">"紧急求救"</string>
    <string name="emergency_gesture_switchbar_title" msgid="7421353963329899514">"使用紧急求救功能"</string>
    <string name="emergency_gesture_screen_summary" msgid="6640521030845132507">"快速按电源按钮至少 5 次即可启动以下操作"</string>
    <string name="emergency_gesture_sound_setting_title" msgid="7153948164862156536">"播放倒计时警报"</string>
    <string name="emergency_gesture_sound_setting_summary" msgid="6573377104470235173">"在紧急求救功能启动时发出响亮的声音"</string>
    <string name="emergency_gesture_category_call_for_help_title" msgid="1680040129478289510">"发出通知以寻求帮助"</string>
    <string name="emergency_gesture_call_for_help_title" msgid="4969340870836239982">"打电话求助"</string>
    <string name="emergency_gesture_call_for_help_dialog_title" msgid="8901271205171421201">"求助电话号码"</string>
    <string name="emergency_gesture_call_for_help_summary" msgid="6552830427932669221">"<xliff:g id="PHONE_NUMBER">%1$s</xliff:g>。点按即可更改"</string>
    <string name="emergency_gesture_number_override_notes" msgid="233018570696200402">"如果您输入的不是紧急电话号码：\n • 您必须解锁设备才能使用紧急求救功能\n • 您的电话可能不会有人接听"</string>
    <string name="fingerprint_swipe_for_notifications_title" msgid="2271217256447175017">"滑动指纹即可查看通知"</string>
    <string name="fingerprint_gesture_screen_title" msgid="9086261338232806522">"滑动指纹"</string>
    <string name="fingerprint_swipe_for_notifications_suggestion_title" msgid="2956636269742745449">"快速查看通知"</string>
    <string name="oem_unlock_enable_disabled_summary_bootloader_unlocked" msgid="65713754674288193">"引导加载程序已解锁"</string>
    <string name="oem_unlock_enable_disabled_summary_connectivity_or_locked" msgid="7425519481227423860">"请连接到互联网或与您的运营商联系"</string>
    <string name="oem_unlock_enable_disabled_summary_sim_locked_device" msgid="168124660162907358">"在与运营商绑定的设备上无法使用"</string>
    <string name="oem_lock_info_message" msgid="8843145669619429197">"请重启设备以启用设备保护功能。"</string>
    <string name="automatic_storage_manager_freed_bytes" msgid="706230592123831676">"总共释放空间：<xliff:g id="SIZE">%1$s</xliff:g>\n\n上次执行日期：<xliff:g id="DATE">%2$s</xliff:g>"</string>
    <string name="web_action_enable_title" msgid="6654581786741216382">"免安装应用"</string>
    <string name="web_action_enable_summary" msgid="2658930257777545990">"在应用中打开链接，即使未安装相关应用"</string>
    <string name="web_action_section_title" msgid="994717569424234098">"免安装应用"</string>
    <string name="instant_apps_settings" msgid="4280942494969957858">"免安装应用偏好设置"</string>
    <string name="domain_url_section_title" msgid="9028890472923474958">"已安装的应用"</string>
    <string name="automatic_storage_manager_activation_warning" msgid="170508173207142665">"您的存储空间目前是由存储空间管理器管理"</string>
    <string name="account_for_section_header" msgid="7466759342105251096">"<xliff:g id="USER_NAME">%1$s</xliff:g>的帐号"</string>
    <string name="auto_sync_account_title" msgid="1070908045600374254">"自动同步应用数据"</string>
    <string name="auto_sync_account_summary" msgid="7580352130028957346">"让应用自动刷新数据"</string>
    <string name="account_sync_title" msgid="7036067017433297574">"帐号同步"</string>
    <string name="account_sync_summary_some_on" msgid="911460286297968724">"已开启 <xliff:g id="ID_1">%1$d</xliff:g> 项（共 <xliff:g id="ID_2">%2$d</xliff:g> 项）的同步功能"</string>
    <string name="account_sync_summary_all_on" msgid="2953682111836599841">"已开启所有项的同步功能"</string>
    <string name="account_sync_summary_all_off" msgid="6378301874540507884">"已关闭所有项的同步功能"</string>
    <string name="enterprise_privacy_settings" msgid="786350385374794180">"受管理设备的信息"</string>
    <string name="enterprise_privacy_settings_summary_generic" msgid="5471858290610344646">"由贵单位管理的更改和设置"</string>
    <string name="enterprise_privacy_settings_summary_with_name" msgid="1315413275836515937">"由“<xliff:g id="ORGANIZATION_NAME">%s</xliff:g>”管理的更改和设置"</string>
    <string name="enterprise_privacy_header" msgid="4626225398848641603">"为了让您能够访问工作数据，贵单位可能会更改相应的设置并在您的设备上安装软件。\n\n要了解详情，请与贵单位的管理员联系。"</string>
    <string name="enterprise_privacy_exposure_category" msgid="2507761423540037308">"贵单位可查看的信息类型"</string>
    <string name="enterprise_privacy_exposure_changes_category" msgid="5459989751333816587">"贵单位的管理员所做的更改"</string>
    <string name="enterprise_privacy_device_access_category" msgid="140157499478630004">"您对此设备的访问权限"</string>
    <string name="enterprise_privacy_enterprise_data" msgid="3963070078195245028">"与您的工作帐号关联的数据（例如电子邮件和日历）"</string>
    <string name="enterprise_privacy_installed_packages" msgid="6707006112254572820">"您设备上的应用列表"</string>
    <string name="enterprise_privacy_usage_stats" msgid="6328506963853465534">"每个应用的使用时长和数据用量"</string>
    <string name="enterprise_privacy_network_logs" msgid="3081744541193695887">"最新的网络流量日志"</string>
    <string name="enterprise_privacy_bug_reports" msgid="2635897583413134123">"最新的错误报告"</string>
    <string name="enterprise_privacy_security_logs" msgid="8494681624247959075">"最新的安全日志"</string>
    <string name="enterprise_privacy_none" msgid="6026527690979756431">"无"</string>
    <string name="enterprise_privacy_enterprise_installed_packages" msgid="9114143640515900082">"已安装的应用"</string>
    <string name="enterprise_privacy_apps_count_estimation_info" msgid="7959907857710107792">"应用数量是估算值，其中可能不包括从 Play 商店以外的来源安装的应用。"</string>
    <plurals name="enterprise_privacy_number_packages_lower_bound" formatted="false" msgid="5403847001419529018">
      <item quantity="other">至少 <xliff:g id="COUNT_1">%d</xliff:g> 个应用</item>
      <item quantity="one">至少 <xliff:g id="COUNT_0">%d</xliff:g> 个应用</item>
    </plurals>
    <string name="enterprise_privacy_location_access" msgid="8023838718108456971">"位置权限"</string>
    <string name="enterprise_privacy_microphone_access" msgid="7242958026470143653">"麦克风使用权限"</string>
    <string name="enterprise_privacy_camera_access" msgid="7685460535880069016">"相机使用权"</string>
    <string name="enterprise_privacy_enterprise_set_default_apps" msgid="7498546659083996300">"默认应用"</string>
    <plurals name="enterprise_privacy_number_packages" formatted="false" msgid="8568544906431825430">
      <item quantity="other"><xliff:g id="COUNT_1">%d</xliff:g> 个应用</item>
      <item quantity="one"><xliff:g id="COUNT_0">%d</xliff:g> 个应用</item>
    </plurals>
    <string name="enterprise_privacy_input_method" msgid="3278314982700662246">"默认键盘"</string>
    <string name="enterprise_privacy_input_method_name" msgid="2974859490559054584">"已设为<xliff:g id="APP_LABEL">%s</xliff:g>"</string>
    <string name="enterprise_privacy_always_on_vpn_device" msgid="1735829327405126695">"已开启“始终开启的 VPN”"</string>
    <string name="enterprise_privacy_always_on_vpn_personal" msgid="8395903360175064841">"已在您的个人资料中开启“始终开启的 VPN”"</string>
    <string name="enterprise_privacy_always_on_vpn_work" msgid="2496961514592522377">"已在您的工作资料中开启“始终开启的 VPN”"</string>
    <string name="enterprise_privacy_global_http_proxy" msgid="4350347418068037051">"已设置全局 HTTP 代理"</string>
    <string name="enterprise_privacy_ca_certs_device" msgid="1816495877258727663">"可信凭据"</string>
    <string name="enterprise_privacy_ca_certs_personal" msgid="1516422660828485795">"您个人资料中的可信凭据"</string>
    <string name="enterprise_privacy_ca_certs_work" msgid="4318941788592655561">"您工作资料中的可信凭据"</string>
    <plurals name="enterprise_privacy_number_ca_certs" formatted="false" msgid="6459725295322004179">
      <item quantity="other">至少 <xliff:g id="COUNT_1">%d</xliff:g> 个 CA 证书</item>
      <item quantity="one">至少 <xliff:g id="COUNT_0">%d</xliff:g> 个 CA 证书</item>
    </plurals>
    <string name="enterprise_privacy_lock_device" msgid="464054894363899866">"管理员可以锁定设备及重置密码"</string>
    <string name="enterprise_privacy_wipe_device" msgid="869589182352244591">"管理员可以删除所有设备数据"</string>
    <string name="enterprise_privacy_failed_password_wipe_device" msgid="7045164901334821226">"输入错误密码的尝试次数上限（超过此上限将删除所有设备数据）"</string>
    <string name="enterprise_privacy_failed_password_wipe_work" msgid="2537582942554484170">"输入错误密码的尝试次数上限（超过此上限将删除工作资料数据）"</string>
    <plurals name="enterprise_privacy_number_failed_password_wipe" formatted="false" msgid="8811973918944217791">
      <item quantity="other">已尝试 <xliff:g id="COUNT_1">%d</xliff:g> 次</item>
      <item quantity="one">已尝试 <xliff:g id="COUNT_0">%d</xliff:g> 次</item>
    </plurals>
    <string name="do_disclosure_generic" msgid="3067459392402324538">"此设备由贵单位管理。"</string>
    <string name="do_disclosure_with_name" msgid="867544298924410766">"此设备由“<xliff:g id="ORGANIZATION_NAME">%s</xliff:g>”管理。"</string>
    <string name="do_disclosure_learn_more_separator" msgid="5714364437437041671">" "</string>
    <string name="learn_more" msgid="3534519107947510952">"了解详情"</string>
    <string name="blocked_by_restricted_settings_title" msgid="7334715011474037399">"受限制的设置"</string>
    <string name="toast_allows_restricted_settings_successfully" msgid="1219116121291466102">"已允许“<xliff:g id="APP_NAME">%s</xliff:g>”使用受限制的设置"</string>
    <string name="blocked_by_restricted_settings_content" msgid="3628660029601161080">"出于安全考虑，此设置目前不可用。"</string>
    <string name="financed_privacy_settings" msgid="2575114436197204145">"分期付款设备的信息"</string>
    <string name="financed_privacy_intro" msgid="7836497475568741579">"您的分期付款提供商可更改此设备的设置，并在设置期间在此设备上安装软件。\n\n如果您未按时支付款项，您的分期付款提供商可以锁定您的设备并更改设备设置。\n\n如需了解详情，请联系您的分期付款提供商。"</string>
    <string name="financed_privacy_restrictions_category" msgid="2472659467919651602">"如果您的设备是以分期付款的方式购买的，您便无法："</string>
    <string name="financed_privacy_install_apps" msgid="7381718005710210851">"安装 Play 商店外部的应用"</string>
    <string name="financed_privacy_safe_mode" msgid="5362149445732602578">"重新启动设备并进入安全模式"</string>
    <string name="financed_privacy_multi_users" msgid="1727194928477613081">"向您的设备添加多个用户"</string>
    <string name="financed_privacy_config_date_time" msgid="8567370445374984365">"更改日期、时间和时区"</string>
    <string name="financed_privacy_developer_options" msgid="7602001474669831672">"使用开发者选项"</string>
    <string name="financed_privacy_credit_provider_capabilities_category" msgid="8737902277892987998">"您的分期付款提供商可以："</string>
    <string name="financed_privacy_IMEI" msgid="1852413860963824799">"获取您的 IMEI 识别码"</string>
    <string name="financed_privacy_factory_reset" msgid="5505016667590160732">"出现问题时，您可将设备恢复出厂设置"</string>
    <string name="financed_privacy_locked_mode_category" msgid="3708288398912647751">"如果您的设备被锁定了，您只能使用它执行以下操作："</string>
    <string name="financed_privacy_emergency_calls" msgid="1108183987142736497">"拨打紧急呼叫电话"</string>
    <string name="financed_privacy_system_info" msgid="4158031444108708927">"查看系统信息，例如日期、时间、网络状态和电池状态"</string>
    <string name="financed_privacy_turn_on_off_device" msgid="3331566753152790571">"开启或关闭您的设备"</string>
    <string name="financed_privacy_notifications" msgid="5932303271274089968">"查看通知和短信"</string>
    <string name="financed_privacy_allowlisted_apps" msgid="8333040812194879963">"使用已获分期付款提供商准许的应用"</string>
    <string name="financed_privacy_fully_paid_category" msgid="9221763928564246923">"一旦您付清款项："</string>
    <string name="financed_privacy_restrictions_removed" msgid="3182636815294595072">"此设备上的所有限制都会被解除"</string>
    <string name="financed_privacy_uninstall_creditor_app" msgid="6339004120497310705">"您可以卸载分期付款提供商应用"</string>
    <plurals name="default_camera_app_title" formatted="false" msgid="8112432929729136399">
      <item quantity="other">相机应用</item>
      <item quantity="one">相机应用</item>
    </plurals>
    <string name="default_calendar_app_title" msgid="1870095225089706093">"日历应用"</string>
    <string name="default_contacts_app_title" msgid="7740028900741944569">"通讯录应用"</string>
    <plurals name="default_email_app_title" formatted="false" msgid="8338194872609410234">
      <item quantity="other">电子邮件客户端应用</item>
      <item quantity="one">电子邮件客户端应用</item>
    </plurals>
    <string name="default_map_app_title" msgid="7569231732944853320">"地图应用"</string>
    <plurals name="default_phone_app_title" formatted="false" msgid="4222188821845826493">
      <item quantity="other">电话应用</item>
      <item quantity="one">电话应用</item>
    </plurals>
    <string name="app_names_concatenation_template_2" msgid="8320181646458855457">"<xliff:g id="FIRST_APP_NAME">%1$s</xliff:g>、<xliff:g id="SECOND_APP_NAME">%2$s</xliff:g>"</string>
    <string name="app_names_concatenation_template_3" msgid="7019703249717854148">"<xliff:g id="FIRST_APP_NAME">%1$s</xliff:g>、<xliff:g id="SECOND_APP_NAME">%2$s</xliff:g>、<xliff:g id="THIRD_APP_NAME">%3$s</xliff:g>"</string>
    <string name="storage_default_internal_storage" msgid="4055660218818688131">"此设备"</string>
    <string name="storage_games" msgid="1176568610086802469">"游戏"</string>
    <string name="storage_files" msgid="7968460921272772299">"文件"</string>
    <string name="storage_images" msgid="2055893015567979387">"图片"</string>
    <string name="storage_videos" msgid="6117698226447251033">"视频"</string>
    <string name="storage_audio" msgid="5994664984472140386">"音频"</string>
    <string name="storage_apps" msgid="3564291603258795216">"应用"</string>
    <string name="storage_documents_and_other" msgid="3293689243732236480">"文档和其他文件"</string>
    <string name="storage_system" msgid="8472410119822911844">"系统"</string>
    <string name="storage_trash" msgid="2807138998886084856">"回收站"</string>
    <string name="storage_trash_dialog_title" msgid="2296169576049935200">"要清空回收站吗？"</string>
    <string name="storage_trash_dialog_ask_message" msgid="8982602137242358798">"回收站里有 <xliff:g id="TOTAL">%1$s</xliff:g> 的文件。所有内容都将永久删除且无法恢复。"</string>
    <string name="storage_trash_dialog_empty_message" msgid="7334670765528691400">"回收站是空的"</string>
    <string name="storage_trash_dialog_confirm" msgid="1707723334982760436">"清空回收站"</string>
    <string name="storage_usage_summary" msgid="4591121727356723463">"已使用 <xliff:g id="NUMBER">%1$s</xliff:g> <xliff:g id="UNIT">%2$s</xliff:g>"</string>
    <string name="storage_total_summary" msgid="7163360249534964272">"共 <xliff:g id="NUMBER">%1$s</xliff:g> <xliff:g id="UNIT">%2$s</xliff:g>"</string>
    <string name="clear_instant_app_data" msgid="5951258323364386357">"清除应用"</string>
    <string name="clear_instant_app_confirmation" msgid="3964731334459209482">"要移除这个免安装应用吗？"</string>
    <string name="launch_instant_app" msgid="8503927414339606561">"打开"</string>
    <string name="game_storage_settings" msgid="2521393115726178837">"游戏"</string>
    <string name="app_info_storage_title" msgid="4076977173803093808">"已用空间"</string>
    <string name="webview_uninstalled_for_user" msgid="627352948986275488">"（已为用户<xliff:g id="USER">%s</xliff:g>卸载）"</string>
    <string name="webview_disabled_for_user" msgid="5809886172032644498">"（已为用户<xliff:g id="USER">%s</xliff:g>停用）"</string>
    <string name="autofill_app" msgid="7595308061826307921">"自动填充服务"</string>
    <string name="autofill_passwords" msgid="6708057251459761083">"密码"</string>
    <plurals name="autofill_passwords_count" formatted="false" msgid="7715009165029452622">
      <item quantity="other"><xliff:g id="COUNT_1">%1$d</xliff:g> 个密码</item>
      <item quantity="one"><xliff:g id="COUNT_0">%1$d</xliff:g> 个密码</item>
    </plurals>
    <string name="autofill_keywords" msgid="8598763328489346438">"自动, 填充, 自动填充, 密码, auto, fill, autofill, password"</string>
    <string name="autofill_confirmation_message" msgid="4888767934273494272">"&lt;b&gt;请确认这是您信任的应用&lt;/b&gt; &lt;br/&gt; &lt;br/&gt; &lt;xliff:g id=app_name example=Google Autofill&gt;%1$s&lt;/xliff:g&gt;会根据您的屏幕内容判断可自动填充哪些内容。"</string>
    <string name="debug_autofill_category" msgid="5998163555428196185">"自动填充"</string>
    <string name="autofill_logging_level_title" msgid="3733958845861098307">"日志记录级别"</string>
    <string name="autofill_max_partitions" msgid="7342195529574406366">"每次会话的请求数上限"</string>
    <string name="autofill_max_visible_datasets" msgid="4970201981694392229">"可见数据集最大数量"</string>
    <string name="autofill_reset_developer_options" msgid="6425613608979498608">"重置为默认值"</string>
    <string name="autofill_reset_developer_options_complete" msgid="1276741935956594965">"已重置自动填充开发者选项"</string>
    <string name="location_category" msgid="3496759112306219062">"位置"</string>
    <string name="location_indicator_settings_title" msgid="6655916258720093451">"状态栏位置指示器"</string>
    <string name="location_indicator_settings_description" msgid="2888022085372804021">"对所有位置均显示，包括通过网络和连接方式获取的位置信息"</string>
    <string name="enable_gnss_raw_meas_full_tracking" msgid="1206679951510243341">"强制启用完整 GNSS 测量数据"</string>
    <string name="enable_gnss_raw_meas_full_tracking_summary" msgid="3841463141138247167">"在停用工作周期的情况下跟踪所有 GNSS 星座和频率"</string>
    <string name="input_method_category" msgid="2252659253631639005">"输入法"</string>
    <string name="stylus_handwriting" msgid="2154591374132794563">"触控笔手写功能"</string>
    <string name="stylus_handwriting_summary" msgid="6333425895172696950">"启用后，如果焦点位于编辑器，当前输入法将接收触控笔的 MotionEvent 对象。"</string>
    <string name="device_theme" msgid="5027604586494772471">"设备主题"</string>
    <string name="default_theme" msgid="4815428567082263639">"默认"</string>
    <string name="show_operator_name_title" msgid="3355910331531144028">"网络名称"</string>
    <string name="show_operator_name_summary" msgid="5352696579216501773">"在状态栏中显示网络名称"</string>
    <string name="install_type_instant" msgid="7685381859060486009">"免安装应用"</string>
    <string name="automatic_storage_manager_deactivation_warning" msgid="4905106133215702099">"要关闭存储空间管理器吗？"</string>
    <string name="zen_suggestion_title" msgid="4555260320474465668">"更新勿扰模式"</string>
    <string name="zen_suggestion_summary" msgid="1984990920503217">"暂停通知即可保持专注"</string>
    <string name="disabled_feature" msgid="7151433782819744211">"无法使用此功能"</string>
    <string name="disabled_feature_reason_slow_down_phone" msgid="5743569256308510404">"由于此功能会导致您的手机速度变慢，因此系统已关闭此功能"</string>
    <string name="show_first_crash_dialog" msgid="1696584857732637389">"一律显示崩溃对话框"</string>
    <string name="show_first_crash_dialog_summary" msgid="4692334286984681111">"在每次应用崩溃时显示对话框"</string>
    <string name="angle_enabled_app" msgid="6044941043384239076">"选择已启用 ANGLE 的应用"</string>
    <string name="angle_enabled_app_not_set" msgid="4472572224881726067">"未设置已启用 ANGLE 的应用"</string>
    <string name="angle_enabled_app_set" msgid="7811829383833353021">"已启用 ANGLE 的应用：<xliff:g id="APP_NAME">%1$s</xliff:g>"</string>
    <string name="graphics_driver_dashboard_title" msgid="5661084817492587796">"图形驱动程序偏好设置"</string>
    <string name="graphics_driver_dashboard_summary" msgid="6348759885315793654">"修改图形驱动程序设置"</string>
    <string name="graphics_driver_footer_text" msgid="5123754522284046790">"如果有多个图形驱动程序，您可以为设备上已安装的应用选择使用更新的图形驱动程序。"</string>
    <string name="graphics_driver_all_apps_preference_title" msgid="1343065382898127360">"针对所有应用启用"</string>
    <string name="graphics_driver_app_preference_title" msgid="3133255818657706857">"选择图形驱动程序"</string>
    <string name="graphics_driver_app_preference_default" msgid="764432460281859855">"默认"</string>
    <string name="graphics_driver_app_preference_production_driver" msgid="1515874802568434915">"游戏驱动程序"</string>
    <string name="graphics_driver_app_preference_prerelease_driver" msgid="7355929161805829480">"开发者驱动程序"</string>
    <string name="graphics_driver_app_preference_system" msgid="3754748149113184126">"系统图形驱动程序"</string>
    <!-- no translation found for graphics_driver_all_apps_preference_values:0 (8039644515855740879) -->
    <!-- no translation found for graphics_driver_all_apps_preference_values:1 (157748136905839375) -->
    <!-- no translation found for graphics_driver_all_apps_preference_values:2 (8104576549429294026) -->
    <!-- no translation found for graphics_driver_app_preference_values:0 (6403705826179314116) -->
    <!-- no translation found for graphics_driver_app_preference_values:1 (485288770206606512) -->
    <!-- no translation found for graphics_driver_app_preference_values:2 (5391218026495225599) -->
    <!-- no translation found for graphics_driver_app_preference_values:3 (2586045835780389650) -->
    <string name="platform_compat_dashboard_title" msgid="1323980546791790236">"应用兼容性变更"</string>
    <string name="platform_compat_dashboard_summary" msgid="4036546607938791337">"在应用兼容性变更之间切换"</string>
    <string name="platform_compat_default_enabled_title" msgid="8973137337738388024">"默认启用的应用兼容性变更"</string>
    <string name="platform_compat_default_disabled_title" msgid="3975847180953793602">"默认停用的应用兼容性变更"</string>
    <string name="platform_compat_dialog_title_no_apps" msgid="4387656000745989506">"没有可用的应用"</string>
    <string name="platform_compat_dialog_text_no_apps" msgid="5715226015751055812">"只能修改可调试应用的应用兼容性变更。请安装可调试的应用，然后重试。"</string>
    <!-- apn names for carriers -->
    <string name="APN_NAME_CMNET">中国移动NET</string>
    <string name="APN_NAME_CMWAP">中国移动WAP</string>
    <string name="APN_NAME_CMMMS">中国移动彩信设置</string>
    <string name="APN_NAME_CUWAP">沃宽带用户手机上网</string>
    <string name="APN_NAME_CUNET">沃宽带用户连接互联网</string>
    <string name="APN_NAME_CUMMS">联通彩信</string>
    <string name="APN_NAME_CUSUPL">联通AGPS</string>
    <string name="APN_NAME_CTNET">中国电信互联网设置 CTNET</string>
    <string name="APN_NAME_CTWAP">中国电信WAP设置 CTWAP</string>
    <string name="APN_NAME_CTLTE">中国电信互联网设置 ctlte</string>
    <string name="APN_NAME_CTMMS">中国电信彩信设置 CTWAP</string>
    <string name="APN_NAME_CBNET">中国广电NET</string>
    <string name="disabled_dependent_setting_summary" msgid="4508635725315852504">"必须一并更改其他设置"</string>
    <string name="my_device_info_account_preference_title" msgid="9197139254007133175">"帐号"</string>
    <string name="my_device_info_device_name_preference_title" msgid="8053298498727237971">"设备名称"</string>
    <string name="my_device_info_basic_info_category_title" msgid="381963187269356548">"基本信息"</string>
    <string name="my_device_info_legal_category_title" msgid="7732792841537995127">"法律法规"</string>
    <string name="my_device_info_device_details_category_title" msgid="4848438695638348680">"设备详细信息"</string>
    <string name="my_device_info_device_identifiers_category_title" msgid="2197063484127704153">"设备标识符"</string>
    <string name="change_wifi_state_title" msgid="5629648102837821525">"WLAN 控制"</string>
    <string name="change_wifi_state_app_detail_switch" msgid="1385358508267180745">"允许应用控制 WLAN"</string>
    <string name="change_wifi_state_app_detail_summary" msgid="8230854855584217111">"允许此应用开启或关闭 WLAN、扫描及连接到 WLAN 网络、添加或移除网络，或启动仅限本地的热点"</string>
    <string name="media_output_title" msgid="8283629315159510680">"媒体播放到"</string>
    <string name="media_output_label_title" msgid="4139048973886819148">"用于播放<xliff:g id="LABEL">%s</xliff:g>内容的设备："</string>
    <string name="media_output_default_summary" msgid="4200343059396412376">"此设备"</string>
    <string name="media_out_summary_ongoing_call_state" msgid="475188726850090363">"通话期间无法使用"</string>
    <string name="take_call_on_title" msgid="1159417893879946757">"接听来电的设备："</string>
    <string name="cannot_change_apn_toast" msgid="296540724089240405">"此 APN 无法更改。"</string>
    <string name="gesture_prevent_ringing_screen_title" msgid="8293094715267769349">"阻止响铃"</string>
    <string name="gesture_prevent_ringing_title" msgid="5978577898997523581">"同时按电源和音量调高按钮即可设置为"</string>
    <string name="gesture_prevent_ringing_sound_title" msgid="4529077822282099235">"阻止响铃的快捷方式"</string>
    <string name="prevent_ringing_option_vibrate" msgid="5456962289649581737">"振动"</string>
    <string name="prevent_ringing_option_mute" msgid="7446121133560945051">"静音"</string>
    <string name="prevent_ringing_option_vibrate_summary" msgid="3435299885425754304">"振动"</string>
    <string name="prevent_ringing_option_mute_summary" msgid="3939350522269337013">"静音"</string>
    <string name="prevent_ringing_option_unavailable_lpp_summary" msgid="8070356204398144241">"如需启用，请先从“按住电源按钮”改为电源菜单。"</string>
    <string name="pref_title_network_details" msgid="7329759534269363308">"网络详情"</string>
    <string name="about_phone_device_name_warning" msgid="1938930553285875166">"您的设备名称会显示在手机上的应用中。此外，当您连接到蓝牙设备、连接到 WLAN 网络或设置 WLAN 热点时，其他人可能也会看到您的设备名称。"</string>
    <string name="devices_title" msgid="649715719278562515">"设备"</string>
    <string name="choose_network_title" msgid="5355609223363859430">"选择网络"</string>
    <string name="network_disconnected" msgid="8281188173486212661">"已断开连接"</string>
    <string name="network_connected" msgid="7637745547242487795">"已连接"</string>
    <string name="network_connecting" msgid="6856124847029124041">"正在连接…"</string>
    <string name="network_could_not_connect" msgid="676574629319069922">"无法连接"</string>
    <string name="empty_networks_list" msgid="6519489879480673428">"未找到网络。"</string>
    <string name="network_query_error" msgid="6406348372070035274">"找不到网络，请重试。"</string>
    <string name="forbidden_network" msgid="7404863971282262991">"（禁止）"</string>
    <string name="sim_card" msgid="6381158752066377709">"SIM 卡"</string>
    <string name="wifi_no_sim_card" msgid="7144290066491585672">"没有 SIM 卡"</string>
    <string name="wifi_no_related_sim_card" msgid="3568255415415630510">"无"</string>
    <string name="wifi_require_sim_card_to_connect" msgid="1524984445750423666">"需要 SIM 卡才能连接"</string>
    <string name="wifi_require_specific_sim_card_to_connect" msgid="8136020469861668506">"需要<xliff:g id="WIRELESS_CARRIER">%s</xliff:g> SIM 卡才能连接"</string>
    <string name="preferred_network_mode_wcdma_perf_summary" msgid="230527592752934655">"首选网络模式：首选 WCDMA"</string>
    <string name="preferred_network_mode_gsm_only_summary" msgid="2936969642076535162">"首选网络模式：仅限 GSM"</string>
    <string name="preferred_network_mode_wcdma_only_summary" msgid="632816273979433076">"首选网络模式：仅限 WCDMA"</string>
    <string name="preferred_network_mode_gsm_wcdma_summary" msgid="6419309630040697488">"首选网络模式：GSM/WCDMA"</string>
    <string name="preferred_network_mode_cdma_summary" msgid="5735467143380764681">"首选网络模式：CDMA"</string>
    <string name="preferred_network_mode_cdma_evdo_summary" msgid="1667358006735235626">"首选网络模式：CDMA/EvDo"</string>
    <string name="preferred_network_mode_cdma_only_summary" msgid="6305930965673800101">"首选网络模式：仅限 CDMA"</string>
    <string name="preferred_network_mode_evdo_only_summary" msgid="613903666107299289">"首选网络模式：仅限 EvDo"</string>
    <string name="preferred_network_mode_cdma_evdo_gsm_wcdma_summary" msgid="5643603478619124717">"首选网络模式：CDMA/EvDo/GSM/WCDMA"</string>
    <string name="preferred_network_mode_lte_summary" msgid="4236015557975544307">"首选网络模式：LTE"</string>
    <string name="preferred_network_mode_lte_gsm_wcdma_summary" msgid="1377100995001285751">"首选网络模式：GSM/WCDMA/LTE"</string>
    <string name="preferred_network_mode_lte_cdma_evdo_summary" msgid="1221806410911793222">"首选网络模式：CDMA+LTE/EVDO"</string>
    <string name="preferred_network_mode_lte_cdma_evdo_gsm_wcdma_summary" msgid="8974263692041299883">"首选网络模式：LTE/CDMA/EvDo/GSM/WCDMA"</string>
    <string name="preferred_network_mode_global_summary" msgid="817118763629102239">"首选网络模式：通用"</string>
    <string name="preferred_network_mode_lte_wcdma_summary" msgid="7326137039981934928">"首选网络模式：LTE/WCDMA"</string>
    <string name="preferred_network_mode_lte_gsm_umts_summary" msgid="5105989927899481131">"首选网络模式：LTE/GSM/UMTS"</string>
    <string name="preferred_network_mode_lte_cdma_summary" msgid="2364210682008525703">"首选网络模式：LTE/CDMA"</string>
    <string name="preferred_network_mode_tdscdma_summary" msgid="796303916110624922">"首选网络模式：TDSCDMA"</string>
    <string name="preferred_network_mode_tdscdma_wcdma_summary" msgid="1465990745594594173">"首选网络模式：TDSCDMA/WCDMA"</string>
    <string name="preferred_network_mode_lte_tdscdma_summary" msgid="3771917510642642724">"首选网络模式：LTE/TDSCDMA"</string>
    <string name="preferred_network_mode_tdscdma_gsm_summary" msgid="8906951876805688851">"首选网络模式：TDSCDMA/GSM"</string>
    <string name="preferred_network_mode_lte_tdscdma_gsm_summary" msgid="2264537129425897267">"首选网络模式：LTE/GSM/TDSCDMA"</string>
    <string name="preferred_network_mode_tdscdma_gsm_wcdma_summary" msgid="2469046704847661521">"首选网络模式：TDSCDMA/GSM/WCDMA"</string>
    <string name="preferred_network_mode_lte_tdscdma_wcdma_summary" msgid="2276439307637315057">"首选网络模式：LTE/TDSCDMA/WCDMA"</string>
    <string name="preferred_network_mode_lte_tdscdma_gsm_wcdma_summary" msgid="1640309016390119366">"首选网络模式：LTE/TDSCDMA/GSM/WCDMA"</string>
    <string name="preferred_network_mode_tdscdma_cdma_evdo_gsm_wcdma_summary" msgid="8918066490624875671">"首选网络模式：TDSCDMA/CDMA/EvDo/GSM/WCDMA"</string>
    <string name="preferred_network_mode_lte_tdscdma_cdma_evdo_gsm_wcdma_summary" msgid="1059705864131001171">"首选网络模式：LTE/TDSCDMA/CDMA/EvDo/GSM/WCDMA"</string>
    <string name="preferred_network_mode_nr_only_summary" msgid="9153575102136218656">"首选网络模式：仅限 NR"</string>
    <string name="preferred_network_mode_nr_lte_summary" msgid="4326679533556458480">"首选网络模式：NR/LTE"</string>
    <string name="preferred_network_mode_nr_lte_cdma_evdo_summary" msgid="4030662583832600005">"首选网络模式：NR/LTE/CDMA/EvDo"</string>
    <string name="preferred_network_mode_nr_lte_gsm_wcdma_summary" msgid="8327982533965785835">"首选网络模式：NR/LTE/GSM/WCDMA"</string>
    <string name="preferred_network_mode_nr_lte_cdma_evdo_gsm_wcdma_summary" msgid="7892233480076496041">"首选网络模式：NR/LTE/CDMA/EvDo/GSM/WCDMA"</string>
    <string name="preferred_network_mode_nr_lte_wcdma_summary" msgid="5762334298562095421">"首选网络模式：NR/LTE/WCDMA"</string>
    <string name="preferred_network_mode_nr_lte_tdscdma_summary" msgid="2356681171665091175">"首选网络模式：NR/LTE/TDSCDMA"</string>
    <string name="preferred_network_mode_nr_lte_tdscdma_gsm_summary" msgid="8889597344872814893">"首选网络模式：NR/LTE/TDSCDMA/GSM"</string>
    <string name="preferred_network_mode_nr_lte_tdscdma_wcdma_summary" msgid="506057560516483258">"首选网络模式：NR/LTE/TDSCDMA/WCDMA"</string>
    <string name="preferred_network_mode_nr_lte_tdscdma_gsm_wcdma_summary" msgid="4337061745216872524">"首选网络模式：NR/LTE/TDSCDMA/GSM/WCDMA"</string>
    <string name="preferred_network_mode_nr_lte_tdscdma_cdma_evdo_gsm_wcdma_summary" msgid="3396717432149544381">"首选网络模式：NR/LTE/TDSCDMA/CDMA/EvDo/GSM/WCDMA"</string>
    <string name="network_5G_recommended" msgid="4769018972369031538">"5G（推荐）"</string>
    <string name="network_lte" msgid="2449425437381668780">"LTE（推荐）"</string>
    <string name="network_4G" msgid="9018841362928321047">"4G（推荐）"</string>
    <string name="select_automatically" msgid="2419752566747259155">"自动选择网络"</string>
    <string name="carrier_settings_title" msgid="6959295328730560529">"运营商设置"</string>
    <string name="cdma_lte_data_service" msgid="6937443423651347345">"设置数据服务"</string>
    <string name="mobile_data_settings_title" msgid="3927524078598009792">"移动数据"</string>
    <string name="mobile_data_settings_summary" msgid="7323978798199919063">"通过移动网络访问数据"</string>
    <string name="mobile_data_settings_summary_auto_switch" msgid="7851549787645698945">"手机会在进入有效范围时自动切换到此运营商"</string>
    <string name="mobile_data_settings_summary_unavailable" msgid="9176513507571883986">"没有可用的 SIM 卡"</string>
    <string name="data_preference">"数据偏好设置"</string>
    <string name="mobile_data_settings_summary_default_data_unavailable">"通话挂断后数据会自动切换到此运营商"</string>
    <string name="calls_preference" msgid="2166481296066890129">"通话偏好设置"</string>
    <string name="sms_preference" msgid="7742964962568219351">"短信偏好设置"</string>
    <string name="calls_and_sms_ask_every_time" msgid="3178743088737726677">"每次都询问"</string>
    <string name="mobile_network_summary_add_a_network" msgid="9079866102827526779">"添加网络"</string>
    <string name="default_for_calls" msgid="2788950217176988034">"默认用于通话"</string>
    <string name="default_for_sms" msgid="1316988329407434771">"默认用于短信"</string>
    <string name="default_for_calls_and_sms" msgid="8223971369339958151">"默认用于通话与短信"</string>
    <string name="default_for_mobile_data" msgid="3725773640392315626">"默认用于移动数据"</string>
    <string name="mobile_data_active" msgid="8683694456401350210">"已开启移动数据"</string>
    <string name="mobile_data_off" msgid="2702029611959308269">"移动数据已关闭"</string>
    <string name="subscription_available" msgid="2659722770210403365">"可用"</string>
    <!-- no translation found for mobile_network_list_add_more (5076722903436552813) -->
    <skip />
    <string name="mobile_network_active_sim" msgid="6397581267971410039">"已激活 / SIM 卡"</string>
    <string name="mobile_network_inactive_sim" msgid="5829757490580409899">"未激活 / SIM 卡"</string>
    <string name="mobile_network_active_esim" msgid="3984452275968408382">"已启用/eSIM 卡"</string>
    <string name="mobile_network_inactive_esim" msgid="8777415108263057939">"未启用/eSIM 卡"</string>
    <string name="mobile_network_sim_name" msgid="3187192894150386537">"SIM 卡名称和颜色"</string>
    <string name="mobile_network_sim_name_label" msgid="1452440641628369625">"名称"</string>
    <string name="mobile_network_sim_color_label" msgid="5293944087609632340">"颜色（由兼容应用使用）"</string>
    <string name="mobile_network_sim_name_rename" msgid="5967588549571582924">"保存"</string>
    <string name="mobile_network_use_sim_on" msgid="7298332437547707908">"使用 SIM 卡"</string>
    <string name="mobile_network_disable_sim_explanation" msgid="2851862257846773796">"要停用此 SIM 卡，请将其拔出"</string>
    <string name="mobile_network_tap_to_activate" msgid="4139979375717958102">"点按即可激活<xliff:g id="CARRIER">%1$s</xliff:g>"</string>
    <string name="mobile_network_erase_sim" msgid="4629071168032714930">"清除 SIM 卡"</string>
    <string name="preferred_network_mode_title" msgid="3083431168988535628">"首选网络类型"</string>
    <string name="preferred_network_mode_summary" msgid="537577807865497546">"更改网络运行方式"</string>
    <string name="preferred_network_mode_dialogtitle" msgid="4179420486180351631">"首选网络类型"</string>
    <string name="carrier_settings_version" msgid="3364919669057317776">"运营商设置版本"</string>
    <string name="call_category" msgid="641461844504128789">"通话"</string>
    <string name="video_calling_settings_title" msgid="5490466306783552190">"运营商视频通话"</string>
    <string name="cdma_system_select_title" msgid="8261408056382123386">"系统选择"</string>
    <string name="cdma_system_select_summary" msgid="384128007068464145">"更改 CDMA 漫游模式"</string>
    <string name="cdma_system_select_dialogtitle" msgid="6143586810486936984">"系统选择"</string>
    <string name="network_operator_category" msgid="5309383730335681395">"网络"</string>
    <string name="cdma_subscription_title" msgid="3107207913315872336">"CDMA 订阅"</string>
    <string name="cdma_subscription_summary" msgid="7134032708555561334">"在 RUIM/SIM 和 NV 之间切换"</string>
    <string name="cdma_subscription_dialogtitle" msgid="555971296756231647">"订阅"</string>
    <string name="register_automatically" msgid="5208258089316657167">"自动注册…"</string>
    <string name="roaming_alert_title" msgid="9052791521868787985">"允许数据漫游？"</string>
    <string name="roaming_check_price_warning" msgid="5876977438036791361">"请与您的网络服务提供商联系以了解定价。"</string>
    <string name="mobile_data_usage_title" msgid="2047864499317759728">"应用的流量使用情况"</string>
    <string name="mobile_network_mode_error" msgid="9222056129897416074">"无效的网络模式<xliff:g id="NETWORKMODEID">%1$d</xliff:g>。忽略。"</string>
    <string name="mobile_network_apn_title" msgid="5582995550142073054">"接入点名称"</string>
    <string name="manual_mode_disallowed_summary" msgid="4243142645520152175">"连接到<xliff:g id="CARRIER">%1$s</xliff:g>时无法使用"</string>
    <string name="see_more" msgid="7499355691042812723">"查看更多"</string>
    <string name="sim_action_enable_sub_dialog_title" msgid="4003377033815971802">"要启用<xliff:g id="CARRIER_NAME">%1$s</xliff:g>吗？"</string>
    <string name="sim_action_enable_sub_dialog_title_without_carrier_name" msgid="4842051610633654278">"要启用 SIM 卡吗？"</string>
    <string name="sim_action_switch_sub_dialog_title" msgid="9180969453358718635">"要切换到<xliff:g id="CARRIER_NAME">%1$s</xliff:g>吗？"</string>
    <string name="sim_action_switch_psim_dialog_title" msgid="5613177333235213024">"要切换为使用 SIM 卡吗？"</string>
    <string name="sim_action_switch_sub_dialog_mep_title" msgid="933856847099933004">"要使用“<xliff:g id="CARRIER_NAME">%1$s</xliff:g>”吗？"</string>
    <string name="sim_action_switch_sub_dialog_text" msgid="2091834911153293004">"一次只能启用一个 SIM 卡。\n\n切换到<xliff:g id="TO_CARRIER_NAME">%1$s</xliff:g>不会取消<xliff:g id="FROM_CARRIER_NAME">%2$s</xliff:g>服务。"</string>
    <string name="sim_action_switch_sub_dialog_text_downloaded" msgid="8977951796005849471">"一次只能启用一个 eSIM 卡。\n\n切换到<xliff:g id="TO_CARRIER_NAME">%1$s</xliff:g>不会取消<xliff:g id="FROM_CARRIER_NAME">%2$s</xliff:g>服务。"</string>
    <string name="sim_action_switch_sub_dialog_text_single_sim" msgid="6188750682431170845">"一次只能启用一个 SIM 卡。\n\n进行切换并不会取消<xliff:g id="TO_CARRIER_NAME">%1$s</xliff:g>服务。"</string>
    <string name="sim_action_switch_sub_dialog_mep_text" msgid="8348764755143679582">"可以同时使用 2 张 SIM 卡。要使用<xliff:g id="CARRIER_NAME">%1$s</xliff:g>，请关闭另一张 SIM 卡。"</string>
    <string name="sim_action_switch_sub_dialog_confirm" msgid="1901181581944638961">"切换到<xliff:g id="CARRIER_NAME">%1$s</xliff:g>"</string>
    <string name="sim_action_switch_sub_dialog_carrier_list_item_for_turning_off" msgid="5392037608705799522">"关闭<xliff:g id="CARRIER_NAME">%1$s</xliff:g>"</string>
    <string name="sim_action_switch_sub_dialog_info_outline_for_turning_off" msgid="1617619100229136888">"关闭 SIM 卡并不会取消您的服务"</string>
    <string name="sim_action_enabling_sim_without_carrier_name" msgid="2706862823501979981">"正在连接到网络…"</string>
    <string name="sim_action_switch_sub_dialog_progress" msgid="4718412054243793310">"正在切换到使用<xliff:g id="CARRIER_NAME">%1$s</xliff:g>来拨打电话和收发消息…"</string>
    <string name="sim_action_enable_sim_fail_title" msgid="1765646238941015899">"无法切换运营商"</string>
    <string name="sim_action_enable_sim_fail_text" msgid="4781863235721417544">"发生错误，因此无法切换运营商。"</string>
    <string name="privileged_action_disable_sub_dialog_title" msgid="3298942357601334418">"要停用<xliff:g id="CARRIER_NAME">%1$s</xliff:g>吗？"</string>
    <string name="privileged_action_disable_sub_dialog_title_without_carrier" msgid="6518373229436331608">"要停用 SIM 卡吗？"</string>
    <string name="privileged_action_disable_sub_dialog_progress" msgid="5900243067681478102">"正在停用 SIM 卡<xliff:g id="ELLIPSIS">…</xliff:g>"</string>
    <string name="privileged_action_disable_fail_title" msgid="6689494935697043555">"无法停用运营商"</string>
    <string name="privileged_action_disable_fail_text" msgid="8404023523406091819">"出了点问题，无法停用您的运营商。"</string>
    <string name="sim_action_enable_dsds_title" msgid="226508711751577169">"要使用 2 个 SIM 卡吗？"</string>
    <string name="sim_action_enable_dsds_text" msgid="970986559326263949">"此设备可以同时激活 2 个 SIM 卡。如要继续一次只使用 1 个 SIM 卡，请点按“不用了”。"</string>
    <string name="sim_action_restart_title" msgid="7054617569121993825">"要重启设备吗？"</string>
    <string name="sim_action_yes" msgid="8076556020131395515">"是"</string>
    <string name="sim_action_reboot" msgid="3508948833333441538">"重启"</string>
    <string name="sim_action_no_thanks" msgid="435717748384544195">"不用了"</string>
    <string name="sim_action_cancel" msgid="2668099867029610910">"取消"</string>
    <string name="sim_switch_button" msgid="1405772571706095387">"切换"</string>
    <string name="dsds_activation_failure_title" msgid="4467364110584914794">"无法激活 SIM 卡"</string>
    <string name="dsds_activation_failure_body_msg2" msgid="73044349546544410">"请尝试重新启用 SIM 卡。如果问题仍然存在，请重启您的设备。"</string>
    <string name="sim_setup_channel_id" msgid="8797972565087458515">"网络激活"</string>
    <string name="sim_switch_channel_id" msgid="4927038626791837861">"正在切换运营商"</string>
    <string name="post_dsds_reboot_notification_title_with_carrier" msgid="3308827462185135307">"<xliff:g id="CARRIER_NAME">%1$s</xliff:g>已启用"</string>
    <string name="post_dsds_reboot_notification_text" msgid="7533428378211541410">"点按即可更新 SIM 卡设置"</string>
    <string name="switch_to_removable_notification" msgid="7640342063449806296">"已切换到<xliff:g id="CARRIER_NAME">%1$s</xliff:g>"</string>
    <string name="switch_to_removable_notification_no_carrier_name" msgid="7384856964036215338">"已切换到另外一家运营商"</string>
    <string name="network_changed_notification_text" msgid="2407908598496951243">"您的移动网络已更改"</string>
    <string name="dsds_notification_after_suw_title" msgid="3738898232310273982">"设置其他 SIM 卡"</string>
    <string name="dsds_notification_after_suw_text" msgid="1287357774676361084">"选择您已激活的 SIM 卡或同时使用 2 个 SIM 卡"</string>
    <string name="choose_sim_title" msgid="4804689675237716286">"选择要使用的号码"</string>
    <string name="choose_sim_text" msgid="4356662002583501647">"{count,plural, =1{这台设备上有 1 个可用号码，但一次只能使用一个}=2{这台设备上有 2 个可用号码，但一次只能使用一个}other{这台设备上有 # 个可用号码，但一次只能使用一个}}"</string>
    <string name="choose_sim_activating" msgid="9035902671985449448">"正在启用<xliff:g id="ELLIPSIS">…</xliff:g>"</string>
    <string name="choose_sim_could_not_activate" msgid="2154564459842291617">"目前无法启用"</string>
    <string name="switch_sim_dialog_title" msgid="5407316878973237773">"要使用“<xliff:g id="CARRIER_NAME">%1$s</xliff:g>”吗？"</string>
    <string name="switch_sim_dialog_text" msgid="7530186862171635464">"系统将通过<xliff:g id="CARRIER_NAME">%1$s</xliff:g>使用移动数据、通话和短信功能。"</string>
    <string name="switch_sim_dialog_no_switch_title" msgid="809763410787744247">"没有可用的 SIM 卡"</string>
    <string name="switch_sim_dialog_no_switch_text" msgid="7053939850026876088">"如要在日后使用移动数据、通话和短信功能，请转到“网络设置”部分"</string>
    <string name="sim_card_label" msgid="6263064316075963775">"SIM 卡"</string>
    <string name="erase_sim_dialog_title" msgid="4742077437653028326">"要清空此 eSIM 卡吗？"</string>
    <string name="erase_sim_dialog_text" msgid="753031064269699885">"清除此 SIM 卡将从此设备中移除<xliff:g id="CARRIER_NAME_A">%1$s</xliff:g>服务。\n\n<xliff:g id="CARRIER_NAME_B">%1$s</xliff:g>的服务不会因此被取消。"</string>
    <string name="erase_sim_confirm_button" msgid="8309115684335320541">"清除"</string>
    <string name="erasing_sim" msgid="7877703231075699139">"正在清空 SIM 卡…"</string>
    <string name="erase_sim_fail_title" msgid="2024446702985862427">"无法清空 SIM 卡"</string>
    <string name="erase_sim_fail_text" msgid="7870804401227483131">"发生错误，因此无法清除此 SIM 卡。\n\n请重启设备，然后重试。"</string>
    <string name="network_connection_request_dialog_title" msgid="1896186380874289434">"连接到设备"</string>
    <string name="network_connection_request_dialog_summary" msgid="7693038309792726170">"“<xliff:g id="APPNAME">%1$s</xliff:g>”应用要使用临时 WLAN 网络连接到您的设备"</string>
    <string name="network_connection_timeout_dialog_message" msgid="598509083077743772">"找不到设备。请确保设备已开启并可连接到网络。"</string>
    <string name="network_connection_timeout_dialog_ok" msgid="6022675321823723755">"重试"</string>
    <string name="network_connection_errorstate_dialog_message" msgid="3360714322047603239">"出了点问题。该应用已取消选择设备的请求。"</string>
    <string name="network_connection_connect_successful" msgid="2587314077675642476">"连接成功"</string>
    <string name="network_connection_connect_failure" msgid="6803313816657494319">"连接失败"</string>
    <string name="network_connection_request_dialog_showall" msgid="6392059758456994944">"全部显示"</string>
    <string name="network_connection_searching_message" msgid="8521819623516926482">"正在搜索设备…"</string>
    <string name="network_connection_connecting_message" msgid="433189540877274889">"正在连接到设备…"</string>
    <string name="bluetooth_left_name" msgid="7440064067910080502">"左"</string>
    <string name="bluetooth_right_name" msgid="7588088072444124949">"右"</string>
    <string name="bluetooth_middle_name" msgid="3909371955137442319">"充电盒"</string>
    <string name="settings_panel_title" msgid="346363079938069215">"设置面板"</string>
    <string name="force_desktop_mode" msgid="1336913605091334238">"强制使用桌面模式"</string>
    <string name="force_desktop_mode_summary" msgid="4587416867846930479">"在辅助显示屏上强制使用实验桌面模式"</string>
    <string name="enable_non_resizable_multi_window" msgid="6832903754625404477">"允许以多窗口模式显示不可调整大小的应用"</string>
    <string name="enable_non_resizable_multi_window_summary" msgid="3275763753261901999">"允许通过多窗口模式显示不可调整大小的应用"</string>
    <string name="hwui_force_dark_title" msgid="4256904905631994219">"覆盖“强制启用 SmartDark 功能”的设置"</string>
    <string name="hwui_force_dark_summary" msgid="6515748781487952769">"覆盖“强制 SmartDark 功能始终开启”的设置"</string>
    <string name="privacy_dashboard_title" msgid="6845403825611829558">"隐私"</string>
    <string name="privacy_dashboard_summary" msgid="5775090172422786808">"权限、帐号活动、个人数据"</string>
    <string name="privacy_controls_title" msgid="1383047169455206604">"控制"</string>
    <string name="contextual_card_dismiss_remove" msgid="8636557343011606722">"移除"</string>
    <string name="contextual_card_dismiss_keep" msgid="440516181066490747">"保留"</string>
    <string name="contextual_card_dismiss_confirm_message" msgid="6434344989238055188">"要移除这项建议吗？"</string>
    <string name="low_storage_summary" msgid="1979492757417779718">"存储空间不足。已使用 <xliff:g id="PERCENTAGE">%1$s</xliff:g>，还剩 <xliff:g id="FREE_SPACE">%2$s</xliff:g>"</string>
    <string name="contextual_card_feedback_send" msgid="7409408664417908922">"发送反馈"</string>
    <string name="contextual_card_feedback_confirm_message" msgid="3186334562157665381">"您是否要就此建议向我们提供反馈？"</string>
    <string name="copyable_slice_toast" msgid="1008251852798990606">"<xliff:g id="COPY_CONTENT">%1$s</xliff:g>已复制到剪贴板。"</string>
    <string name="search_bar_account_avatar_content_description" msgid="880523277036898350"></string>
    <string name="accessibility_usage_title" msgid="9190967143518779145">"使用无障碍功能"</string>
    <plurals name="accessibility_usage_summary" formatted="false" msgid="6910643986958263005">
      <item quantity="other">有 <xliff:g id="SERVICE_COUNT">%1$d</xliff:g> 个应用拥有对您设备的完整访问权限</item>
      <item quantity="one">有 1 个应用拥有对您设备的完整访问权限</item>
    </plurals>
    <string name="wfc_disclaimer_title_text" msgid="4617195934203523503">"重要信息"</string>
    <string name="wfc_disclaimer_agree_button_text" msgid="4082872292910770344">"继续"</string>
    <string name="wfc_disclaimer_disagree_text" msgid="8424457394700137703">"不用了"</string>
    <string name="wfc_disclaimer_location_title_text" msgid="7913919887475418423">"位置"</string>
    <string name="wfc_disclaimer_location_desc_text" msgid="1417004513415772582">"当您使用此服务进行紧急呼叫时，您的运营商可能会收集您的位置信息。\n\n如需了解详情，请参阅运营商的隐私权政策。"</string>
    <string name="forget_passpoint_dialog_message" msgid="2433875063907365760">"您可能无法再访问任何剩余时间或数据。请在移除之前先与您的提供商联系。"</string>
    <string name="content_capture" msgid="868372905432812238">"应用内容"</string>
    <string name="content_capture_summary" msgid="49720773699715531">"允许应用将内容发送到 Android 系统"</string>
    <string name="capture_system_heap_dump_title" msgid="9210974110606886455">"捕获系统堆转储数据"</string>
    <string name="reboot_with_mte_title" msgid="9167242803901899693">"重新启动并启用 MTE"</string>
    <string name="reboot_with_mte_message" msgid="7675836625682561153">"系统将重新启动并允许尝试内存标记扩展 (MTE)。MTE 可能会对系统性能和稳定性产生负面影响。将在下一次重新启动时重置。"</string>
    <string name="reboot_with_mte_summary" msgid="879384278357305846">"尝试将 MTE 用于应用开发的单次启动"</string>
    <string name="reboot_with_mte_already_enabled" msgid="7708271355555880940">"MTE 通过高级内存保护功能启用"</string>
    <string name="capturing_system_heap_dump_message" msgid="8410503247477360622">"正在捕获系统堆转储数据"</string>
    <string name="error_capturing_system_heap_dump_message" msgid="2352983250048200052">"无法捕获系统堆转储数据"</string>
    <string name="automatic_system_heap_dump_title" msgid="4093306504711109479">"自动捕获堆转储数据"</string>
    <string name="automatic_system_heap_dump_summary" msgid="4060846186592886986">"在 Android 系统使用过多内存时自动捕获其堆转储数据"</string>
    <string name="wifi_disconnect_button_text" msgid="5698154296678571998">"断开连接"</string>
    <string name="wfc_disclaimer_emergency_limitation_title_text" msgid="8276287227589397162">"紧急呼叫"</string>
    <string name="wfc_disclaimer_emergency_limitation_desc_text" msgid="5503902001191552196">"您的运营商不支持通过 WLAN 通话进行紧急呼叫。\n设备会自动切换到移动网络，以拨打紧急呼叫电话。\n只能在移动网络覆盖区域内进行紧急呼叫。"</string>
    <string name="wifi_calling_summary" msgid="8566648389959032967">"使用 WLAN 通话以提升通话质量"</string>
    <string name="backup_calling_settings_title" msgid="519714752900364326">"备用通话"</string>
    <string name="backup_calling_setting_summary" msgid="599493254305348733">"如果<xliff:g id="BACKUP_CALLING_OPERATOR_TEXT">%1$s</xliff:g>无法使用或处于漫游状态，系统将使用您的移动数据 SIM 卡拨打和接听<xliff:g id="BACKUP_CALLING_CARRIER_TEXT">%1$s</xliff:g>电话。"</string>
    <string name="keywords_backup_calling" msgid="8592800915478816800">"备用通话"</string>
    <string name="enable_receiving_mms_notification_title" msgid="6465218559386990248">"接收彩信"</string>
    <string name="enable_sending_mms_notification_title" msgid="7120641300854953375">"无法发送彩信"</string>
    <string name="enable_mms_notification_summary" msgid="6432752438276672500">"点按即可在移动数据网络关闭时通过<xliff:g id="OPERATOR_NAME">%1$s</xliff:g>收发彩信"</string>
    <string name="enable_mms_notification_channel_title" msgid="1798206332620642108">"彩信"</string>
    <string name="sim_combination_warning_notification_title" msgid="1365401631492986487">"SIM 卡组合功能发生问题"</string>
    <string name="dual_cdma_sim_warning_notification_summary" msgid="2826474790710586487">"如果您使用<xliff:g id="OPERATOR_NAMES">%1$s</xliff:g>，这项功能可能会因此受限。点按即可了解详情。"</string>
    <string name="dual_cdma_sim_warning_notification_channel_title" msgid="1049161096896074364">"SIM 卡组合"</string>
    <string name="work_policy_privacy_settings" msgid="2702644843505242596">"您的工作政策信息"</string>
    <string name="work_policy_privacy_settings_summary" msgid="690118670737638405">"由 IT 管理员管理的设置"</string>
    <string name="track_frame_time_keywords" msgid="7885340257945922239">"GPU"</string>
    <string name="bug_report_handler_title" msgid="713439959113250125">"错误报告处理程序"</string>
    <string name="bug_report_handler_picker_footer_text" msgid="4935758328366585673">"确定要使用哪款应用来处理设备上的错误报告快捷方式。"</string>
    <string name="personal_profile_app_subtext" msgid="5586060806997067676">"个人"</string>
    <string name="work_profile_app_subtext" msgid="5043419461440127879">"工作"</string>
    <string name="system_default_app_subtext" msgid="5212055189703164839">"系统默认"</string>
    <string name="select_invalid_bug_report_handler_toast_text" msgid="8857326334015386692">"这项选择已失效，请重试。"</string>
    <string name="power_menu_setting_name" msgid="2394440932633137229">"按住电源按钮"</string>
    <string name="power_menu_long_press_category_title" msgid="1051146091093775002">"按住电源按钮即可访问"</string>
    <string name="power_menu_long_press_for_power_menu_title" msgid="477584639843663599">"电源菜单"</string>
    <string name="power_menu_long_press_for_assistant_title" msgid="6557738348262616455">"数字助理"</string>
    <string name="power_menu_summary_long_press_for_assistant" msgid="32706459458422952">"访问数字助理"</string>
    <string name="power_menu_summary_long_press_for_power_menu" msgid="7617247135239683710">"访问电源菜单"</string>
    <string name="lockscreen_privacy_not_secure" msgid="3251276389681975912">"需先设置屏幕锁定方式才能使用"</string>
    <string name="power_menu_power_volume_up_hint" msgid="5619917593676125759">"电源菜单：\n同时按下电源按钮和音量调高按钮"</string>
    <string name="power_menu_power_prevent_ringing_hint" msgid="1169955014711158873">"阻止响铃：\n按下音量按钮即可显示快捷方式"</string>
    <string name="power_menu_long_press_for_assist_sensitivity_title" msgid="1626808509158422185">"按住电源按钮的持续时间"</string>
    <string name="power_menu_long_press_for_assist_sensitivity_summary" msgid="7550610071666801935">"通过选择按住电源按钮的持续时间来调节灵敏度"</string>
    <string name="power_menu_long_press_for_assist_sensitivity_low_label" msgid="3430099983480845635">"短"</string>
    <string name="power_menu_long_press_for_assist_sensitivity_high_label" msgid="2059686170350829156">"长"</string>
    <string name="lockscreen_privacy_wallet_setting_toggle" msgid="4188327143734192000">"显示电子钱包"</string>
    <string name="lockscreen_privacy_wallet_summary" msgid="3984851951621168573">"允许在锁屏状态下使用钱包"</string>
    <string name="lockscreen_privacy_qr_code_scanner_setting_toggle" msgid="1856477548806618829">"显示二维码扫描器"</string>
    <string name="lockscreen_privacy_qr_code_scanner_summary" msgid="4577409244972250235">"允许在锁定屏幕的情况下使用二维码扫描器"</string>
    <string name="lockscreen_privacy_controls_setting_toggle" msgid="7445725343949588613">"显示设备控制器"</string>
    <string name="lockscreen_privacy_controls_summary" msgid="2769166101644452893">"在锁屏状态下显示外部设备控件"</string>
    <string name="lockscreen_trivial_controls_setting_toggle" msgid="8211063535536295676">"通过已锁定的设备控制"</string>
    <string name="lockscreen_trivial_controls_summary" msgid="680581904143387225">"只要设备控制器应用允许，无需解锁手机或平板电脑，也可控制外部设备"</string>
    <string name="lockscreen_trivial_disabled_controls_summary" msgid="7593626010580689155">"需要先开启“显示设备控制器”才能使用"</string>
    <string name="lockscreen_double_line_clock_summary" msgid="2916159550425093703">"显示双行时钟（若可用）"</string>
    <string name="lockscreen_double_line_clock_setting_toggle" msgid="3408639316001688529">"双行时钟"</string>
    <string name="lockscreen_quick_affordances_title" msgid="8615741551327565793">"快捷键"</string>
    <plurals name="lockscreen_quick_affordances_summary" formatted="false" msgid="4225396036524703997">
      <item quantity="other"><xliff:g id="FIRST_1">%1$s</xliff:g>、<xliff:g id="SECOND">%2$s</xliff:g></item>
      <item quantity="one"><xliff:g id="FIRST_0">%1$s</xliff:g></item>
    </plurals>
    <string name="rtt_settings_title" msgid="7049259598645966354"></string>
    <string name="rtt_settings_no_visible" msgid="7440356831140948382"></string>
    <string name="rtt_settings_visible_during_call" msgid="7866181103286073700"></string>
    <string name="rtt_settings_always_visible" msgid="2364173070088756238"></string>
    <string name="volte_5G_limited_title" msgid="5908052268836750629">"要关闭 VoLTE 吗？"</string>
    <string name="volte_5G_limited_text" msgid="7150583768725182345">"此操作也会关闭您的 5G 连接。\n在语音通话期间，您无法使用互联网，并且部分应用可能无法正常运行。"</string>
    <string name="cached_apps_freezer" msgid="1057519579761550350">"暂停执行已缓存的应用"</string>
    <string name="blob_never_expires_text" msgid="7293376386620106623">"永不过期。"</string>
    <string name="accessor_never_expires_text" msgid="4647624492147788340">"租约永不过期。"</string>
    <string name="overlay_settings_title" msgid="1032863083496396365">"允许在“设置”上重叠显示"</string>
    <string name="overlay_settings_summary" msgid="2745336273786148166">"允许可在其他应用上层显示的应用重叠显示在“设置”屏幕上"</string>
    <string name="allow_mock_modem" msgid="3832264806530479214">"允许运行 Mock Modem 服务"</string>
    <string name="allow_mock_modem_summary" msgid="9097416612748005374">"允许此设备运行 Mock Modem 服务以进行插桩测试。正常使用手机时不得启用该服务"</string>
    <string name="media_controls_title" msgid="403271085636252597">"媒体"</string>
    <string name="media_controls_resume_title" msgid="855076860336652370">"固定媒体播放器"</string>
    <string name="media_controls_resume_description" msgid="3163482266454802097">"为了方便您快速恢复播放，媒体播放器会在“快捷设置”中保持打开状态"</string>
    <string name="media_controls_lockscreen_title" msgid="2188311721857512510">"在锁定的屏幕上显示媒体"</string>
    <string name="media_controls_lockscreen_description" msgid="3320333660404439510">"为了方便您快速恢复播放，媒体播放器会在锁定的屏幕上保持打开状态"</string>
    <string name="media_controls_recommendations_title" msgid="184225835236807677">"显示媒体推荐内容"</string>
    <string name="media_controls_recommendations_description" msgid="7596498733126824030">"根据您的活动"</string>
    <string name="media_controls_hide_player" msgid="2751439192580884015">"隐藏播放器"</string>
    <string name="media_controls_show_player" msgid="8504571042365814021">"显示播放器"</string>
    <string name="keywords_media_controls" msgid="8345490568291778638">"媒体"</string>
    <string name="connected_device_see_all_summary" msgid="2056010318537268108">"蓝牙将开启"</string>
    <string name="provider_internet_settings" msgid="3831259474776313323">"互联网"</string>
    <string name="provider_network_settings_title" msgid="2624756136016346774">"SIM 卡"</string>
    <string name="calls_and_sms" msgid="1931855083959003306">"通话和短信"</string>
    <string name="calls_and_sms_category" msgid="3788238090898237767">"WLAN 通话"</string>
    <string name="calls_sms_wfc_summary" msgid="3940529919408667336">"通过 WLAN 接打电话"</string>
    <string name="calls_preference_title" msgid="7536882032182563800">"通话"</string>
    <string name="sms_preference_title" msgid="8392745501754864395">"短信"</string>
    <string name="calls_sms_preferred" msgid="6016477652522583496">"首选"</string>
    <string name="calls_sms_calls_preferred" msgid="9004261125829377885">"通话首选"</string>
    <string name="calls_sms_sms_preferred" msgid="3855778890660922711">"短信首选"</string>
    <string name="calls_sms_unavailable" msgid="4055729705246556529">"不可用"</string>
    <string name="calls_sms_temp_unavailable" msgid="8602291749338757424">"暂时无法使用"</string>
    <string name="calls_sms_no_sim" msgid="2336377399761819718">"没有 SIM 卡"</string>
    <string name="network_and_internet_preferences_title" msgid="8635896466814033405">"网络偏好设置"</string>
    <string name="keywords_internet" msgid="7674082764898690310">"网络连接, 互联网, 无线, 数据, WiFi, Wi-Fi, Wi Fi, WLAN, 移动网络, 移动, 手机运营商, 4G, 3G, 2G, LTE"</string>
    <string name="reset_your_internet_title" msgid="4856899004343241310">"要重置互联网吗？"</string>
    <string name="resetting_internet_text" msgid="6696779371800051806">"正在重置互联网…"</string>
    <string name="fix_connectivity" msgid="2781433603228089501">"修复连接"</string>
    <string name="networks_available" msgid="3299512933684383474">"可用的网络"</string>
    <string name="to_switch_networks_disconnect_ethernet" msgid="6615374552827587197">"如要切换网络，请拔出以太网网线"</string>
    <string name="carrier_wifi_offload_title" msgid="7263365988016247722">"W+ 连接"</string>
    <string name="carrier_wifi_offload_summary" msgid="2980563718888371142">"允许 Google Fi 使用 W+ 网络来提高速度和扩大覆盖范围"</string>
    <string name="carrier_wifi_network_title" msgid="5461382943873831770">"W+ 网络"</string>
    <string name="sim_category_title" msgid="2341314000964710495">"SIM 卡"</string>
    <string name="downloaded_sim_category_title" msgid="2876988650413179752">"eSIM 卡"</string>
    <string name="downloaded_sims_category_title" msgid="487799905978489922">"eSIM 卡"</string>
    <string name="sim_category_active_sim" msgid="1503823567818544012">"使用中"</string>
    <string name="sim_category_inactive_sim" msgid="4068899490133820881">"未使用"</string>
    <string name="sim_category_default_active_sim" msgid="1208194173387987231">" /<xliff:g id="ID_1">%1$s</xliff:g>默认配置"</string>
    <string name="default_active_sim_calls" msgid="2390973682556353558">"通话"</string>
    <string name="default_active_sim_sms" msgid="8041498593025994921">"短信"</string>
    <string name="default_active_sim_mobile_data" msgid="6798083892814045301">"移动数据网络"</string>
    <string name="wifi_scan_notify_message" msgid="1331238142061476869">"为了提升设备的使用体验，即使 WLAN 已关闭，应用和服务仍可以随时扫描 WLAN 网络。此功能有多种用途，例如可用于改进基于位置信息的功能和服务。您可以在 WLAN 扫描设置中更改此设置。"</string>
    <string name="wifi_scan_change" msgid="8438320311511852918">"更改"</string>
    <string name="preference_summary_default_combination" msgid="4643585915107796253">"<xliff:g id="STATE">%1$s</xliff:g> / <xliff:g id="NETWORKMODE">%2$s</xliff:g>"</string>
    <string name="mobile_data_connection_active" msgid="2422223108911581552">"已连接"</string>
    <string name="mobile_data_temp_connection_active" msgid="3430470299756236413">"暂时已连接"</string>
    <string name="mobile_data_temp_using" msgid="5211002380149434155">"暂时正在使用 <xliff:g id="SUBNAME">%1$s</xliff:g>"</string>
    <string name="mobile_data_no_connection" msgid="905897142426974030">"无网络连接"</string>
    <string name="mobile_data_off_summary" msgid="1884248776904165539">"系统将不会自动连接到移动数据网络"</string>
    <string name="mobile_data_disable_title" msgid="8438714772256088913">"要关闭移动数据网络吗？"</string>
    <string name="mobile_data_disable_message" msgid="7829414836454769970">"您将无法通过<xliff:g id="CARRIER">%s</xliff:g>使用移动数据网络或互联网，而只能通过 WLAN 连接到互联网。"</string>
    <string name="mobile_data_disable_message_default_carrier" msgid="4449469407705838612">"您的运营商"</string>
    <string name="not_allowed_by_ent" msgid="1958611623122304411">"您的组织不允许使用"</string>
    <string name="aware_summary_when_bedtime_on" msgid="2063856008597376344">"就寝模式开启时无法使用"</string>
    <string name="reset_importance_completed" msgid="3595536767426097205">"通知重要性重置完成。"</string>
    <string name="apps_dashboard_title" msgid="3269953499954393706">"应用"</string>
    <string name="bluetooth_message_access_notification_content" msgid="5111712860712823893">"有设备想要访问您的消息。点按可了解详情。"</string>
    <string name="bluetooth_message_access_dialog_title" msgid="9009836130395061579">"要允许访问消息吗？"</string>
    <string name="bluetooth_message_access_dialog_content" msgid="7186694737578788487">"蓝牙设备“<xliff:g id="DEVICE_NAME_0">%1$s</xliff:g>”想要访问您的消息。\n\n您之前没有连接过“<xliff:g id="DEVICE_NAME_1">%2$s</xliff:g>”。"</string>
    <string name="bluetooth_phonebook_access_notification_content" msgid="9175220052703433637">"有设备想要访问您的通讯录和通话记录。点按可了解详情。"</string>
    <string name="bluetooth_phonebook_access_dialog_title" msgid="7624607995928968721">"要允许访问通讯录和通话记录吗？"</string>
    <string name="bluetooth_phonebook_access_dialog_content" msgid="959658135522249170">"蓝牙设备“<xliff:g id="DEVICE_NAME_0">%1$s</xliff:g>”想要访问您的通讯录和通话记录，包括有关来电和去电的数据。\n\n您之前没有连接过“<xliff:g id="DEVICE_NAME_1">%2$s</xliff:g>”。"</string>
    <string name="category_name_brightness" msgid="8520372392029305084">"亮度"</string>
    <string name="category_name_lock_display" msgid="8310402558217129670">"锁定显示屏"</string>
    <string name="category_name_appearance" msgid="8287486771764166805">"外观"</string>
    <string name="category_name_color" msgid="937514550918977151">"颜色"</string>
    <string name="category_name_display_controls" msgid="7046581691184725216">"其他显示控件"</string>
    <string name="category_name_general" msgid="7737273712848115886">"常规"</string>
    <string name="dark_theme_main_switch_title" msgid="4045147031947562280">"使用深色主题"</string>
    <string name="bluetooth_main_switch_title" msgid="8409835540311309632">"使用蓝牙"</string>
    <string name="prevent_ringing_main_switch_title" msgid="4726252811262086643">"使用“阻止响铃”"</string>
    <string name="use_wifi_hotsopt_main_switch_title" msgid="3909731167290690539">"使用“WLAN 热点”"</string>
    <string name="app_pinning_main_switch_title" msgid="5465506660064032876">"使用“固定应用”"</string>
    <string name="developer_options_main_switch_title" msgid="1720074589554152501">"使用“开发者选项”"</string>
    <string name="default_print_service_main_switch_title" msgid="4697133737128324036">"使用打印服务"</string>
    <string name="multiple_users_main_switch_title" msgid="6686858308083037810">"允许多用户"</string>
    <string name="multiple_users_main_switch_keywords" msgid="4845954458094134356">"允许, 多位, 用户, 许可, 多个, allow, multiple, user, permit, many"</string>
    <string name="wireless_debugging_main_switch_title" msgid="8463499572781441719">"使用“无线调试”"</string>
    <string name="graphics_driver_main_switch_title" msgid="6125172901855813790">"使用“图形驱动程序偏好设置”"</string>
    <string name="night_light_main_switch_title" msgid="3428298022467805219">"使用“护眼模式”"</string>
    <string name="nfc_main_switch_title" msgid="6295839988954817432">"使用“NFC”"</string>
    <string name="adaptive_brightness_main_switch_title" msgid="2681666805191642737">"使用“自适应亮度”"</string>
    <string name="wifi_calling_main_switch_title" msgid="4070224008346815634">"使用“WLAN 通话”"</string>
    <string name="default_see_all_apps_title" msgid="7481113230662612178">"查看所有应用"</string>
    <string name="smart_forwarding_title" msgid="8368634861971949799">"智能转接"</string>
    <string name="smart_forwarding_summary_enabled" msgid="3341062878373185604">"智能转接功能已启用"</string>
    <string name="smart_forwarding_summary_disabled" msgid="5033880700091914809">"智能转接功能已停用"</string>
    <string name="smart_forwarding_ongoing_title" msgid="962226849074401228">"通话设置"</string>
    <string name="smart_forwarding_ongoing_text" msgid="2189209372407117114">"正在更新设置…"</string>
    <string name="smart_forwarding_failed_title" msgid="1859891191023516080">"通话设置错误"</string>
    <string name="smart_forwarding_failed_text" msgid="8682640643264071789">"网络或 SIM 卡错误。"</string>
    <string name="smart_forwarding_failed_not_activated_text" msgid="997396203001257904">"SIM 卡未激活。"</string>
    <string name="smart_forwarding_input_mdn_title" msgid="5105463748849841763">"输入电话号码"</string>
    <string name="smart_forwarding_input_mdn_dialog_title" msgid="7542216086697868415">"输入电话号码"</string>
    <string name="smart_forwarding_missing_mdn_text" msgid="2907314684242542226">"缺少电话号码。"</string>
    <string name="smart_forwarding_missing_alert_dialog_text" msgid="7870419247987316112">"确定"</string>
    <string name="enable_2g_title" msgid="8184757884636162942">"允许启用 2G"</string>
    <string name="enable_2g_summary" msgid="2794534052372565914">"2G 网络的安全性较低，但在某些地方可能会改善您的连接质量。您始终都能通过 2G 网络拨打紧急电话。"</string>
    <string name="enable_2g_summary_disabled_carrier" msgid="8141118453219482762">"必须启用 2G 网络才能使用<xliff:g id="CARRIER_NAME_2G">%1$s</xliff:g>的服务"</string>
    <string name="app_info_all_services_label" msgid="1487070364839071105">"所有服务"</string>
    <string name="show_clip_access_notification" msgid="7782300987639778542">"显示剪贴板访问通知"</string>
    <string name="show_clip_access_notification_summary" msgid="474090757777203207">"系统会在应用访问您复制的文字、图片或其他内容时显示一条消息"</string>
    <string name="all_apps" msgid="3054120149509114789">"所有应用"</string>
    <string name="request_manage_bluetooth_permission_dont_allow" msgid="8798061333407581300">"不允许"</string>
    <string name="uwb_settings_title" msgid="8578498712312002231">"超宽带 (UWB)"</string>
    <string name="uwb_settings_summary" msgid="3074271396764672268">"有助于确定附近支持超宽带 (UWB) 的设备的相对位置"</string>
    <string name="uwb_settings_summary_airplane_mode" msgid="1328864888135086484">"会关闭飞行模式，以使用超宽带 (UWB)"</string>
    <string name="camera_toggle_title" msgid="8952668677727244992">"摄像头使用权限"</string>
    <string name="mic_toggle_title" msgid="265145278323852547">"麦克风使用权限"</string>
    <string name="perm_toggle_description" msgid="5754629581767319022">"针对应用和服务"</string>
    <string name="mic_toggle_description" msgid="484139688645092237">"对于应用和服务。如果您关闭此设置，那么当您拨打紧急电话号码时，系统可能仍会分享麦克风数据。"</string>
    <string name="previous_page_content_description" msgid="6438292457923282991">"上一页"</string>
    <string name="next_page_content_description" msgid="1641835099813416294">"下一页"</string>
    <string name="colors_viewpager_content_description" msgid="2591751086138259565">"颜色预览"</string>
    <string name="bluetooth_sim_card_access_notification_title" msgid="7351015416346359536">"SIM 卡访问权限请求"</string>
    <string name="bluetooth_sim_card_access_notification_content" msgid="8685623260103018309">"有一部设备想访问您的 SIM 卡。点按可了解详情。"</string>
    <string name="bluetooth_sim_card_access_dialog_title" msgid="5616323725563125179">"要允许访问 SIM 卡吗？"</string>
    <string name="bluetooth_sim_card_access_dialog_content" msgid="6281997628405909566">"蓝牙设备“<xliff:g id="DEVICE_NAME_0">%1$s</xliff:g>”想访问您的 SIM 卡中的数据。其中包括您的联系人信息。\n\n在保持连接期间，“<xliff:g id="DEVICE_NAME_1">%2$s</xliff:g>”将会收到打给 <xliff:g id="PHONE_NUMBER">%3$s</xliff:g> 的所有电话。"</string>
    <string name="bluetooth_connect_access_notification_title" msgid="2573547043170883947">"有可用的蓝牙设备"</string>
    <string name="bluetooth_connect_access_notification_content" msgid="1328465545685433304">"有一部设备想要连接。点按可了解详情。"</string>
    <string name="bluetooth_connect_access_dialog_title" msgid="1948056782712451381">"要连接到蓝牙设备吗？"</string>
    <string name="bluetooth_connect_access_dialog_content" msgid="4336436466468405850">"“<xliff:g id="DEVICE_NAME_0">%1$s</xliff:g>”想连接到此手机。\n\n您之前没有连接过“<xliff:g id="DEVICE_NAME_1">%2$s</xliff:g>”。"</string>
    <string name="bluetooth_connect_access_dialog_negative" msgid="4944672755226375059">"不连接"</string>
    <string name="bluetooth_connect_access_dialog_positive" msgid="3630561675207269710">"连接"</string>
    <string name="prefer_vonr_mode_title">打开/关闭 VoNR</string>
    <string name="prefer_vonr_mode_summary">打开或者关闭VoNR</string>
    <string name="tare_settings" msgid="3788654800004869077">"TARE 设置"</string>
    <string name="tare_revert" msgid="3855325741125236638">"还原为默认设置"</string>
    <string name="tare_settings_reverted_toast" msgid="8189887409285176731">"设置已还原为默认值。"</string>
    <string name="tare_max_satiated_balance" msgid="3914973999573150340">"设备充满电时的最高可用电量"</string>
    <string name="tare_balances" msgid="731881382594747961">"可用电量"</string>
    <string name="tare_consumption_limits" msgid="3230949387874396382">"消耗量限制"</string>
    <string name="tare_initial_consumption_limit" msgid="2921646306374048384">"初始消耗量限制"</string>
    <string name="tare_min_consumption_limit" msgid="3293145670921755789">"消耗量下限"</string>
    <string name="tare_max_consumption_limit" msgid="8335700580111808823">"消耗量上限"</string>
    <string name="tare_modifiers" msgid="8919975635360280820">"修饰符"</string>
    <string name="tare_actions_ctp" msgid="5110104015354916401">"操作（执行成本）"</string>
    <string name="tare_actions_base_price" msgid="3300967942666376589">"操作（基础价格）"</string>
    <string name="tare_rewards_instantaneous" msgid="8358683519945340874">"每个活动可获得的奖励"</string>
    <string name="tare_rewards_ongoing" msgid="7657030286658143416">"活动持续期间的每秒奖励"</string>
    <string name="tare_rewards_max" msgid="5283055625642837010">"每天可获得的最高奖励"</string>
    <string name="tare_app_install" msgid="7955806910408116882">"应用安装"</string>
    <string name="tare_top_activity" msgid="7266560655483385757">"顶层 activity"</string>
    <string name="tare_notification_seen" msgid="7829963536020087742">"已查看通知"</string>
    <string name="tare_notification_seen_15_min" msgid="832174185809497764">"15 分钟内看过通知"</string>
    <string name="tare_notification_interaction" msgid="3806204222322830129">"通知互动"</string>
    <string name="tare_widget_interaction" msgid="2260701564089214184">"微件互动"</string>
    <string name="tare_other_interaction" msgid="8069163421115212751">"其他用户互动"</string>
    <string name="tare_job_max_start" msgid="1586399578665940836">"启动最高优先级作业"</string>
    <string name="tare_job_max_running" msgid="2897217372986518495">"正在执行最高优先级作业"</string>
    <string name="tare_job_high_start" msgid="7464143754932031022">"启动高优先级作业"</string>
    <string name="tare_job_high_running" msgid="6541171046405088669">"正在执行高优先级作业"</string>
    <string name="tare_job_default_start" msgid="6744427210148953151">"启动默认优先级作业"</string>
    <string name="tare_job_default_running" msgid="8429081804128945217">"正在执行默认优先级作业"</string>
    <string name="tare_job_low_start" msgid="4605440035856891746">"启动低优先级作业"</string>
    <string name="tare_job_low_running" msgid="831668616902849604">"正在执行低优先级作业"</string>
    <string name="tare_job_min_start" msgid="6508233901992538188">"启动最低优先级作业"</string>
    <string name="tare_job_min_running" msgid="6167128996320622604">"正在执行最低优先级作业"</string>
    <string name="tare_job_timeout_penalty" msgid="7644332836795492506">"作业超时处罚"</string>
    <string name="tare_min_balance_exempted" msgid="6693710075762973485">"设备充满电时的最低可用电量（豁免应用）"</string>
    <string name="tare_min_balance_headless_app" msgid="6906353766678577244">"设备充满电时的最低可用电量（无头系统应用）"</string>
    <string name="tare_min_balance_other_app" msgid="3404774196832506476">"设备充满电时的最低可用电量（其他应用）"</string>
    <string name="tare_min_balance_addition_app_updater" msgid="5391956072471201269">"充满电时的最低额外可用电量（应用更新器）"</string>
  <string-array name="tare_modifiers_subfactors">
    <item msgid="3325940509857535498">"充电"</item>
    <item msgid="658627268149681677">"低电耗模式"</item>
    <item msgid="1599558140284643834">"节能模式"</item>
    <item msgid="588427840913221601">"进程状态"</item>
  </string-array>
    <string name="tare_dialog_confirm_button_title" msgid="9179397559760203348">"确认"</string>
    <string name="dream_preview_button_title" msgid="6637456541851795952">"预览"</string>
    <string name="dream_picker_category" msgid="7726447836872744867">"选择屏保"</string>
    <string name="dream_complications_toggle_title" msgid="4273232303027449163">"显示其他信息"</string>
    <string name="dream_complications_toggle_summary" msgid="8088911054987524904">"在屏保上显示时间、天气或其他信息"</string>
    <string name="dream_more_settings_category" msgid="3119192146760773748">"更多设置"</string>
    <string name="dream_setup_title" msgid="2458303874255396142">"选择屏保"</string>
    <string name="dream_setup_description" msgid="7508547154038580296">"选择平板电脑锁定时您希望在屏幕上看到的内容。使用屏保时，您的设备可能会消耗更多能量。"</string>
    <string name="customize_button_title" msgid="1110284655990203359">"自定义"</string>
    <string name="reboot_dialog_enable_freeform_support" msgid="6412591361284929149">"您必须重新启动设备，才能启用任意形式的支持。"</string>
    <string name="reboot_dialog_force_desktop_mode" msgid="2021839270403432948">"您必须重新启动设备，才能在辅助屏幕上强制使用桌面模式。"</string>
    <string name="reboot_dialog_reboot_now" msgid="235616015988522355">"立即重新启动"</string>
    <string name="reboot_dialog_reboot_later" msgid="4261717094186904568">"稍后重新启动"</string>
    <string name="bluetooth_details_spatial_audio_title" msgid="1368071116994002707">"空间音频"</string>
    <string name="bluetooth_details_spatial_audio_summary" msgid="5026859623681482668">"播放兼容的媒体时，音频更具沉浸感"</string>
    <string name="bluetooth_details_head_tracking_title" msgid="5416972521040337799">"头部跟踪"</string>
    <string name="bluetooth_details_head_tracking_summary" msgid="3942238746595985395">"音频会随着头部移动而变化，让聆听效果更加自然"</string>
    <string name="ingress_rate_limit_title" msgid="2106694002836274350">"网络下载速率限制"</string>
    <string name="ingress_rate_limit_summary" msgid="1097811019742438371">"配置网络带宽入站流量速率限制，此速率限制将应用到提供互联网连接的所有网络中。"</string>
    <string name="ingress_rate_limit_dialog_title" msgid="5359461052422633789">"配置网络下载速率限制"</string>
    <string name="ingress_rate_limit_no_limit_entry" msgid="8741098826008012163">"无限制"</string>
    <string name="disable_phantom_process_monitor_title" msgid="8348108346706188771">"停止限制子进程"</string>
    <string name="disable_phantom_process_monitor_summary" msgid="3044464635550256985">"停止限制应用子进程的系统资源用量"</string>
    <string name="bluetooth_broadcast_dialog_title" msgid="9172775308463135884">"广播"</string>
    <string name="bluetooth_broadcast_dialog_broadcast_app" msgid="1016617579194329005">"广播“<xliff:g id="CURRENTAPP">%1$s</xliff:g>”的内容"</string>
    <string name="bluetooth_broadcast_dialog_find_message" msgid="6621660851669953883">"收听在您附近播放的广播"</string>
    <string name="bluetooth_broadcast_dialog_broadcast_message" msgid="6198264676009094495">"向您附近的设备广播媒体内容，或收听别人的广播"</string>
    <string name="bluetooth_find_broadcast_title" msgid="5385985218699831970">"广播"</string>
    <string name="bluetooth_find_broadcast_summary" msgid="3907899428626210673">"收听"</string>
    <string name="bluetooth_find_broadcast" msgid="1768337775649457586">"查找广播"</string>
    <string name="bluetooth_find_broadcast_button_leave" msgid="7881206581147104908">"退出广播"</string>
    <string name="bluetooth_find_broadcast_button_scan" msgid="3995664694641895189">"扫描二维码"</string>
    <string name="find_broadcast_password_dialog_title" msgid="3176988702535737484">"输入密码"</string>
    <string name="find_broadcast_password_dialog_connection_error" msgid="47873617983439400">"无法连接，请重试。"</string>
    <string name="find_broadcast_password_dialog_password_error" msgid="243855327674765">"密码错误"</string>
    <string name="bt_le_audio_scan_qr_code_scanner" msgid="7614569515419813053">"将取景框对准下方的二维码，即可开始收听"</string>
    <string name="bt_le_audio_qr_code_is_not_valid_format" msgid="7821837654128137901">"二维码的格式无效"</string>
<<<<<<< HEAD
    <string name="data_during_calls_title">"在通话期间使用移动数据"</string>
    <string name="data_during_calls_summary">"允许使用此 SIM 卡的移动数据（仅限通话时）"</string>
=======
    <!-- no translation found for convert_to_esim_title (71037864129009206) -->
    <skip />
    <!-- no translation found for transfer_esim_to_another_device_title (5286117866086383192) -->
    <skip />
>>>>>>> 42d41aa6
</resources><|MERGE_RESOLUTION|>--- conflicted
+++ resolved
@@ -4618,13 +4618,10 @@
     <string name="find_broadcast_password_dialog_password_error" msgid="243855327674765">"密码错误"</string>
     <string name="bt_le_audio_scan_qr_code_scanner" msgid="7614569515419813053">"将取景框对准下方的二维码，即可开始收听"</string>
     <string name="bt_le_audio_qr_code_is_not_valid_format" msgid="7821837654128137901">"二维码的格式无效"</string>
-<<<<<<< HEAD
     <string name="data_during_calls_title">"在通话期间使用移动数据"</string>
     <string name="data_during_calls_summary">"允许使用此 SIM 卡的移动数据（仅限通话时）"</string>
-=======
     <!-- no translation found for convert_to_esim_title (71037864129009206) -->
     <skip />
     <!-- no translation found for transfer_esim_to_another_device_title (5286117866086383192) -->
     <skip />
->>>>>>> 42d41aa6
 </resources>