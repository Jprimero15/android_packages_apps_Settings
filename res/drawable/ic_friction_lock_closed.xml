<?xml version="1.0" encoding="utf-8"?>
<!--
    Copyright (C) 2017 The Android Open Source Project

    Licensed under the Apache License, Version 2.0 (the "License");
    you may not use this file except in compliance with the License.
    You may obtain a copy of the License at

        http://www.apache.org/licenses/LICENSE-2.0

    Unless required by applicable law or agreed to in writing, software
    distributed under the License is distributed on an "AS IS" BASIS,
    WITHOUT WARRANTIES OR CONDITIONS OF ANY KIND, either express or implied.
    See the License for the specific language governing permissions and
    limitations under the License.
-->
<vector xmlns:android="http://schemas.android.com/apk/res/android"
        android:width="24dp"
        android:height="24dp"
<<<<<<< HEAD
        android:viewportWidth="24"
        android:viewportHeight="24">
    <path
        android:fillColor="?android:attr/colorControlNormal"
=======
        android:tint="?android:attr/colorControlNormal"
        android:viewportWidth="24"
        android:viewportHeight="24">
    <path
        android:fillColor="@android:color/white"
>>>>>>> 490ac798
        android:pathData="M18,8h-1V6c0,-2.76 -2.24,-5 -5,-5S7,3.24 7,6v2H6c-1.1,0 -2,0.9 -2,2v10c0,1.1 0.9,2 2,2h12c1.1,0 2,-0.9 2,-2V10C20,8.9 19.1,8 18,8zM9,6c0,-1.66 1.34,-3 3,-3s3,1.34 3,3v2H9V6zM18,20H6V10h12V20zM12,17c1.1,0 2,-0.9 2,-2c0,-1.1 -0.9,-2 -2,-2c-1.1,0 -2,0.9 -2,2C10,16.1 10.9,17 12,17z"/>
</vector><|MERGE_RESOLUTION|>--- conflicted
+++ resolved
@@ -17,17 +17,10 @@
 <vector xmlns:android="http://schemas.android.com/apk/res/android"
         android:width="24dp"
         android:height="24dp"
-<<<<<<< HEAD
-        android:viewportWidth="24"
-        android:viewportHeight="24">
-    <path
-        android:fillColor="?android:attr/colorControlNormal"
-=======
         android:tint="?android:attr/colorControlNormal"
         android:viewportWidth="24"
         android:viewportHeight="24">
     <path
         android:fillColor="@android:color/white"
->>>>>>> 490ac798
         android:pathData="M18,8h-1V6c0,-2.76 -2.24,-5 -5,-5S7,3.24 7,6v2H6c-1.1,0 -2,0.9 -2,2v10c0,1.1 0.9,2 2,2h12c1.1,0 2,-0.9 2,-2V10C20,8.9 19.1,8 18,8zM9,6c0,-1.66 1.34,-3 3,-3s3,1.34 3,3v2H9V6zM18,20H6V10h12V20zM12,17c1.1,0 2,-0.9 2,-2c0,-1.1 -0.9,-2 -2,-2c-1.1,0 -2,0.9 -2,2C10,16.1 10.9,17 12,17z"/>
 </vector>